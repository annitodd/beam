--- conflicted
+++ resolved
@@ -1,9 +1,11 @@
 # fallback on built-in heuristics
 # this must be first so later entries will override it
 * text=auto
+
 # check out text files with lf, not crlf, on Windows.  (especially
 # important for Scala source files, since """ preserves line endings)
 text eol=lf
+
 # These files are text and should be normalized (convert crlf => lf)
 *.c       eol=lf
 *.check   eol=lf
@@ -18,10 +20,12 @@
 *.sh      eol=lf
 *.txt     eol=lf
 *.xml     eol=lf
+
 # Windows-specific files get windows endings
 *.bat     eol=crlf
 *.cmd     eol=crlf
 *-windows.tmpl eol=crlf
+
 *.osm filter=lfs diff=lfs merge=lfs -text
 *.pbf filter=lfs diff=lfs merge=lfs -text
 *.csv filter=lfs diff=lfs merge=lfs -text
@@ -34,9 +38,5 @@
 *.txt filter=lfs diff=lfs merge=lfs -text
 test/**/*.xml filter=lfs diff=lfs merge=lfs -text
 production/**/*.xml filter=lfs diff=lfs merge=lfs -text
-<<<<<<< HEAD
 production/**/*.parquet filter=lfs diff=lfs merge=lfs -text
-=======
-production/**/*.parquet filter=lfs diff=lfs merge=lfs -text
-test/input/sf-light/TechTakeover_longTerm_lowTech/ filter=lfs diff=lfs merge=lfs -text
->>>>>>> 210c74d6
+test/input/sf-light/TechTakeover_longTerm_lowTech/ filter=lfs diff=lfs merge=lfs -text