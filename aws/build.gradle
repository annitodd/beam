import com.amazonaws.services.lambda.model.InvocationType
import com.amazonaws.services.lambda.model.InvokeResult
import jp.classmethod.aws.gradle.lambda.AWSLambdaInvokeTask


buildscript {
    repositories {
        jcenter()
        mavenLocal()
        mavenCentral()
        maven { url "https://plugins.gradle.org/m2/" }
    }
    dependencies {
        classpath "jp.classmethod.aws:gradle-aws-plugin:0.35"
    }
}

group = 'beam'
version = '0.8.0'

apply plugin: "base"
apply plugin: "jp.classmethod.aws.lambda"

aws {
    profileName = "gradle"
    region = "us-east-2"
}

lambda {
    region = "us-east-2"
}

task deploy(type: AWSLambdaInvokeTask) {
    doFirst {
        def propsFileName = "../gradle.deploy.properties"
        if (project.hasProperty('propsFile')) {
            propsFileName = project.findProperty('propsFile')
        }

        def propsFile = new Properties()
        propsFile.load(project.file(propsFileName).newDataInputStream())

        ext.getParameterValue = { paramName ->
            if (project.hasProperty(paramName)) {
                return project.findProperty(paramName)
            } else {
                return propsFile.getProperty(paramName)
            }
        }

        if (!ext.getParameterValue('runName')) {
            throw new GradleException('Please name the run by specifying `runName` argument. e.g; ./gradlew deploy -PrunName=sfbay-performance-run')
        }

        switch (ext.getParameterValue('deployMode')) {
            case 'config':
                if (!ext.getParameterValue('beamConfigs') && !ext.getParameterValue(getCurrentGitBranch() + '.configs')) {
                    throw new GradleException('beamConfigs is required to deploy config run.')
                }
                break
            case 'experiment':
                if (!ext.getParameterValue('beamExperiments') && !ext.getParameterValue(getCurrentGitBranch() + '.experiments')) {
                    throw new GradleException('beamExperiments is required to deploy experement.')
                }
                break
            case 'execute':
                if (!ext.getParameterValue('executeClass') || !ext.getParameterValue('executeArgs')) {
                    throw new GradleException('executeClass and executeArgs are required to deploy execute.')
                }
                break
            default:
                throw new GradleException('Please provide a valid deployMode.')
                break
        }

        def pload = """{
  "title": "${ext.getParameterValue('runName') + '_' + getCurrentGitUserEmail()}",
  "branch": "${ext.getParameterValue('beamBranch') ?: getCurrentGitBranch()}",
  "commit": "${ext.getParameterValue('beamCommit') ?: 'HEAD'}",
  "deploy_mode": "${ext.getParameterValue('deployMode')}",
  "configs": "${ext.getParameterValue('beamConfigs') ?: ext.getParameterValue(getCurrentGitBranch() + '.configs')}",
  "experiments": "${ext.getParameterValue('beamExperiments') ?: ext.getParameterValue(getCurrentGitBranch() + '.experiments')}",
  "execute_class": "${ext.getParameterValue('executeClass')}",
  "execute_args": "${ext.getParameterValue('executeArgs')}",
  "max_ram": "${ext.getParameterValue('maxRAM') ?: '140g'}",
  "storage_size": ${ext.getParameterValue('storageSize')},
  "batch": "${ext.getParameterValue('beamBatch')}",
  "s3_publish": "${ext.getParameterValue('s3Backup') ?: true}",
  "instance_type": "${ext.getParameterValue('instanceType') ?: defaultInstanceType}",
  "region": "${ext.getParameterValue('region') ?: defaultRegion}",
  "shutdown_wait": "${ext.getParameterValue('shutdownWait')}",
  "shutdown_behaviour": "${ext.getParameterValue('shutdownBehaviour')}",
  "command": "deploy"
}"""
        functionName = "simulateBeam"
        invocationType = InvocationType.RequestResponse
        payload = pload
    }

    doLast {
        println payload
        println new String(invokeResult.payload.array(), "UTF-8")
    }
}

task deployPilates(type: AWSLambdaInvokeTask) {
    doFirst {
        def propsFileName = "../gradle.deployPILATES.properties"
        if (project.hasProperty('propsFile')) {
            propsFileName = project.findProperty('propsFile')
        }

        def propsFile = new Properties()
        propsFile.load(project.file(propsFileName).newDataInputStream())

        ext.getParameterValue = { paramName ->
            if (project.hasProperty(paramName)) {
                return project.findProperty(paramName)
            } else {
                return propsFile.getProperty(paramName)
            }
        }

        def defaultParamVals = [:]
        def defRegion = ext.getParameterValue('region') ?: defaultRegion
        defaultParamVals['region'] = defRegion
        defaultParamVals['dataRegion'] = defRegion
        defaultParamVals['beamBranch'] = getCurrentGitBranch()

        def paramMap = [:]
        def missing = []

        // all possible parameters
        ['runName', 'pilatesScenarioName',
         'beamBranch', 'beamCommit',
         'beamConfig',
         'startYear', 'countOfYears', 'beamItLen', 'urbansimItLen',
         'initialS3UrbansimInput', 'initialS3UrbansimOutput', 'initialSkimPath',
         'pilatesImageVersion', 'pilatesImageName',
         's3OutputBucket', 's3OutputBasePath',
         'inYearOutput', 'maxRAM',
         'storageSize', 'instanceType', 'dataRegion', 'region',
         'shutdownWait', 'shutdownBehaviour'].each {
            def pval = ext.getParameterValue(it)
            if (pval) {
                paramMap[it] = pval
            } else if (defaultParamVals.containsKey(it)) {
                paramMap[it] = defaultParamVals[it]
            } else {
                missing += it
            }
        }

        paramMap['runName'] = paramMap['runName'] + '_' + getCurrentGitUserEmail()
<<<<<<< HEAD
        
=======

>>>>>>> 48d9cb78
        println("parameters wasn't specified: " + missing.join(', '))

        // create a string with json object which contains all parameters
        def pload = "{\n" + paramMap.collect { key, val -> "   \"$key\": \"$val\"" }.join(",\n") + "\n}"

        functionName = "runPilates"
        invocationType = InvocationType.RequestResponse
        payload = pload
    }

    doLast {
        println payload
        println new String(invokeResult.payload.array(), "UTF-8")
    }
}

task startEC2(type: AWSLambdaInvokeTask) {
    doFirst {
        checkInstanceId()

        functionName = "ec2StartStop"
        invocationType = InvocationType.RequestResponse
        payload = buildPayload("start")
    }

    doLast {
        printResult(payload, invokeResult)
    }
}

task stopEC2(type: AWSLambdaInvokeTask) {
    doFirst {
        checkInstanceId()

        functionName = "ec2StartStop"
        invocationType = InvocationType.RequestResponse
        payload = buildPayload("stop")
    }

    doLast {
        printResult(payload, invokeResult)
    }
}

task terminateEC2(type: AWSLambdaInvokeTask) {
    doFirst {
        checkInstanceId()

        functionName = "simulateBeam"
        invocationType = InvocationType.RequestResponse
        payload = buildPayload("terminate")
    }

    doLast {
        printResult(payload, invokeResult)
    }
}

def checkInstanceId() {
    if (!project.hasProperty('instanceIds')) {
        throw new GradleException('Please specify instance ids using argument `instanceIds`.')
    }
}

def buildPayload(command) {
    println "command:"+command
    return """{
  "instance_ids": "${project.findProperty('instanceIds')}",
  "region": "${project.findProperty('region') ?: defaultRegion}",
  "command": "$command"
}"""
}

def printResult(pload, result) {
    println pload
    println new String(result.payload.array(), "UTF-8")
}

def getCurrentGitBranch() {
    return getGitResultFromWorkingDirUsing('git rev-parse --abbrev-ref HEAD', "$defaultBranch")
}

def getCurrentGitUserEmail() {
    def rawGitUserEmail = getGitResultFromWorkingDirUsing('git config user.email', "GitUserEmailNotFound")
    return rawGitUserEmail.replaceAll('@',"AT").replaceAll("\\.", "_")
}

def getGitResultFromWorkingDirUsing(command, defaultResult) {
    def gitResult = defaultResult
    try {
        def workingDir = new File("${project.projectDir}")
        def result = command.execute(null, workingDir)
        result.waitFor()
        if (result.exitValue() == 0) {
<<<<<<< HEAD
            gitResult  = result.text.trim()
        }
    } catch (ignored) {
    }
    return gitResult 
=======
            gitResult = result.text.trim()
        }
    } catch (ignored) {
    }
    return gitResult
>>>>>>> 48d9cb78
}<|MERGE_RESOLUTION|>--- conflicted
+++ resolved
@@ -152,11 +152,7 @@
         }
 
         paramMap['runName'] = paramMap['runName'] + '_' + getCurrentGitUserEmail()
-<<<<<<< HEAD
-        
-=======
-
->>>>>>> 48d9cb78
+
         println("parameters wasn't specified: " + missing.join(', '))
 
         // create a string with json object which contains all parameters
@@ -251,17 +247,9 @@
         def result = command.execute(null, workingDir)
         result.waitFor()
         if (result.exitValue() == 0) {
-<<<<<<< HEAD
-            gitResult  = result.text.trim()
+            gitResult = result.text.trim()
         }
     } catch (ignored) {
     }
-    return gitResult 
-=======
-            gitResult = result.text.trim()
-        }
-    } catch (ignored) {
-    }
     return gitResult
->>>>>>> 48d9cb78
 }