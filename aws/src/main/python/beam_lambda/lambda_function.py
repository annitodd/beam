--- conflicted
+++ resolved
@@ -29,13 +29,8 @@
   -    for file in /home/ubuntu/git/beam/*.jfr; do
   -      echo "Zipping $file"
   -      zip "$file.zip" "$file"
-<<<<<<< HEAD
-  -    done;
-  -    sudo cp /home/ubuntu/git/beam/*.zip "$finalPath"
-=======
   -      sudo cp "$file.zip" "$finalPath"
   -    done;
->>>>>>> 624fd8a2
   -    sudo cp /home/ubuntu/git/beam/gc_* "$finalPath"
   -    sudo cp /var/log/cloud-init-output.log "$finalPath"
   -    sudo aws --region "$S3_REGION" s3 cp "$finalPath" s3://beam-outputs/"$finalPath" --recursive;
