--- conflicted
+++ resolved
@@ -65,11 +65,8 @@
 	  compile group: 'commons-io', name: 'commons-io', version: '2.5'
 	  compile group: 'com.esotericsoftware', name: 'kryo-shaded', version: '4.0.0'
     compile group: 'edu.ucar', name: 'udunits', version: '4.5.5'
-<<<<<<< HEAD
+    compile group: 'org.matsim', name: 'matsim', version: '0.9.0-SNAPSHOT'
     complie group: 'org.apache.poi', name: 'poi', version: '3.9'
-=======
-    compile group: 'org.matsim', name: 'matsim', version: '0.9.0-SNAPSHOT'
->>>>>>> f7b8fa57
 }
 
 //////////////////////////////////////////////////////////////////////
