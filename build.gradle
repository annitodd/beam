--- conflicted
+++ resolved
@@ -1,4 +1,3 @@
-<<<<<<< HEAD
 import com.amazonaws.services.lambda.model.InvocationType
 import jp.classmethod.aws.gradle.lambda.AWSLambdaInvokeTask
 
@@ -525,532 +524,3 @@
         args Eval.me(appArgs)
     }
 }
-
-=======
-import com.amazonaws.services.lambda.model.InvocationType
-import jp.classmethod.aws.gradle.lambda.AWSLambdaInvokeTask
-
-import java.time.ZoneOffset
-import java.time.format.DateTimeFormatter
-import java.time.Instant
-
-buildscript {
-    repositories {
-        jcenter()
-        mavenLocal()
-        mavenCentral()
-        maven { url "https://plugins.gradle.org/m2/" }
-    }
-    dependencies {
-        classpath group: 'kr.motd.gradle', name: 'sphinx-gradle-plugin', version: '1.0.3.Final'
-        classpath "jp.classmethod.aws:gradle-aws-plugin:0.35"
-        classpath "com.github.viswaramamoorthy:gradle-util-plugins:0.1.0-RELEASE"
-        classpath 'cz.alenkacz:gradle-scalafmt:1.6.0'
-    }
-}
-
-plugins {
-    id "net.ltgt.apt" version "0.5"
-    id "de.undercouch.download" version "3.2.0"
-    id "org.scoverage" version "2.1.0"
-}
-
-//ext {
-//    env = "beamville"
-//}
-
-apply plugin: 'java'
-apply plugin: 'scala'
-apply plugin: 'maven'
-apply plugin: 'idea'
-apply plugin: 'kr.motd.sphinx'
-apply plugin: 'application'
-apply plugin: 'ManifestClasspath'
-apply plugin: 'scalafmt'
-
-group = 'beam'
-version = '0.6.0'
-
-description = """"""
-
-sourceCompatibility = 1.8
-targetCompatibility = 1.8
-
-compileScala.options.encoding = 'UTF-8'
-def scalaBinaryVersion = "2.12"
-def akkaBinaryVersion = "2.4.16"
-def circeBinaryVersion="0.7.1"
-def slf4jVersion = "1.7.12"
-def kamonVersion = "0.6.7"
-
-sourceSets.main.scala.srcDirs = ["src/main/scala", "src/main/java"]
-sourceSets.main.java.srcDirs = []
-
-sourceSets.test.java.srcDirs = []
-sourceSets.test.scala.srcDirs = ["src/test/scala", "src/test/java"]
-
-if (project.hasProperty('env')) {
-    sourceSets {
-        main {
-            resources {
-                srcDirs "src/main/resources", "test/input/" + project.getProperty('env')
-            }
-        }
-    }
-}
-
-allprojects {
-    repositories {
-        maven { url "http://maven.geotoolkit.org/" }
-        maven { url "https://repository.jboss.org/nexus/content/repositories/thirdparty-releases" }
-        maven { url "http://central.maven.org/maven2" }
-        maven { url "http://repo.maven.apache.org/maven2" }
-        maven { url "http://download.osgeo.org/webdav/geotools" }
-        maven { url "http://dl.bintray.com/matsim/matsim" }
-        maven { url "http://maven.conveyal.com/" }
-        maven { url "http://repo1.maven.org/maven2" }
-        maven { url "http://download.java.net/maven/2/" }
-        maven { url "http://people.apache.org/repo/m1-ibiblio-rsync-repository/org.apache.axis2/" }
-        maven { url "http://dl.bintray.com/andimarek/graphql-java" }
-        maven { url "http://maven.geo-solutions.it" }
-        maven { url "http://dl.bintray.com/scalaz/releases" }
-        mavenLocal()
-        mavenCentral()
-        jcenter()
-        maven { url "http://nexus.onebusaway.org/content/groups/public/" }
-        maven { url "https://jitpack.io" }
-    }
-}
-
-dependencies {
-
-    ////////////////////////////
-    // Java dependencies
-    ////////////////////////////
-
-    compile group: 'com.google.inject', name: 'guice', version: '4.1.0'
-    compile group: 'com.google.inject.extensions', name: 'guice-assistedinject', version: '4.1.0'
-    compile group: 'com.google.inject.extensions', name: 'guice-multibindings', version: '4.1.0'
-    compile group: 'com.google.guava', name: 'guava', version: '19.0'
-    compile group: 'de.ruedigermoeller', name: 'fst', version: '2.47'
-    compile group: 'org.jfree', name: 'jfreechart', version: '1.0.14'
-    compile group: 'org.apache.commons', name: 'commons-collections4', version: '4.1'
-    compile group: 'org.apache.commons', name: 'commons-math3', version: '3.5'
-    compile group: 'org.geotools', name: 'gt-main', version: '13.0'
-    compile group: 'org.geotools', name: 'gt-referencing', version: '13.0'
-    compile group: 'org.geotools', name: 'gt-shapefile', version: '13.0'
-    compile group: 'net.sf.trove4j', name: 'trove4j', version: '3.0.3'
-    runtime group: 'org.geotools', name: 'gt-epsg-hsql', version: '13.0'
-    compile group: 'aopalliance', name: 'aopalliance', version: '1.0'
-    compile group: 'de.ruedigermoeller', name: 'fst', version: '2.48'
-    compile group: 'com.fasterxml.jackson.core', name: 'jackson-core', version: '2.9.4'
-    compile group: 'com.fasterxml.jackson.module', name: 'jackson-module-scala_2.12', version: '2.9.4'
-    compile group: 'org.javassist', name: 'javassist', version: '3.19.0-GA'
-    compile group: 'javax.inject', name: 'javax.inject', version: '1'
-    compile group: 'jdom', name: 'jdom', version: '1.1'
-    compile group: 'org.jdom', name: 'jdom2', version: '2.0.5'
-
-    compile group: 'org.objenesis', name: 'objenesis', version: '2.4'
-    compile group: 'javax.media', name: 'jai_core', version: '1.1.3'
-    compile group: 'org.geotools', name: 'gt-referencing', version: '15.2'
-    compile group: 'org.geotools', name: 'gt-epsg-hsql', version: '15.2'
-    compile group: 'commons-io', name: 'commons-io', version: '2.5'
-    compile group: 'com.esotericsoftware', name: 'kryo-shaded', version: '4.0.0'
-    compile 'net.sf.supercsv:super-csv:2.4.0'
-    compile group: 'org.apache.httpcomponents', name: 'fluent-hc', version: '4.5.2'
-    compile group: 'edu.ucar', name: 'udunits', version: '4.5.5'
-    compile 'org.reflections:reflections:0.9.10'
-    compile group: 'javax.annotation', name: 'javax.annotation-api', version: '1.2-b01'
-
-    compile group: 'org.matsim.contrib', name: 'multimodal', version: '0.9.0'
-    compile (group: 'org.matsim', name: 'matsim', version: '0.10.0-beam-1') {
-        exclude group: 'log4j', module: 'log4j'
-    }
-    compile group: 'org.matsim.contrib', name: 'socnetsim', version: '0.9.0'
-
-    compile "com.typesafe.scala-logging:scala-logging_${scalaBinaryVersion}:3.8.0"
-    compile "org.slf4j:log4j-over-slf4j:${slf4jVersion}"
-
-    compile(group: 'com.github.michaz', name: 'r5', version: 'master-SNAPSHOT', changing: true) {
-        exclude group: 'ch.qos.logback', module: 'logback-classic'
-        exclude group: 'org.slf4j', module: 'slf4j-simple'
-    }
-
-
-    testCompile group: 'junit', name: 'junit', version: '4.8'
-    // https://mvnrepository.com/artifact/org.powermock/powermock-module-junit4
-    testCompile group: 'org.powermock', name: 'powermock-module-junit4', version: '1.6.6'
-    testCompile group: 'org.mockito', name: 'mockito-inline', version: '2.18.3'
-    testCompile group: "org.mockito", name: "mockito-core", version: "2.18.3"
-
-
-    /////////////////////////////////
-    // Scala dependencies
-    /////////////////////////////////
-
-    // CORE Scala //
-    compile "org.scala-lang:scala-library:${scalaBinaryVersion}"
-    compile group: 'org.scala-lang.modules', name: "scala-xml_${scalaBinaryVersion}", version: '1.0.6'
-
-
-    // NEEDED FOR USING REPL //
-    compile "org.scala-lang:scala-compiler:${scalaBinaryVersion}.1"
-
-    // TEST Scala //
-    testCompile group: 'org.scalatest', name: "scalatest_${scalaBinaryVersion}", version: '3.0.1'
-
-    // 3rd Party Scala //
-    //    compile 'org.scalaz:scalaz-core_2.12:7.3.0-M9'
-    compile "net.codingwell:scala-guice_${scalaBinaryVersion}:4.1.0"  // DI
-    compile ('com.github.carueda:tscfg:v0.8.0'){ // config
-        exclude group: 'org.scala-lang.modules', module: 'scala-xml_2.11'
-    }
-    // https://mvnrepository.com/artifact/org.scalaz/scalaz-core_2.12
-    compile group: 'org.scalaz', name: "scalaz-core_${scalaBinaryVersion}", version: '7.3.0-M10'
-    //compile group: 'com.lihaoyi', name: 'pprint', version: '0.4.3'
-    //compile group: 'com.github.lihaoyi.upickle-pprint', name:'pprint', version:'0.4.0', changing: false
-    // https://mvnrepository.com/artifact/com.beachape/enumeratum_2.12
-    compile group: 'com.beachape', name: "enumeratum_${scalaBinaryVersion}", version: "1.5.12"
-// https://mvnrepository.com/artifact/com.beachape/enumeratum-circe_2.12
-    compile group: 'com.beachape', name: "enumeratum-circe_${scalaBinaryVersion}", version: "1.5.14"
-    // https://mvnrepository.com/artifact/io.circe/circe-core_2.12
-    compile group: 'io.circe', name: "circe-core_${scalaBinaryVersion}", version: circeBinaryVersion
-    // https://mvnrepository.com/artifact/io.circe/circe-generic_2.12
-    compile group: 'io.circe', name: "circe-generic_${scalaBinaryVersion}", version: circeBinaryVersion
-    // https://mvnrepository.com/artifact/io.circe/circe-parser_2.12
-    compile group: 'io.circe', name: "circe-parser_${scalaBinaryVersion}", version: circeBinaryVersion
-    compile group: 'com.github.stephenc.eaio-uuid', name: "uuid", version: "3.4.0"
-    compile 'com.hubspot.jinjava:jinjava:2.0.5'
-    compile group: 'org.yaml', name: 'snakeyaml', version: '1.18'
-
-    compile group: 'com.typesafe.play', name: "play-json_${scalaBinaryVersion}", version: '2.6.3'
-
-    ////////////////////////////////////
-    ///Performance Monitoring (Kamon)///
-    ////////////////////////////////////
-
-    compile("io.kamon:kamon-core_${scalaBinaryVersion}:${kamonVersion}")
-    compile("io.kamon:kamon-scala_${scalaBinaryVersion}:${kamonVersion}")
-    compile("io.kamon:kamon-akka-2.4_${scalaBinaryVersion}:${kamonVersion}")
-    compile("io.kamon:kamon-statsd_${scalaBinaryVersion}:${kamonVersion}")
-    compile "io.kamon:kamon-influxdb_${scalaBinaryVersion}:0.6.9"
-    compile("io.kamon:kamon-log-reporter_${scalaBinaryVersion}:${kamonVersion}")
-
-
-    /////////////
-    // Akka Dependencies
-    ////////////
-
-    // CORE Akka //
-    compile group: 'com.typesafe.akka', name: "akka-actor_${scalaBinaryVersion}", version: akkaBinaryVersion
-    compile group: 'com.typesafe.akka', name: "akka-slf4j_${scalaBinaryVersion}", version: akkaBinaryVersion
-//    compile group: 'com.typesafe.akka', name: "akka-persistence_${scalaBinaryVersion}", version: akkaBinaryVersion
-//    compile group: 'com.typesafe.akka', name: "akka-remote_${scalaBinaryVersion}", version: akkaBinaryVersion
-//    compile group: 'com.typesafe.akka', name: "akka-cluster_${scalaBinaryVersion}", version: akkaBinaryVersion
-    compile group: 'com.typesafe.akka', name: "akka-contrib_${scalaBinaryVersion}", version: akkaBinaryVersion
-//    compile group: 'org.iq80.leveldb', name: 'leveldb', version: '0.9'
-
-    // TEST Akka //
-    testCompile group: 'com.typesafe.akka', name: "akka-testkit_${scalaBinaryVersion}", version: akkaBinaryVersion
-
-    // 3rd Party Akka //
-    //compile group: 'org.iq80.leveldb', name: 'leveldb', version: '0.7'
-//    compile group: 'org.fusesource.leveldbjni', name: 'leveldbjni-all', version: '1.8'
-    //compile group: 'com.google.protobuf', name: 'protobuf-java', version: '2.5.0'
-    compile "tv.cntt:glokka_${scalaBinaryVersion}:2.4.0"  // Actor registry
-
-    compile "org.slf4j:slf4j-api:${slf4jVersion}"
-    compile 'org.apache.logging.log4j:log4j-slf4j-impl:2.9.0'
-
-    scoverage "org.scoverage:scalac-scoverage-plugin_${scalaBinaryVersion}:1.3.1", "org.scoverage:scalac-scoverage-runtime_${scalaBinaryVersion}:1.3.1"
-}
-
-// Autoformatting using scalafmt
-
-scalafmt {
-    // configFilePath = ".scalafmt.conf" // .scalafmt.conf in the project root is default value, provide only if other location is needed
-}
-
-compileScala.dependsOn(scalafmtAll)
-
-// Task to run scala tests, as Scala tests not picked up by Gradle by default.
-task spec(dependsOn: ['testClasses'], type: JavaExec) {
-    main = 'org.scalatest.tools.Runner'
-    args = ['-R', 'build/classes/scala/test', '-o', '-l', 'beam.tags.ExcludeRegular']
-    classpath = sourceSets.test.runtimeClasspath
-}
-test.dependsOn spec
-
-/* //////////////////////////////////////////////////
-*  Task to run tagged tests.
-*  Note: use space separated list of tags
-* ./gradlew taggedTest -Ptags="beam.tags.Performance beam.tags.Integration"
-* /////////////////////////////////////////////////// */
-
-task taggedTest(dependsOn: ['testClasses'], type: JavaExec) {
-    main = 'org.scalatest.tools.Runner'
-
-    args = ['-R', 'build/classes/scala/test', '-o', '-n'] << (project.findProperty('tags') ?: 'org.scalatest.Ignore')
-    classpath = sourceSets.test.runtimeClasspath
-}
-
-/* Task to run tests periodically on continue integration server */
-task periodicTest(dependsOn: ['testClasses'], type: JavaExec) {
-    main = 'org.scalatest.tools.Runner'
-    args = ['-R', 'build/classes/scala/test', '-o', '-n', 'beam.tags.Periodic'] <<
-            (project.hasProperty('config') ? '-Dconfig='+project.findProperty('config') :
-                    (project.hasProperty('iterations') ? '-Diterations='+project.findProperty('iterations') : '')) <<
-            (project.hasProperty('config') && project.hasProperty('iterations') ?
-                    '-Diterations='+project.findProperty('iterations') : '')
-    jvmArgs = ['-javaagent:build/aspectjweaver-1.8.10.jar']
-    classpath = sourceSets.test.runtimeClasspath
-
-    doFirst() {
-        if (!project.file('build/aspectjweaver-1.8.10.jar').exists()) {
-            download {
-                src 'http://central.maven.org/maven2/org/aspectj/aspectjweaver/1.8.10/aspectjweaver-1.8.10.jar'
-                dest buildDir
-            }
-        }
-    }
-}
-
-//////////////////////////////////////////////////////////////////////
-// Amazon WS task to run beam sim on Lambda
-//////////////////////////////////////////////////////////////////////
-
-apply plugin: "base"
-apply plugin: "jp.classmethod.aws.lambda"
-
-aws {
-    profileName = "gradle"
-    region = "us-east-2"
-}
-
-lambda {
-    region = "us-east-2"
-}
-
-def getCurrentGitBranch() {
-    def gitBranch = "$defaultBranch"
-    try {
-        def workingDir = new File("${project.projectDir}")
-        def result = 'git rev-parse --abbrev-ref HEAD'.execute(null, workingDir)
-        result.waitFor()
-        if (result.exitValue() == 0) {
-            gitBranch = result.text.trim()
-        }
-    } catch (e) {
-    }
-    return gitBranch
-}
-
-task deploy(type: AWSLambdaInvokeTask) {
-    doFirst {
-        if(!project.hasProperty('runName')) {
-            throw new GradleException('Please name the run by specifying `runName` argument. e.g; ./gradlew deploy -PrunName=sfbay-performance-run')
-        }
-
-        switch (project.findProperty('deployMode')) {
-            case 'config':
-                if(!project.hasProperty('beamConfigs') && !project.hasProperty(getCurrentGitBranch()+'.configs')) {
-                    throw new GradleException('beamConfigs is required to deploy config run.')
-                }
-                break
-            case 'experiment':
-                if(!project.hasProperty('beamExperiments') && !project.hasProperty(getCurrentGitBranch()+'.experiments')) {
-                    throw new GradleException('beamExperiments is required to deploy experement.')
-                }
-                break
-            case 'execute':
-                if(!project.hasProperty('executeClass') || !project.hasProperty('executeArgs')) {
-                    throw new GradleException('executeClass and executeArgs are required to deploy execute.')
-                }
-                break
-            default:
-                throw new GradleException('Please provide a valid deployMode.')
-                break
-        }
-    }
-
-    def pload = """{
-  "title": "${project.findProperty('runName')}",
-  "branch": "${project.findProperty('beamBranch') ?: getCurrentGitBranch()}",
-  "commit": "${beamCommit ?: 'HEAD'}",
-  "deploy_mode": "${project.findProperty('deployMode')}",
-  "configs": "${project.findProperty('beamConfigs') ?: project.findProperty(getCurrentGitBranch()+'.configs') }",
-  "experiments": "${project.findProperty('beamExperiments') ?: project.findProperty(getCurrentGitBranch()+'.experiments') }",
-  "execute_class": "${project.findProperty('executeClass')}",
-  "execute_args": "${project.findProperty('executeArgs')}",
-  "max_ram": "${maxRAM ?: '2g'}",
-  "batch": "$beamBatch",
-  "s3_publish": "${project.findProperty('s3Backup') ?: true}",
-  "instance_type": "${project.findProperty('instanceType') ?: defaultInstanceType}",
-  "region": "$region",
-  "shutdown_wait": "$shutdownWait",
-  "shutdown_behaviour": "$shutdownBehaviour",
-  "command": "deploy"
-}"""
-
-    functionName = "simulateBeam"
-    invocationType = InvocationType.RequestResponse
-    payload = pload
-
-    doLast {
-        println pload
-        println new String(invokeResult.payload.array(), "UTF-8")
-    }
-}
-
-task startEC2(type: AWSLambdaInvokeTask) {
-    doFirst {
-        if(!project.hasProperty('instanceIds')) {
-            throw new GradleException('Please specify instance ids using argument `instanceIds`.')
-        }
-    }
-
-    def pload = """{
-  "instance_ids": "${project.findProperty('instanceIds')}",
-  "region": "$region",
-  "command": "start"
-}"""
-
-    functionName = "ec2StartStop"
-    invocationType = InvocationType.RequestResponse
-    payload = pload
-
-    doLast {
-        println pload
-        println new String(invokeResult.payload.array(), "UTF-8")
-    }
-}
-
-task stopEC2(type: AWSLambdaInvokeTask) {
-    doFirst {
-        if(!project.hasProperty('instanceIds')) {
-            throw new GradleException('Please specify instance ids using argument `instanceIds`.')
-        }
-    }
-
-    def pload = """{
-  "instance_ids": "${project.findProperty('instanceIds')}",
-  "region": "$region",
-  "command": "${project.hasProperty('terminate') ? "terminate" : "stop"}"
-}"""
-
-    functionName = "${project.hasProperty('terminate') ? "simulateBeam" : "ec2StartStop"}"
-    invocationType = InvocationType.RequestResponse
-    payload = pload
-
-    doLast {
-        println pload
-        println new String(invokeResult.payload.array(), "UTF-8")
-    }
-}
-//////////////////////////////////////////////////////////////////////
-// Generate config classes reflecting the application.conf file
-//////////////////////////////////////////////////////////////////////
-task generateConfig {
-    doLast {
-        if (!project.file('build/tscfg-0.8.1.jar').exists()) {
-            download {
-                src 'https://github.com/carueda/tscfg/releases/download/v0.8.1/tscfg-0.8.1.jar'
-                dest buildDir
-            }
-        }
-        javaexec {
-            main = "-jar"
-            args = [
-                    "build/tscfg-0.8.1.jar",
-                    "--spec", "src/main/resources/beam-template.conf",
-                    "--scala",
-                    "--pn", "beam.sim.config",
-                    "--cn", "BeamConfig",
-                    "--dd", "src/main/scala/beam/sim/config/"
-            ]
-        }
-    }
-}
-
-task repl(type: JavaExec) {
-    main = "scala.tools.nsc.MainGenericRunner"
-    classpath = sourceSets.main.runtimeClasspath
-    standardInput System.in
-    args '-usejavacp'
-}
-
-task deleteSf {
-    doLast {
-        if (project.file('production/application-sfbay/r5/network.dat').exists()) {
-            delete 'production/application-sfbay/r5/network.dat'
-        }
-        if (project.file('production/application-sfbay/r5/osm.mapdb').exists()) {
-            delete 'production/application-sfbay/r5/osm.mapdb'
-        }
-        if (project.file('production/application-sfbay/r5/osm.mapdb.p').exists()) {
-            delete 'production/application-sfbay/r5/osm.mapdb.p'
-        }
-    }
-}
-
-task sourcesJar(type: Jar, dependsOn: classes) {
-    classifier = 'sources'
-    from sourceSets.main.allSource
-}
-
-////////////////////////////////////////////////////////////////////////////////////////////////////////////
-// Run Via application plugin
-// Note: colon preceding "run" is necessary to only run the main project and not launch the GUI as well.
-// ./gradlew :run -PappArgs="['--config', 'production/application-sfbay/beam.conf']"
-////////////////////////////////////////////////////////////////////////////////////////////////////////////
-mainClassName = "beam.sim.RunBeam"
-
-def myAvailableRam = System.getenv("MAXRAM") ?: (project.findProperty('maxRAM') ?: "16g")
-
-def getCurrentTimestamp = {
-    DateTimeFormatter.ofPattern("MM-dd-yyyy_HH-mm-ss")
-            .withLocale(Locale.US)
-            .withZone(ZoneOffset.UTC)
-            .format(Instant.now())
-}
-
-def logGC = ["-XX:+PrintGCDetails", "-XX:+PrintGCDateStamps", "-Xloggc:gc_${getCurrentTimestamp()}.log"]
-
-// Use following for remote debug mode
-//applicationDefaultJvmArgs = ["-Xmx${myAvailableRam}","-agentlib:jdwp=transport=dt_socket,server=y,suspend=n,address=8005"]
-applicationDefaultJvmArgs = ["-Xmx130g"] + logGC
-println(applicationDefaultJvmArgs)
-
-run {
-    if (project.hasProperty("appArgs")) {
-        args Eval.me(appArgs)
-    }
-
-    doFirst() {
-        if (!project.file('build/aspectjweaver-1.8.10.jar').exists()) {
-            download {
-                src 'http://central.maven.org/maven2/org/aspectj/aspectjweaver/1.8.10/aspectjweaver-1.8.10.jar'
-                dest buildDir
-            }
-        }
-    }
-}
-
-////////////////////////////////////////////////////////////////////////////////////////////////////////////
-// Run ExperimentGenerator from Command line
-//  gradle :execute -PmainClass=beam.experiment.ExperimentGenerator -PappArgs="['--experiments', 'test/input/beamville/example-experiment/experiment.yml']"
-////////////////////////////////////////////////////////////////////////////////////////////////////////////
-
-task execute(type:JavaExec) {
-    jvmArgs = applicationDefaultJvmArgs
-    if(project.hasProperty("mainClass")){
-        main = mainClass
-    }else{
-        main = mainClassName
-    }
-   classpath = sourceSets.main.runtimeClasspath
-    if (project.hasProperty("appArgs")) {
-        args Eval.me(appArgs)
-    }
-}
->>>>>>> 53785c9a
