import com.amazonaws.services.lambda.model.InvocationType
import jp.classmethod.aws.gradle.lambda.AWSLambdaInvokeTask

buildscript {
    repositories {
        jcenter()
        mavenLocal()
        mavenCentral()
        maven { url "https://plugins.gradle.org/m2/" }
//        maven { url "https://maven.eveoh.nl/content/repositories/releases"  }
    }
    dependencies {
        classpath group: 'kr.motd.gradle', name: 'sphinx-gradle-plugin', version: '1.0.3.Final'
        classpath "jp.classmethod.aws:gradle-aws-plugin:0.35"
        classpath "com.github.viswaramamoorthy:gradle-util-plugins:0.1.0-RELEASE"
//        classpath "nl.eveoh:gradle-aspectj:2.0"
    }
}

plugins {
    id "net.ltgt.apt" version "0.5"
    id "de.undercouch.download" version "3.2.0"
    id "org.scoverage" version "2.1.0"
}

//project.ext {
//    aspectjVersion = '1.8.13'
//}
//ext {
//    env = "beamville"
//}

apply plugin: 'java'
apply plugin: 'scala'
apply plugin: 'maven'
apply plugin: 'idea'
apply plugin: 'kr.motd.sphinx'
apply plugin: 'application'
apply plugin: 'ManifestClasspath'
//apply plugin: 'aspectj'

group = 'beam'
version = '0.5.0-SNAPSHOT'

description = """"""

sourceCompatibility = 1.8
targetCompatibility = 1.8

compileScala.options.encoding = 'UTF-8'
def scalaBinaryVersion = "2.12"
def akkaBinaryVersion = "2.4.16"
def circeBinaryVersion="0.7.1"
def slf4jVersion = "1.7.12"
def kamonVersion = "0.6.7"

sourceSets.main.scala.srcDirs = ["src/main/scala", "src/main/java"]
sourceSets.main.java.srcDirs = []

sourceSets.test.java.srcDirs = ["src/test/java"]
sourceSets.test.scala.srcDirs = ["src/test/scala"]

if (project.hasProperty('env')) {
    sourceSets {
        main {
            resources {
                srcDirs "src/main/resources", "test/input/" + project.getProperty('env')
            }
        }
    }
}

allprojects {
    repositories {
        maven { url "http://maven.geotoolkit.org/" }
        maven { url "https://repository.jboss.org/nexus/content/repositories/thirdparty-releases" }
        maven { url "http://central.maven.org/maven2" }
        maven { url "http://repo.maven.apache.org/maven2" }
        maven { url "http://download.osgeo.org/webdav/geotools" }
        maven { url "http://dl.bintray.com/matsim/matsim" }
        maven { url "http://maven.conveyal.com/" }
        maven { url "http://repo1.maven.org/maven2" }
        maven { url "http://download.java.net/maven/2/" }
        maven { url "http://people.apache.org/repo/m1-ibiblio-rsync-repository/org.apache.axis2/" }
        maven { url "http://dl.bintray.com/andimarek/graphql-java" }
        maven { url "http://maven.geo-solutions.it" }
        maven { url "http://dl.bintray.com/scalaz/releases" }
        mavenLocal()
        mavenCentral()
        jcenter()
        maven { url "http://nexus.onebusaway.org/content/groups/public/" }
        maven { url "https://jitpack.io" }
    }
}

dependencies {

    ////////////////////////////
    // Java dependencies
    ////////////////////////////

    compile group: 'com.google.inject', name: 'guice', version: '4.1.0'
    compile group: 'com.google.inject.extensions', name: 'guice-assistedinject', version: '4.1.0'
    compile group: 'com.google.inject.extensions', name: 'guice-multibindings', version: '4.1.0'
    compile group: 'com.google.guava', name: 'guava', version: '19.0'
    compile group: 'de.ruedigermoeller', name: 'fst', version: '2.47'
    compile group: 'org.jfree', name: 'jfreechart', version: '1.0.14'
    compile group: 'org.apache.commons', name: 'commons-collections4', version: '4.1'
    compile group: 'org.apache.commons', name: 'commons-math3', version: '3.5'
    compile group: 'org.geotools', name: 'gt-main', version: '13.0'
    compile group: 'org.geotools', name: 'gt-referencing', version: '13.0'
    compile group: 'org.geotools', name: 'gt-shapefile', version: '13.0'
    compile group: 'net.sf.trove4j', name: 'trove4j', version: '3.0.3'
    runtime group: 'org.geotools', name: 'gt-epsg-hsql', version: '13.0'
    compile group: 'aopalliance', name: 'aopalliance', version: '1.0'
    compile group: 'de.ruedigermoeller', name: 'fst', version: '2.48'
    compile group: 'com.fasterxml.jackson.core', name: 'jackson-core', version: '2.9.4'
    compile group: 'com.fasterxml.jackson.module', name: 'jackson-module-scala_2.12', version: '2.9.4'
    compile group: 'org.javassist', name: 'javassist', version: '3.19.0-GA'
    compile group: 'javax.inject', name: 'javax.inject', version: '1'
    compile group: 'jdom', name: 'jdom', version: '1.1'
    compile group: 'org.jdom', name: 'jdom2', version: '2.0.5'

    compile group: 'org.objenesis', name: 'objenesis', version: '2.4'
    compile group: 'javax.media', name: 'jai_core', version: '1.1.3'
    compile group: 'org.geotools', name: 'gt-referencing', version: '15.2'
    compile group: 'org.geotools', name: 'gt-epsg-hsql', version: '15.2'
    compile group: 'commons-io', name: 'commons-io', version: '2.5'
    compile group: 'com.esotericsoftware', name: 'kryo-shaded', version: '4.0.0'
    compile 'net.sf.supercsv:super-csv:2.4.0'
    compile group: 'org.apache.httpcomponents', name: 'fluent-hc', version: '4.5.2'
    compile group: 'edu.ucar', name: 'udunits', version: '4.5.5'
    compile 'org.reflections:reflections:0.9.10'
    compile group: 'javax.annotation', name: 'javax.annotation-api', version: '1.2-b01'

    compile group: 'org.matsim.contrib', name: 'multimodal', version: '0.9.0'
    compile (group: 'org.matsim', name: 'matsim', version: '0.10.0-beam-1') {
        exclude group: 'log4j', module: 'log4j'
    }
    compile group: 'org.matsim.contrib', name: 'socnetsim', version: '0.9.0'

    compile "com.typesafe.scala-logging:scala-logging_${scalaBinaryVersion}:3.8.0"
    compile "org.slf4j:log4j-over-slf4j:${slf4jVersion}"

    compile(group: 'com.github.michaz', name: 'r5', version: 'master-SNAPSHOT', changing: true) {
        exclude group: 'ch.qos.logback', module: 'logback-classic'
        exclude group: 'org.slf4j', module: 'slf4j-simple'
    }


    testCompile group: 'junit', name: 'junit', version: '4.4'
    // https://mvnrepository.com/artifact/org.powermock/powermock-module-junit4
    testCompile group: 'org.powermock', name: 'powermock-module-junit4', version: '1.6.6'
    testCompile group: "org.mockito", name: "mockito-all", version: "1.9.5"


    /////////////////////////////////
    // Scala dependencies
    /////////////////////////////////

    // CORE Scala //
    compile "org.scala-lang:scala-library:${scalaBinaryVersion}"
    compile group: 'org.scala-lang.modules', name: "scala-xml_${scalaBinaryVersion}", version: '1.0.6'


    // NEEDED FOR USING REPL //
    compile "org.scala-lang:scala-compiler:${scalaBinaryVersion}.1"

    // TEST Scala //
    testCompile group: 'org.scalatest', name: "scalatest_${scalaBinaryVersion}", version: '3.0.1'

    // 3rd Party Scala //
    //    compile 'org.scalaz:scalaz-core_2.12:7.3.0-M9'
    compile "net.codingwell:scala-guice_${scalaBinaryVersion}:4.1.0"  // DI
    compile ('com.github.carueda:tscfg:v0.8.0'){ // config
        exclude group: 'org.scala-lang.modules', module: 'scala-xml_2.11'
    }
    // https://mvnrepository.com/artifact/org.scalaz/scalaz-core_2.12
    compile group: 'org.scalaz', name: "scalaz-core_${scalaBinaryVersion}", version: '7.3.0-M10'
    //compile group: 'com.lihaoyi', name: 'pprint', version: '0.4.3'
    //compile group: 'com.github.lihaoyi.upickle-pprint', name:'pprint', version:'0.4.0', changing: false
    // https://mvnrepository.com/artifact/com.beachape/enumeratum_2.12
    compile group: 'com.beachape', name: "enumeratum_${scalaBinaryVersion}", version: "1.5.12"
// https://mvnrepository.com/artifact/com.beachape/enumeratum-circe_2.12
    compile group: 'com.beachape', name: "enumeratum-circe_${scalaBinaryVersion}", version: "1.5.14"
    // https://mvnrepository.com/artifact/io.circe/circe-core_2.12
    compile group: 'io.circe', name: "circe-core_${scalaBinaryVersion}", version: circeBinaryVersion
    // https://mvnrepository.com/artifact/io.circe/circe-generic_2.12
    compile group: 'io.circe', name: "circe-generic_${scalaBinaryVersion}", version: circeBinaryVersion
    // https://mvnrepository.com/artifact/io.circe/circe-parser_2.12
    compile group: 'io.circe', name: "circe-parser_${scalaBinaryVersion}", version: circeBinaryVersion
    compile group: 'com.github.stephenc.eaio-uuid', name: "uuid", version: "3.4.0"
    compile 'com.hubspot.jinjava:jinjava:2.0.5'
    compile group: 'org.yaml', name: 'snakeyaml', version: '1.18'

    compile group: 'com.typesafe.play', name: "play-json_${scalaBinaryVersion}", version: '2.6.3'

    ////////////////////////////////////
    ///Performance Monitoring (Kamon)///
    ////////////////////////////////////

    compile("io.kamon:kamon-core_${scalaBinaryVersion}:${kamonVersion}")
    compile("io.kamon:kamon-scala_${scalaBinaryVersion}:${kamonVersion}")
    compile("io.kamon:kamon-akka-2.4_${scalaBinaryVersion}:${kamonVersion}")
//    compile("io.kamon:kamon-statsd_${scalaBinaryVersion}:${kamonVersion}")
    compile("io.kamon:kamon-log-reporter_${scalaBinaryVersion}:${kamonVersion}")


    /////////////
    // Akka Dependencies
    ////////////

    // CORE Akka //
    compile group: 'com.typesafe.akka', name: "akka-actor_${scalaBinaryVersion}", version: akkaBinaryVersion
    compile group: 'com.typesafe.akka', name: "akka-slf4j_${scalaBinaryVersion}", version: akkaBinaryVersion
//    compile group: 'com.typesafe.akka', name: "akka-persistence_${scalaBinaryVersion}", version: akkaBinaryVersion
//    compile group: 'com.typesafe.akka', name: "akka-remote_${scalaBinaryVersion}", version: akkaBinaryVersion
//    compile group: 'com.typesafe.akka', name: "akka-cluster_${scalaBinaryVersion}", version: akkaBinaryVersion
    compile group: 'com.typesafe.akka', name: "akka-contrib_${scalaBinaryVersion}", version: akkaBinaryVersion
//    compile group: 'org.iq80.leveldb', name: 'leveldb', version: '0.9'

    // TEST Akka //
    testCompile group: 'com.typesafe.akka', name: "akka-testkit_${scalaBinaryVersion}", version: akkaBinaryVersion

    // 3rd Party Akka //
    //compile group: 'org.iq80.leveldb', name: 'leveldb', version: '0.7'
//    compile group: 'org.fusesource.leveldbjni', name: 'leveldbjni-all', version: '1.8'
    //compile group: 'com.google.protobuf', name: 'protobuf-java', version: '2.5.0'
    compile "tv.cntt:glokka_${scalaBinaryVersion}:2.4.0"  // Actor registry

    compile "org.slf4j:slf4j-api:${slf4jVersion}"
    compile 'org.apache.logging.log4j:log4j-slf4j-impl:2.9.0'
<<<<<<< HEAD

    scoverage "org.scoverage:scalac-scoverage-plugin_${scalaBinaryVersion}:1.3.1", "org.scoverage:scalac-scoverage-runtime_${scalaBinaryVersion}:1.3.1"
=======
>>>>>>> b131bb74
}

// Task to run scala tests, as Scala tests not picked up by Gradle by default.
task spec(dependsOn: ['testClasses'], type: JavaExec) {
    main = 'org.scalatest.tools.Runner'
    args = ['-R', 'build/classes/scala/test', '-o']
    classpath = sourceSets.test.runtimeClasspath
}
test.dependsOn spec

//////////////////////////////////////////////////////////////////////
// Amazon WS task to run beam sim on Lambda
//////////////////////////////////////////////////////////////////////

apply plugin: "base"
apply plugin: "jp.classmethod.aws.lambda"

aws {
    profileName = "gradle"
    region = "us-east-2"
}

lambda {
    region = "us-east-2"
}

def getCurrentGitBranch() {
    def gitBranch = "$defaultBranch"
    try {
        def workingDir = new File("${project.projectDir}")
        def result = 'git rev-parse --abbrev-ref HEAD'.execute(null, workingDir)
        result.waitFor()
        if (result.exitValue() == 0) {
            gitBranch = result.text.trim()
        }
    } catch (e) {
    }
    return gitBranch
}

task deploy(type: AWSLambdaInvokeTask) {

    if(!project.hasProperty('beamConfigs') && !project.hasProperty('beamExperiments') && !project.hasProperty(getCurrentGitBranch()+'.configs') && !project.hasProperty(getCurrentGitBranch()+'.experiments')) {
        throw new GradleException('beamConfigs or beamExperiments is required to deploy.')
    }

    def pload = """{
  "branch": "${project.findProperty('beamBranch') ?: getCurrentGitBranch()}",
  "commit": "${beamCommit ?: 'HEAD'}",
  "configs": "${project.findProperty('beamConfigs') ?: project.findProperty('beamExperiments') ?: project.findProperty(getCurrentGitBranch()+'.configs') ?: project.findProperty(getCurrentGitBranch()+'.experiments') }",
  "is_experiment": "${!(project.hasProperty('beamConfigs') || !project.hasProperty('beamExperiments') || project.hasProperty(getCurrentGitBranch()+'.configs'))}",
  "batch": "$beamBatch",
  "instance_type": "${project.findProperty('instanceType') ?: defaultInstanceType}",
  "region": "$region",
  "shutdown_wait": "$shutdownWait"
}"""

    functionName = "simulateBeam"
    invocationType = InvocationType.RequestResponse
    payload = pload

    doLast {
        println pload
        println new String(invokeResult.payload.array(), "UTF-8")
    }
}

//////////////////////////////////////////////////////////////////////
// Generate config classes reflecting the application.conf file
//////////////////////////////////////////////////////////////////////
task generateConfig {
    doLast {
        if (!project.file('build/tscfg-0.8.1.jar').exists()) {
            download {
                src 'https://github.com/carueda/tscfg/releases/download/v0.8.1/tscfg-0.8.1.jar'
                dest buildDir
            }
        }
        javaexec {
            main = "-jar"
            args = [
                    "build/tscfg-0.8.1.jar",
                    "--spec", "src/main/resources/beam-template.conf",
                    "--scala",
                    "--pn", "beam.sim.config",
                    "--cn", "BeamConfig",
                    "--dd", "src/main/scala/beam/sim/config/"
            ]
        }
    }
}

task repl(type: JavaExec) {
    main = "scala.tools.nsc.MainGenericRunner"
    classpath = sourceSets.main.runtimeClasspath
    standardInput System.in
    args '-usejavacp'
}

task deleteSf {
    doLast {
        if (project.file('production/application-sfbay/r5/network.dat').exists()) {
            delete 'production/application-sfbay/r5/network.dat'
        }
        if (project.file('production/application-sfbay/r5/osm.mapdb').exists()) {
            delete 'production/application-sfbay/r5/osm.mapdb'
        }
        if (project.file('production/application-sfbay/r5/osm.mapdb.p').exists()) {
            delete 'production/application-sfbay/r5/osm.mapdb.p'
        }
    }
}

task sourcesJar(type: Jar, dependsOn: classes) {
    classifier = 'sources'
    from sourceSets.main.allSource
}

////////////////////////////////////////////////////////////////////////////////////////////////////////////
// Run Via application plugin
// Note: colon preceding "run" is necessary to only run the main project and not launch the GUI as well.
// ./gradlew :run -PappArgs="['--config', 'production/application-sfbay/beam.conf']"
////////////////////////////////////////////////////////////////////////////////////////////////////////////
mainClassName = "beam.sim.RunBeam"

def myAvailableRam = System.getenv("MAXRAM") ?: "16g"

// Use following for remote debug mode
//applicationDefaultJvmArgs = ["-Xmx${myAvailableRam}","-agentlib:jdwp=transport=dt_socket,server=y,suspend=n,address=8005"]
applicationDefaultJvmArgs = ["-Xmx${myAvailableRam}", "-javaagent:build/aspectjweaver-1.8.10.jar"]

run {
    if (project.hasProperty("appArgs")) {
        args Eval.me(appArgs)
    }

    doFirst() {
        if (!project.file('build/aspectjweaver-1.8.10.jar').exists()) {
            download {
                src 'http://central.maven.org/maven2/org/aspectj/aspectjweaver/1.8.10/aspectjweaver-1.8.10.jar'
                dest buildDir
            }
        }
    }
}

////////////////////////////////////////////////////////////////////////////////////////////////////////////
// Run ExperimentGenerator from Command line
//  gradle :execute -PmainClass=beam.experiment.ExperimentGenerator -PappArgs="['--experiments', 'test/input/beamville/example-experiment/experiment.yml']"
////////////////////////////////////////////////////////////////////////////////////////////////////////////

task execute(type:JavaExec) {
    if(project.hasProperty("mainClass")){
        main = mainClass
    }else{
        main = mainClassName
    }
   classpath = sourceSets.main.runtimeClasspath
    if (project.hasProperty("appArgs")) {
        args Eval.me(appArgs)
    }
}
<|MERGE_RESOLUTION|>--- conflicted
+++ resolved
@@ -139,8 +139,8 @@
     }
     compile group: 'org.matsim.contrib', name: 'socnetsim', version: '0.9.0'
 
-    compile "com.typesafe.scala-logging:scala-logging_${scalaBinaryVersion}:3.8.0"
     compile "org.slf4j:log4j-over-slf4j:${slf4jVersion}"
+
 
     compile(group: 'com.github.michaz', name: 'r5', version: 'master-SNAPSHOT', changing: true) {
         exclude group: 'ch.qos.logback', module: 'logback-classic'
@@ -230,11 +230,8 @@
 
     compile "org.slf4j:slf4j-api:${slf4jVersion}"
     compile 'org.apache.logging.log4j:log4j-slf4j-impl:2.9.0'
-<<<<<<< HEAD
 
     scoverage "org.scoverage:scalac-scoverage-plugin_${scalaBinaryVersion}:1.3.1", "org.scoverage:scalac-scoverage-runtime_${scalaBinaryVersion}:1.3.1"
-=======
->>>>>>> b131bb74
 }
 
 // Task to run scala tests, as Scala tests not picked up by Gradle by default.
@@ -283,7 +280,7 @@
 
     def pload = """{
   "branch": "${project.findProperty('beamBranch') ?: getCurrentGitBranch()}",
-  "commit": "${beamCommit ?: 'HEAD'}",
+  "commit": "$beamCommit",
   "configs": "${project.findProperty('beamConfigs') ?: project.findProperty('beamExperiments') ?: project.findProperty(getCurrentGitBranch()+'.configs') ?: project.findProperty(getCurrentGitBranch()+'.experiments') }",
   "is_experiment": "${!(project.hasProperty('beamConfigs') || !project.hasProperty('beamExperiments') || project.hasProperty(getCurrentGitBranch()+'.configs'))}",
   "batch": "$beamBatch",
