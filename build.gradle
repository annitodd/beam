--- conflicted
+++ resolved
@@ -352,11 +352,8 @@
 ////////////////////////////////////////////////////////////////////////////////////////////////////////////
 // Run ExperimentGenerator from Command line
 //  gradle :execute -PmainClass=beam.experiment.ExperimentGenerator -PappArgs="['--experiments', 'test/input/beamville/example-experiment/experiment.yml']"
-<<<<<<< HEAD
 // Run R5 GUI server
 //  gradle --stacktrace :execute -PmainClass=com.conveyal.r5.R5Main -PappArgs="['point','--graphs','production/application-sfbay/r5/']"
-=======
->>>>>>> e9fb6447
 ////////////////////////////////////////////////////////////////////////////////////////////////////////////
 
 task execute(type:JavaExec) {
@@ -366,7 +363,6 @@
         main = mainClassName
     }
    classpath = sourceSets.main.runtimeClasspath
-   jvmArgs = applicationDefaultJvmArgs
     if (project.hasProperty("appArgs")) {
         args Eval.me(appArgs)
     }
