--- conflicted
+++ resolved
@@ -122,24 +122,17 @@
     compile group: 'org.geotools', name: 'gt-epsg-hsql', version: '15.2'
     compile group: 'commons-io', name: 'commons-io', version: '2.5'
     compile group: 'com.esotericsoftware', name: 'kryo-shaded', version: '4.0.0'
+    compile 'net.sf.supercsv:super-csv:2.4.0'
     compile group: 'org.apache.httpcomponents', name: 'fluent-hc', version: '4.5.2'
     compile group: 'edu.ucar', name: 'udunits', version: '4.5.5'
     compile 'org.reflections:reflections:0.9.10'
     compile group: 'javax.annotation', name: 'javax.annotation-api', version: '1.2-b01'
     compile group: 'com.github.colinsheppard.matsim_all', name: 'matsim', version: 'master-SNAPSHOT', changing: false
-<<<<<<< HEAD
-//    compile group: 'com.github.colinsheppard', name: 'pt2matsim', version: 'master-SNAPSHOT', changing: false
-//    compile group: 'com.conveyal', name: 'r5', version: '2.1.1'
-    compile group: 'com.github.LBNL-UCB-STI', name: 'r5', version: 'beam-3.0-SNAPSHOT', changing: true
-//    compile group: 'com.github.melrief', name: 'purecsv_2.12', version: '0.1.0'
-    compile 'net.sf.supercsv:super-csv:2.4.0'
-
-=======
     compile(group: 'com.github.michaz', name: 'r5', version: 'traveltime-SNAPSHOT', changing: true) {
         exclude group: 'ch.qos.logback', module: 'logback-classic'
         exclude group: 'org.slf4j', module: 'slf4j-simple'
     }
->>>>>>> d147f4e3
+
 
 
     testCompile group: 'junit', name: 'junit', version: '4.4'
