--- conflicted
+++ resolved
@@ -47,11 +47,7 @@
 
 compileScala.options.encoding = 'UTF-8'
 def scalaBinaryVersion = "2.12"
-<<<<<<< HEAD
-def akkaBinaryVersion = "2.5.22"
-=======
 def akkaBinaryVersion = "2.6.6"
->>>>>>> 1ff7649b
 def circeBinaryVersion = "0.13.0"
 def slf4jVersion = "1.7.25"
 def kamonVersion = "2.0.3"
@@ -488,11 +484,7 @@
 // UseParallelGC
 applicationDefaultJvmArgs = ["-Xmx${myAvailableRam}g", "-Xms${halfOfAvailableMem}g",
                              "-XX:+UseParallelGC", "-XX:+UseParallelOldGC", "-XX:MetaspaceSize=150M", "-Djava.awt.headless=true",
-<<<<<<< HEAD
                              "-Dlogback.configurationFile=${logbackConfig}", "-Xss2048k"] + logGC + jmx + jfr
-=======
-                             "-Dlogback.configurationFile=${logbackConfig}", "-Xss2048k"] + logGC + jmx
->>>>>>> 1ff7649b
 println(applicationDefaultJvmArgs)
 
 run {
