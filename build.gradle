--- conflicted
+++ resolved
@@ -506,11 +506,7 @@
 mainClassName = "beam.sim.RunBeam"
 
 
-<<<<<<< HEAD
-def myAvailableRam = System.getenv("MAXRAM") ?: (project.findProperty('maxRAM') ?: "140g")
-=======
 def myAvailableRam = (System.getenv("MAXRAM") ?: (project.findProperty('maxRAM') ?: "140")).toString().replace("g", "").toInteger()
->>>>>>> 0aaa6123
 
 
 def getCurrentTimestamp = {
@@ -524,16 +520,12 @@
 
 // Use following for remote debug mode
 //applicationDefaultJvmArgs = ["-Xmx${myAvailableRam}","-agentlib:jdwp=transport=dt_socket,server=y,suspend=n,address=8005"]
-<<<<<<< HEAD
-applicationDefaultJvmArgs = ["-Xmx140g"] + logGC
-=======
 //applicationDefaultJvmArgs = ["-Xmx140g"] + logGC
 
 // UseParallelGC
 applicationDefaultJvmArgs = ["-Xmx${myAvailableRam}g", "-Xms${myAvailableRam/2}g",
                              "-XX:+UseParallelGC", "-XX:+UseParallelOldGC", "-XX:MetaspaceSize=500M"] + logGC
 
->>>>>>> 0aaa6123
 println(applicationDefaultJvmArgs)
 
 run {
