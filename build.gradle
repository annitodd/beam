--- conflicted
+++ resolved
@@ -515,11 +515,7 @@
 mainClassName = "beam.sim.RunBeam"
 
 
-<<<<<<< HEAD
-def myAvailableRam = (System.getenv("MAXRAM") ?: (project.findProperty('maxRAM') ?: "130g")).toString().replace("g", "").toInteger()
-=======
 def myAvailableRam = (System.getenv("MAXRAM") ?: (project.findProperty('maxRAM') ?: "140")).toString().replace("g", "").toInteger()
->>>>>>> 18e3db86
 
 
 def getCurrentTimestamp = {
@@ -533,19 +529,12 @@
 
 // Use following for remote debug mode
 //applicationDefaultJvmArgs = ["-Xmx${myAvailableRam}","-agentlib:jdwp=transport=dt_socket,server=y,suspend=n,address=8005"]
-<<<<<<< HEAD
-//applicationDefaultJvmArgs = ["-Xmx130g"] + logGC
-=======
 //applicationDefaultJvmArgs = ["-Xmx140g"] + logGC
->>>>>>> 18e3db86
 
 // UseParallelGC
 applicationDefaultJvmArgs = ["-Xmx${myAvailableRam}g", "-Xms${myAvailableRam/2}g",
                              "-XX:+UseParallelGC", "-XX:+UseParallelOldGC", "-XX:MetaspaceSize=500M"] + logGC
-<<<<<<< HEAD
-=======
-
->>>>>>> 18e3db86
+
 println(applicationDefaultJvmArgs)
 
 run {
@@ -589,7 +578,14 @@
             }
         }
     }
-<<<<<<< HEAD
+    doFirst() {
+        if (!project.file('build/aspectjweaver-1.8.10.jar').exists()) {
+            download {
+                src 'http://central.maven.org/maven2/org/aspectj/aspectjweaver/1.8.10/aspectjweaver-1.8.10.jar'
+                dest buildDir
+            }
+        }
+    }
 }
 
 jar {
@@ -628,6 +624,4 @@
         }
     }
     buildArgs(['JAR_FILE': "${shadowJar.archiveName}"])
-=======
->>>>>>> 18e3db86
 }