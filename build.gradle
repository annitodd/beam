import com.amazonaws.services.lambda.model.InvocationType
import jp.classmethod.aws.gradle.lambda.AWSLambdaInvokeTask

import java.time.Instant
import java.time.ZoneOffset
import java.time.format.DateTimeFormatter

buildscript {
    repositories {
        jcenter()
        mavenLocal()
        mavenCentral()
        maven { url "https://plugins.gradle.org/m2/" }
    }
    dependencies {
        classpath group: 'kr.motd.gradle', name: 'sphinx-gradle-plugin', version: '1.0.3.Final'
        classpath "jp.classmethod.aws:gradle-aws-plugin:0.35"
        classpath "com.github.viswaramamoorthy:gradle-util-plugins:0.1.0-RELEASE"
        classpath 'cz.alenkacz:gradle-scalafmt:1.7.0'
    }
}

plugins {
    id "net.ltgt.apt" version "0.5"
    id "de.undercouch.download" version "3.2.0"
    id "org.scoverage" version "2.5.0"
    id 'maven-publish'
}

//ext {
//    env = "beamville"
//}

apply plugin: 'java'
apply plugin: 'scala'
apply plugin: 'maven'
apply plugin: 'idea'
apply plugin: 'kr.motd.sphinx'
apply plugin: 'application'
apply plugin: 'ManifestClasspath'
apply plugin: 'scalafmt'

group = 'beam'
version = '0.6.0'

description = """"""

sourceCompatibility = 1.8
targetCompatibility = 1.8

compileScala.options.encoding = 'UTF-8'
def scalaBinaryVersion = "2.12"
def akkaBinaryVersion = "2.5.22"
def circeBinaryVersion = "0.7.1"
def slf4jVersion = "1.7.25"
def kamonVersion = "0.6.7"
def tscfgVersion = "0.9.4"

sourceSets.main.scala.srcDirs = ["src/main/scala", "src/main/java"]
sourceSets.main.java.srcDirs = []

sourceSets.test.java.srcDirs = []
sourceSets.test.scala.srcDirs = ["src/test/scala", "src/test/java"]

sourceSets {
    main {
        resources {
            srcDir "src/main/resources"
        }
    }
    test {
        resources {
            srcDir "src/test/resources"
        }
    }
}

if (project.hasProperty('env')) {
    sourceSets {
        main {
            resources {
                srcDirs "test/input/" + project.getProperty('env')
            }
        }
    }
}

allprojects {
    repositories {
        maven { url 'http://download.osgeo.org/webdav/geotools/' }
       // maven { url "http://maven.geotoolkit.org/" }
        maven { url "https://repository.jboss.org/nexus/content/repositories/thirdparty-releases" }
        maven { url "http://central.maven.org/maven2" }
        maven { url "http://repo.maven.apache.org/maven2" }
        maven { url "http://download.osgeo.org/webdav/geotools" }
        maven { url "http://dl.bintray.com/matsim/matsim" }
        maven { url "http://maven.conveyal.com/" }
        maven { url "http://repo1.maven.org/maven2" }
        maven { url "http://download.java.net/maven/2/" }
        maven { url "http://people.apache.org/repo/m1-ibiblio-rsync-repository/org.apache.axis2/" }
        maven { url "http://dl.bintray.com/andimarek/graphql-java" }
        maven { url "http://maven.geo-solutions.it" }
        maven { url "http://dl.bintray.com/scalaz/releases" }
        mavenLocal()
        mavenCentral()
        jcenter()
        maven { url "http://nexus.onebusaway.org/content/groups/public/" }
        maven { url "https://jitpack.io" }
    }
}

dependencies {

    //beam-utilities
<<<<<<< HEAD
    compile(group: 'com.github.LBNL-UCB-STI', name: 'beam-utilities', version: 'v0.2.3') {
=======
    compile(group: 'com.github.LBNL-UCB-STI', name: 'beam-utilities', version: 'v0.2.2') {
>>>>>>> c1a4d7c9
        exclude group: 'com.github.michaz', module: 'r5'
    }
    
    ////////////////////////////
    // Java dependencies
    ////////////////////////////
    compile group: 'com.google.inject', name: 'guice', version: '4.1.0'
    compile group: 'com.google.inject.extensions', name: 'guice-assistedinject', version: '4.1.0'
    compile group: 'com.google.inject.extensions', name: 'guice-multibindings', version: '4.1.0'
    compile group: 'org.apache.commons', name: 'commons-collections4', version: '4.1'
    compile group: 'org.apache.commons', name: 'commons-math3', version: '3.5'
    compile group: 'org.apache.httpcomponents', name: 'fluent-hc', version: '4.5.2'

    // Apache 2.0
    compile group: 'com.univocity', name: 'univocity-parsers', version: '2.8.1'

    // LGPL
    compile group: 'org.geotools', name: 'gt-main', version: '13.0'
    compile group: 'org.geotools', name: 'gt-shapefile', version: '13.0'
    compile group: 'org.geotools', name: 'gt-referencing', version: '15.2'
    compile group: 'org.geotools', name: 'gt-epsg-wkt', version: '15.2'
    compile group: 'org.jfree', name: 'jfreechart', version: '1.0.14'

    compile group: 'com.fasterxml.jackson.core', name: 'jackson-core', version: '2.9.4'
    compile group: 'com.fasterxml.jackson.module', name: 'jackson-module-scala_2.12', version: '2.9.4'
    compile group: 'javax.inject', name: 'javax.inject', version: '1'
    compile group: 'jdom', name: 'jdom', version: '1.1'
    compile group: 'org.jdom', name: 'jdom2', version: '2.0.5'
    compile 'com.hubspot.jinjava:jinjava:2.0.5'
    compile group: 'org.yaml', name: 'snakeyaml', version: '1.18'

    compile group: 'commons-io', name: 'commons-io', version: '2.5'
    compile 'net.sf.supercsv:super-csv:2.4.0'
    compile 'org.reflections:reflections:0.9.10'
    compile group: 'javax.annotation', name: 'javax.annotation-api', version: '1.2-b01'
    compile group: 'com.github.stephenc.eaio-uuid', name: "uuid", version: "3.4.0"

    compile "org.jgrapht:jgrapht-core:1.3.0"

    // GPLv3
    compile group: 'org.matsim.contrib', name: 'multimodal', version: '0.10.0'
    compile group: 'org.matsim.contrib', name: 'bicycle', version: '0.10.0'

    compile(group: 'org.matsim.contrib', name: 'decongestion', version: '0.11.0-2018w44') {
        exclude group: 'org.matsim', module: 'matsim'
    }

    compile(group: 'com.github.wrashid.matsim', name: 'matsim', version: '0.10.1-beam-6') {
        exclude group: 'log4j', module: 'log4j'
    }

    compile "org.slf4j:slf4j-api:${slf4jVersion}"
    compile "ch.qos.logback:logback-classic:1.2.3"
    compile "com.typesafe.scala-logging:scala-logging_${scalaBinaryVersion}:3.9.0"
    compile "org.slf4j:log4j-over-slf4j:${slf4jVersion}"

    compile(group: 'com.github.michaz', name: 'r5', version: '3ab4fa04') {
        exclude group: 'ch.qos.logback', module: 'logback-classic'
        exclude group: 'org.slf4j', module: 'slf4j-simple'
    }

    compile "com.sigopt:sigopt-java:4.9.0"

    testCompile group: 'junit', name: 'junit', version: '4.8'
    testCompile group: 'org.mockito', name: 'mockito-inline', version: '2.27.0'
    testCompile group: "org.mockito", name: "mockito-core", version: "2.+"

    /////////////////////////////////
    // Scala dependencies
    /////////////////////////////////

    // CORE Scala //
    compile "org.scala-lang:scala-library:2.12.7"
    compile group: 'org.scala-lang.modules', name: "scala-xml_${scalaBinaryVersion}", version: '1.0.6'

    // NEEDED FOR USING REPL //
    compile "org.scala-lang:scala-compiler:2.12.7"

    // TEST Scala //
    testCompile group: 'org.scalatest', name: "scalatest_${scalaBinaryVersion}", version: '3.0.1'
    testRuntime "org.pegdown:pegdown:1.4.2" // HTML report for scalatest

    // 3rd Party Scala //

    compile group: 'org.jliszka', name: 'probability-monad_2.11', version: '1.0.1'

    // https://mvnrepository.com/artifact/com.beachape/enumeratum_2.12
    compile group: 'com.beachape', name: "enumeratum_${scalaBinaryVersion}", version: "1.5.12"
    // https://mvnrepository.com/artifact/com.beachape/enumeratum-circe_2.12
    compile group: 'com.beachape', name: "enumeratum-circe_${scalaBinaryVersion}", version: "1.5.14"

    compile "com.github.scopt:scopt_${scalaBinaryVersion}:3.7.0"
    compile "net.codingwell:scala-guice_${scalaBinaryVersion}:4.1.0"  // DI
    compile('com.github.carueda:tscfg:v' + tscfgVersion) { // config
        exclude group: 'org.scala-lang.modules', module: 'scala-xml_2.11'
    }
    // https://mvnrepository.com/artifact/io.circe/circe-core_2.12
    compile group: 'io.circe', name: "circe-core_${scalaBinaryVersion}", version: circeBinaryVersion
    // https://mvnrepository.com/artifact/io.circe/circe-generic_2.12
    compile group: 'io.circe', name: "circe-generic_${scalaBinaryVersion}", version: circeBinaryVersion
    // https://mvnrepository.com/artifact/io.circe/circe-parser_2.12
    compile group: 'io.circe', name: "circe-parser_${scalaBinaryVersion}", version: circeBinaryVersion

    compile group: 'com.typesafe.play', name: "play-json_${scalaBinaryVersion}", version: '2.6.3'
    compile (group: 'com.github.romix.akka', name: "akka-kryo-serialization_${scalaBinaryVersion}", version: '0.5.2') {
        exclude group: 'com.esotericsoftware', module: 'kryo'
    }
    compile group: 'com.esotericsoftware', name: 'kryo', version: '4.0.2'

    compile "com.github.vagmcs:optimus_${scalaBinaryVersion}:3.1.0"
    compile "com.github.vagmcs:optimus-solver-oj_${scalaBinaryVersion}:3.1.0"

    ////////////////////////////////////
    ///Performance Monitoring (Kamon)///
    ////////////////////////////////////

    compile("io.kamon:kamon-core_${scalaBinaryVersion}:${kamonVersion}")
    compile("io.kamon:kamon-scala_${scalaBinaryVersion}:${kamonVersion}")
    compile("io.kamon:kamon-akka-2.4_${scalaBinaryVersion}:${kamonVersion}")
    compile("io.kamon:kamon-statsd_${scalaBinaryVersion}:${kamonVersion}")
    compile "io.kamon:kamon-influxdb_${scalaBinaryVersion}:0.6.9"
    compile("io.kamon:kamon-log-reporter_${scalaBinaryVersion}:${kamonVersion}")

    /////////////
    // Akka Dependencies
    ////////////

    // CORE Akka //
    compile group: 'com.typesafe.akka', name: "akka-actor_${scalaBinaryVersion}", version: akkaBinaryVersion
    compile group: 'com.typesafe.akka', name: "akka-slf4j_${scalaBinaryVersion}", version: akkaBinaryVersion
//    compile group: 'com.typesafe.akka', name: "akka-persistence_${scalaBinaryVersion}", version: akkaBinaryVersion
//    compile group: 'com.typesafe.akka', name: "akka-remote_${scalaBinaryVersion}", version: akkaBinaryVersion
    compile group: 'com.typesafe.akka', name: "akka-cluster_${scalaBinaryVersion}", version: akkaBinaryVersion
    compile group: 'com.typesafe.akka', name: "akka-contrib_${scalaBinaryVersion}", version: akkaBinaryVersion
//    compile group: 'org.iq80.leveldb', name: 'leveldb', version: '0.9'

    compile group: 'com.typesafe.akka', name: "akka-http_${scalaBinaryVersion}", version: "10.1.8"
    compile group: 'de.heikoseeberger', name: "akka-http-circe_${scalaBinaryVersion}", version: "1.25.2"

    // TEST Akka //
    testCompile group: 'com.typesafe.akka', name: "akka-testkit_${scalaBinaryVersion}", version: akkaBinaryVersion

    // 3rd Party Akka //
    //compile group: 'org.iq80.leveldb', name: 'leveldb', version: '0.7'
//    compile group: 'org.fusesource.leveldbjni', name: 'leveldbjni-all', version: '1.8'
    //compile group: 'com.google.protobuf', name: 'protobuf-java', version: '2.5.0'

    scoverage "org.scoverage:scalac-scoverage-plugin_${scalaBinaryVersion}:1.3.1", "org.scoverage:scalac-scoverage-runtime_${scalaBinaryVersion}:1.3.1"

    compile 'org.apache.commons:commons-compress:1.18'

    def parquet = "1.10.0"
    compile group: 'org.apache.parquet', name: 'parquet-hadoop', version: parquet
    compile group: 'org.apache.parquet', name: 'parquet-avro', version: parquet
    compile (group: 'org.apache.hadoop', name: 'hadoop-client', version: '2.7.3') {
        exclude group: 'org.slf4j', module: 'slf4j-log4j12'
        // Exclude `ASM` because it is binary incompatible with the one which is gotten from `com.conveyal:kryo-tools`: `org.ow2.asm:asm:5.0.4`
        exclude group: 'asm', module: 'asm'
    }
}

// Autoformatting using scalafmt

scalafmt {
    // configFilePath = ".scalafmt.conf" // .scalafmt.conf in the project root is default value, provide only if other location is needed
}


configurations.all {
    resolutionStrategy {
        eachDependency { DependencyResolveDetails dependencyResolveDetails ->
            final requestedDependency = dependencyResolveDetails.requested
            if (requestedDependency.name != 'beam-utilities') {
                force 'javax.media:jai_core:1.1.3'
            }
        }
    }
    exclude group: 'javax.media', module: 'jai_codec'
    exclude group: 'javax.media', module: 'jai_imageio'

}

//compileScala.dependsOn(scalafmtAll)


// Task to run scala tests, as Scala tests not picked up by Gradle by default.
task spec(dependsOn: ['testClasses'], type: JavaExec) {
    main = 'org.scalatest.tools.Runner'
    args = ['-R', 'build/classes/scala/test', '-h', 'build/scalatest-report', '-oD', '-l', 'beam.tags.ExcludeRegular']
    classpath = sourceSets.test.runtimeClasspath
}
build.dependsOn spec

/* //////////////////////////////////////////////////
*  Task to run tagged tests.
*  Note: use space separated list of tags
* ./gradlew taggedTest -Ptags="beam.tags.Performance beam.tags.Integration"
* /////////////////////////////////////////////////// */

task taggedTest(dependsOn: ['testClasses'], type: JavaExec) {
    main = 'org.scalatest.tools.Runner'
    args = ['-R', 'build/classes/scala/test', '-o', '-n'] << (project.findProperty('tags') ?: 'org.scalatest.Ignore')
    classpath = sourceSets.test.runtimeClasspath
}

task specificTest(dependsOn: ['testClasses'], type: JavaExec) {
    main = 'org.scalatest.tools.Runner'
    args = ['-R', 'build/classes/scala/test', '-o', '-s'] << (project.findProperty('suite') ?: 'org.scalatest.Ignore')
    classpath = sourceSets.test.runtimeClasspath
}

////////////////////////////////////////////////////////////////////////////////////////////////////////////
// Task to run tests periodically on continue integration server.
// ./gradlew  periodicTest -Pconfig=test/input/sf-light/sf-light-1k.conf -Piterations=1
////////////////////////////////////////////////////////////////////////////////////////////////////////////
task periodicTest(dependsOn: ['testClasses'], type: JavaExec) {
    main = 'org.scalatest.tools.Runner'
    args = ['-R', 'build/classes/scala/test', '-o', '-n', 'beam.tags.Periodic'] <<
            (project.hasProperty('config') ? '-Dconfig=' + project.findProperty('config') :
                    (project.hasProperty('iterations') ? '-Diterations=' + project.findProperty('iterations') : '')) <<
            (project.hasProperty('config') && project.hasProperty('iterations') ?
                    '-Diterations=' + project.findProperty('iterations') : '')
    jvmArgs = ['-javaagent:build/aspectjweaver-1.8.10.jar']
    classpath = sourceSets.test.runtimeClasspath
    doFirst() {
        if (!project.file('build/aspectjweaver-1.8.10.jar').exists()) {
            download {
                src 'http://central.maven.org/maven2/org/aspectj/aspectjweaver/1.8.10/aspectjweaver-1.8.10.jar'
                dest buildDir
            }
        }
    }
}

//////////////////////////////////////////////////////////////////////
// Amazon WS task to run beam sim on Lambda
//////////////////////////////////////////////////////////////////////

apply plugin: "base"
apply plugin: "jp.classmethod.aws.lambda"

aws {
    profileName = "gradle"
    region = "us-east-2"
}

lambda {
    region = "us-east-2"
}

def getCurrentGitBranch() {
    def gitBranch = "$defaultBranch"
    try {
        def workingDir = new File("${project.projectDir}")
        def result = 'git rev-parse --abbrev-ref HEAD'.execute(null, workingDir)
        result.waitFor()
        if (result.exitValue() == 0) {
            gitBranch = result.text.trim()
        }
    } catch (e) {
    }
    return gitBranch
}

task deploy(type: AWSLambdaInvokeTask) {
    doFirst {
        if (!project.hasProperty('runName')) {
            throw new GradleException('Please name the run by specifying `runName` argument. e.g; ./gradlew deploy -PrunName=sfbay-performance-run')
        }

        switch (project.findProperty('deployMode')) {
            case 'config':
                if (!project.hasProperty('beamConfigs') && !project.hasProperty(getCurrentGitBranch() + '.configs')) {
                    throw new GradleException('beamConfigs is required to deploy config run.')
                }
                break
            case 'experiment':
                if (!project.hasProperty('beamExperiments') && !project.hasProperty(getCurrentGitBranch() + '.experiments')) {
                    throw new GradleException('beamExperiments is required to deploy experement.')
                }
                break
            case 'execute':
                if (!project.hasProperty('executeClass') || !project.hasProperty('executeArgs')) {
                    throw new GradleException('executeClass and executeArgs are required to deploy execute.')
                }
                break
            default:
                throw new GradleException('Please provide a valid deployMode.')
                break
        }
    }

    def pload = """{
  "title": "${project.findProperty('runName')}",
  "branch": "${project.findProperty('beamBranch') ?: getCurrentGitBranch()}",
  "commit": "${beamCommit ?: 'HEAD'}",
  "deploy_mode": "${project.findProperty('deployMode')}",
  "configs": "${project.findProperty('beamConfigs') ?: project.findProperty(getCurrentGitBranch() + '.configs')}",
  "experiments": "${
        project.findProperty('beamExperiments') ?: project.findProperty(getCurrentGitBranch() + '.experiments')
    }",
  "execute_class": "${project.findProperty('executeClass')}",
  "execute_args": "${project.findProperty('executeArgs')}",
  "max_ram": "${maxRAM ?: '140g'}",
  "storage_size": ${project.findProperty('storageSize')},
  "batch": "$beamBatch",
  "s3_publish": "${project.findProperty('s3Backup') ?: true}",
  "instance_type": "${project.findProperty('instanceType') ?: defaultInstanceType}",
  "region": "$region",
  "shutdown_wait": "$shutdownWait",
  "shutdown_behaviour": "$shutdownBehaviour",
  "command": "deploy"
}"""

    functionName = "simulateBeam"
    invocationType = InvocationType.RequestResponse
    payload = pload

    doLast {
        println pload
        println new String(invokeResult.payload.array(), "UTF-8")
    }
}

task startEC2(type: AWSLambdaInvokeTask) {
    doFirst {
        if (!project.hasProperty('instanceIds')) {
            throw new GradleException('Please specify instance ids using argument `instanceIds`.')
        }
    }

    def pload = """{
  "instance_ids": "${project.findProperty('instanceIds')}",
  "region": "$region",
  "command": "start"
}"""

    functionName = "ec2StartStop"
    invocationType = InvocationType.RequestResponse
    payload = pload

    doLast {
        println pload
        println new String(invokeResult.payload.array(), "UTF-8")
    }
}

task stopEC2(type: AWSLambdaInvokeTask) {
    doFirst {
        if (!project.hasProperty('instanceIds')) {
            throw new GradleException('Please specify instance ids using argument `instanceIds`.')
        }
    }

    def pload = """{
  "instance_ids": "${project.findProperty('instanceIds')}",
  "region": "$region",
  "command": "${project.hasProperty('terminate') ? "terminate" : "stop"}"
}"""

    functionName = "${project.hasProperty('terminate') ? "simulateBeam" : "ec2StartStop"}"
    invocationType = InvocationType.RequestResponse
    payload = pload

    doLast {
        println pload
        println new String(invokeResult.payload.array(), "UTF-8")
    }
}
//////////////////////////////////////////////////////////////////////
// Generate config classes reflecting the application.conf file
//////////////////////////////////////////////////////////////////////
task generateConfig {
    doLast {
        def tscfgJarFile = project.file('build/tscfg-' + tscfgVersion + '.jar')
        if (!tscfgJarFile.exists() || !tscfgJarFile.isFile()) {
            download {
                src 'https://github.com/carueda/tscfg/releases/download/v' + tscfgVersion + '/tscfg-' + tscfgVersion + '.jar'
                dest buildDir
            }
        }
        javaexec {
            main = "-jar"
            args = [
                    "build/tscfg-${tscfgVersion}.jar",
                    "--spec", "src/main/resources/beam-template.conf",
                    "--scala",
                    "--pn", "beam.sim.config",
                    "--cn", "BeamConfig",
                    "--dd", "src/main/scala/beam/sim/config/"
            ]
        }
    }
}

task repl(type: JavaExec) {
    main = "scala.tools.nsc.MainGenericRunner"
    classpath = sourceSets.main.runtimeClasspath
    standardInput System.in
    args '-usejavacp'
}

task deleteSf {
    doLast {
        if (project.file('production/application-sfbay/r5/network.dat').exists()) {
            delete 'production/application-sfbay/r5/network.dat'
        }
        if (project.file('production/application-sfbay/r5/osm.mapdb').exists()) {
            delete 'production/application-sfbay/r5/osm.mapdb'
        }
        if (project.file('production/application-sfbay/r5/osm.mapdb.p').exists()) {
            delete 'production/application-sfbay/r5/osm.mapdb.p'
        }
    }
}

task sourcesJar(type: Jar, dependsOn: classes) {
    classifier = 'sources'
    from sourceSets.main.allSource
}

////////////////////////////////////////////////////////////////////////////////////////////////////////////
// Run Via application plugin
// Note: colon preceding "run" is necessary to only run the main project and not launch the GUI as well.
// ./gradlew :run -PappArgs="['--config', 'production/application-sfbay/beam.conf']"
////////////////////////////////////////////////////////////////////////////////////////////////////////////
mainClassName = "beam.sim.RunBeam"


def myAvailableRam = (System.getenv("MAXRAM") ?: (project.findProperty('maxRAM') ?: "140")).toString().replace("g", "").toInteger()


def getCurrentTimestamp = {
    DateTimeFormatter.ofPattern("MM-dd-yyyy_HH-mm-ss")
            .withLocale(Locale.US)
            .withZone(ZoneOffset.UTC)
            .format(Instant.now())
}

def logGC = ["-XX:+PrintGCDetails", "-XX:+PrintGCDateStamps", "-Xloggc:gc_${getCurrentTimestamp()}.log"]

// Use following for remote debug mode
def remoteDebug = ["-agentlib:jdwp=transport=dt_socket,server=y,suspend=n,address=8005"]

def jfr = ["-XX:+UnlockCommercialFeatures", "-XX:+FlightRecorder",
           "-XX:FlightRecorderOptions=defaultrecording=true,disk=true,maxage=10h,dumponexit=true,loglevel=info"]

// On the running machine there should be file /usr/lib/jvm/java-8-oracle/jre/lib/jfr/profile_heap_exception.jfc  with content from
// https://pastebin.com/N3uuUfPz - it's Java Mission Control with metrics about heap allocation and details about exceptions
def jfrWithMem = ["-XX:+UnlockCommercialFeatures", "-XX:+UnlockDiagnosticVMOptions", "-XX:+DebugNonSafepoints",
                  "-XX:StartFlightRecording=delay=2s,duration=60m,name=mem_ex,filename=recording.jfr,settings=profile_heap_exception",
                  "-XX:+FlightRecorder", "-XX:FlightRecorderOptions=disk=true,maxage=10h,dumponexit=true,loglevel=info"]

// UseParallelGC
applicationDefaultJvmArgs = ["-Xmx${myAvailableRam}g", "-Xms${myAvailableRam/2}g",
                             "-XX:+UseParallelGC", "-XX:+UseParallelOldGC", "-XX:MetaspaceSize=150M", "-Djava.awt.headless=true",
                             "-Dlogback.configurationFile=logback_prod.xml"] + logGC

println(applicationDefaultJvmArgs)

run {
    if (project.hasProperty("appArgs")) {
        args Eval.me(appArgs)
    }

    doFirst() {
        if (!project.file('build/aspectjweaver-1.8.10.jar').exists()) {
            download {
                src 'http://central.maven.org/maven2/org/aspectj/aspectjweaver/1.8.10/aspectjweaver-1.8.10.jar'
                dest buildDir
            }
        }
    }
}

////////////////////////////////////////////////////////////////////////////////////////////////////////////
// Run ExperimentGenerator from Command line
//  gradle :execute -PmainClass=beam.experiment.ExperimentGenerator -PappArgs="['--experiments', 'test/input/beamville/example-experiment/experiment.yml']"
// Run R5 GUI server
//  gradle --stacktrace :execute -PmainClass=com.conveyal.r5.R5Main -PappArgs="['point','--graphs','production/application-sfbay/r5/']"
////////////////////////////////////////////////////////////////////////////////////////////////////////////

task execute(type: JavaExec) {
    jvmArgs = applicationDefaultJvmArgs
    if (project.hasProperty("mainClass")) {
        main = mainClass
    } else {
        main = mainClassName
    }
    classpath = sourceSets.main.runtimeClasspath
    if (project.hasProperty("appArgs")) {
        args Eval.me(appArgs)
    }
    doFirst() {
        if (!project.file('build/aspectjweaver-1.8.10.jar').exists()) {
            download {
                src 'http://central.maven.org/maven2/org/aspectj/aspectjweaver/1.8.10/aspectjweaver-1.8.10.jar'
                dest buildDir
            }
        }
    }
}


task matsimConversion(type: JavaExec) {
    main = 'beam.utils.matsim_conversion.MatsimConversionTool'
    classpath = sourceSets.main.runtimeClasspath
    environment "PWD", "na"
    if (project.hasProperty("confPath")) {
        args Eval.me(confPath)
        // if this triggers an error, try
        // args "${confPath}"
    }
}

task generateDocumentation(type: JavaExec) {
    group 'Documentation'
    description 'Format the data using Sphinx RST formats'

    main = 'beam.docs.GenerateDocumentationTask'
    classpath = sourceSets.main.runtimeClasspath
}

tasks.withType(ScalaCompile) {
    // Enable Scala warnings output
    scalaCompileOptions.additionalParameters = ["-unchecked", "-deprecation", "-feature", "-Xfatal-warnings"]
}

task fmt(dependsOn: scalafmtAll) 
task checkScalaFmt() {
    doLast {
        try {
            def workingDir = new File("${project.projectDir}")
            def result = 'git diff --exit-code'.execute(null, workingDir)
            result.waitFor()
            if (result.exitValue() != 0) throw new Exception("""
Please run ./gradlew scalaFmtAll and commit/push the subsequent results to fix this error.
This happened because a git diff yielded a non-zero exit code. 
This task was built to be run on the CI server AFTER scalaFmtAll
It should only error if the results of scalaFmtAll resulted in code modifications.
And that would only happen if the committed code is not formatted as expected.""")
        } catch (e) {
            throw new Exception("An unexpected error was encountered while checking that scalaFmtAll was committed.", e)
        }
    }
}<|MERGE_RESOLUTION|>--- conflicted
+++ resolved
@@ -111,12 +111,7 @@
 
 dependencies {
 
-    //beam-utilities
-<<<<<<< HEAD
     compile(group: 'com.github.LBNL-UCB-STI', name: 'beam-utilities', version: 'v0.2.3') {
-=======
-    compile(group: 'com.github.LBNL-UCB-STI', name: 'beam-utilities', version: 'v0.2.2') {
->>>>>>> c1a4d7c9
         exclude group: 'com.github.michaz', module: 'r5'
     }
     
