--- conflicted
+++ resolved
@@ -1,21 +1,11 @@
-<<<<<<< HEAD
-runName=BEAM
-beamBranch=develop
-beamCommit=HEAD
-beamConfigs=test/input/sf-light/sf-light-1k.conf
-instanceType=t2.small
-runGrafana=true
-
-#c5.9xlarge (36/141)    -> 5 instances -> $1.53 per Hour
-=======
 runName=art/austin-prod-200k-cacc-enabled-skims-with-h3-index-final
 beamBranch=art/cttp-parser-4ci
 beamCommit=b9e6c592a0a8262674d196e531c3d0dead25eae5
 beamConfigs=test/input/texas/austin-prod-100k.conf
 instanceType=m5d.24xlarge
+runGrafana=true
 
 #c5.9xlarge (36/72)    -> 5 instances -> $1.53 per Hour
->>>>>>> 38c8fd2a
 #m4.10xlarge (40/160)   -> 5 -> $2.00 per Hour
 #m5.12xlarge (48/192)   -> 3 instances -> $2.304 per Hour
 #m5d.12xlarge (48/192)  -> 5 -> $2.712 per Hour
