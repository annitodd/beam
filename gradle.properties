--- conflicted
+++ resolved
@@ -1,51 +1,3 @@
-<<<<<<< HEAD
-#runName=rw/prod-dev/calib-11thAug19-65
-runName=rw/prod-dev/perf-0.03
-#runName=basline-test-after-merge-2
-beamBranch=production-sfbay-develop
-beamCommit=7878dcb4a1f36677c197222622e05313d2a5e3db
-# deployMode=config | experiment | execute
-#deployMode=experiment
-deployMode=config
-beamConfigs=production/sfbay/smart/smart-baseline.conf
-#beamConfigs=production/application-sfbay/ev-fleet-250-LOW.conf
-#beamExperiments=production/application-sfbay/experiments/ev-fleet-qos/ev-fleet.yml
-executeClass=beam.sim.RunBeam
-#executeArgs=['--config', 'production/application-sfbay/experimentsFall2018/fall18-calib-run1.conf']
-beamBatch=false
-shutdownWait=15
-# shutdownBehaviour = stop | terminate
-shutdownBehaviour=terminate
-s3Backup=true
-maxRAM=300g
-#storageSize (in GiB) =  any number between 64 and 256. default 64
-storageSize=256
-region=us-east-2
-systemProp.org.gradle.internal.http.connectionTimeout=180000
-systemProp.org.gradle.internal.http.socketTimeout=180000
-
-#c5.9xlarge (36/141) -> 5 instances -> $1.53 per Hour
-#m4.10xlarge (40/160) -> 5 -> $2.00 per Hour
-# m5.12xlarge (48/192) -> 3 instances -> $2.304 per Hour
-#m5d.12xlarge (48/192) -> 5 -> $2.712 per Hour
-
-#m4.16xlarge (64/256) -> 20 -> $3.20 per Hour
-#r5.12xlarge (48/384) -> 3 -> $3.024 per Hour
-#c5.18xlarge (72/144) -> 5 -> $3.06 per Hour
-#c5d.18xlarge (72/144) -> 5 -> $3.456 per Hour
-#r5d.12xlarge (48/384) -> 3 -> $3.456 per Hour
-#h1.16xlarge (64/256) -> 1 -> $3.744 per Hour
-
-# m5.24xlarge (96/384) -> 2 -> $4.608 per Hour
-#i3.16xlarge (64/488) -> 1 -> $4.992 per Hour
-#i3.metal (72/512) -> 5 -> $4.992 per Hour
-
-#m5d.24xlarge (96/384) -> 5 -> $5.424 per Hour
-
-#r5.24xlarge (96/768) -> 3 -> $6.048 per Hour
-#r5d.24xlarge (96/768) -> 3 -> $6.912 per Hour
-instanceType=m5d.24xlarge
-=======
 systemProp.org.gradle.internal.http.connectionTimeout=180000
 systemProp.org.gradle.internal.http.socketTimeout=180000
 
@@ -53,7 +5,6 @@
 #region: "us-west-2" (Oregon)
 #region: "us-east-1" (N. Virginia)
 defaultRegion=us-east-2
->>>>>>> bdc8b68a
 
 # one or more ec2 instance ids to call startEC2, stopEC2 or terminateEC2
 #instanceIds=i-092f5fae50ec5d466,i-092f5fae50fh543k2
