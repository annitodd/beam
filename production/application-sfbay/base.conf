--- conflicted
+++ resolved
@@ -11,12 +11,7 @@
 beam.basePackage = "beam"
 beam.agentsim.simulationName = "base"
 #beam.agentsim.numAgents = 413817
-<<<<<<< HEAD
-beam.agentsim.numAgents = 200
-beam.agentsim.schedulerParallelismWindow = 300
-=======
 beam.agentsim.numAgents = 413817
->>>>>>> 8e8ab153
 beam.agentsim.thresholdForWalkingInMeters = 100
 # MODE CHOICE OPTIONS:
 # ModeChoiceMultinomialLogit ModeChoiceTransitIfAvailable ModeChoiceDriveIfAvailable ModeChoiceRideHailIfAvailable
@@ -373,19 +368,11 @@
     ModuleProbability_1 = 0.8
     Module_1 = "SelectExpBeta"
 
-<<<<<<< HEAD
-    ModuleProbability_3 = 0.1
-    Module_3 = "ClearRoutes"
-
-    ModuleProbability_4 = 0.1
-    Module_4 = "ClearModes"
-=======
     ModuleProbability_2 = 0.1
     Module_2 = "ClearRoutes"
 
     ModuleProbability_3 = 0.1
     Module_3 = "ClearModes"
->>>>>>> 8e8ab153
   }
   parallelEventHandling {
     #Estimated number of events during mobsim run. An optional optimization hint for the framework.
