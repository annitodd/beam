--- conflicted
+++ resolved
@@ -183,8 +183,6 @@
       ]
     }
   }
-<<<<<<< HEAD
-=======
   remote {
     log-remote-lifecycle-events = off
     log-received-messages = on
@@ -223,5 +221,4 @@
       acceptable-heartbeat-pause = 140s
     }
   }
->>>>>>> 597cf8cf
 }