package beam.agentsim.infrastructure

import beam.agentsim.infrastructure.taz.{TAZ, TAZTreeMap}
import beam.sim.config.BeamConfig
import beam.utils.matsim_conversion.ShapeUtils
import beam.utils.matsim_conversion.ShapeUtils.QuadTreeBounds
import com.typesafe.config.ConfigFactory
import com.vividsolutions.jts.geom.{Coordinate, GeometryFactory, Point}
import org.openjdk.jmh.annotations.{Benchmark, BenchmarkMode, Fork, Mode}
import org.openjdk.jmh.infra.Blackhole
import org.openjdk.jmh.runner.Runner
import org.openjdk.jmh.runner.options.OptionsBuilder

import java.nio.file.Paths
import scala.util.Random

/**
  * Executing:<br>
  * ./gradlew jmh<br>
  * Runs convexHull contains point for each TAZ cluster vs TAZTreeMap (with the same TAZes) get nearest Taz for point.
  * Before actual performance test it loads TAZes and parking zones from appropriate files.
  * @author Dmitry Openkov
  */
class GeometryPerformance {
  import GeometryPerformance._

  @Benchmark
  @Fork(value = 1, warmups = 2)
  @BenchmarkMode(Array(Mode.Throughput))
  def contains(bh: Blackhole): Unit = {
    val point: Point = randomPoint
    clusters.foreach { cluster =>
      val isInside = cluster.convexHull.contains(point)
      bh.consume(isInside)
    }
  }

  @Benchmark
  @Fork(value = 1, warmups = 2)
  @BenchmarkMode(Array(Mode.Throughput))
  def nearest(bh: Blackhole): Unit = {
    val point: Point = randomPoint
    val taz = tazTreeMap.getTAZ(point.getX, point.getY)
    bh.consume(taz)
  }

  private def randomPoint: Point = {
    val x = bounds.maxx + rnd.nextDouble() * (bounds.maxx - bounds.minx)
    val y = bounds.maxy + rnd.nextDouble() * (bounds.maxy - bounds.miny)
    val point = gf.createPoint(new Coordinate(x, y))
    point
  }
}

object GeometryPerformance {
  val (tazTreeMap, clusters, bounds) = loadData
  val gf = new GeometryFactory()
  val rnd = new Random(93837)

  def main(args: Array[String]): Unit = {
    println(s"taz number = ${tazTreeMap.tazQuadTree.size()}, cluster number = ${clusters.size}")
    val opt = new OptionsBuilder()
      .include(classOf[GeometryPerformance].getSimpleName)
      .forks(1)
      .build

    new Runner(opt).run
  }

  private def loadData: (TAZTreeMap, Vector[ParallelParkingManager.ParkingCluster], QuadTreeBounds) = {
    val beamHome = System.getProperty("beam.home", ".")
    println("beamHome = " + Paths.get(beamHome).toAbsolutePath)
    val tazMap = taz.TAZTreeMap.fromCsv(s"$beamHome/test/input/sf-bay/taz-centers.csv")
    val configLocation = "test/input/sf-light/sf-light-1k.conf"
    val baseConfigUnresolved = ConfigFactory.parseString("config=" + configLocation)
    val baseConfig = baseConfigUnresolved.resolve()
    val beamConfig = BeamConfig(baseConfig)
    val stalls = InfrastructureUtils.loadStalls[TAZ](
      s"$beamHome/test/input/sf-bay/parking/taz-parking-unlimited-fast-limited-l2-150-baseline.csv",
      IndexedSeq(),
      tazMap.tazQuadTree, //it is required only in case of failures
      1.0,
      1.0,
      18389,
<<<<<<< HEAD
      null,
      null
=======
      beamConfig,
      None
>>>>>>> dc33f85d
    )

    val clusters: Vector[ParallelParkingManager.ParkingCluster] =
      ParallelParkingManager.createClusters(tazMap, stalls, 16, 42L)

    val bounds: QuadTreeBounds = ShapeUtils.quadTreeBounds(tazMap.getTAZs.map(_.coord))

    (tazMap, clusters, increaseBounds(bounds, 0.1))
  }

  private def increaseBounds(bounds: QuadTreeBounds, fraction: Double): QuadTreeBounds = {
    val dX = (bounds.maxx - bounds.minx) * fraction / 2
    val dY = (bounds.maxy - bounds.miny) * fraction / 2
    QuadTreeBounds(bounds.minx - dX, bounds.miny - dY, bounds.maxx + dX, bounds.maxy + dY)
  }
}<|MERGE_RESOLUTION|>--- conflicted
+++ resolved
@@ -82,13 +82,8 @@
       1.0,
       1.0,
       18389,
-<<<<<<< HEAD
-      null,
-      null
-=======
       beamConfig,
       None
->>>>>>> dc33f85d
     )
 
     val clusters: Vector[ParallelParkingManager.ParkingCluster] =
