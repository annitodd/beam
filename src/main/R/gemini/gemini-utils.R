library(tidyverse)
library(data.table)

setClass("loadInfo", slots=list(timebinInSec="numeric", siteXFCInKW="numeric", plugXFCInKW="numeric"))

time.bins <- data.table(time=seq(0,61,by=0.25)*3600,quarter.hour=seq(0,61,by=0.25))

loadTypes <- data.table::data.table(
  chargingPointType = c(
<<<<<<< HEAD
    "homelevel1(1.8|AC)", "homelevel2(7.2|AC)", "publiclevel2(7.2|AC)", 
    "worklevel2(7.2|AC)", "custom(7.2|AC)",
    "publicfc(150.0|DC)", "custom(150.0|DC)", "publicxfc(250.0|DC)", "custom(250.0|DC)"),
  loadType = c(
    "Home-L1", "Home-L2", "Public-L2", 
    "Work-L2", "Work-L2", 
=======
    "homelevel1(1.8|AC)", "homelevel2(7.2|AC)", "publiclevel2(7.2|AC)",
    "worklevel2(7.2|AC)", "custom(7.2|AC)",
    "publicfc(150.0|DC)", "custom(150.0|DC)", "publicxfc(250.0|DC)", "custom(250.0|DC)"),
  loadType = c(
    "Home-L1", "Home-L2", "Public-L2",
    "Work-L2", "Work-L2",
>>>>>>> be0b9273
    "DCFC", "DCFC", "XFC", "XFC"))


nextTimePoisson <- function(rate) {
  return(-log(1.0 - runif(1)) / rate)
}
scaleUPSession <- function(DT, t, factor) {
  nb <- nrow(DT)
  nb.scaled <- nb*factor
  rate <- nb.scaled/0.25
  DT.temp1 <- data.table(start.time2=round(t+cumsum(unlist(lapply(rep(rate, nb.scaled), nextTimePoisson)))*3600))[order(start.time2),]
  DT.temp2 <- DT[sample(.N,nrow(DT.temp1),replace=T)][order(start.time)]
  DT.temp1[,row2:=1:.N]
  DT.temp2[,row2:=1:.N]
  return(DT.temp1[DT.temp2, on="row2"])
}
extractChargingSessions <- function(events) {
  ## replace everything by chargingPointType, when develop problem is solved
  ## c("vehicle", "time", "type", "parkingTaz", "chargingPointType", "parkingType", "locationY", "locationX", "duration", "vehicleType")
  ev1 <- events[type %in% c("RefuelSessionEvent")][order(time),`:=`(IDX = 1:.N),by=vehicle]
  ev2 <- events[type %in% c("ChargingPlugInEvent")][,c("vehicle", "time")][order(time),`:=`(IDX = 1:.N),by=vehicle]
  setnames(ev2, "time", "start.time")
  ev <- ev1[ev2, on=c("vehicle", "IDX")]
  return(ev)
}
spreadChargingSessionsIntoPowerIntervals <- function(ev) {
  ev[,kw:=unlist(lapply(str_split(as.character(chargingPointType),'\\('),function(ll){ as.numeric(str_split(ll[2],'\\|')[[1]][1])}))]
  ev[,depot:=(substr(vehicle,0,5)=='rideH' & substr(vehicleType,0,5)=='ev-L5')]
  ev[,plug.xfc:=(kw>=250)]
  sessions <- ev[chargingPointType!='None' & time/3600>=4
                 ,.(start.time,depot,plug.xfc,taz=parkingTaz,kw,
                    x=locationX,y=locationY,duration=duration/60,chargingPointType,
                    parkingType,vehicleType,vehicle,person,fuel,parkingZoneId)]
  sessions[,row:=1:.N]
  start.time.dt <- data.table(time=sessions$start.time)
  sessions[,start.time.bin:=time.bins[start.time.dt,on=c(time="time"),roll='nearest']$quarter.hour]
  sessions[,taz:=as.numeric(as.character(taz))]
  return(sessions)
}
scaleUpAllSessions <- function(DT, expansion.factor) {
  sim.events <- data.table()
  for (bin in seq(min(DT$start.time.bin),max(DT$start.time.bin),by=0.25))
  {
    DT.bin <- DT[start.time.bin == bin]
    sim.events <- rbind(sim.events, scaleUPSession(DT.bin, bin*3600, expansion.factor))
  }
  sim.events$start.time <- sim.events$start.time2
  sim.events$row <- paste(sim.events$row2,sim.events$row,sep="-")
  sim.events <- sim.events[,-c("row2","start.time2")]
  return(sim.events)
}
filterEvents <- function(dataDir, filename, eventsList) {
  outputFilepath <- paste(dataDir,"/events/filtered.",filename, sep="")
  if(!file.exists(outputFilepath)) {
    events <- readCsv(paste(dataDir, "/events-raw", "/", filename, sep=""))
    filteredEvents <- events[type %in% eventsList][
      ,c("vehicle", "time", "type", "parkingTaz", "chargingPointType", "parkingType",
         "locationY", "locationX", "duration", "vehicleType", "person", "fuel", "parkingZoneId",
         "pricingModel", "actType")]
    dir.create(file.path(dataDir, "events"), showWarnings = FALSE)
    write.csv(
      filteredEvents,
      file = outputFilepath,
      row.names=FALSE,
      quote=FALSE,
      na="0")
    return(filteredEvents)
  } else {
    return(readCsv(outputFilepath))
  }
}
processEventsFileAndScaleUp <- function(dataDir, scaleUpFlag, expFactor) {
  eventsRawDir <- paste(dataDir, "/events-raw",sep="")
  fileList <- list.files(path=eventsRawDir)
  for (i in 1:length(fileList)){
    name <- unlist(strsplit(fileList[i], "\\."))
    print(paste("Filtering ", fileList[i], sep=""))
    filteredEvent <- filterEvents(
      dataDir,
      fileList[i], c(
        "RefuelSessionEvent",
        "ChargingPlugInEvent",
        "ChargingPlugOutEvent",
        "actstart"))
    resultsFile <- paste("gemini.sim",name[3],"csv",sep=".")
    if (!file.exists(paste(resultsDir,resultsFile,sep="/"))) {
      print("Process charging events")
      chargingEvents <- extractChargingSessions(filteredEvent)
      simEvents <- chargingEvents
      if(scaleUpFlag) {
        print("scaling up charging events...")
        simEvents <- scaleUpAllSessions(chargingEvents, expFactor)
      }
      simDir <- paste(dataDir, "/sim",sep="")
      dir.create(file.path(dataDir, "sim"), showWarnings = FALSE)
      simFile <- paste("events.sim",name[3],"csv.gz",sep=".")
      write.csv(
        simEvents,
        file = paste(simDir,simFile,sep="/"),
        row.names=FALSE,
        quote=FALSE,
        na="0")
      print("Spreading charging events into power sessions")
      sessions <- spreadChargingSessionsIntoPowerIntervals(simEvents)
      resultsDir <- paste(dataDir, "/results",sep="")
      dir.create(file.path(dataDir, "results"), showWarnings = FALSE)
      print("Writing to Disk")
      write.csv(
        sessions,
        file = paste(resultsDir,resultsFile,sep="/"),
        row.names=FALSE,
        quote=FALSE,
        na="0")
    }
  }
}


## *****************
extractLoads <- function(sessions, loadTypes, loadInfo, countyNames) {
  hourShare <- loadInfo@timebinInSec/3600.0
  siteXFCInKW <- loadInfo@siteXFCInKW
  plugXFCInKW <- loadInfo@plugXFCInKW
  # here we expand each session into the appropriate number of 15-minute bins, so each row here is 1 15-minute slice of a session
  sessions[,plug.xfc:=grepl("(250.0|DC)", chargingPointType)]
  loads <- sessions[,.(chargingPointType,depot,plug.xfc,taz,kw=c(rep(kw,length(seq(0,duration/60,by=hourShare))-1),kw*(duration/60-max(seq(0,duration/60,by=hourShare)))/hourShare),x,y,duration,hour.bin=start.time.bin+seq(0,duration/60,by=hourShare)),by='row']
  loads[,site.xfc:=(sum(kw)>=siteXFCInKW),by=c('depot','taz','hour.bin')]
  loads[,xfc:=site.xfc|plug.xfc]
  loads[,fuel:=kw*0.25/3.6e6] # the 0.25 converts avg. power in 15-minutes to kwh, then 3.6e6 converts to Joules
  loads <- loads[,.(x=x[1],y=y[1],fuel=sum(fuel),kw=sum(kw,na.rm=T),site.xfc=site.xfc[1]),by=c('depot','taz','hour.bin','xfc','chargingPointType')]
  taz <- loads[,.(x2=mean(x),y2=mean(y)),by='taz']
  loads <- merge(loads,taz,by='taz')
  loads[,grp:=paste(depot,'-',taz)]
  loads <- merge(loadTypes, loads, by='chargingPointType')
  loads[,site:=ifelse(depot == T,'depot','public')]
  counties <- data.table(urbnmapr::counties)[county_name%in%countyNames]
  setkey(loads,xfc)
  loads[,extreme.lab:=ifelse(kw >= 1000,'1-5MW','<1MW')]
  loads[kw > 5000]$extreme.lab <- ">5MW"
  return(loads)
}


## *****************
generateReadyToPlot <- function(resultsDirName, loadTypes, loadInfo, countyNames) {
  chargingTypes.colors <- c("goldenrod2", "#66CCFF", "#669900", "#660099", "#FFCC33", "#CC3300", "#0066CC")
  names(chargingTypes.colors) <- c("XFC", "DCFC", "Public-L2", "Work-L2", "Work-L1", "Home-L2", "Home-L1")
  file.list <- list.files(path=resultsDirName)
  all.sessions <- list()
  all.chargingTypes <- list()
  all.loads <- list()
  dir.create(paste(resultsDirName,"../results.temp",sep="/"), showWarnings = FALSE)
  for (i in 1:length(file.list)){
    sim.xfc.file <- paste(resultsDirName,file.list[i],sep="/")
    sim.xfc.temp.file <- paste(resultsDirName,"../results.temp",file.list[i],sep="/")
    print(sim.xfc.file)
    sessions <- data.table()
    loads <- data.table()
    chargingTypes <- data.table()
    if (!file.exists(pp(sim.xfc.temp.file,"-loads.csv"))) {
      code <- unlist(strsplit(sim.xfc.file, "\\."))[3]

      sessions <- readCsv(sim.xfc.file)
      sessions[(depot),taz:=-kmeans(sessions[(depot)][,.(x,y)],20)$cluster]
      sessions[,code:=code]
      write.csv(sessions,file = pp(sim.xfc.temp.file,"-sessions.csv"),row.names=FALSE,quote=FALSE,na="0")

      loads <- extractLoads(sessions, loadTypes, loadInfo, countyNames)
      loads[,hour.bin2:=hour.bin%%24]
      loads[,code:=code]
      write.csv(loads,file = pp(sim.xfc.temp.file,"-loads.csv"),row.names=FALSE,quote=FALSE,na="0")
    } else {
      sessions <- readCsv(pp(sim.xfc.temp.file,"-sessions.csv"))
      loads <- readCsv(pp(sim.xfc.temp.file,"-loads.csv"))
    }
    all.sessions <- rbind(all.sessions, sessions)
    all.loads <- rbind(all.loads, loads)
  }
  all.sessions <- as.data.table(all.sessions)
  all.loads <- as.data.table(all.loads)
  all.loads[,type:=ifelse(site=='depot','Ridehail Depot','Public')]
  all.loads[,severity:=paste(type,extreme.lab, sep=" ")]
  save(all.sessions,all.loads,chargingTypes.colors,file=pp(resultsDirName,'/ready-to-plot.Rdata'))
}<|MERGE_RESOLUTION|>--- conflicted
+++ resolved
@@ -7,21 +7,12 @@
 
 loadTypes <- data.table::data.table(
   chargingPointType = c(
-<<<<<<< HEAD
-    "homelevel1(1.8|AC)", "homelevel2(7.2|AC)", "publiclevel2(7.2|AC)", 
+    "homelevel1(1.8|AC)", "homelevel2(7.2|AC)", "publiclevel2(7.2|AC)",
     "worklevel2(7.2|AC)", "custom(7.2|AC)",
     "publicfc(150.0|DC)", "custom(150.0|DC)", "publicxfc(250.0|DC)", "custom(250.0|DC)"),
   loadType = c(
     "Home-L1", "Home-L2", "Public-L2", 
-    "Work-L2", "Work-L2", 
-=======
-    "homelevel1(1.8|AC)", "homelevel2(7.2|AC)", "publiclevel2(7.2|AC)",
-    "worklevel2(7.2|AC)", "custom(7.2|AC)",
-    "publicfc(150.0|DC)", "custom(150.0|DC)", "publicxfc(250.0|DC)", "custom(250.0|DC)"),
-  loadType = c(
-    "Home-L1", "Home-L2", "Public-L2",
     "Work-L2", "Work-L2",
->>>>>>> be0b9273
     "DCFC", "DCFC", "XFC", "XFC"))
 
 
