--- conflicted
+++ resolved
@@ -13,19 +13,12 @@
     public final static String EVENT_TYPE = "ModeChoice";
     public final static String ATTRIBUTE_MODE = "mode";
     public final static String ATTRIBUTE_PERSON_ID = "person";
-<<<<<<< HEAD
-    public final static String VERBOSE_ATTRIBUTE_ALTERNATIVES = "alternatives";
-    private final String personId;
-    private final String mode;
-    public final String alternatives;
-=======
     public final static String VERBOSE_ATTRIBUTE_EXP_MAX_UTILITY = "expectedMaximumUtility";
     public final static String VERBOSE_ATTRIBUTE_LOCATION = "location";
     private final String personId;
     private final String mode;
     private final String expectedMaxUtility;
     private final String location;
->>>>>>> 46c365e1
 
     public ModeChoiceEvent(double time, Id<Person> personId, String chosenMode) {
         this(time, personId, chosenMode, Double.NaN, "");
@@ -35,12 +28,8 @@
 
         this.personId = personId.toString();
         this.mode = chosenMode;
-<<<<<<< HEAD
-        this.alternatives = "dummy";
-=======
         this.expectedMaxUtility = expectedMaxUtility.toString();
         this.location = linkId;
->>>>>>> 46c365e1
     }
 
     @Override
