--- conflicted
+++ resolved
@@ -51,11 +51,7 @@
     private final double endX;
     private final double endY;
 
-<<<<<<< HEAD
-    public PathTraversalEvent(double time, Id<Vehicle> vehicleId, BeamVehicleType vehicleType, Integer numPass, RoutingModel.BeamLeg beamLeg, double fuelConsumed, double endLegFuelLevel) {
-=======
     public PathTraversalEvent(double time, Id<Vehicle> vehicleId, BeamVehicleType vehicleType, Integer numPass, BeamLeg beamLeg, double fuelConsumed, double endLegFuelLevel) {
->>>>>>> 839cd916
         this(time, vehicleId, vehicleType.vehicleTypeId(), beamLeg.mode().value(), numPass, endLegFuelLevel,
                 (int)(vehicleType.seatingCapacity()  + vehicleType.standingRoomCapacity()),
                 fuelConsumed,
