--- conflicted
+++ resolved
@@ -14,17 +14,9 @@
     public final static String EVENT_TYPE = "PersonCost";
     public final static String ATTRIBUTE_PERSON = "person";
     public final static String ATTRIBUTE_MODE = "mode";
-<<<<<<< HEAD
-    public static final String ATTRIBUTE_COST_TYPE = "costType";
-    public static final String ATTRIBUTE_COST = "cost";
-
-    public static final String COST_TYPE_COST = "Cost";
-    public static final String COST_TYPE_SUBSIDY = "Subsidy";
-=======
     public static final String ATTRIBUTE_SUBSIDY = "subsidy";
     public static final String ATTRIBUTE_TOLL_COST = "tollCost";
     public static final String ATTRIBUTE_NET_COST = "netCost";
->>>>>>> 90d87741
 
     private final Id<Person> personId;
     private String mode;
