--- conflicted
+++ resolved
@@ -58,17 +58,10 @@
         allLoggableEvents.add(ActivityStartEvent.class);
 
         //filter according loggerLevel
-<<<<<<< HEAD
-        if (this.beamServices.beamConfig().beam().outputs().defaultLoggingLevel().equals("")) {
-            defaultLevel = OFF;
-        } else {
-            defaultLevel = LoggerLevels.valueOf(this.beamServices.beamConfig().beam().outputs().defaultLoggingLevel());
-=======
         if (this.beamServices.beamConfig().beam().outputs().events().defaultWritingLevel().equals("")) {
             defaultLevel = OFF;
         } else {
             defaultLevel = LoggerLevels.valueOf(this.beamServices.beamConfig().beam().outputs().events().defaultWritingLevel());
->>>>>>> f4def5e3
             eventsToLog.addAll(getAllLoggableEvents());
         }
         overrideDefaultLoggerSetup();
@@ -195,11 +188,7 @@
     public void overrideDefaultLoggerSetup() {
         Class<?> theClass = null;
 
-<<<<<<< HEAD
-        for (String classAndLevel : beamServices.beamConfig().beam().outputs().overrideLoggingLevels().split(",")) {
-=======
         for (String classAndLevel : beamServices.beamConfig().beam().outputs().events().overrideWritingLevels().split(",")) {
->>>>>>> f4def5e3
             String[] splitClassLevel = classAndLevel.split(":");
             String classString = splitClassLevel[0].trim();
             String levelString = splitClassLevel[1].trim();
