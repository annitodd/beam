package beam.analysis;

import beam.analysis.cartraveltime.PersonAverageTravelTimeAnalysis;
import beam.analysis.plots.*;
import beam.analysis.summary.*;
import beam.sim.BeamServices;
import beam.sim.config.BeamConfig;
import com.conveyal.r5.transit.TransportNetwork;

import java.beans.Beans;
import java.util.Arrays;
import java.util.Collection;
import java.util.HashMap;
import java.util.Map;
import java.util.stream.Collectors;

public class StatsFactory {
    public enum StatsType {
        RideHailWaiting,
        RideHailWaitingTaz,
        ModeChosen,
        PersonVehicleTransition,
        PersonTravelTime,
        PersonCost,
        RealizedMode,
        FuelUsage,
        DeadHeading,
        VehicleMilesTraveled,
        VehicleHoursTraveled,
        NumberOfVehicles,
        AboveCapacityPtUsageDuration,
        TollRevenue,
        AgencyRevenue,
        ParkingDelay,
        RideHailUtilization,
        ParkingType,
        ActivityType,
        VehicleChargingAnalysis,
        RideHailSummary,
        LoadOverTimeAnalysis,
        ChargingAnalysis,
<<<<<<< HEAD
        EVFleetAnalysis
=======
        PersonAverageTravelTimeAnalysis
>>>>>>> c66de886
    }

    private final BeamConfig beamConfig;
    private final BeamServices beamServices;
    private Map<StatsType, BeamAnalysis> beamStatsMap = new HashMap<>();

    public StatsFactory(BeamServices services) {
        this.beamServices = services;
        this.beamConfig = services.beamConfig();
    }

    public BeamAnalysis getAnalysis(StatsType statsType) {
        return beamStatsMap.computeIfAbsent(statsType, this::createStats);
    }

    public Collection<BeamAnalysis> getBeamAnalysis() {
        return beamStatsMap.values();
    }

    public Collection<GraphAnalysis> getGraphAnalysis() {
        return beamStatsMap.values()
                .stream()
                .filter(s -> Beans.isInstanceOf(s, GraphAnalysis.class))
                .map(s -> (GraphAnalysis) s).collect(Collectors.toList());
    }

    public Collection<IterationSummaryAnalysis> getSummaryAnalysis() {
        return beamStatsMap.values()
                .stream()
                .filter(s -> Beans.isInstanceOf(s, IterationSummaryAnalysis.class))
                .map(s -> (IterationSummaryAnalysis) s).collect(Collectors.toList());
    }

    public void createStats() {
        Arrays.stream(StatsType.values()).forEach(this::getAnalysis);
    }

    private BeamAnalysis createStats(StatsType statsType) {
        boolean writeGraphs = beamConfig.beam().outputs().writeGraphs();
        switch (statsType) {
            case RideHailWaiting:
                TransportNetwork transportNetwork = beamServices.beamScenario().transportNetwork();
                return new RideHailWaitingAnalysis(new RideHailWaitingAnalysis.WaitingStatsComputation(), beamConfig, beamServices.simMetricCollector(), beamServices.geo(), transportNetwork);
            case RideHailWaitingTaz:
                return new RideHailWaitingTazAnalysis(beamServices);
            case ModeChosen:
                return new ModeChosenAnalysis(beamServices.simMetricCollector(), new ModeChosenAnalysis.ModeChosenComputation(), beamConfig);
            case PersonVehicleTransition:
                return new PersonVehicleTransitionAnalysis(beamConfig);
            case FuelUsage:
                return new FuelUsageAnalysis(new FuelUsageAnalysis.FuelUsageStatsComputation(), writeGraphs);
            case PersonTravelTime:
                return new PersonTravelTimeAnalysis(beamServices.simMetricCollector(), new PersonTravelTimeAnalysis.PersonTravelTimeComputation(), writeGraphs);
            case RealizedMode:
                return new RealizedModeAnalysis(new RealizedModeAnalysis.RealizedModesStatsComputation(), writeGraphs, beamConfig);
            case DeadHeading:
                return new DeadHeadingAnalysis(beamServices.simMetricCollector(), writeGraphs);
            case VehicleHoursTraveled:
                return new VehicleTravelTimeAnalysis(beamServices.matsimServices().getScenario(),
                        beamServices.networkHelper(), beamServices.beamScenario().vehicleTypes().keySet());
            case VehicleMilesTraveled:
                return new VehicleMilesTraveledAnalysis(beamServices.beamScenario().vehicleTypes().keySet());
            case NumberOfVehicles:
                return new NumberOfVehiclesAnalysis(beamServices.beamScenario());
            case PersonCost:
                return new PersonCostAnalysis(beamServices);
            case AboveCapacityPtUsageDuration:
                return new AboveCapacityPtUsageDurationAnalysis();
            case TollRevenue:
                return new TollRevenueAnalysis();
            case AgencyRevenue:
                return new AgencyRevenueAnalysis();
            case ParkingDelay:
                return new ParkingStatsCollector(beamServices);
            case RideHailUtilization:
                return new SimpleRideHailUtilization();
            case ParkingType:
                return new ParkingTypeAnalysis(beamServices.matsimServices().getConfig().travelTimeCalculator().getMaxTime());
            case ActivityType:
                return new ActivityTypeAnalysis(beamServices.matsimServices().getConfig().travelTimeCalculator().getMaxTime());
            case VehicleChargingAnalysis:
                return new VehicleChargingAnalysis();
            case RideHailSummary:
                return new RideHailSummary();
            case LoadOverTimeAnalysis:
                return new LoadOverTimeAnalysis(beamServices.geo(), beamServices.simMetricCollector());
            case ChargingAnalysis:
                return new ChargingAnalysis();
<<<<<<< HEAD
            case EVFleetAnalysis:
                return new RideHailFleetAnalysis(beamServices);
=======
            case PersonAverageTravelTimeAnalysis:
                return new PersonAverageTravelTimeAnalysis(beamConfig);
>>>>>>> c66de886
            default:
                return null;
        }
    }
}<|MERGE_RESOLUTION|>--- conflicted
+++ resolved
@@ -39,11 +39,8 @@
         RideHailSummary,
         LoadOverTimeAnalysis,
         ChargingAnalysis,
-<<<<<<< HEAD
-        EVFleetAnalysis
-=======
+        EVFleetAnalysis,
         PersonAverageTravelTimeAnalysis
->>>>>>> c66de886
     }
 
     private final BeamConfig beamConfig;
@@ -132,13 +129,10 @@
                 return new LoadOverTimeAnalysis(beamServices.geo(), beamServices.simMetricCollector());
             case ChargingAnalysis:
                 return new ChargingAnalysis();
-<<<<<<< HEAD
             case EVFleetAnalysis:
                 return new RideHailFleetAnalysis(beamServices);
-=======
             case PersonAverageTravelTimeAnalysis:
                 return new PersonAverageTravelTimeAnalysis(beamConfig);
->>>>>>> c66de886
             default:
                 return null;
         }
