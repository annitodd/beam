package beam.analysis;

import beam.analysis.plots.*;
import beam.analysis.summary.*;
import beam.sim.BeamServices;
import beam.sim.config.BeamConfig;

import java.beans.Beans;
import java.util.Arrays;
import java.util.Collection;
import java.util.HashMap;
import java.util.Map;
import java.util.stream.Collectors;

public class StatsFactory {
    public enum StatsType {
        RideHailWaiting,
        RideHailWaitingTaz,
        ModeChosen,
        PersonVehicleTransition,
        PersonTravelTime,
        PersonCost,
        RealizedMode,
        FuelUsage,
        DeadHeading,
        VehicleMilesTraveled,
        VehicleHoursTraveled,
        NumberOfVehicles,
        AboveCapacityPtUsageDuration,
        TollRevenue,
        AgencyRevenue,
        ParkingDelay,
        RideHailUtilization,
        ParkingType,
        ActivityType,
        VehicleChargingAnalysis,
        RideHailSummary,
        LoadOverTimeAnalysis,
        ChargingAnalysis
    }

    private final BeamConfig beamConfig;
    private final BeamServices beamServices;
    private Map<StatsType, BeamAnalysis> beamStatsMap = new HashMap<>();

    public StatsFactory(BeamServices services) {
        this.beamServices = services;
        this.beamConfig = services.beamConfig();
    }

    public BeamAnalysis getAnalysis(StatsType statsType) {
        return beamStatsMap.computeIfAbsent(statsType, this::createStats);
    }

    public Collection<BeamAnalysis> getBeamAnalysis() {
        return beamStatsMap.values();
    }

    public Collection<GraphAnalysis> getGraphAnalysis() {
        return beamStatsMap.values()
                .stream()
                .filter(s -> Beans.isInstanceOf(s, GraphAnalysis.class))
                .map(s -> (GraphAnalysis) s).collect(Collectors.toList());
    }

    public Collection<IterationSummaryAnalysis> getSummaryAnalysis() {
        return beamStatsMap.values()
                .stream()
                .filter(s -> Beans.isInstanceOf(s, IterationSummaryAnalysis.class))
                .map(s -> (IterationSummaryAnalysis) s).collect(Collectors.toList());
    }

    public void createStats() {
        Arrays.stream(StatsType.values()).forEach(this::getAnalysis);
    }

    private BeamAnalysis createStats(StatsType statsType) {
        boolean writeGraphs = beamConfig.beam().outputs().writeGraphs();
        switch (statsType) {
            case RideHailWaiting:
                return new RideHailWaitingAnalysis(new RideHailWaitingAnalysis.WaitingStatsComputation(), beamConfig);
            case RideHailWaitingTaz:
                return new RideHailWaitingTazAnalysis(beamServices);
            case ModeChosen:
                return new ModeChosenAnalysis(new ModeChosenAnalysis.ModeChosenComputation(), beamConfig);
            case PersonVehicleTransition:
                return new PersonVehicleTransitionAnalysis(beamConfig);
            case FuelUsage:
                return new FuelUsageAnalysis(new FuelUsageAnalysis.FuelUsageStatsComputation(),writeGraphs);
            case PersonTravelTime:
                return new PersonTravelTimeAnalysis(new PersonTravelTimeAnalysis.PersonTravelTimeComputation(),writeGraphs);
            case RealizedMode:
                return new RealizedModeAnalysis(new RealizedModeAnalysis.RealizedModesStatsComputation(), writeGraphs, beamConfig);
            case DeadHeading:
                return new DeadHeadingAnalysis(writeGraphs);
            case VehicleHoursTraveled:
                return new VehicleTravelTimeAnalysis(beamServices.matsimServices().getScenario(),
<<<<<<< HEAD
                        beamServices.networkHelper(), beamServices.vehicleTypes().keySet());
            case MotorizedVehicleMilesTraveled:
                return new VehicleMilesTraveledAnalysis(beamServices.vehicleTypes().keySet());
=======
                        beamServices.networkHelper(), beamServices.beamScenario().vehicleTypes().keySet());
            case VehicleMilesTraveled:
                return new VehicleMilesTraveledAnalysis(beamServices.beamScenario().vehicleTypes().keySet());
>>>>>>> ad17ad12
            case NumberOfVehicles:
                return new NumberOfVehiclesAnalysis(beamServices.beamScenario());
            case PersonCost:
                return new PersonCostAnalysis(beamServices);
            case AboveCapacityPtUsageDuration:
                return new AboveCapacityPtUsageDurationAnalysis();
            case TollRevenue:
                return new TollRevenueAnalysis();
            case AgencyRevenue:
                return new AgencyRevenueAnalysis();
            case ParkingDelay:
                return new ParkingStatsCollector(beamServices);
            case RideHailUtilization:
                return new SimpleRideHailUtilization();
            case ParkingType:
                return new ParkingTypeAnalysis(beamServices.matsimServices().getConfig().travelTimeCalculator().getMaxTime());
            case ActivityType:
                return new ActivityTypeAnalysis(beamServices.matsimServices().getConfig().travelTimeCalculator().getMaxTime());
            case VehicleChargingAnalysis:
                return new VehicleChargingAnalysis();
            case RideHailSummary:
                return new RideHailSummary();
            case LoadOverTimeAnalysis:
                return new LoadOverTimeAnalysis();
            case ChargingAnalysis:
                return new ChargingAnalysis();
            default:
                return null;
        }
    }
}<|MERGE_RESOLUTION|>--- conflicted
+++ resolved
@@ -95,15 +95,9 @@
                 return new DeadHeadingAnalysis(writeGraphs);
             case VehicleHoursTraveled:
                 return new VehicleTravelTimeAnalysis(beamServices.matsimServices().getScenario(),
-<<<<<<< HEAD
-                        beamServices.networkHelper(), beamServices.vehicleTypes().keySet());
-            case MotorizedVehicleMilesTraveled:
-                return new VehicleMilesTraveledAnalysis(beamServices.vehicleTypes().keySet());
-=======
                         beamServices.networkHelper(), beamServices.beamScenario().vehicleTypes().keySet());
             case VehicleMilesTraveled:
                 return new VehicleMilesTraveledAnalysis(beamServices.beamScenario().vehicleTypes().keySet());
->>>>>>> ad17ad12
             case NumberOfVehicles:
                 return new NumberOfVehiclesAnalysis(beamServices.beamScenario());
             case PersonCost:
