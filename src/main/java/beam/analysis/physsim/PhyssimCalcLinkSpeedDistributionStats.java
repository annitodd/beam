package beam.analysis.physsim;

import beam.analysis.plots.GraphUtils;
import beam.sim.config.BeamConfig;
import com.google.common.base.Suppliers;
import org.jfree.chart.JFreeChart;
import org.jfree.data.category.CategoryDataset;
import org.jfree.data.category.DefaultCategoryDataset;
import org.matsim.api.core.v01.network.Link;
import org.matsim.api.core.v01.network.Network;
import org.matsim.core.controler.OutputDirectoryHierarchy;
import org.matsim.core.router.util.TravelTime;
import org.matsim.core.utils.misc.Time;
import org.slf4j.Logger;
import org.slf4j.LoggerFactory;

import java.io.BufferedWriter;
import java.io.FileWriter;
import java.io.IOException;
import java.util.Comparator;
import java.util.HashMap;
import java.util.List;
import java.util.Map;
import java.util.function.Supplier;
import java.util.stream.Collectors;
import java.util.stream.IntStream;
import java.util.stream.Stream;

/**
 * @author Bhavya Latha Bandaru.
 * This class computes the distribution of free flow speed (in both m/s and %) over the network.
 */
public class PhyssimCalcLinkSpeedDistributionStats {
    private final Logger log = LoggerFactory.getLogger(PhyssimCalcLinkSpeedDistributionStats.class);

    private static int noOfBins = 24;
    private BeamConfig beamConfig;
    private Network network;
    private OutputDirectoryHierarchy outputDirectoryHierarchy;
    static String outputAsSpeedUnitFileName = "physsimFreeFlowSpeedDistribution";
    private static String outputAsPercentageFileName = "physsimFreeFlowSpeedDistributionAsPercentage";

    public PhyssimCalcLinkSpeedDistributionStats(Network network, OutputDirectoryHierarchy outputDirectoryHierarchy, BeamConfig beamConfig) {
        this.network = network;
        this.outputDirectoryHierarchy = outputDirectoryHierarchy;
        this.beamConfig = beamConfig;

        // If not test mode pick up bin count from the beam configuration.
        if (isNotTestMode()) {
            Double endTime = Time.parseTime(beamConfig.matsim().modules().qsim().endTime());
            Double noOfTimeBins = endTime / this.beamConfig.beam().physsim().linkStatsBinSize();
            noOfTimeBins = Math.floor(noOfTimeBins);
            noOfBins = noOfTimeBins.intValue() + 1;
        }
    }

    /**
     * Iteration stop notification event listener
     *
     * @param iteration the count of the current iteration
     */
    public void notifyIterationEnds(int iteration, TravelTime travelTime) {
        //generate the graph input for the free flow speed distribution
        Map<Integer, Integer> processedSpeedDistributionData = generateInputDataForFreeFlowSpeedGraph(noOfBins, this.network);
        //generate  data for the free flow speed distribution
        Supplier<List<SpeedWithFrequency>> speedDataList = Suppliers.memoize(() -> buildDataSetFromSpeedData(processedSpeedDistributionData));
        //generate the graph input for the link efficiencies
        Supplier<Map<Double, Integer>> processedSpeedDistributionAsPercentageData = Suppliers.memoize(() ->
                generateInputDataForLinkEfficiencies(travelTime));

        if (this.outputDirectoryHierarchy != null) {
            //If not running in test mode , write output to a csv file
            if (isNotTestMode()) {
                //write data outputs to CSV
                this.writeCSV(speedDataList.get(), outputDirectoryHierarchy.getIterationFilename(iteration, outputAsSpeedUnitFileName + ".csv"), "freeSpeedInMetersPerSecond");
                this.writeCSV(processedSpeedDistributionAsPercentageData.get(), outputDirectoryHierarchy.getIterationFilename(iteration, outputAsPercentageFileName + ".csv"), "linkEfficiencyInPercentage");
            }
            //generate the required charts - frequency over speed (as m/s)
            if (beamConfig.beam().outputs().writeGraphs()) {
                //generate category data set for free flow speed distribution
                CategoryDataset dataSetForSpeedTest = GraphUtils.createCategoryDataset("", "", speedDataList.get());
                generateSpeedDistributionBarChart(dataSetForSpeedTest, iteration);

                //generate the category data set for link efficiencies
                CategoryDataset dataSetForSpeedAsPercentage = generateLinkEfficienciesDataSet(processedSpeedDistributionAsPercentageData.get());
                generateSpeedDistributionAsPercentageChart(dataSetForSpeedAsPercentage, iteration);
            }
        }
    }

<<<<<<< HEAD
    private CategoryDataset generateSpeedDistributionDataSet(List<SpeedWithFrequency> speedDataList) {
        DefaultCategoryDataset result = new DefaultCategoryDataset();
        speedDataList.forEach(entry ->
                result.addValue(Integer.valueOf(entry.frequency), Integer.valueOf(0), Integer.valueOf(entry.speed)));
        return result;
    }

=======
>>>>>>> e2603451
    private CategoryDataset generateLinkEfficienciesDataSet(Map<Double, Integer> generatedDataMap) {
        try {
            Map<Integer, Integer> converterMap = new HashMap<>();
            generatedDataMap.forEach((k, v) -> {
                int category = (int) Math.round(k) / 10;
                category = ((category >= 0 && category != 10) ? (category + 1) : category) * 10;
                Integer value = converterMap.getOrDefault(category, 0);
                converterMap.put(category, value + v);
            });
<<<<<<< HEAD
            IntStream.rangeClosed(1, 10).forEach(i -> dataSet.addValue(converterMap.getOrDefault(i * 10, 0), "percentage", String.valueOf(i * 10)));
=======

            Map<Integer, Integer> data = IntStream.rangeClosed(1, 10)
                    .mapToObj(i -> i*10)
                    .collect(Collectors.toMap(i -> i, i -> converterMap.getOrDefault(i,0)));
            return GraphUtils.createCategoryDataset(data);
>>>>>>> e2603451
        } catch (Exception e) {
            log.error("exception occurred due to ", e);
        }

        return GraphUtils.createCategoryDataset(Collections.emptyMap());
    }

    /**
     * Helper method that writes the final data to a CSV file
     *
     * @param data           the input data required to generate the charts
     * @param outputFilePath path to the CSV file
     * @param heading        header string for the CSV file
     */
    private void writeCSV(List<SpeedWithFrequency> data, String outputFilePath, String heading) {
        try (BufferedWriter bw = new BufferedWriter(new FileWriter(outputFilePath))) {
            String completeHeading = heading + ",numberOfLinks\n";
            bw.write(completeHeading);
<<<<<<< HEAD
            data.forEach(entry -> {
                try {
                    bw.write(entry.speed + "," + entry.frequency + "\n");
                } catch (IOException e) {
                    e.printStackTrace();
                }
            });
=======
            IntStream.range(0, data.length)
                    .forEach( i -> {
                        try {
                            bw.write(i + "," + data[i] + "\n");
                        } catch (IOException e) {
                            log.error("exception occurred due to ", e);
                        }
                    });
>>>>>>> e2603451
        } catch (Exception e) {
            log.error("exception occurred due to ", e);
        }
    }

    /**
     * Helper method that writes the final data to a CSV file
     *
     * @param dataMap        the input data required to generate the charts
     * @param outputFilePath path to the CSV file
     * @param heading        header string for the CSV file
     */
    private void writeCSV(Map<Double, Integer> dataMap, String outputFilePath, String heading) {
        try (BufferedWriter bw = new BufferedWriter(new FileWriter(outputFilePath))) {
            String completeHeading = heading + ",linkEfficiencyRounded,numberOfLinks\n";
            bw.write(completeHeading);
            dataMap.forEach((k, v) -> {
                try {
                    bw.write(k + "," + (int) Math.round(k) + "," + v + "\n");
                } catch (IOException e) {
                    log.error("exception occurred due to ", e);
                }
            });
        } catch (Exception e) {
            log.error("exception occurred due to ", e);
        }
    }

    // A helper method to test if the application is running in test mode or not
    private boolean isNotTestMode() {
        return beamConfig != null;
    }

    /**
     * Generates input data used to generate free flow speed distribution chart
     *
     * @return input generated data as map ( speed in m/s -> frequency )
     */
    public Map<Integer, Integer> generateInputDataForFreeFlowSpeedGraph(int binsCount, Network network) {
        Map<Integer, Integer> freeFlowSpeedFrequencies = new HashMap<>();
        Stream.iterate(0, x -> x)
                .limit(binsCount)
                .forEach(bin -> network.getLinks().values()
                        .stream()
                        .map(link -> link.getFreespeed(bin * 3600))
                        .map(fs -> (int) Math.round(fs))
                        .forEach(freeSpeed -> {
                            Integer frequencyCount = freeFlowSpeedFrequencies.getOrDefault(freeSpeed, 0);
                            freeFlowSpeedFrequencies.put(freeSpeed, frequencyCount + 1);
                        }));
        return freeFlowSpeedFrequencies;
    }

    /**
     * Generates input data used to generate frequencies of link efficiencies
     *
     * @return input generated data as map ( speed in m/s -> frequency )
     */
    private Map<Double, Integer> generateInputDataForLinkEfficiencies(TravelTime travelTime) {
        int binSize = 3600;
        Map<Double, Integer> frequencyOfEfficiencies = new HashMap<>();
        //for each bin
        for (int idx = 0; idx < noOfBins; idx++) {
            //for each link
            for (Link link : this.network.getLinks().values()) {
                double freeSpeed = link.getFreespeed(idx * binSize);
                double linkLength = link.getLength();
                double averageTime = travelTime.getLinkTravelTime(link, idx * binSize, null, null);
                double averageSpeed = linkLength / averageTime;
                //calculate the average speed of the link
                double averageSpeedToFreeSpeedRatio = averageSpeed / freeSpeed;
                Integer frequencyCount1 = frequencyOfEfficiencies.getOrDefault(averageSpeedToFreeSpeedRatio * 100, 0);
                frequencyOfEfficiencies.put(averageSpeedToFreeSpeedRatio * 100, frequencyCount1 + 1);
            }
        }
        return frequencyOfEfficiencies;
    }

    /**
     * Generate a data, used to generate category data set for stacked bar chart
     *
     * @param generatedDataMap input data generated as map
     * @return list of data ordered by speed
     */
    private List<SpeedWithFrequency> buildDataSetFromSpeedData(Map<Integer, Integer> generatedDataMap) {
        return generatedDataMap.entrySet().stream()
                .sorted(Comparator.comparingInt(Map.Entry::getKey))
                .map(x -> new SpeedWithFrequency(x.getKey(), x.getValue()))
                .collect(Collectors.toList());
    }

    /**
     * Generates a free flow speed (as m/s) distribution stacked bar chart
     *
     * @param dataSet         the input data set for the chart
     * @param iterationNumber The number of current iteration
     */
    private void generateSpeedDistributionBarChart(CategoryDataset dataSet, int iterationNumber) {
        // Settings legend and title for the plot
        String plotTitle = "Free Flow Speed Distribution";
        String x_axis = "Free Speed (m/s)";
        String y_axis = "Frequency";
        int width = 1000;
        int height = 600;

        // Create the chart
        final JFreeChart chart = GraphUtils.createStackedBarChartWithDefaultSettings(dataSet, plotTitle, x_axis, y_axis, false);

        //Save the chart as image
        String graphImageFile = outputDirectoryHierarchy.getIterationFilename(iterationNumber, outputAsSpeedUnitFileName + ".png");
        try {
            GraphUtils.saveJFreeChartAsPNG(chart, graphImageFile, width, height);
        } catch (IOException e) {
            log.error("exception occurred due to ", e);
        }
    }

    /**
     * Generates a free flow speed (as %) distribution line chart
     *
     * @param dataSet         the input data set for the chart
     * @param iterationNumber The number of current iteration
     */
    private void generateSpeedDistributionAsPercentageChart(CategoryDataset dataSet, int iterationNumber) {
        // Settings legend and title for the plot
        String plotTitle = "Free Flow Speed Distribution (as percentage)";
        String x_axis = "Free Speed (%)";
        String y_axis = "Frequency";
        int width = 1000;
        int height = 800;

        // Create the chart
        final JFreeChart chart = GraphUtils.createStackedBarChartWithDefaultSettings(dataSet, plotTitle, x_axis, y_axis, false);

        //Save the chart as image
        String graphImageFile = outputDirectoryHierarchy.getIterationFilename(iterationNumber, outputAsPercentageFileName + ".png");
        try {
            GraphUtils.saveJFreeChartAsPNG(chart, graphImageFile, width, height);
        } catch (IOException e) {
            log.error("exception occurred due to ", e);
        }
    }

    private class SpeedWithFrequency {
        final int speed;
        final int frequency;

        SpeedWithFrequency(int speed, int frequency) {
            this.speed = speed;
            this.frequency = frequency;
        }
    }
}<|MERGE_RESOLUTION|>--- conflicted
+++ resolved
@@ -78,7 +78,7 @@
             //generate the required charts - frequency over speed (as m/s)
             if (beamConfig.beam().outputs().writeGraphs()) {
                 //generate category data set for free flow speed distribution
-                CategoryDataset dataSetForSpeedTest = GraphUtils.createCategoryDataset("", "", speedDataList.get());
+                CategoryDataset dataSetForSpeedTest = generateSpeedDistributionDataSet(speedDataList.get());
                 generateSpeedDistributionBarChart(dataSetForSpeedTest, iteration);
 
                 //generate the category data set for link efficiencies
@@ -88,7 +88,6 @@
         }
     }
 
-<<<<<<< HEAD
     private CategoryDataset generateSpeedDistributionDataSet(List<SpeedWithFrequency> speedDataList) {
         DefaultCategoryDataset result = new DefaultCategoryDataset();
         speedDataList.forEach(entry ->
@@ -96,8 +95,6 @@
         return result;
     }
 
-=======
->>>>>>> e2603451
     private CategoryDataset generateLinkEfficienciesDataSet(Map<Double, Integer> generatedDataMap) {
         try {
             Map<Integer, Integer> converterMap = new HashMap<>();
@@ -107,15 +104,11 @@
                 Integer value = converterMap.getOrDefault(category, 0);
                 converterMap.put(category, value + v);
             });
-<<<<<<< HEAD
-            IntStream.rangeClosed(1, 10).forEach(i -> dataSet.addValue(converterMap.getOrDefault(i * 10, 0), "percentage", String.valueOf(i * 10)));
-=======
 
             Map<Integer, Integer> data = IntStream.rangeClosed(1, 10)
                     .mapToObj(i -> i*10)
                     .collect(Collectors.toMap(i -> i, i -> converterMap.getOrDefault(i,0)));
             return GraphUtils.createCategoryDataset(data);
->>>>>>> e2603451
         } catch (Exception e) {
             log.error("exception occurred due to ", e);
         }
@@ -134,24 +127,13 @@
         try (BufferedWriter bw = new BufferedWriter(new FileWriter(outputFilePath))) {
             String completeHeading = heading + ",numberOfLinks\n";
             bw.write(completeHeading);
-<<<<<<< HEAD
             data.forEach(entry -> {
                 try {
                     bw.write(entry.speed + "," + entry.frequency + "\n");
                 } catch (IOException e) {
-                    e.printStackTrace();
+                    log.error("exception occurred due to ", e);
                 }
             });
-=======
-            IntStream.range(0, data.length)
-                    .forEach( i -> {
-                        try {
-                            bw.write(i + "," + data[i] + "\n");
-                        } catch (IOException e) {
-                            log.error("exception occurred due to ", e);
-                        }
-                    });
->>>>>>> e2603451
         } catch (Exception e) {
             log.error("exception occurred due to ", e);
         }
