--- conflicted
+++ resolved
@@ -38,16 +38,11 @@
     private IGraphStats fuelUsageStats = new FuelUsageStats();
     private IGraphStats modeChoseStats = new ModeChosenStats();
     private IGraphStats personTravelTimeStats = new PersonTravelTimeStats();
-<<<<<<< HEAD
-    private IGraphStats rideHailingWaitingStats = new RideHailingWaitingStats();
     private IGraphStats personVehicleTransitionStats = new PersonVehicleTransitionStats();
-=======
     private IGraphStats rideHailWaitingStats = new RideHailWaitingStats();
     //private IGraphStats generalStats = new RideHailStats();
     private IGraphStats rideHailingWaitingSingleStats;
     private IGraphStats realizedModeStats = new RealizedModeStats();
-
->>>>>>> da059169
 
     // No Arg Constructor
     public GraphsStatsAgentSimEventsListener(BeamConfig beamConfig) {
@@ -70,15 +65,11 @@
         fuelUsageStats.resetStats();
         modeChoseStats.resetStats();
         personTravelTimeStats.resetStats();
-<<<<<<< HEAD
-        rideHailingWaitingStats.resetStats();
         personVehicleTransitionStats.resetStats();
-=======
         rideHailWaitingStats.resetStats();
         //generalStats.resetStats();
         rideHailingWaitingSingleStats.resetStats();
         realizedModeStats.resetStats();
->>>>>>> da059169
     }
 
     @Override
@@ -100,15 +91,11 @@
         } else if (event instanceof PersonArrivalEvent || event.getEventType().equalsIgnoreCase(PersonArrivalEvent.EVENT_TYPE)) {
             personTravelTimeStats.processStats(event);
         } else if (event instanceof PersonEntersVehicleEvent || event.getEventType().equalsIgnoreCase(PersonEntersVehicleEvent.EVENT_TYPE)){
-<<<<<<< HEAD
-            rideHailingWaitingStats.processStats(event);
+            rideHailWaitingStats.processStats(event);
+            rideHailingWaitingSingleStats.processStats(event);
             personVehicleTransitionStats.processStats(event);
         }else if (event instanceof PersonLeavesVehicleEvent || event.getEventType().equalsIgnoreCase(PersonLeavesVehicleEvent.EVENT_TYPE)) {
             personVehicleTransitionStats.processStats(event);
-=======
-            rideHailWaitingStats.processStats(event);
-            rideHailingWaitingSingleStats.processStats(event);
->>>>>>> da059169
         }
     }
 
@@ -123,14 +110,10 @@
         deadHeadingStats.createGraph(event,"TNC0");
         deadHeadingStats.createGraph(event,"");
         personTravelTimeStats.resetStats();
-<<<<<<< HEAD
-        rideHailingWaitingStats.createGraph(event);
         personVehicleTransitionStats.createGraph(event);
 
-=======
         realizedModeStats.createGraph(event);
         //generalStats.createGraph(event);
->>>>>>> da059169
     }
 
      // helper methods
