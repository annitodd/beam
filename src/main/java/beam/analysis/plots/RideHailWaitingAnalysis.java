package beam.analysis.plots;

import beam.agentsim.events.ModeChoiceEvent;
import beam.analysis.IterationSummaryAnalysis;
import beam.analysis.plots.modality.RideHailDistanceRowModel;
import beam.sim.config.BeamConfig;
<<<<<<< HEAD
=======
import beam.utils.DebugLib;
>>>>>>> 0155dc5e
import org.jfree.chart.JFreeChart;
import org.jfree.chart.plot.CategoryPlot;
import org.jfree.data.category.CategoryDataset;
import org.jfree.data.general.DatasetUtilities;
import org.matsim.api.core.v01.Id;
import org.matsim.api.core.v01.events.Event;
import org.matsim.api.core.v01.events.PersonEntersVehicleEvent;
import org.matsim.api.core.v01.population.Person;
import org.matsim.core.controler.events.IterationEndsEvent;
import org.matsim.core.utils.collections.Tuple;
import org.matsim.core.utils.misc.Time;

import java.io.BufferedWriter;
import java.io.File;
import java.io.FileWriter;
import java.io.IOException;
import java.util.*;

import static java.lang.Integer.max;

/**
 * @author abid
 */
public class RideHailWaitingAnalysis implements GraphAnalysis, IterationSummaryAnalysis {

    public static final String RIDE_HAIL = "ride_hail";
    public static final String WALK_TRANSIT = "walk_transit";

    public RideHailWaitingAnalysis(StatsComputation<Tuple<List<Double>, Map<Integer, List<Double>>>, Tuple<Map<Integer, Map<Double, Integer>>, double[][]>> statComputation) {
        this.statComputation = statComputation;
    }

    public static class WaitingStatsComputation implements StatsComputation<Tuple<List<Double>, Map<Integer, List<Double>>>, Tuple<Map<Integer, Map<Double, Integer>>, double[][]>> {

        @Override
        public Tuple<Map<Integer, Map<Double, Integer>>, double[][]> compute(Tuple<List<Double>, Map<Integer, List<Double>>> stat) {
            Map<Integer, Map<Double, Integer>> hourModeFrequency = calculateHourlyData(stat.getSecond(), stat.getFirst());
            double[][] data = buildModesFrequencyDataset(hourModeFrequency, stat.getFirst());
            return new Tuple<>(hourModeFrequency, data);
        }

        /**
         * Calculate the data and populate the dataset i.e. "hourModeFrequency"
         */
        private Map<Integer, Map<Double, Integer>> calculateHourlyData(Map<Integer, List<Double>> hoursTimesMap, List<Double> categories) {

            Map<Integer, Map<Double, Integer>> hourModeFrequency = new HashMap<>();

            Set<Integer> hours = hoursTimesMap.keySet();

            for (Integer hour : hours) {
                List<Double> listTimes = hoursTimesMap.get(hour);
                for (double time : listTimes) {
                    Double category = getCategory(time, categories);


                    Map<Double, Integer> hourData = hourModeFrequency.get(hour);
                    Integer frequency = 1;
                    if (hourData != null) {
                        frequency = hourData.get(category);
                        frequency = (frequency == null) ? 1 : frequency + 1;
                    } else {
                        hourData = new HashMap<>();
                    }
                    hourData.put(category, frequency);
                    hourModeFrequency.put(hour, hourData);
                }
            }

            return hourModeFrequency;
        }

        private Double getCategory(double time, List<Double> categories) {
            int i = 0;
            Double categoryUpperBound = null;
            while (i < categories.size()) {
                categoryUpperBound = categories.get(i);
                if (time <= categoryUpperBound) {

                    break;
                }
                i++;
            }
            return categoryUpperBound;
        }

        //    TODO only two significant digits needed this means, 682 enough, no digits there
        private double[] getHoursDataPerTimeRange(Double category, int maxHour, Map<Integer, Map<Double, Integer>> hourModeFrequency) {
            double[] timeRangeOccurrencePerHour = new double[maxHour + 1];

            for (int hour = 0; hour <= maxHour; hour++) {
                Map<Double, Integer> hourData = hourModeFrequency.get(hour);
                timeRangeOccurrencePerHour[hour] = (hourData == null || hourData.get(category) == null) ? 0 : hourData.get(category);

            }
            return timeRangeOccurrencePerHour;
        }

        private double[][] buildModesFrequencyDataset(Map<Integer, Map<Double, Integer>> hourModeFrequency, List<Double> categories) {

            List<Integer> hoursList = GraphsStatsAgentSimEventsListener.getSortedIntegerList(hourModeFrequency.keySet());

            if (hoursList.isEmpty())
                return null;

            int maxHour = numberOfTimeBins;

            double[][] dataset = new double[categories.size()][maxHour + 1];

            for (int i = 0; i < categories.size(); i++) {
                dataset[i] = getHoursDataPerTimeRange(categories.get(i), maxHour, hourModeFrequency);
            }
            return dataset;
        }
    }

    private static final String graphTitle = "Ride Hail Waiting Histogram";
    private static final String xAxisTitle = "Hour";
    private static final String yAxisTitle = "Waiting Time (frequencies)";
    static final String fileName = "rideHailWaitingHistogram";
    static final String rideHailIndividualWaitingTimesFileBaseName = "rideHailIndividualWaitingTimes";
    private static final String rideHailWaitingSingleStatsFileBaseName = "rideHailWaitingSingleStats";
    private double lastMaximumTime = 0;
    private boolean writeGraph;
    private List<RideHailWaitingIndividualStat> rideHailWaitingIndividualStatList = new ArrayList<>();
    private Map<String, Event> rideHailWaiting = new HashMap<>();
    private Map<String, Double> ptWaiting = new HashMap<>();
    private Map<Integer, List<Double>> hoursTimesMap = new HashMap<>();
    private Map<Integer, Double> hoursSingleTimesMap = new HashMap<>();
    private double waitTimeSum = 0;   //sum of all wait times experienced by customers
    private int rideHailCount = 0;   //later used to calculate average wait time experienced by customers
    private double totalPTWaitingTime = 0.0;
    private int numOfTrips = 0;
    private final StatsComputation<Tuple<List<Double>, Map<Integer, List<Double>>>, Tuple<Map<Integer, Map<Double, Integer>>, double[][]>> statComputation;

    private static int numberOfTimeBins;

    public RideHailWaitingAnalysis(StatsComputation<Tuple<List<Double>, Map<Integer, List<Double>>>, Tuple<Map<Integer, Map<Double, Integer>>, double[][]>> statComputation,
                                   BeamConfig beamConfig) {
        this.statComputation = statComputation;
        this.writeGraph = beamConfig.beam().outputs().writeGraphs();
        final int timeBinSize = beamConfig.beam().agentsim().timeBinSize();

        String endTime = beamConfig.matsim().modules().qsim().endTime();
        Double _endTime = Time.parseTime(endTime);
        Double _noOfTimeBins = _endTime / timeBinSize;
        _noOfTimeBins = Math.floor(_noOfTimeBins);
        numberOfTimeBins = _noOfTimeBins.intValue() + 1;
    }

    @Override
    public void resetStats() {
        waitTimeSum = 0;
        numOfTrips = 0;
        rideHailCount = 0;
        totalPTWaitingTime = 0.0;
<<<<<<< HEAD
=======
        lastMaximumTime = 0;
        ptWaiting.clear();
>>>>>>> 0155dc5e
        rideHailWaiting.clear();
        hoursTimesMap.clear();
        hoursSingleTimesMap.clear();
        rideHailWaitingIndividualStatList.clear();
    }

    @Override
    public void processStats(Event event) {
        if (event instanceof ModeChoiceEvent) {
            Map<String, String> eventAttributes = event.getAttributes();
            String mode = eventAttributes.get("mode");

            if (mode.equalsIgnoreCase(RIDE_HAIL)) {

                ModeChoiceEvent modeChoiceEvent = (ModeChoiceEvent) event;
                Id<Person> personId = modeChoiceEvent.getPersonId();
                rideHailWaiting.put(personId.toString(), event);
            }
            if (mode.equalsIgnoreCase(WALK_TRANSIT)) {

                ModeChoiceEvent modeChoiceEvent = (ModeChoiceEvent) event;
                Id<Person> personId = modeChoiceEvent.getPersonId();
                ptWaiting.put(personId.toString(), event.getTime());
            }
<<<<<<< HEAD

        } else if (event instanceof PersonEntersVehicleEvent) {
=======
>>>>>>> 0155dc5e

        } else if (event instanceof PersonEntersVehicleEvent) {
            Map<String, String> eventAttributes = event.getAttributes();
            PersonEntersVehicleEvent personEntersVehicleEvent = (PersonEntersVehicleEvent) event;
            Id<Person> personId = personEntersVehicleEvent.getPersonId();
            String pId = personId.toString();

            // This rideHailVehicle check is put here again to remove the non rideHail vehicleId which were coming due the
            // another occurrence of modeChoice event because of replanning event.
            if (rideHailWaiting.containsKey(personId.toString()) && eventAttributes.get("vehicle").contains("rideHailVehicle")) {

                ModeChoiceEvent modeChoiceEvent = (ModeChoiceEvent) rideHailWaiting.get(pId);
                double difference = personEntersVehicleEvent.getTime() - modeChoiceEvent.getTime();
                processRideHailWaitingTimes(modeChoiceEvent, difference);
                processRideHailingSingleWaitingTimes(modeChoiceEvent,difference);

                // Building the RideHailWaitingIndividualStat List
                RideHailWaitingIndividualStat rideHailWaitingIndividualStat = new RideHailWaitingIndividualStat();
                rideHailWaitingIndividualStat.time = modeChoiceEvent.getTime();
                rideHailWaitingIndividualStat.personId = eventAttributes.get(PersonEntersVehicleEvent.ATTRIBUTE_PERSON);
                rideHailWaitingIndividualStat.vehicleId = eventAttributes.get(PersonEntersVehicleEvent.ATTRIBUTE_VEHICLE);
                rideHailWaitingIndividualStat.waitingTime = difference;
                rideHailWaitingIndividualStatList.add(rideHailWaitingIndividualStat);


                // Remove the personId from the list of ModeChoiceEvent
                rideHailWaiting.remove(pId);
            }
            // added summary stats for totalPTWaitingTime
            if (ptWaiting.containsKey(pId) && eventAttributes.get("vehicle").contains("body")) {
                totalPTWaitingTime += event.getTime() - ptWaiting.get(pId);
                numOfTrips++;
                ptWaiting.remove(pId);
            }
        }
    }

    //Prepare graph for each iteration
    @Override
    public void createGraph(IterationEndsEvent event) throws IOException {
        RideHailDistanceRowModel model = GraphUtils.RIDE_HAIL_REVENUE_MAP.get(event.getIteration());
        if (model == null)
            model = new RideHailDistanceRowModel();
        model.setRideHailWaitingTimeSum(this.waitTimeSum);
        model.setTotalRideHailCount(this.rideHailCount);
        GraphUtils.RIDE_HAIL_REVENUE_MAP.put(event.getIteration(), model);
        List<Double> listOfBounds = getCategories();
        Tuple<Map<Integer, Map<Double, Integer>>, double[][]> data = statComputation.compute(new Tuple<>(listOfBounds, hoursTimesMap));
        CategoryDataset modesFrequencyDataset = buildModesFrequencyDatasetForGraph(data.getSecond());
        if (modesFrequencyDataset != null && writeGraph)
            createModesFrequencyGraph(modesFrequencyDataset, event.getIteration());

        writeToCSV(event.getIteration(), data.getFirst());
        writeRideHailWaitingIndividualStatCSV(event.getIteration());

        double[][] singleStatsData = computeGraphDataSingleStats(hoursSingleTimesMap);
        CategoryDataset singleStatsDataset = DatasetUtilities.createCategoryDataset("", "", singleStatsData);
        if (writeGraph)
            createSingleStatsGraph(singleStatsDataset, event.getIteration());
        writeRideHailWaitingSingleStatCSV(event.getIteration(), hoursSingleTimesMap);
    }

    @Override
    public Map<String, Double> getSummaryStats() {
        return new HashMap<String, Double>() {{
            put("averageOnDemandRideWaitTimeInSec", waitTimeSum / max(rideHailCount, 1));
            put("averageMTWaitingTimeInSec", totalPTWaitingTime / max(numOfTrips, 1));
        }};
    }

    @Override
    public Map<String, Double> getSummaryStats() {
        return new HashMap<String, Double>() {{
            put("averageRideHailWaitTimeInSec", waitTimeSum / max(rideHailCount, 1));
            put("averagePTWaitingTimeInSec", totalPTWaitingTime / max(numOfTrips, 1));
        }};
    }

    private void writeRideHailWaitingIndividualStatCSV(int iteration) {

        String csvFileName = GraphsStatsAgentSimEventsListener.CONTROLLER_IO.getIterationFilename(iteration, rideHailIndividualWaitingTimesFileBaseName + ".csv");
        try (BufferedWriter out = new BufferedWriter(new FileWriter(new File(csvFileName)))) {
            String heading = "timeOfDayInSeconds,personId,rideHailVehicleId,waitingTimeInSeconds";

            out.write(heading);
            out.newLine();

            for (RideHailWaitingIndividualStat rideHailWaitingIndividualStat : rideHailWaitingIndividualStatList) {

                String line = rideHailWaitingIndividualStat.time + "," +
                        rideHailWaitingIndividualStat.personId + "," +
                        rideHailWaitingIndividualStat.vehicleId + "," +
                        rideHailWaitingIndividualStat.waitingTime;

                out.write(line);

                out.newLine();
            }
            out.flush();
        } catch (IOException e) {
            e.printStackTrace();
        }
    }

    private double[][] computeGraphDataSingleStats(Map<Integer, Double> stat) {
        double[][] data = new double[1][numberOfTimeBins];
        for (Integer key : stat.keySet()) {
            if (key >= data[0].length) {
                DebugLib.emptyFunctionForSettingBreakPoint();
            }
            data[0][key] = stat.get(key);
        }
        return data;
    }

    private void writeRideHailWaitingSingleStatCSV(int iteration, Map<Integer, Double> hourModeFrequency) {
        String csvFileName = GraphsStatsAgentSimEventsListener.CONTROLLER_IO.getIterationFilename(iteration, rideHailWaitingSingleStatsFileBaseName + ".csv");
        try (BufferedWriter out = new BufferedWriter(new FileWriter(new File(csvFileName)))) {
            String heading = "WaitingTime(sec),Hour";
            out.write(heading);
            out.newLine();
            for (int i = 0; i < numberOfTimeBins; i++) {
                Double inner = hourModeFrequency.get(i);
                String line = (inner == null) ? "0" : "" + Math.round(inner * 100.0) / 100.0;
                line += "," + (i + 1);
                out.write(line);
                out.newLine();
            }
            out.flush();
        } catch (IOException e) {
            e.printStackTrace();
        }
    }

    private void processRideHailWaitingTimes(Event event, double waitingTime) {
        int hour = GraphsStatsAgentSimEventsListener.getEventHour(event.getTime());

        waitingTime = waitingTime / 60;

        List<Double> timeList = hoursTimesMap.get(hour);
        if (timeList == null) {
            timeList = new ArrayList<>();
        }
        timeList.add(waitingTime);
        this.waitTimeSum += waitingTime;
        this.rideHailCount++;
        hoursTimesMap.put(hour, timeList);
    }

    private void processRideHailingSingleWaitingTimes(Event event, double waitingTime) {
        int hour = GraphsStatsAgentSimEventsListener.getEventHour(event.getTime());

        if (waitingTime > lastMaximumTime) {
            lastMaximumTime = waitingTime;
        }

        Double timeList = hoursSingleTimesMap.get(hour);
        if (timeList == null) {
            timeList = waitingTime;
        } else {
            timeList += waitingTime;
        }
        hoursSingleTimesMap.put(hour, timeList);
    }

    private CategoryDataset buildModesFrequencyDatasetForGraph(double[][] dataset) {
        CategoryDataset categoryDataset = null;
        if (dataset != null)
            categoryDataset = DatasetUtilities.createCategoryDataset("Time ", "", dataset);
        return categoryDataset;
    }

    private void createModesFrequencyGraph(CategoryDataset dataset, int iterationNumber) throws IOException {

        final JFreeChart chart = GraphUtils.createStackedBarChartWithDefaultSettings(dataset, graphTitle, xAxisTitle, yAxisTitle, fileName + ".png", true);
        CategoryPlot plot = chart.getCategoryPlot();

        // Legends
        List<String> legends = getLegends(getCategories());
        GraphUtils.plotLegendItems(plot, legends, dataset.getRowCount());

        // Writing graph to image file
        String graphImageFile = GraphsStatsAgentSimEventsListener.CONTROLLER_IO.getIterationFilename(iterationNumber, fileName + ".png");
        GraphUtils.saveJFreeChartAsPNG(chart, graphImageFile, GraphsStatsAgentSimEventsListener.GRAPH_WIDTH, GraphsStatsAgentSimEventsListener.GRAPH_HEIGHT);
    }

    private void createSingleStatsGraph(CategoryDataset dataset, int iterationNumber) throws IOException {
        final JFreeChart chart = GraphUtils.createStackedBarChartWithDefaultSettings(dataset, graphTitle, xAxisTitle, yAxisTitle, rideHailWaitingSingleStatsFileBaseName + ".png", false);
        GraphUtils.setColour(chart, 1);
        // Writing graph to image file
        String graphImageFile = GraphsStatsAgentSimEventsListener.CONTROLLER_IO.getIterationFilename(iterationNumber, rideHailWaitingSingleStatsFileBaseName + ".png");
        GraphUtils.saveJFreeChartAsPNG(chart, graphImageFile, GraphsStatsAgentSimEventsListener.GRAPH_WIDTH, GraphsStatsAgentSimEventsListener.GRAPH_HEIGHT);
    }


    private void writeToCSV(int iterationNumber, Map<Integer, Map<Double, Integer>> hourModeFrequency) {
        String csvFileName = GraphsStatsAgentSimEventsListener.CONTROLLER_IO.getIterationFilename(iterationNumber, fileName + ".csv");
        try (BufferedWriter out = new BufferedWriter(new FileWriter(new File(csvFileName)))) {
            String heading = "WaitingTime,Hour,Count";
            out.write(heading);
            out.newLine();

            List<Double> categories = getCategories();

            for (Double category : categories) {
                Double _category = getRoundedCategoryUpperBound(category);

                String line;
                for (int i = 0; i < numberOfTimeBins; i++) {
                    Map<Double, Integer> innerMap = hourModeFrequency.get(i);
                    line = (innerMap == null || innerMap.get(category) == null) ? "0" : innerMap.get(category).toString();
                    if (category > 60) {
                        line = "60+," + (i + 1) + "," + line;
                    } else {
                        line = _category + "," + (i + 1) + "," + line;
                    }
                    out.write(line);
                    out.newLine();
                }
            }
            out.flush();
        } catch (IOException e) {
            e.printStackTrace();
        }
    }

    // Utility Methods
    private List<Double> getCategories() {

        List<Double> listOfBounds = new ArrayList<>();
        listOfBounds.add(2.0);
        listOfBounds.add(5.0);
        listOfBounds.add(10.0);
        listOfBounds.add(20.0);
        listOfBounds.add(30.0);
        listOfBounds.add(60.0);
        listOfBounds.add(Double.MAX_VALUE);

        return listOfBounds;
    }

    private List<String> getLegends(List<Double> categories) {

        List<String> legends = new ArrayList<>();
        for (Double category : categories) {

            double legend = getRoundedCategoryUpperBound(category);
            if (legend > 60)
                legends.add("60+");
            else {
                legends.add(category.intValue() + "min");
            }

        }
        //Collections.sort(legends);
        return legends;
    }

    private double getRoundedCategoryUpperBound(double category) {
        return Math.round(category * 100) / 100.0;
    }

    class RideHailWaitingIndividualStat {
        double time;
        String personId;
        String vehicleId;
        double waitingTime;
    }
}<|MERGE_RESOLUTION|>--- conflicted
+++ resolved
@@ -4,10 +4,7 @@
 import beam.analysis.IterationSummaryAnalysis;
 import beam.analysis.plots.modality.RideHailDistanceRowModel;
 import beam.sim.config.BeamConfig;
-<<<<<<< HEAD
-=======
 import beam.utils.DebugLib;
->>>>>>> 0155dc5e
 import org.jfree.chart.JFreeChart;
 import org.jfree.chart.plot.CategoryPlot;
 import org.jfree.data.category.CategoryDataset;
@@ -164,11 +161,8 @@
         numOfTrips = 0;
         rideHailCount = 0;
         totalPTWaitingTime = 0.0;
-<<<<<<< HEAD
-=======
         lastMaximumTime = 0;
         ptWaiting.clear();
->>>>>>> 0155dc5e
         rideHailWaiting.clear();
         hoursTimesMap.clear();
         hoursSingleTimesMap.clear();
@@ -193,11 +187,6 @@
                 Id<Person> personId = modeChoiceEvent.getPersonId();
                 ptWaiting.put(personId.toString(), event.getTime());
             }
-<<<<<<< HEAD
-
-        } else if (event instanceof PersonEntersVehicleEvent) {
-=======
->>>>>>> 0155dc5e
 
         } else if (event instanceof PersonEntersVehicleEvent) {
             Map<String, String> eventAttributes = event.getAttributes();
@@ -268,14 +257,6 @@
         }};
     }
 
-    @Override
-    public Map<String, Double> getSummaryStats() {
-        return new HashMap<String, Double>() {{
-            put("averageRideHailWaitTimeInSec", waitTimeSum / max(rideHailCount, 1));
-            put("averagePTWaitingTimeInSec", totalPTWaitingTime / max(numOfTrips, 1));
-        }};
-    }
-
     private void writeRideHailWaitingIndividualStatCSV(int iteration) {
 
         String csvFileName = GraphsStatsAgentSimEventsListener.CONTROLLER_IO.getIterationFilename(iteration, rideHailIndividualWaitingTimesFileBaseName + ".csv");
