package beam.analysis.plots;

import beam.agentsim.events.ModeChoiceEvent;
import beam.sim.OutputDataDescription;
import beam.sim.config.BeamConfig;
import beam.utils.DebugLib;
import beam.utils.OutputDataDescriptor;
import org.jfree.chart.JFreeChart;
import org.jfree.data.category.CategoryDataset;
import org.jfree.data.general.DatasetUtilities;
import org.matsim.api.core.v01.Id;
import org.matsim.api.core.v01.events.Event;
import org.matsim.api.core.v01.events.PersonEntersVehicleEvent;
import org.matsim.api.core.v01.population.Person;
import org.matsim.core.controler.events.IterationEndsEvent;
import org.matsim.core.utils.misc.Time;

import java.io.BufferedWriter;
import java.io.File;
import java.io.FileWriter;
import java.io.IOException;
import java.util.ArrayList;
import java.util.HashMap;
import java.util.List;
import java.util.Map;

/**
 * @author abid
 */
public class RideHailingWaitingSingleAnalysis implements GraphAnalysis, OutputDataDescriptor {

    private static final String graphTitle = "Ride Hail Waiting Time";
    private static final String xAxisTitle = "Hour";
    private static final String yAxisTitle = "Waiting Time (seconds)";
    private static final String fileName = "rideHailWaitingSingleStats";
    private static double numberOfTimeBins;
    private double lastMaximumTime = 0;
    private Map<String, Event> rideHailWaiting = new HashMap<>();

    private Map<Integer, Double> hoursTimesMap = new HashMap<>();
    private final StatsComputation<Map<Integer, Double>, double[][]> statComputation;
    private final boolean writeGraph;
<<<<<<< HEAD
    /**
     * Get description of fields written to the output files.
     *
     * @return list of data description objects
     */
    @Override
    public List<OutputDataDescription> getOutputDataDescriptions() {
        String outputFilePath = GraphsStatsAgentSimEventsListener.CONTROLLER_IO.getIterationFilename(0,fileName + ".csv");
        String outputDirPath = GraphsStatsAgentSimEventsListener.CONTROLLER_IO.getOutputPath();
        String relativePath = outputFilePath.replace(outputDirPath, "");
        List<OutputDataDescription> list = new ArrayList<>();
        list.add(new OutputDataDescription(this.getClass().getSimpleName(), relativePath, "WaitingTime(sec)", "Time spent by a passenger on waiting for a ride hail"));
        list.add(new OutputDataDescription(this.getClass().getSimpleName(), relativePath, "Hour*", "Hour of the day"));
        return list;
    }
=======
>>>>>>> 90d87741

    public static class RideHailingWaitingSingleComputation implements StatsComputation<Map<Integer, Double>, double[][]> {

        @Override
        public double[][] compute(Map<Integer, Double> stat) {
            Double _numberOfTimeBins = numberOfTimeBins;
            int maxHour = _numberOfTimeBins.intValue();

            double[][] data = new double[1][maxHour];
            for (Integer key : stat.keySet()) {

                if (key >= data[0].length) {
                    DebugLib.emptyFunctionForSettingBreakPoint();
                }

                data[0][key] = stat.get(key);
            }
            return data;
        }
    }

    public RideHailingWaitingSingleAnalysis(BeamConfig beamConfig, StatsComputation<Map<Integer, Double>, double[][]> statComputation) {
        this.statComputation = statComputation;

        double endTime = Time.parseTime(beamConfig.matsim().modules().qsim().endTime());
        double timeBinSizeInSec = beamConfig.beam().agentsim().agents().rideHail().iterationStats().timeBinSizeInSec();

        numberOfTimeBins = Math.floor(endTime / timeBinSizeInSec);
        writeGraph = beamConfig.beam().outputs().writeGraphs();
    }

    @Override
    public void resetStats() {
        lastMaximumTime = 0;

        rideHailWaiting.clear();
        hoursTimesMap.clear();
    }

    @Override
    public void processStats(Event event) {

        if (event instanceof ModeChoiceEvent) {

            String mode = event.getAttributes().get(ModeChoiceEvent.ATTRIBUTE_MODE);
            if (mode.equalsIgnoreCase("ride_hail")) {

                ModeChoiceEvent modeChoiceEvent = (ModeChoiceEvent) event;
                Id<Person> personId = modeChoiceEvent.getPersonId();
                rideHailWaiting.put(personId.toString(), event);
            }
        } else if (event instanceof PersonEntersVehicleEvent) {

            PersonEntersVehicleEvent personEntersVehicleEvent = (PersonEntersVehicleEvent) event;
            Id<Person> personId = personEntersVehicleEvent.getPersonId();
            String _personId = personId.toString();

            if (rideHailWaiting.containsKey(personId.toString())) {

                ModeChoiceEvent modeChoiceEvent = (ModeChoiceEvent) rideHailWaiting.get(_personId);
                double difference = personEntersVehicleEvent.getTime() - modeChoiceEvent.getTime();
                processRideHailingWaitingTimes(modeChoiceEvent, difference);

                // Remove the personId from the list of ModeChoiceEvent
                rideHailWaiting.remove(_personId);
            }
        }
    }

    @Override
    public void createGraph(IterationEndsEvent event) throws IOException {
        double[][] data = statComputation.compute(hoursTimesMap);
        CategoryDataset dataset = DatasetUtilities.createCategoryDataset("", "", data);
        if (dataset != null && writeGraph)
            createModesFrequencyGraph(dataset, event.getIteration());

        writeToCSV(event.getIteration(), hoursTimesMap);
    }

    private void processRideHailingWaitingTimes(Event event, double waitingTime) {
        int hour = GraphsStatsAgentSimEventsListener.getEventHour(event.getTime());

        //waitingTime = waitingTime / 60;

        if (waitingTime > lastMaximumTime) {
            lastMaximumTime = waitingTime;
        }

        Double timeList = hoursTimesMap.get(hour);
        if (timeList == null) {
            timeList = waitingTime;
        } else {
            timeList += waitingTime;
        }
        hoursTimesMap.put(hour, timeList);
    }


    private void createModesFrequencyGraph(CategoryDataset dataset, int iterationNumber) throws IOException {

        final JFreeChart chart = GraphUtils.createStackedBarChartWithDefaultSettings(dataset, graphTitle, xAxisTitle, yAxisTitle, fileName + ".png", false);

        GraphUtils.setColour(chart, 1);
        // Writing graph to image file
        String graphImageFile = GraphsStatsAgentSimEventsListener.CONTROLLER_IO.getIterationFilename(iterationNumber, fileName + ".png");
        GraphUtils.saveJFreeChartAsPNG(chart, graphImageFile, GraphsStatsAgentSimEventsListener.GRAPH_WIDTH, GraphsStatsAgentSimEventsListener.GRAPH_HEIGHT);
    }


    private void writeToCSV(int iterationNumber, Map<Integer, Double> hourModeFrequency) {
        String csvFileName = GraphsStatsAgentSimEventsListener.CONTROLLER_IO.getIterationFilename(iterationNumber, fileName + ".csv");
        try (BufferedWriter out = new BufferedWriter(new FileWriter(new File(csvFileName)))) {

            String heading = "WaitingTime(sec),Hour";
            out.write(heading);
            out.newLine();

            for (int i = 0; i < numberOfTimeBins; i++) {

                Double inner = hourModeFrequency.get(i);
                String line = (inner == null) ? "0" : "" + Math.round(inner * 100.0) / 100.0;
                line += "," + (i + 1);
                out.write(line);
                out.newLine();
            }
            out.flush();
        } catch (IOException e) {
            e.printStackTrace();
        }
    }

}<|MERGE_RESOLUTION|>--- conflicted
+++ resolved
@@ -40,24 +40,6 @@
     private Map<Integer, Double> hoursTimesMap = new HashMap<>();
     private final StatsComputation<Map<Integer, Double>, double[][]> statComputation;
     private final boolean writeGraph;
-<<<<<<< HEAD
-    /**
-     * Get description of fields written to the output files.
-     *
-     * @return list of data description objects
-     */
-    @Override
-    public List<OutputDataDescription> getOutputDataDescriptions() {
-        String outputFilePath = GraphsStatsAgentSimEventsListener.CONTROLLER_IO.getIterationFilename(0,fileName + ".csv");
-        String outputDirPath = GraphsStatsAgentSimEventsListener.CONTROLLER_IO.getOutputPath();
-        String relativePath = outputFilePath.replace(outputDirPath, "");
-        List<OutputDataDescription> list = new ArrayList<>();
-        list.add(new OutputDataDescription(this.getClass().getSimpleName(), relativePath, "WaitingTime(sec)", "Time spent by a passenger on waiting for a ride hail"));
-        list.add(new OutputDataDescription(this.getClass().getSimpleName(), relativePath, "Hour*", "Hour of the day"));
-        return list;
-    }
-=======
->>>>>>> 90d87741
 
     public static class RideHailingWaitingSingleComputation implements StatsComputation<Map<Integer, Double>, double[][]> {
 
