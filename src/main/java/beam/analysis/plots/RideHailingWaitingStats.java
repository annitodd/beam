package beam.analysis.plots;

import beam.agentsim.events.ModeChoiceEvent;
import org.jfree.chart.JFreeChart;
import org.jfree.chart.plot.CategoryPlot;
import org.jfree.data.category.CategoryDataset;
import org.jfree.data.general.DatasetUtilities;
import org.matsim.api.core.v01.Id;
import org.matsim.api.core.v01.events.Event;
import org.matsim.api.core.v01.events.PersonEntersVehicleEvent;
import org.matsim.api.core.v01.population.Person;
import org.matsim.core.controler.events.IterationEndsEvent;

import java.io.BufferedWriter;
import java.io.File;
import java.io.FileWriter;
import java.io.IOException;
import java.util.*;

/**
 * @author abid
 */
public class RideHailingWaitingStats implements IGraphStats {

    private static final String graphTitle = "Ride Hail Waiting Histogram";
    private static final String xAxisTitle = "Hour";
    private static final String yAxisTitle = "Waiting Time (frequencies)";
    private static final String fileName = "RideHailWaitingStats";

    private double lastMaximumTime = 0;
    private double NUMBER_OF_CATEGORIES = 6.0;

    private Map<String, Event> rideHailingWaiting = new HashMap<>();

    private Map<Integer, List<Double>> hoursTimesMap = new HashMap<>();

    @Override
    public void resetStats() {
        lastMaximumTime = 0;

        rideHailingWaiting.clear();
        hoursTimesMap.clear();
    }

    @Override
    public void processStats(Event event) {

        Map<String, String> eventAttributes = event.getAttributes();
        if (event instanceof ModeChoiceEvent){
            String mode = eventAttributes.get("mode");
            if(mode.equalsIgnoreCase("ride_hailing")) {

                ModeChoiceEvent modeChoiceEvent = (ModeChoiceEvent) event;
                Id<Person> personId = modeChoiceEvent.getPersonId();
                rideHailingWaiting.put(personId.toString(), event);
            }
        } else if(event instanceof PersonEntersVehicleEvent) {

            PersonEntersVehicleEvent personEntersVehicleEvent = (PersonEntersVehicleEvent)event;
            Id<Person> personId = personEntersVehicleEvent.getPersonId();
            String _personId = personId.toString();

            if(rideHailingWaiting.containsKey(personId.toString())) {

                ModeChoiceEvent modeChoiceEvent = (ModeChoiceEvent) rideHailingWaiting.get(_personId);
                double difference = personEntersVehicleEvent.getTime() - modeChoiceEvent.getTime();
                processRideHailingWaitingTimes(modeChoiceEvent, difference);

                // Remove the personId from the list of ModeChoiceEvent
                rideHailingWaiting.remove(_personId);
            }
        }
    }

    @Override
    public void createGraph(IterationEndsEvent event) throws IOException {

        List<Double> listOfBounds = getCategories();
        Map<Integer, Map<Double, Integer>> hourModeFrequency = calculateHourlyData(hoursTimesMap, listOfBounds);

        CategoryDataset modesFrequencyDataset = buildModesFrequencyDatasetForGraph(hourModeFrequency);
        if (modesFrequencyDataset != null)
            createModesFrequencyGraph(modesFrequencyDataset, event.getIteration());

        writeToCSV(event.getIteration(), hourModeFrequency);
    }

    @Override
    public void createGraph(IterationEndsEvent event, String graphType) throws IOException {
        throw new IOException("Not implemented");
    }



    private void processRideHailingWaitingTimes(Event event, double waitingTime) {
        int hour = GraphsStatsAgentSimEventsListener.getEventHour(event.getTime());

        //waitingTime = Math.ceil(waitingTime / 60);
        waitingTime = waitingTime/60;

        if (waitingTime > lastMaximumTime) {
            lastMaximumTime = waitingTime;
        }

        List<Double> timeList = hoursTimesMap.get(hour);
        if (timeList == null) {
            timeList = new ArrayList<>();
        }
        timeList.add(waitingTime);
        hoursTimesMap.put(hour, timeList);
    }

    private double[] getHoursDataPerTimeRange(Double category, int maxHour, Map<Integer, Map<Double, Integer>> hourModeFrequency) {
        double[] timeRangeOccurrencePerHour = new double[maxHour + 1];

        for (int hour = 0; hour <= maxHour; hour++) {
            Map<Double, Integer> hourData = hourModeFrequency.get(hour);
            timeRangeOccurrencePerHour[hour] = (hourData == null || hourData.get(category) == null) ? 0 : hourData.get(category);

        }
        return timeRangeOccurrencePerHour;
    }

    private double[][] buildModesFrequencyDataset(Map<Integer, Map<Double, Integer>> hourModeFrequency) {

        List<Integer> hoursList = GraphsStatsAgentSimEventsListener.getSortedIntegerList(hourModeFrequency.keySet());

        if (hoursList.isEmpty())
            return null;

        int maxHour = hoursList.get(hoursList.size() - 1);

        List<Double> categories = getCategories();
        double[][] dataset = new double[categories.size()][maxHour + 1];

        for (int i = 0; i < categories.size(); i++) {
            dataset[i] = getHoursDataPerTimeRange(categories.get(i), maxHour, hourModeFrequency);
        }
        return dataset;
    }

    private CategoryDataset buildModesFrequencyDatasetForGraph(Map<Integer, Map<Double, Integer>> hourModeFrequency) {
        CategoryDataset categoryDataset = null;
        double[][] dataset = buildModesFrequencyDataset(hourModeFrequency);
        if (dataset != null)
            categoryDataset = DatasetUtilities.createCategoryDataset("Time ", "", dataset);
        return categoryDataset;
    }

    private void createModesFrequencyGraph(CategoryDataset dataset, int iterationNumber) throws IOException {

        boolean legend = true;
        final JFreeChart chart = GraphUtils.createStackedBarChartWithDefaultSettings(dataset, graphTitle, xAxisTitle, yAxisTitle, fileName + ".png", legend);
        CategoryPlot plot = chart.getCategoryPlot();

        // Legends
        List<String> legends = getLegends(getCategories());
        GraphUtils.plotLegendItems(plot, legends, dataset.getRowCount());

        // Writing graph to image file
        String graphImageFile = GraphsStatsAgentSimEventsListener.CONTROLLER_IO.getIterationFilename(iterationNumber, fileName + ".png");
        GraphUtils.saveJFreeChartAsPNG(chart, graphImageFile, GraphsStatsAgentSimEventsListener.GRAPH_WIDTH, GraphsStatsAgentSimEventsListener.GRAPH_HEIGHT);
    }



    private void writeToCSV(int iterationNumber, Map<Integer, Map<Double, Integer>> hourModeFrequency) throws IOException {
        String csvFileName = GraphsStatsAgentSimEventsListener.CONTROLLER_IO.getIterationFilename(iterationNumber, fileName + ".csv");
        BufferedWriter out = null;
        try {
            out = new BufferedWriter(new FileWriter(new File(csvFileName)));
            String heading = "WaitingTime\\Hour";
            for (int hours = 1; hours <= 24; hours++) {
                heading += "," + hours;
            }
            out.write(heading);
            out.newLine();

            List<Double> categories = getCategories();


            for (int j = 0; j < categories.size(); j++){

                Double category = categories.get(j);
                Double _category = getRoundedCategoryUpperBound(category);
                out.write(_category + "");
                String line = "";
                for (int i = 0; i < 24; i++) {
                    Map<Double, Integer> innerMap = hourModeFrequency.get(i);
                    line = (innerMap == null || innerMap.get(category) == null) ? ",0" : "," + innerMap.get(category);
                    out.write(line);
                }
                out.newLine();
            }
            out.flush();
            out.close();
        } catch (IOException e) {
            e.printStackTrace();
        } finally {
            if (out != null) {
                out.close();
            }
        }
    }

    /**
     * Calculate the data and populate the dataset i.e. "hourModeFrequency"
     */
<<<<<<< HEAD
    private synchronized void calculateHourlyData() {
        getBounds();
        Collections.sort(listOfBounds);
=======
    private synchronized Map<Integer, Map<Double, Integer>>
        calculateHourlyData(Map<Integer, List<Double>> hoursTimesMap, List<Double> categories) {

        Map<Integer, Map<Double, Integer>> hourModeFrequency = new HashMap<>();

>>>>>>> 3297fe2a
        Set<Integer> hours = hoursTimesMap.keySet();

        for (Integer hour : hours) {
            List<Double> listTimes = hoursTimesMap.get(hour);
            for (double time : listTimes) {
<<<<<<< HEAD
                String range = getSlot(time);
                if(range == null){
                    System.out.println("range is null");
                }else{
                    timeSlots.add(range);
                    Map<String, Integer> hourData = hourModeFrequency.get(hour);
                    Integer frequency = 1;
                    if (hourData != null) {
                        frequency = hourData.get(range);
                        frequency = (frequency == null) ? 1 : frequency + 1;
                    } else {
                        hourData = new HashMap<>();
                    }
                    hourData.put(range, frequency);
                    hourModeFrequency.put(hour, hourData);
                }
=======
                Double category = getCategory(time, categories);


                Map<Double, Integer> hourData = hourModeFrequency.get(hour);
                Integer frequency = 1;
                if (hourData != null) {
                    frequency = hourData.get(category);
                    frequency = (frequency == null) ? 1 : frequency + 1;
                } else {
                    hourData = new HashMap<>();
                }
                hourData.put(category, frequency);
                hourModeFrequency.put(hour, hourData);
>>>>>>> 3297fe2a
            }
        }

        return hourModeFrequency;
    }


    // Utility Methods
    private List<Double> getCategories() {

        List<Double> listOfBounds = new ArrayList<>();

        double upperBound = lastMaximumTime;
        double bound = (lastMaximumTime / NUMBER_OF_CATEGORIES);

        //listOfBounds.add(0.0);

        for(double x = bound; x < upperBound; x += bound){
            listOfBounds.add(x);
        }

        if(!listOfBounds.isEmpty()) {
            listOfBounds.set(listOfBounds.size() - 1, lastMaximumTime);
            Collections.sort(listOfBounds);
        }

        return listOfBounds;
    }

    private Double getCategory(double time, List<Double> categories) {
        int i = 0;
        Double categoryUpperBound = null;
        while (i < categories.size()) {
            categoryUpperBound = categories.get(i);
            if (time <= categoryUpperBound) {

                break;
            }
            i++;
        }
        return categoryUpperBound;
    }

    private List<String> getLegends(List<Double> categories){

        List<String> legends = new ArrayList<>();
        for(int i = 0; i<categories.size(); i++){

            Double category = categories.get(i);
            double legend = getRoundedCategoryUpperBound(category);

            legends.add( legend + "_min");
        }
        //Collections.sort(legends);
        return legends;
    }

    private double getRoundedCategoryUpperBound(double category){
        return Math.round(category * 100)/100.0;
    }
}<|MERGE_RESOLUTION|>--- conflicted
+++ resolved
@@ -206,40 +206,16 @@
     /**
      * Calculate the data and populate the dataset i.e. "hourModeFrequency"
      */
-<<<<<<< HEAD
-    private synchronized void calculateHourlyData() {
-        getBounds();
-        Collections.sort(listOfBounds);
-=======
     private synchronized Map<Integer, Map<Double, Integer>>
         calculateHourlyData(Map<Integer, List<Double>> hoursTimesMap, List<Double> categories) {
 
         Map<Integer, Map<Double, Integer>> hourModeFrequency = new HashMap<>();
 
->>>>>>> 3297fe2a
         Set<Integer> hours = hoursTimesMap.keySet();
 
         for (Integer hour : hours) {
             List<Double> listTimes = hoursTimesMap.get(hour);
             for (double time : listTimes) {
-<<<<<<< HEAD
-                String range = getSlot(time);
-                if(range == null){
-                    System.out.println("range is null");
-                }else{
-                    timeSlots.add(range);
-                    Map<String, Integer> hourData = hourModeFrequency.get(hour);
-                    Integer frequency = 1;
-                    if (hourData != null) {
-                        frequency = hourData.get(range);
-                        frequency = (frequency == null) ? 1 : frequency + 1;
-                    } else {
-                        hourData = new HashMap<>();
-                    }
-                    hourData.put(range, frequency);
-                    hourModeFrequency.put(hour, hourData);
-                }
-=======
                 Double category = getCategory(time, categories);
 
 
@@ -253,7 +229,6 @@
                 }
                 hourData.put(category, frequency);
                 hourModeFrequency.put(hour, hourData);
->>>>>>> 3297fe2a
             }
         }
 
