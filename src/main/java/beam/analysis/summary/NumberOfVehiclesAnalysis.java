package beam.analysis.summary;

import beam.agentsim.agents.vehicles.BeamVehicleType;
import beam.agentsim.events.PathTraversalEvent;
import beam.analysis.IterationSummaryAnalysis;
import beam.sim.BeamServices;
<<<<<<< HEAD
import org.matsim.api.core.v01.Id;
=======
import beam.sim.config.BeamConfig;
import com.conveyal.r5.transit.TransportNetwork;
>>>>>>> 8b93364f
import org.matsim.api.core.v01.events.Event;

import javax.inject.Inject;
import java.util.HashMap;
import java.util.HashSet;
import java.util.Map;
import java.util.stream.Collectors;
import scala.collection.JavaConverters;

public class NumberOfVehiclesAnalysis implements IterationSummaryAnalysis{
    private Map<String, Integer> numberOfVehiclesByType = new HashMap<>();
    private HashSet<String> uniqueVehicleIds = new HashSet<>();
    private BeamServices beamServices;

    public NumberOfVehiclesAnalysis(BeamServices services){
<<<<<<< HEAD
        beamServices = services;
=======
       beamServices = services;
>>>>>>> 8b93364f
    }
    @Override
    public void processStats(Event event) {
        if (event instanceof PathTraversalEvent || event.getEventType().equalsIgnoreCase(PathTraversalEvent.EVENT_TYPE)) {
            Map<String, String> eventAttributes = event.getAttributes();
            String vehicleId = eventAttributes.get(PathTraversalEvent.ATTRIBUTE_VEHICLE_ID);
            if (uniqueVehicleIds.add(vehicleId)) {
                    String vehicleType = eventAttributes.get(PathTraversalEvent.ATTRIBUTE_VEHICLE_TYPE);
                    numberOfVehiclesByType.merge(vehicleType, 1, (d1, d2) -> d1 + d2);
                }
        }
    }

    @Override
    public void resetStats() {
        numberOfVehiclesByType.clear();
        uniqueVehicleIds.clear();
    }

    @Override
    public Map<String, Double> getSummaryStats() {
        JavaConverters.mapAsJavaMap(beamServices.transitFleetSizes()).forEach((k,v) -> numberOfVehiclesByType.put(k,v));
        return numberOfVehiclesByType.entrySet().stream().collect(Collectors.toMap(
                e -> "numberOfVehicles_" + e.getKey(),
                e -> e.getValue().doubleValue()
        ));
    }

}<|MERGE_RESOLUTION|>--- conflicted
+++ resolved
@@ -4,12 +4,7 @@
 import beam.agentsim.events.PathTraversalEvent;
 import beam.analysis.IterationSummaryAnalysis;
 import beam.sim.BeamServices;
-<<<<<<< HEAD
 import org.matsim.api.core.v01.Id;
-=======
-import beam.sim.config.BeamConfig;
-import com.conveyal.r5.transit.TransportNetwork;
->>>>>>> 8b93364f
 import org.matsim.api.core.v01.events.Event;
 
 import javax.inject.Inject;
@@ -25,11 +20,7 @@
     private BeamServices beamServices;
 
     public NumberOfVehiclesAnalysis(BeamServices services){
-<<<<<<< HEAD
-        beamServices = services;
-=======
        beamServices = services;
->>>>>>> 8b93364f
     }
     @Override
     public void processStats(Event event) {
