--- conflicted
+++ resolved
@@ -24,7 +24,6 @@
     }
     @Override
     public void processStats(Event event) {
-<<<<<<< HEAD
         if (event instanceof PathTraversalEvent) {
             PathTraversalEvent pte = (PathTraversalEvent)event;
             String vehicleId = pte.vehicleId().toString();
@@ -32,15 +31,6 @@
                 String vehicleType = pte.vehicleType();
                 numberOfVehiclesByType.merge(vehicleType, 1, (d1, d2) -> d1 + d2);
             }
-=======
-        if (event instanceof PathTraversalEvent || event.getEventType().equalsIgnoreCase(PathTraversalEvent.EVENT_TYPE)) {
-            Map<String, String> eventAttributes = event.getAttributes();
-            String vehicleId = eventAttributes.get(PathTraversalEvent.ATTRIBUTE_VEHICLE_ID);
-            if (uniqueVehicleIds.add(vehicleId)) {
-                    String vehicleType = eventAttributes.get(PathTraversalEvent.ATTRIBUTE_VEHICLE_TYPE);
-                    numberOfVehiclesByType.merge(vehicleType, 1, (d1, d2) -> d1 + d2);
-                }
->>>>>>> 35cbf794
         }
     }
 
