--- conflicted
+++ resolved
@@ -28,13 +28,8 @@
             String vehicleType = pte.vehicleType();
             double lengthInMeters = pte.legLength();
 
-<<<<<<< HEAD
-            milesTraveledByVehicleType.merge(vehicleType, lengthInMeters, (d1, d2) -> d1 + d2);
-            if (!vehicleType.equalsIgnoreCase(BeamVehicleType.defaultHumanBodyBeamVehicleType().toString())) {
-=======
             if (!vehicleType.equalsIgnoreCase(humanBodyVehicleType)) {
                 milesTraveledByVehicleType.merge(vehicleType, lengthInMeters, (d1, d2) -> d1 + d2);
->>>>>>> ad17ad12
                 milesTraveledByVehicleType.merge("total", lengthInMeters, (d1, d2) -> d1 + d2);
             }
 
