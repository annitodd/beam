package beam.analysis.summary;

import beam.agentsim.agents.vehicles.BeamVehicleType;
import beam.agentsim.events.PathTraversalEvent;
import beam.analysis.IterationSummaryAnalysis;
import beam.physsim.jdeqsim.AgentSimToPhysSimPlanConverter;
<<<<<<< HEAD
=======
import beam.utils.NetworkHelper;
>>>>>>> 0155dc5e
import com.google.common.collect.Lists;
import org.apache.commons.collections4.ListUtils;
import org.matsim.api.core.v01.Id;
import org.matsim.api.core.v01.Scenario;
import org.matsim.api.core.v01.events.ActivityStartEvent;
import org.matsim.api.core.v01.events.Event;
import org.matsim.api.core.v01.events.PersonEntersVehicleEvent;
import org.matsim.api.core.v01.events.PersonLeavesVehicleEvent;
import org.matsim.api.core.v01.network.Link;

import java.util.*;
import java.util.stream.Collectors;

import static java.lang.Math.max;

public class VehicleTravelTimeAnalysis implements IterationSummaryAnalysis {

    private static final String work = "Work";
    private static final String home = "Home";

    private Map<String, Double> secondsTraveledByVehicleType = new HashMap<>();
	private scala.collection.Set<Id<BeamVehicleType>> vehicleTypes;
    private Scenario scenario;
<<<<<<< HEAD
=======
    private NetworkHelper networkHelper;
>>>>>>> 0155dc5e

    private double totalVehicleTrafficDelay = 0.0;
    private Set<String> buses = new HashSet<>();
    private double busCrowding = 0.0;
    private long numOfTimesBusTaken = 0;

    private int countOfHomeVehicle = 0;
    private int countOfWorkVehicle = 0;
    private int countOfSecondaryVehicle = 0;
    private int numberOfPassengerTrip = 0;
    private double totalVehicleDelayWork = 0.0;
    private double totalVehicleDelayHome = 0.0;
    private double totalVehicleDelaySecondary = 0.0;
    private double totalVehicleDelay = 0.0;
    private Map<String, List<Double>> personIdDelays = new HashMap<>();
    private Map<String, List<String>> personsByVehicleIds = new HashMap<>();

<<<<<<< HEAD
    public VehicleTravelTimeAnalysis(Scenario scenario, scala.collection.Set<Id<BeamVehicleType>> vehicleTypes) {
        this.scenario = scenario;
=======
    public VehicleTravelTimeAnalysis(Scenario scenario, NetworkHelper networkHelper, scala.collection.Set<Id<BeamVehicleType>> vehicleTypes) {
        this.scenario = scenario;
        this.networkHelper = networkHelper;
>>>>>>> 0155dc5e
		this.vehicleTypes = vehicleTypes;
    }

    @Override
    public void processStats(Event event) {
        if (event instanceof PersonEntersVehicleEvent || event.getEventType().equalsIgnoreCase(PersonEntersVehicleEvent.EVENT_TYPE)) {
            Map<String, String> eventAttributes = event.getAttributes();
            String vehicleId = eventAttributes.get(PersonLeavesVehicleEvent.ATTRIBUTE_VEHICLE);
            String personId = eventAttributes.get(PersonLeavesVehicleEvent.ATTRIBUTE_PERSON);

            personsByVehicleIds.merge(vehicleId, Lists.newArrayList(personId), ListUtils::union);
        } else if (event instanceof PathTraversalEvent || event.getEventType().equalsIgnoreCase(PathTraversalEvent.EVENT_TYPE)) {
            Map<String, String> eventAttributes = event.getAttributes();
            String mode = eventAttributes.get(PathTraversalEvent.ATTRIBUTE_MODE);
<<<<<<< HEAD
=======
            String vehicleTypes = eventAttributes.get(PathTraversalEvent.ATTRIBUTE_VEHICLE_TYPE);
>>>>>>> 0155dc5e
            double travelDurationInSec = (Double.parseDouble(eventAttributes.get(PathTraversalEvent.ATTRIBUTE_ARRIVAL_TIME)) -
                    Double.parseDouble(eventAttributes.get(PathTraversalEvent.ATTRIBUTE_DEPARTURE_TIME)));
            int numOfPassengers = Integer.parseInt(eventAttributes.get(PathTraversalEvent.ATTRIBUTE_NUM_PASS));
            int seatingCapacity = Integer.parseInt(eventAttributes.get(PathTraversalEvent.ATTRIBUTE_SEATING_CAPACITY));

<<<<<<< HEAD
            secondsTraveledByVehicleType.merge(mode, travelDurationInSec, Double::sum);
=======
            secondsTraveledByVehicleType.merge(vehicleTypes, travelDurationInSec, Double::sum);
>>>>>>> 0155dc5e

            if (AgentSimToPhysSimPlanConverter.isPhyssimMode(mode)) {

                double freeFlowDuration = 0.0;
                Map<Id<Link>, ? extends Link> linksMap;
                if (scenario != null) {
<<<<<<< HEAD
                    linksMap = scenario.getNetwork().getLinks();
                    String links[] = eventAttributes.get(PathTraversalEvent.ATTRIBUTE_LINK_IDS).split(",");
                    for (String linkId : links) {
                        Link link = linksMap.get(Id.createLinkId(linkId));
=======
                    String links[] = eventAttributes.get(PathTraversalEvent.ATTRIBUTE_LINK_IDS).split(",");
                    for (String linkId : links) {
                        Link link = networkHelper.getLinkWithIndexUnsafe(linkId).link();
>>>>>>> 0155dc5e
                        if (link != null) {
                            double freeFlowLength = link.getLength();
                            double freeFlowSpeed = link.getFreespeed();
                            freeFlowDuration += freeFlowLength / freeFlowSpeed;
                        }
                    }
                }
                if (travelDurationInSec > freeFlowDuration) { //discarding negative values

                    String vehicleID = eventAttributes.get(PathTraversalEvent.ATTRIBUTE_VEHICLE_ID);
                    double averageVehicleDelay = travelDurationInSec - freeFlowDuration;
                    totalVehicleDelay += averageVehicleDelay;

                    if(personsByVehicleIds.containsKey(vehicleID)) {
                        personsByVehicleIds.get(vehicleID).forEach(personId -> personIdDelays.merge(personId, Lists.newArrayList(averageVehicleDelay), ListUtils::union));
                    }

                    totalVehicleTrafficDelay += (travelDurationInSec - freeFlowDuration);
                    numberOfPassengerTrip++;
                }
            }

            if(AgentSimToPhysSimPlanConverter.BUS.equalsIgnoreCase(mode)) {
                buses.add(eventAttributes.get(PathTraversalEvent.ATTRIBUTE_VEHICLE_ID));
                if (numOfPassengers > seatingCapacity) {
                    int numOfStandingPeople = numOfPassengers - seatingCapacity;
                    busCrowding += travelDurationInSec * numOfStandingPeople;
                }
            }
        } else if (event instanceof PersonLeavesVehicleEvent || event.getEventType().equalsIgnoreCase(PersonLeavesVehicleEvent.EVENT_TYPE)) {
            Map<String, String> eventAttributes = event.getAttributes();
            String vehicleId = eventAttributes.get(PersonLeavesVehicleEvent.ATTRIBUTE_VEHICLE);
            if(buses.contains(vehicleId)) {
                numOfTimesBusTaken++;
            }
            personsByVehicleIds.remove(vehicleId);
        } else if (event instanceof ActivityStartEvent || event.getEventType().equalsIgnoreCase(ActivityStartEvent.EVENT_TYPE)) {
            Map<String, String> eventAttributes = event.getAttributes();
            String personId = eventAttributes.get(ActivityStartEvent.ATTRIBUTE_PERSON);
            if(personIdDelays.containsKey(personId)){
                double totalDelay = personIdDelays.get(personId).stream().reduce(Double::sum).orElse(0D);
                int totalVehicles = personIdDelays.get(personId).size();
                String actType = eventAttributes.get(ActivityStartEvent.ATTRIBUTE_ACTTYPE);
                if(actType.equals(work)){
                    totalVehicleDelayWork += totalDelay;
                    countOfWorkVehicle  += totalVehicles;
                }
                if(actType.equals(home)){
                    totalVehicleDelayHome += totalDelay;
                    countOfHomeVehicle += totalVehicles;
                }
                else{
                    totalVehicleDelaySecondary += totalDelay;
                    countOfSecondaryVehicle += totalVehicles;
                }
                personIdDelays.remove(personId);
            }
        }
    }

    @Override
    public void resetStats() {
        numOfTimesBusTaken = 0;
        countOfHomeVehicle = 0;
        countOfWorkVehicle = 0;
        numberOfPassengerTrip = 0;
        countOfSecondaryVehicle = 0;
        totalVehicleTrafficDelay = 0.0;
        busCrowding = 0.0;
        totalVehicleDelayWork = 0.0;
        totalVehicleDelayHome = 0.0;
        totalVehicleDelaySecondary = 0.0;
        totalVehicleDelay = 0.0;
        secondsTraveledByVehicleType.clear();
        personsByVehicleIds.clear();
        buses.clear();
    }

    @Override
    public Map<String, Double> getSummaryStats() {
        Map<String, Double> summaryStats = secondsTraveledByVehicleType.entrySet().stream().collect(Collectors.toMap(
                e -> "vehicleHoursTraveled_" +  e.getKey(),
                e -> e.getValue() / 3600.0
        ));
		
		vehicleTypes.foreach(vt -> summaryStats.merge("vehicleHoursTraveled_" + vt.toString(),0D, Double::sum));

        summaryStats.put("averageVehicleDelayPerMotorizedLeg_work", totalVehicleDelayWork / max(countOfWorkVehicle, 1));
        summaryStats.put("averageVehicleDelayPerMotorizedLeg_home", totalVehicleDelayHome / max(countOfHomeVehicle, 1));
        summaryStats.put("averageVehicleDelayPerMotorizedLeg_secondary", totalVehicleDelaySecondary / max(countOfSecondaryVehicle, 1));
        summaryStats.put("averageVehicleDelayPerPassengerTrip", totalVehicleDelay/numberOfPassengerTrip);
        summaryStats.put("totalHoursOfVehicleTrafficDelay", totalVehicleTrafficDelay / 3600);
        summaryStats.put("busCrowding", busCrowding / max(numOfTimesBusTaken, 1));
        return summaryStats;
    }
}<|MERGE_RESOLUTION|>--- conflicted
+++ resolved
@@ -4,10 +4,7 @@
 import beam.agentsim.events.PathTraversalEvent;
 import beam.analysis.IterationSummaryAnalysis;
 import beam.physsim.jdeqsim.AgentSimToPhysSimPlanConverter;
-<<<<<<< HEAD
-=======
 import beam.utils.NetworkHelper;
->>>>>>> 0155dc5e
 import com.google.common.collect.Lists;
 import org.apache.commons.collections4.ListUtils;
 import org.matsim.api.core.v01.Id;
@@ -31,10 +28,7 @@
     private Map<String, Double> secondsTraveledByVehicleType = new HashMap<>();
 	private scala.collection.Set<Id<BeamVehicleType>> vehicleTypes;
     private Scenario scenario;
-<<<<<<< HEAD
-=======
     private NetworkHelper networkHelper;
->>>>>>> 0155dc5e
 
     private double totalVehicleTrafficDelay = 0.0;
     private Set<String> buses = new HashSet<>();
@@ -52,14 +46,9 @@
     private Map<String, List<Double>> personIdDelays = new HashMap<>();
     private Map<String, List<String>> personsByVehicleIds = new HashMap<>();
 
-<<<<<<< HEAD
-    public VehicleTravelTimeAnalysis(Scenario scenario, scala.collection.Set<Id<BeamVehicleType>> vehicleTypes) {
-        this.scenario = scenario;
-=======
     public VehicleTravelTimeAnalysis(Scenario scenario, NetworkHelper networkHelper, scala.collection.Set<Id<BeamVehicleType>> vehicleTypes) {
         this.scenario = scenario;
         this.networkHelper = networkHelper;
->>>>>>> 0155dc5e
 		this.vehicleTypes = vehicleTypes;
     }
 
@@ -74,36 +63,22 @@
         } else if (event instanceof PathTraversalEvent || event.getEventType().equalsIgnoreCase(PathTraversalEvent.EVENT_TYPE)) {
             Map<String, String> eventAttributes = event.getAttributes();
             String mode = eventAttributes.get(PathTraversalEvent.ATTRIBUTE_MODE);
-<<<<<<< HEAD
-=======
             String vehicleTypes = eventAttributes.get(PathTraversalEvent.ATTRIBUTE_VEHICLE_TYPE);
->>>>>>> 0155dc5e
             double travelDurationInSec = (Double.parseDouble(eventAttributes.get(PathTraversalEvent.ATTRIBUTE_ARRIVAL_TIME)) -
                     Double.parseDouble(eventAttributes.get(PathTraversalEvent.ATTRIBUTE_DEPARTURE_TIME)));
             int numOfPassengers = Integer.parseInt(eventAttributes.get(PathTraversalEvent.ATTRIBUTE_NUM_PASS));
             int seatingCapacity = Integer.parseInt(eventAttributes.get(PathTraversalEvent.ATTRIBUTE_SEATING_CAPACITY));
 
-<<<<<<< HEAD
-            secondsTraveledByVehicleType.merge(mode, travelDurationInSec, Double::sum);
-=======
             secondsTraveledByVehicleType.merge(vehicleTypes, travelDurationInSec, Double::sum);
->>>>>>> 0155dc5e
 
             if (AgentSimToPhysSimPlanConverter.isPhyssimMode(mode)) {
 
                 double freeFlowDuration = 0.0;
                 Map<Id<Link>, ? extends Link> linksMap;
                 if (scenario != null) {
-<<<<<<< HEAD
-                    linksMap = scenario.getNetwork().getLinks();
-                    String links[] = eventAttributes.get(PathTraversalEvent.ATTRIBUTE_LINK_IDS).split(",");
-                    for (String linkId : links) {
-                        Link link = linksMap.get(Id.createLinkId(linkId));
-=======
                     String links[] = eventAttributes.get(PathTraversalEvent.ATTRIBUTE_LINK_IDS).split(",");
                     for (String linkId : links) {
                         Link link = networkHelper.getLinkWithIndexUnsafe(linkId).link();
->>>>>>> 0155dc5e
                         if (link != null) {
                             double freeFlowLength = link.getLength();
                             double freeFlowSpeed = link.getFreespeed();
