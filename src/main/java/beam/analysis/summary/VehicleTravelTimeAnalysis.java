--- conflicted
+++ resolved
@@ -75,16 +75,10 @@
                 double freeFlowDuration = 0.0;
                 Map<Id<Link>, ? extends Link> linksMap;
                 if (scenario != null) {
-<<<<<<< HEAD
                     // FIXME Is there any better way to to have `Object` ??
                     for (Object linkIdObj : pte.linkIdsJava()) {
                         int linkId = (int)linkIdObj;
-                        Link link = networkHelper.getLinkWithIndexUnsafe(Integer.toString(linkId)).link();
-=======
-                    String[] links = eventAttributes.get(PathTraversalEvent.ATTRIBUTE_LINK_IDS).split(",");
-                    for (String linkId : links) {
-                        Link link = networkHelper.getLinkUnsafe(Integer.parseInt(linkId));
->>>>>>> f0761574
+                        Link link = networkHelper.getLinkUnsafe(linkId);
                         if (link != null) {
                             double freeFlowLength = link.getLength();
                             double freeFlowSpeed = link.getFreespeed();
