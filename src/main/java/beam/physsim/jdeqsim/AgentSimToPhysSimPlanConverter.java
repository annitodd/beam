--- conflicted
+++ resolved
@@ -4,12 +4,11 @@
 import beam.agentsim.agents.vehicles.BeamVehicleType;
 import beam.agentsim.events.PathTraversalEvent;
 import beam.analysis.IterationStatsProvider;
-import beam.analysis.cartraveltime.EventToHourFrequency;
 import beam.analysis.physsim.*;
+import beam.analysis.plot.PlotGraph;
 import beam.calibration.impl.example.CountsObjectiveFunction;
 import beam.router.BeamRouter;
 import beam.router.FreeFlowTravelTime;
-import beam.router.skim.PeakSkimCreator;
 import beam.sim.BeamConfigChangesObservable;
 import beam.sim.BeamServices;
 import beam.sim.config.BeamConfig;
@@ -35,24 +34,12 @@
 import org.matsim.core.population.PopulationUtils;
 import org.matsim.core.population.routes.RouteUtils;
 import org.matsim.core.router.util.TravelTime;
-<<<<<<< HEAD
-import org.matsim.core.scenario.MutableScenario;
-import org.matsim.core.scenario.ScenarioUtils;
-import org.matsim.core.trafficmonitoring.TravelTimeCalculator;
-=======
 import org.matsim.households.Household;
 import org.matsim.utils.objectattributes.attributable.Attributes;
->>>>>>> 7cab69ca
 import org.slf4j.Logger;
 import org.slf4j.LoggerFactory;
 import scala.Tuple2;
 
-<<<<<<< HEAD
-import java.io.File;
-import java.io.FileOutputStream;
-import java.io.ObjectOutputStream;
-=======
->>>>>>> 7cab69ca
 import java.util.*;
 import java.util.concurrent.CompletableFuture;
 import java.util.concurrent.ExecutionException;
@@ -69,10 +56,6 @@
     public static final String CAR = "car";
     public static final String BUS = "bus";
     private static final String DUMMY_ACTIVITY = "DummyActivity";
-<<<<<<< HEAD
-    private static PhyssimCalcLinkStats linkStatsGraph;
-=======
->>>>>>> 7cab69ca
     private static PhyssimCalcLinkSpeedStats linkSpeedStatsGraph;
     private static PhyssimCalcLinkSpeedDistributionStats linkSpeedDistributionStatsGraph;
     private static PhyssimNetworkLinkLengthDistribution physsimNetworkLinkLengthDistribution;
@@ -90,11 +73,11 @@
 
     private BeamConfig beamConfig;
     private final Random rand = MatsimRandom.getRandom();
-
     private final boolean agentSimPhysSimInterfaceDebuggerEnabled;
 
     private final List<CompletableFuture> completableFutures = new ArrayList<>();
 
+    private final PlotGraph plotGraph = new PlotGraph();
     Map<String, Boolean> caccVehiclesMap = new TreeMap<>();
 
 
@@ -146,69 +129,12 @@
     }
 
     private void setupActorsAndRunPhysSim(int iterationNumber) {
-<<<<<<< HEAD
-        MutableScenario jdeqSimScenario = (MutableScenario) ScenarioUtils.createScenario(agentSimScenario.getConfig());
-        jdeqSimScenario.setNetwork(agentSimScenario.getNetwork());
-        jdeqSimScenario.setPopulation(jdeqsimPopulation);
-        EventsManager jdeqsimEvents = new EventsManagerImpl();
-        TravelTimeCalculator travelTimeCalculator = new TravelTimeCalculator(agentSimScenario.getNetwork(), agentSimScenario.getConfig().travelTimeCalculator());
-        EventToHourFrequency eventToHourFrequency = new EventToHourFrequency(controlerIO);
-        jdeqsimEvents.addHandler(travelTimeCalculator);
-        jdeqsimEvents.addHandler(eventToHourFrequency);
-        jdeqsimEvents.addHandler(new JDEQSimMemoryFootprint(beamConfig.beam().debug().debugEnabled()));
-
-        if (beamConfig.beam().physsim().writeMATSimNetwork()) {
-            createNetworkFile(jdeqSimScenario.getNetwork());
-        }
-
-        PhysSimEventWriter eventWriter = null;
-        if (shouldWritePhysSimEvents(iterationNumber)) {
-            eventWriter = PhysSimEventWriter.apply(beamServices, jdeqsimEvents);
-            jdeqsimEvents.addHandler(eventWriter);
-        }
-        else {
-            if (beamConfig.beam().physsim().writeEventsInterval() < 1)
-                log.info("There will be no PhysSim events written because `beam.physsim.writeEventsInterval` is set to 0");
-            else
-                log.info("Skipping writing PhysSim events for iteration {}. beam.physsim.writeEventsInterval = {}", iterationNumber, beamConfig.beam().physsim().writeEventsInterval());
-        }
-
-
-        RoadCapacityAdjustmentFunction roadCapacityAdjustmentFunction = null;
-        try {
-            if (beamConfig.beam().physsim().jdeqsim().cacc().enabled()) {
-                roadCapacityAdjustmentFunction = new Hao2018CaccRoadCapacityAdjustmentFunction(
-                        beamConfig,
-                        iterationNumber,
-                        controlerIO,
-                        this.beamConfigChangesObservable
-                );
-            }
-            org.matsim.core.mobsim.jdeqsim.JDEQSimulation jdeqSimulation = getJDEQSimulation(jdeqSimScenario,
-                    jdeqsimEvents, iterationNumber, beamServices.matsimServices().getControlerIO(),
-                    roadCapacityAdjustmentFunction);
-            linkStatsGraph.notifyIterationStarts(jdeqsimEvents, agentSimScenario.getConfig().travelTimeCalculator());
-
-            log.info("JDEQSim Start");
-            startMeasuring("jdeqsim-execution:jdeqsim", Metrics.ShortLevel());
-            if (beamConfig.beam().debug().debugEnabled()) {
-                log.info(DebugLib.getMemoryLogMessage("Memory Use Before JDEQSim: "));
-            }
-
-            jdeqSimulation.run();
-        }
-        finally {
-            if (roadCapacityAdjustmentFunction != null) roadCapacityAdjustmentFunction.reset();
-        }
-        eventToHourFrequency.notifyIterationEnds(new IterationEndsEvent(beamServices.matsimServices(), iterationNumber));
-=======
         RelaxationExperiment sim = RelaxationExperiment$.MODULE$.apply(beamConfig, agentSimScenario, jdeqsimPopulation,
                 beamServices, controlerIO, caccVehiclesMap, beamConfigChangesObservable, iterationNumber, rnd);
         log.info("RelaxationExperiment is {}, type is {}", sim.getClass().getSimpleName(), beamConfig.beam().physsim().relaxation().type());
         TravelTime travelTimeFromPhysSim = sim.run(prevTravelTime);
         // Safe travel time to reuse it on the next PhysSim iteration
         prevTravelTime = travelTimeFromPhysSim;
->>>>>>> 7cab69ca
 
         if (beamConfig.beam().debug().debugEnabled()) {
             log.info(DebugLib.getMemoryLogMessage("Memory Use After JDEQSim: "));
@@ -269,11 +195,6 @@
             travelTimeForR5 = previousTravelTime;
         }
 
-        if (iterationNumber > 0 && shouldWriteInIteration(iterationNumber, beamConfig.beam().urbansim().allTAZSkimsWriteInterval())) {
-            writeTravelTimeMap(iterationNumber, map);
-            PeakSkimCreator psc = new PeakSkimCreator(beamServices, beamConfig, travelTimes);
-            psc.write(iterationNumber);
-        }
 
         router.tell(new BeamRouter.TryToSerialize(travelTimeMap), ActorRef.noSender());
         router.tell(new BeamRouter.UpdateTravelTimeRemote(travelTimeMap), ActorRef.noSender());
@@ -305,61 +226,6 @@
 
     }
 
-<<<<<<< HEAD
-    private void writeTravelTimeMap(int iteration, Map<String,double[]> map) {
-        String filePath = controlerIO.getIterationFilename(iteration, "travelTime.bin");
-        try (FileOutputStream fos= new FileOutputStream(filePath)) {
-            ObjectOutputStream oos = new ObjectOutputStream(fos);
-            oos.writeObject(map);
-            oos.flush();
-            oos.close();
-        } catch (Exception ex) {
-            log.error("Can't write travel time map", ex);
-        }
-    }
-
-    public org.matsim.core.mobsim.jdeqsim.JDEQSimulation getJDEQSimulation(MutableScenario jdeqSimScenario, EventsManager jdeqsimEvents,
-            int iterationNumber, OutputDirectoryHierarchy controlerIO, RoadCapacityAdjustmentFunction roadCapacityAdjustmentFunction) {
-        JDEQSimConfigGroup config = new JDEQSimConfigGroup();
-        double flowCapacityFactor = beamConfig.beam().physsim().flowCapacityFactor();
-
-        config.setFlowCapacityFactor(flowCapacityFactor);
-        config.setStorageCapacityFactor(beamConfig.beam().physsim().storageCapacityFactor());
-        config.setSimulationEndTime(beamConfig.matsim().modules().qsim().endTime());
-
-        org.matsim.core.mobsim.jdeqsim.JDEQSimulation jdeqSimulation = null;
-
-        if (roadCapacityAdjustmentFunction != null) {
-            log.info("CACC enabled");
-            int caccCategoryRoadCount = 0;
-            for (Link link : jdeqSimScenario.getNetwork().getLinks().values()) {
-                if (roadCapacityAdjustmentFunction.isCACCCategoryRoad(link)) {
-                    caccCategoryRoadCount++;
-                }
-            }
-            log.info("caccCategoryRoadCount: " + caccCategoryRoadCount + " out of " + jdeqSimScenario.getNetwork().getLinks().values().size());
-
-            CACCSettings caccSettings = new CACCSettings(
-                    caccVehiclesMap, roadCapacityAdjustmentFunction
-            );
-            double speedAdjustmentFactor = beamConfig.beam().physsim().jdeqsim().cacc().speedAdjustmentFactor();
-            double adjustedMinimumRoadSpeedInMetersPerSecond = beamConfig.beam().physsim().jdeqsim().cacc().adjustedMinimumRoadSpeedInMetersPerSecond();
-            jdeqSimulation = new JDEQSimulation(config, jdeqSimScenario, jdeqsimEvents, caccSettings, speedAdjustmentFactor, adjustedMinimumRoadSpeedInMetersPerSecond);
-        } else {
-            log.info("CACC disabled");
-            jdeqSimulation = new org.matsim.core.mobsim.jdeqsim.JDEQSimulation(config, jdeqSimScenario, jdeqsimEvents);
-        }
-
-        return jdeqSimulation;
-    }
-
-
-    private boolean shouldWritePhysSimEvents(int iterationNumber) {
-        return shouldWriteInIteration(iterationNumber, beamConfig.beam().physsim().writeEventsInterval());
-    }
-
-=======
->>>>>>> 7cab69ca
     private boolean shouldWritePlans(int iterationNumber) {
         return shouldWriteInIteration(iterationNumber, beamConfig.beam().physsim().writePlansInterval());
     }
@@ -494,7 +360,6 @@
         //
         createLastActivityOfDayForPopulation();
         writePhyssimPlans(iterationEndsEvent);
-
         long start = System.currentTimeMillis();
         setupActorsAndRunPhysSim(iterationEndsEvent.getIteration());
         log.info("PhysSim for iteration {} took {} ms", iterationEndsEvent.getIteration(), System.currentTimeMillis() - start);
@@ -525,9 +390,7 @@
             return currentTravelTimeMap;
         } else {
             Map<String, double[]> map = TravelTimeCalculatorHelper.GetLinkIdToTravelTimeAvgArray(links, currentTravelTime, previousTravelTime, maxHour);
-            TravelTime averageTravelTimes = TravelTimeCalculatorHelper.CreateTravelTimeCalculator(binSize, map);
-
-            previousTravelTime = averageTravelTimes;
+            previousTravelTime = TravelTimeCalculatorHelper.CreateTravelTimeCalculator(binSize, map);
             return map;
         }
     }
