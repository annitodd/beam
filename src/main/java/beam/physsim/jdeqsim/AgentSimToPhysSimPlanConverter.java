--- conflicted
+++ resolved
@@ -141,28 +141,12 @@
 
     private void setupActorsAndRunPhysSim(int iterationNumber) {
 
-<<<<<<< HEAD
-        TravelTime travelTimes;
-        if (iterationNumber == 0) {
-            ApproxPhysSim sim = new ApproxPhysSim(beamConfig, agentSimScenario, jdeqsimPopulation,
-                    beamServices,
-                    controlerIO, caccVehiclesMap, beamConfigChangesObservable, iterationNumber, shouldWritePhysSimEvents(iterationNumber), rnd);
-            travelTimes = sim.run(prevTravelTime);
-        }
-        else {
-            PhysSim sim = new PhysSim(beamConfig, agentSimScenario, jdeqsimPopulation,
-                    beamServices,
-                    controlerIO, caccVehiclesMap, beamConfigChangesObservable, iterationNumber, shouldWritePhysSimEvents(iterationNumber), rnd);
-            travelTimes = sim.run(1, 0.0, prevTravelTime);
-        }
-=======
 
         ApproxPhysSim sim = new ApproxPhysSim(beamConfig, agentSimScenario, jdeqsimPopulation,
                 beamServices,
                 controlerIO, caccVehiclesMap, beamConfigChangesObservable, iterationNumber, shouldWritePhysSimEvents(iterationNumber), rnd);
 
         TravelTime travelTimes = sim.run(prevTravelTime);
->>>>>>> b2349ad2
         // Safe travel time to reuse it on the next PhysSim iteration
         prevTravelTime = travelTimes;
 //        PhysSimEventWriter eventWriter = null;
