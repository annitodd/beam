package beam.physsim.jdeqsim;

import akka.actor.ActorRef;
import beam.agentsim.agents.vehicles.BeamVehicleType;
import beam.agentsim.events.PathTraversalEvent;
import beam.analysis.IterationStatsProvider;
import beam.analysis.physsim.PhyssimCalcLinkSpeedDistributionStats;
import beam.analysis.physsim.PhyssimCalcLinkSpeedStats;
import beam.analysis.physsim.PhyssimNetworkComparisonEuclideanVsLengthAttribute;
import beam.analysis.physsim.PhyssimNetworkLinkLengthDistribution;
import beam.calibration.impl.example.CountsObjectiveFunction;
import beam.physsim.cchRoutingAssignment.OsmInfoHolder;
import beam.physsim.cchRoutingAssignment.RoutingFrameworkTravelTimeCalculator;
import beam.physsim.cchRoutingAssignment.RoutingFrameworkWrapperImpl;
import beam.router.BeamRouter;
import beam.router.FreeFlowTravelTime;
import beam.sim.BeamConfigChangesObservable;
import beam.sim.BeamConfigChangesObserver;
import beam.sim.BeamServices;
import beam.sim.config.BeamConfig;
import beam.sim.metrics.MetricsSupport;
import beam.sim.population.AttributesOfIndividual;
import beam.sim.population.PopulationAdjustment;
import beam.sim.population.PopulationAdjustment$;
import beam.utils.*;
import com.conveyal.r5.transit.TransportNetwork;
import com.google.common.base.Suppliers;
import com.google.common.collect.Lists;
import org.apache.commons.lang3.StringUtils;
import org.apache.commons.math3.stat.descriptive.moment.Mean;
import org.matsim.analysis.VolumesAnalyzer;
import org.matsim.api.core.v01.Id;
import org.matsim.api.core.v01.Scenario;
import org.matsim.api.core.v01.events.Event;
import org.matsim.api.core.v01.network.Link;
import org.matsim.api.core.v01.network.Network;
import org.matsim.api.core.v01.population.*;
import org.matsim.core.api.experimental.events.EventsManager;
import org.matsim.core.config.groups.TravelTimeCalculatorConfigGroup;
import org.matsim.core.controler.OutputDirectoryHierarchy;
import org.matsim.core.controler.events.IterationEndsEvent;
import org.matsim.core.events.handler.BasicEventHandler;
import org.matsim.core.gbl.MatsimRandom;
import org.matsim.core.population.PopulationUtils;
import org.matsim.core.population.routes.RouteUtils;
import org.matsim.core.router.util.TravelTime;
import org.matsim.core.utils.misc.Time;
import org.matsim.households.Household;
import org.matsim.utils.objectattributes.attributable.Attributes;
import org.slf4j.Logger;
import org.slf4j.LoggerFactory;
import scala.Option;

import java.io.FileOutputStream;
import java.io.ObjectOutputStream;
import java.util.*;
import java.util.concurrent.CompletableFuture;
import java.util.concurrent.ExecutionException;
import java.util.concurrent.TimeUnit;
import java.util.concurrent.TimeoutException;
import java.util.function.Supplier;
import java.util.stream.Collectors;
import java.util.stream.IntStream;
import java.util.stream.Stream;

/**
 * @author asif and rwaraich.
 */
public class AgentSimToPhysSimPlanConverter implements BasicEventHandler, MetricsSupport, IterationStatsProvider, BeamConfigChangesObserver {

    public static final String CAR = "car";
    public static final String BUS = "bus";
    private static final String DUMMY_ACTIVITY = "DummyActivity";
    private final PhyssimCalcLinkSpeedStats linkSpeedStatsGraph;
    private final PhyssimCalcLinkSpeedDistributionStats linkSpeedDistributionStatsGraph;
    private final PhyssimNetworkLinkLengthDistribution physsimNetworkLinkLengthDistribution;
    private final PhyssimNetworkComparisonEuclideanVsLengthAttribute physsimNetworkEuclideanVsLengthAttribute;
    private final ActorRef router;
    private final OutputDirectoryHierarchy controlerIO;
    private final Logger log = LoggerFactory.getLogger(AgentSimToPhysSimPlanConverter.class);
    private final Scenario agentSimScenario;
    private Population jdeqsimPopulation;
    private TravelTime aggregatedTravelTime;
    private final BeamServices beamServices;
    private final BeamConfigChangesObservable beamConfigChangesObservable;

    private AgentSimPhysSimInterfaceDebugger agentSimPhysSimInterfaceDebugger;

    // suppliers are used for sake of laziness
    private final Supplier<RoutingFrameworkTravelTimeCalculator> routingFrameworkTravelTimeCalculator;

    private BeamConfig beamConfig;
    private final Random rand = MatsimRandom.getRandom();
    private final boolean agentSimPhysSimInterfaceDebuggerEnabled;

    private final List<CompletableFuture> completableFutures = new ArrayList<>();

    final Map<String, Boolean> caccVehiclesMap = new TreeMap<>();
    private final Map<Integer, Mean> binSpeed = new HashMap<>();

    private TravelTime prevTravelTime = new FreeFlowTravelTime();

    private final Random rnd;

    private Map<Id<Person>, Household> personToHouseHold;

    private final List<PathTraversalEvent> traversalEventsForPhysSimulation = new LinkedList<>();

    public AgentSimToPhysSimPlanConverter(EventsManager eventsManager,
                                          TransportNetwork transportNetwork,
                                          OutputDirectoryHierarchy controlerIO,
                                          Scenario scenario,
                                          BeamServices beamServices,
                                          BeamConfigChangesObservable beamConfigChangesObservable) {
        eventsManager.addHandler(this);
        this.beamServices = beamServices;
        this.controlerIO = controlerIO;
        this.router = beamServices.beamRouter();
        this.beamConfig = beamServices.beamConfig();
        this.rand.setSeed(beamConfig.matsim().modules().global().randomSeed());
        this.beamConfigChangesObservable = beamConfigChangesObservable;
        agentSimScenario = scenario;
        agentSimPhysSimInterfaceDebuggerEnabled = beamConfig.beam().physsim().jdeqsim().agentSimPhysSimInterfaceDebugger().enabled();

        if (agentSimPhysSimInterfaceDebuggerEnabled) {
            log.warn("AgentSimPhysSimInterfaceDebugger is enabled");
            agentSimPhysSimInterfaceDebugger = new AgentSimPhysSimInterfaceDebugger(beamServices.geo(), transportNetwork);
        }
        preparePhysSimForNewIteration();


        linkSpeedStatsGraph = new PhyssimCalcLinkSpeedStats(agentSimScenario.getNetwork(), controlerIO, beamConfig);
        linkSpeedDistributionStatsGraph = new PhyssimCalcLinkSpeedDistributionStats(agentSimScenario.getNetwork(), controlerIO, beamConfig);
        physsimNetworkLinkLengthDistribution = new PhyssimNetworkLinkLengthDistribution(agentSimScenario.getNetwork(), controlerIO, beamConfig);
        physsimNetworkEuclideanVsLengthAttribute = new PhyssimNetworkComparisonEuclideanVsLengthAttribute(agentSimScenario.getNetwork(), controlerIO, beamConfig);
        beamConfigChangesObservable.addObserver(this);
        rnd = new Random(beamConfig.matsim().modules().global().randomSeed());

        routingFrameworkTravelTimeCalculator = Suppliers.memoize(() -> new RoutingFrameworkTravelTimeCalculator(
                beamServices,
                new OsmInfoHolder(beamServices),
                new RoutingFrameworkWrapperImpl(beamServices)
        ))::get;
    }


    private void preparePhysSimForNewIteration() {
        jdeqsimPopulation = PopulationUtils.createPopulation(agentSimScenario.getConfig());
        buildPersonToHousehold();
    }

    public void buildPersonToHousehold() {
        personToHouseHold = beamServices.matsimServices().getScenario().getHouseholds().getHouseholds().values().stream().flatMap(h -> h.getMemberIds().stream().map(m -> new AbstractMap.SimpleEntry<Id<Person>, Household>(m, h)))
                .collect(Collectors.toMap(AbstractMap.SimpleEntry::getKey, AbstractMap.SimpleEntry::getValue));
    }

    private void setupActorsAndRunPhysSim(IterationEndsEvent iterationEndsEvent) {
        // I don't use single class `UpdateTravelTime` here and make decision in `BeamRouter` because
        // below we have `linkStatsGraph.notifyIterationEnds` call which internally will call `BeamCalcLinkStats.addData`
        // which may change an internal state of travel time calculator (and it happens concurrently in CompletableFuture)
        //################################################################################################################
        Collection<? extends Link> links = agentSimScenario.getNetwork().getLinks().values();
        int maxHour = (int) TimeUnit.SECONDS.toHours(agentSimScenario.getConfig().travelTimeCalculator().getMaxTime()) + 1;

        int iterationNumber = iterationEndsEvent.getIteration();

        Map<String, double[]> travelTimeMap;
        TravelTime travelTimeFromPhysSim;
        VolumesAnalyzer volumesAnalyzer;

        String physSimName = beamConfig.beam().physsim().name();

        switch (physSimName) {

            case "JDEQSim":
                // if you have one bad link, it will impact a lot
            case "BPRSim":
                // doesn't enforce link capacity, good when congestion is not primary concern.
            case "PARBPRSim":
                // running paralell, same output but faster
                log.info("{} started", physSimName);

                RelaxationExperiment sim = RelaxationExperiment$.MODULE$.apply(beamConfig, agentSimScenario, jdeqsimPopulation,
                        beamServices, controlerIO, caccVehiclesMap, beamConfigChangesObservable, iterationNumber, rnd);
                log.info("RelaxationExperiment is {}, type is {}", sim.getClass().getSimpleName(), beamConfig.beam().physsim().relaxation().type());
                SimulationResult result = sim.run(prevTravelTime);
                travelTimeFromPhysSim = result.travelTime();
                volumesAnalyzer = result.volumesAnalyzer().getOrElse(this::dummyVolumesAnalyzer);
                // Safe travel time to reuse it on the next PhysSim iteration
                prevTravelTime = travelTimeFromPhysSim;

                travelTimeMap = TravelTimeCalculatorHelper.GetLinkIdToTravelTimeArray(links,
                        travelTimeFromPhysSim, maxHour);

                if (beamConfig.beam().debug().debugEnabled()) {
                    log.info(DebugLib.getMemoryLogMessage("Memory Use After Phys Sim: "));
                }

                log.info("{} End", physSimName);
                break;
            case "CCHRoutingAssignment":
                travelTimeMap = routingFrameworkTravelTimeCalculator.get().generateLink2TravelTimes(traversalEventsForPhysSimulation, iterationNumber, links, maxHour);
                travelTimeFromPhysSim = TravelTimeCalculatorHelper.CreateTravelTimeCalculator(beamConfig.beam().agentsim().timeBinSize(), travelTimeMap);
                volumesAnalyzer = dummyVolumesAnalyzer();
                log.warn("For CCHRoutingAssignment physsim the iteration x.linkstats.csv.gz is going to contain wrong" +
                        " volumes (1.0 for all the entries)");
                break;
            default:
                throw new RuntimeException(String.format("Unknown physsim type: %s", physSimName));
        }

        String objectiveFunction = beamConfig.beam().calibration().objectiveFunction();
        if (this.controlerIO != null
                && objectiveFunction.toLowerCase().contains("counts")) {
            try {
                String outPath =
                        controlerIO
                                .getIterationFilename(iterationNumber, "countscompare.txt");
                double countsError = CountsObjectiveFunction.evaluateFromRun(outPath);
                log.info("counts Error: " + countsError);
            } catch (Exception e) {
                log.error("exception {}", e.getMessage());
            }
        }

        TravelTime freeFlow = new FreeFlowTravelTime();
        int nBins = 0;
        int nBinsWithUnexpectedlyLowSpeed = 0;
        for (Map.Entry<String, double[]> entry : travelTimeMap.entrySet()) {
            int hour = 0;
            Link link = agentSimScenario.getNetwork().getLinks().get(Id.createLinkId(entry.getKey()));
            for (double linkTravelTime : entry.getValue()) {
                double speed = link.getLength() / linkTravelTime;
                if (speed < beamConfig.beam().physsim().quick_fix_minCarSpeedInMetersPerSecond()) {
                    double linkTravelTime1 = travelTimeFromPhysSim.getLinkTravelTime(link, hour * 60.0 * 60.0, null, null);
                    double freeFlowTravelTime = freeFlow.getLinkTravelTime(link, hour * 60.0 * 60.0, null, null);
                    log.debug("{} {} {}", linkTravelTime, linkTravelTime1, freeFlowTravelTime);
                    nBinsWithUnexpectedlyLowSpeed++;
                }
                hour++;
                nBins++;
            }
        }
        if (nBinsWithUnexpectedlyLowSpeed > 0) {
            log.error("Iteration {} had {} link speed bins (of {}) with speed smaller than {}.", iterationNumber, nBinsWithUnexpectedlyLowSpeed, nBins, beamConfig.beam().physsim().quick_fix_minCarSpeedInMetersPerSecond());
        }

        TravelTime travelTimeForR5 = travelTimeFromPhysSim;
        int startingIterationForTravelTimesMSA = beamConfig.beam().routing().startingIterationForTravelTimesMSA();
        if (startingIterationForTravelTimesMSA <= iterationNumber) {
            travelTimeMap = processTravelTime(links, travelTimeMap, maxHour);
            travelTimeForR5 = aggregatedTravelTime;
        }

        int lastIteration = beamConfig.matsim().modules().controler().lastIteration();
        // We write travel time map on 0-th iteration or (iterationNumber + 1) % writeEventsInterval because this travel time will be used in the next iteration
        // It's needed to be in sync with `RouteDumper` and allow us to reproduce routes calculation
        if ((iterationNumber == lastIteration) || beamConfig.beam().outputs().writeEventsInterval() > 0 &&
                iterationNumber % beamConfig.beam().outputs().writeEventsInterval() == 0) {
            String filePath = beamServices.matsimServices().getControlerIO().getIterationFilename(iterationNumber, "travel_time_map.bin");
            try {
                try (ObjectOutputStream oos = new ObjectOutputStream(new FileOutputStream(filePath))) {
                    oos.writeObject(travelTimeMap);
                }
            } catch (Exception ex) {
                log.error("Can't write travel time map", ex);
            }
        }

        router.tell(new BeamRouter.TryToSerialize(travelTimeMap), ActorRef.noSender());
        router.tell(new BeamRouter.UpdateTravelTimeRemote(travelTimeMap), ActorRef.noSender());
<<<<<<< HEAD
        //
=======
        //################################################################################################################

        writeTravelTime(travelTimeForR5, volumesAnalyzer, iterationEndsEvent);

>>>>>>> db7853db
        router.tell(new BeamRouter.UpdateTravelTimeLocal(travelTimeForR5), ActorRef.noSender());

        completableFutures.add(CompletableFuture.runAsync(() -> linkSpeedStatsGraph.notifyIterationEnds(iterationNumber, travelTimeFromPhysSim)));

        completableFutures.add(CompletableFuture.runAsync(() -> linkSpeedDistributionStatsGraph.notifyIterationEnds(iterationNumber, travelTimeFromPhysSim)));

        completableFutures.add(CompletableFuture.runAsync(() -> physsimNetworkLinkLengthDistribution.notifyIterationEnds(iterationNumber)));

        completableFutures.add(CompletableFuture.runAsync(() -> physsimNetworkEuclideanVsLengthAttribute.notifyIterationEnds(iterationNumber)));

        writeIterationCsv(iterationNumber);

        if (iterationNumber == lastIteration) {
            try {
                CompletableFuture allOfLinStatFutures = CompletableFuture.allOf(completableFutures.toArray(new CompletableFuture[0]));
                log.info("Waiting started on link stats file dump.");
                allOfLinStatFutures.get(20, TimeUnit.MINUTES);
                log.info("Link stats file dump completed.");

            } catch (InterruptedException | ExecutionException | TimeoutException e) {
                log.error("Error while generating link stats.", e);
            }
        }
        traversalEventsForPhysSimulation.clear();
    }

    private VolumesAnalyzer dummyVolumesAnalyzer() {
        return new VolumesAnalyzer(3600, 120 * 3600, agentSimScenario.getNetwork()) {
            final double[] dummyVolumeArray = IntStream.range(0, 121).mapToDouble(x -> 1.0).toArray();

            @Override
            public double[] getVolumesPerHourForLink(Id<Link> linkId) {
                return dummyVolumeArray;
            }
        };
    }

    private void writeTravelTime(TravelTime travelTimeForR5, VolumesAnalyzer volumesAnalyzer, IterationEndsEvent iterationEndsEvent) {
        TravelTimeCalculatorConfigGroup cfg = new TravelTimeCalculatorConfigGroup();
        int endTimeInSeconds = (int) Time.parseTime(beamConfig.beam().agentsim().endTime());
        cfg.setMaxTime(endTimeInSeconds);
        Network network = agentSimScenario.getNetwork();
        BeamCalcLinkStats linkStats = new BeamCalcLinkStats(network, cfg);
        linkStats.addData(volumesAnalyzer, travelTimeForR5);
        linkStats.writeFile(controlerIO.getIterationFilename(iterationEndsEvent.getIteration(), "linkstats.csv.gz"));
    }

    private boolean shouldWritePlans(int iterationNumber) {
        return shouldWriteInIteration(iterationNumber, beamConfig.beam().physsim().writePlansInterval());
    }

    private boolean shouldWriteInIteration(int iterationNumber, int interval) {
        return interval == 1 || (interval > 0 && iterationNumber % interval == 0);
    }

    private void writePhyssimPlans(IterationEndsEvent event) {
        if (shouldWritePlans(event.getIteration())) {
            final String plansFilename = controlerIO.getIterationFilename(event.getIteration(), "physsimPlans.xml.gz");
            completableFutures.add(CompletableFuture.runAsync(() -> new PopulationWriter(jdeqsimPopulation).write(plansFilename)));
        }
    }

    public static boolean isPhyssimMode(String mode) {
        return mode.equalsIgnoreCase(CAR) || mode.equalsIgnoreCase(BUS);
    }

    private boolean isCarMode(String mode) {
        return mode.equalsIgnoreCase(CAR);
    }

    @Override
    public void handleEvent(Event event) {
        if (agentSimPhysSimInterfaceDebuggerEnabled) {
            agentSimPhysSimInterfaceDebugger.handleEvent(event);
        }

        if (event instanceof PathTraversalEvent) {
            handlePathTraversalEvent((PathTraversalEvent) event);
        }
    }

    private void handlePathTraversalEvent(PathTraversalEvent pte) {
        String mode = pte.mode().value();

        if (isCarMode(mode)) {
            double departureTime = pte.departureTime();
            double travelTime = pte.arrivalTime() - departureTime;

            if (travelTime > 0.0) {
                double speed = pte.legLength() / travelTime;
                int bin = (int) departureTime / beamConfig.beam().physsim().linkStatsBinSize();
                Mean mean = binSpeed.getOrDefault(bin, new Mean());
                mean.increment(speed);
            }
        }
        // pt sampling
        // TODO: if requested, add beam.physsim.ptSamplingMode (pathTraversal | busLine), which controls if instead of filtering outWriter
        // pathTraversal, a busLine should be filtered out, avoiding jumping buses in visualization (but making traffic flows less precise).

        if (mode.equalsIgnoreCase(BUS) && rand.nextDouble() > beamConfig.beam().physsim().ptSampleSize()) {
            return;
        }
        if (isPhyssimMode(mode)) {
            traversalEventsForPhysSimulation.add(pte);

            String driverId = pte.driverId();
            String vehicleId = pte.vehicleId().toString();

            String vehicleType = pte.vehicleType();
            Id<BeamVehicleType> beamVehicleTypeId = Id.create(vehicleType, BeamVehicleType.class);
            boolean isCaccEnabled = beamServices.beamScenario().vehicleTypes().get(beamVehicleTypeId).get().isCaccEnabled();
            caccVehiclesMap.put(vehicleId, isCaccEnabled);

            addPTEtoPhysSimPlans(pte, vehicleId, driverId, 0);

            double fractionOfEvents = beamConfig.beam().physsim().duplicatePTE().fractionOfEventsToDuplicate();
            if (mode.equalsIgnoreCase(CAR)) {
                long numberOfDuplicates = MathUtils.roundUniformly(fractionOfEvents);
                for (int i = 0; i < numberOfDuplicates; i++) {
                    int departureTimeShift = getDepartureTimeShift();
                    String clonedVehicleId = vehicleId + "_clone" + i;
                    String clonedDriverId = driverId + "_clone" + i;
                    addPTEtoPhysSimPlans(pte, clonedVehicleId, clonedDriverId, departureTimeShift);
                }
            }
        }
    }

    private int getDepartureTimeShift() {
        int minShift = Math.min(beamConfig.beam().physsim().duplicatePTE().departureTimeShiftMin(),
                beamConfig.beam().physsim().duplicatePTE().departureTimeShiftMax());
        int maxShift = Math.max(beamConfig.beam().physsim().duplicatePTE().departureTimeShiftMin(),
                beamConfig.beam().physsim().duplicatePTE().departureTimeShiftMax());
        int shiftSize = Math.abs(maxShift - minShift);

        return minShift + rand.nextInt(shiftSize);
    }

    private void addPTEtoPhysSimPlans(PathTraversalEvent pte, String vehicleId, String driverId, Integer departureTimeShift) {
        // For every PathTraversalEvent which has PhysSim mode (CAR or BUS) we create
        // - If person does not exist, we create Person from `vehicleId`. For that person we create plan, set it to selected plan and add attributes from the original person
        // - Create leg
        // - Create dummy activity
        final Person person = initializePersonAndPlanIfNeeded(Id.createPersonId(vehicleId), Id.createPersonId(driverId));
        final Plan plan = person.getSelectedPlan();
        final Leg leg = createLeg(pte, departureTimeShift);

        if (leg == null) {
            return;
        }

        Activity previousActivity = jdeqsimPopulation.getFactory().createActivityFromLinkId(DUMMY_ACTIVITY, leg.getRoute().getStartLinkId());
        // math max in case of negative departure time shift
        previousActivity.setEndTime(Math.max(0, pte.departureTime() + departureTimeShift));
        plan.addActivity(previousActivity);
        plan.addLeg(leg);
    }

    private void writeIterationCsv(int iteration) {
        String path = controlerIO.getIterationFilename(iteration, "agentSimAverageSpeed.csv");

        List<String> rows = binSpeed.entrySet().stream().sorted(Map.Entry.comparingByKey())
                .map(entry -> (entry.getKey() + 1) + "," + entry.getValue().getResult())
                .collect(Collectors.toList());

        FileUtils.writeToFile(path, Option.apply("timeBin,averageSpeed"), StringUtils.join(rows, "\n"), Option.empty());
        binSpeed.clear();
    }

    private Person initializePersonAndPlanIfNeeded(Id<Person> vehicleId, Id<Person> driverId) {
        // Beam in PhysSim part (JDEQSim) simulates vehicles, not people!
        // So, we have to create _person_ who actually is vehicle.
        final Person alreadyInitedPerson = jdeqsimPopulation.getPersons().get(vehicleId);
        if (alreadyInitedPerson == null) {
            Person person = jdeqsimPopulation.getFactory().createPerson(vehicleId);
            Plan plan = jdeqsimPopulation.getFactory().createPlan();
            plan.setPerson(person);
            person.addPlan(plan);
            person.setSelectedPlan(plan);
            jdeqsimPopulation.addPerson(person);
            final Person originalPerson = agentSimScenario.getPopulation().getPersons().get(driverId);
            final Person personToCopyFrom = originalPerson == null ? agentSimScenario.getPopulation().getPersons().get(vehicleId) : originalPerson;
            // Try to copy person's attributes from original `agentSimScenario` to the created one. Attributes are important because they are used during R5 routing
            if (personToCopyFrom != null) {
                try {
                    Attributes attributes = personToCopyFrom.getAttributes();
                    Stream<String> keys = Arrays.stream(attributes.toString().split("\\{ key=")).filter(x -> x.contains(";")).map(z -> z.split(";")[0]);
                    keys.forEach(key -> person.getAttributes().putAttribute(key, attributes.getAttribute(key)));
                    final Household hh = personToHouseHold.get(personToCopyFrom.getId());
                    final AttributesOfIndividual attributesOfIndividual = PopulationAdjustment$.MODULE$.createAttributesOfIndividual(beamServices.beamScenario(), beamServices.matsimServices().getScenario().getPopulation(), personToCopyFrom, hh);
                    person.getCustomAttributes().put(PopulationAdjustment.BEAM_ATTRIBUTES(), attributesOfIndividual);
                } catch (Exception ex) {
                    log.error("Could not create attributes for person " + vehicleId, ex);
                }
            }
            return person;
        } else {
            return alreadyInitedPerson;
        }
    }

    private Leg createLeg(PathTraversalEvent pte, Integer departureTimeShift) {
        List<Id<Link>> linkIds = new ArrayList<>();

        for (Object linkObjId : pte.linkIdsJava()) {
            Id<Link> linkId = Id.createLinkId(linkObjId.toString());
            linkIds.add(linkId);
        }

        Map<Id<Link>, ? extends Link> networkLinks = agentSimScenario.getNetwork().getLinks();
        for (Id<Link> linkId : linkIds) {
            if (!networkLinks.containsKey(linkId)) {
                throw new RuntimeException("Link not found: " + linkId);
            }
        }

        if (linkIds.size() == 0) {
            return null;
        }
        // end of hack

        Route route = RouteUtils.createNetworkRoute(linkIds, agentSimScenario.getNetwork());
        //Removing first and last link
        linkIds.removeAll(Lists.newArrayList(route.getStartLinkId(), route.getEndLinkId()));
        double length = linkIds.stream().mapToDouble(linkId -> networkLinks.get(linkId).getLength()).sum();
        route.setDistance(length);

        Leg leg = jdeqsimPopulation.getFactory().createLeg(CAR);
        leg.setDepartureTime(pte.departureTime());
        leg.setTravelTime(0);
        leg.setRoute(route);
        leg.getAttributes().putAttribute("travel_time", pte.arrivalTime() - pte.departureTime());
        // math.max in case of negative departureTimeShift
        leg.getAttributes().putAttribute("departure_time", Math.max(0, pte.departureTime() + departureTimeShift));
        leg.getAttributes().putAttribute("event_time", Math.max(0, pte.time() + departureTimeShift));
        return leg;
    }

    public void startPhysSim(IterationEndsEvent iterationEndsEvent, TravelTime initialTravelTime) {
        aggregatedTravelTime = initialTravelTime;
        if (initialTravelTime != null) {
            prevTravelTime = initialTravelTime;
        }
        createLastActivityOfDayForPopulation();
        writePhyssimPlans(iterationEndsEvent);
        long start = System.currentTimeMillis();
        setupActorsAndRunPhysSim(iterationEndsEvent);
        log.info("PhysSim for iteration {} took {} ms", iterationEndsEvent.getIteration(), System.currentTimeMillis() - start);
        preparePhysSimForNewIteration();
    }

    private void createLastActivityOfDayForPopulation() {
        for (Person p : jdeqsimPopulation.getPersons().values()) {
            Plan plan = p.getSelectedPlan();
            if (!plan.getPlanElements().isEmpty()) {
                Leg leg = (Leg) plan.getPlanElements().get(plan.getPlanElements().size() - 1);
                plan.addActivity(jdeqsimPopulation.getFactory().createActivityFromLinkId(DUMMY_ACTIVITY, leg.getRoute().getEndLinkId()));
            }
        }
    }

    @Override
    public Map<String, Double> getSummaryStats() {
        return new HashMap<>();
    }

    public Map<String, double[]> processTravelTime(Collection<? extends Link> links, Map<String, double[]> currentTravelTimeMap, int maxHour) {
        int binSize = beamConfig.beam().agentsim().timeBinSize();
        TravelTime currentTravelTime = TravelTimeCalculatorHelper.CreateTravelTimeCalculator(binSize, currentTravelTimeMap);

        if (aggregatedTravelTime == null) {
            aggregatedTravelTime = currentTravelTime;
            return currentTravelTimeMap;
        } else {
            Map<String, double[]> map = TravelTimeCalculatorHelper.GetLinkIdToTravelTimeAvgArray(links, currentTravelTime, aggregatedTravelTime, maxHour);
            aggregatedTravelTime = TravelTimeCalculatorHelper.CreateTravelTimeCalculator(binSize, map);
            return map;
        }
    }

    @Override
    public void update(BeamConfigChangesObservable observable, BeamConfig updatedBeamConfig) {
        this.beamConfig = updatedBeamConfig;
    }
}<|MERGE_RESOLUTION|>--- conflicted
+++ resolved
@@ -269,14 +269,11 @@
 
         router.tell(new BeamRouter.TryToSerialize(travelTimeMap), ActorRef.noSender());
         router.tell(new BeamRouter.UpdateTravelTimeRemote(travelTimeMap), ActorRef.noSender());
-<<<<<<< HEAD
-        //
-=======
+
         //################################################################################################################
 
         writeTravelTime(travelTimeForR5, volumesAnalyzer, iterationEndsEvent);
 
->>>>>>> db7853db
         router.tell(new BeamRouter.UpdateTravelTimeLocal(travelTimeForR5), ActorRef.noSender());
 
         completableFutures.add(CompletableFuture.runAsync(() -> linkSpeedStatsGraph.notifyIterationEnds(iterationNumber, travelTimeFromPhysSim)));
