--- conflicted
+++ resolved
@@ -40,11 +40,8 @@
 import java.util.HashMap;
 import java.util.List;
 import java.util.Random;
-<<<<<<< HEAD
 import java.util.concurrent.CompletableFuture;
 import java.util.function.Function;
-=======
->>>>>>> 5a10c36f
 
 
 /**
@@ -132,7 +129,6 @@
         linkStatsGraph.notifyIterationStarts(jdeqsimEvents);
         log.info("JDEQSim Start");
         startSegment("jdeqsim-execution", "jdeqsim");
-//        Segment jdeqSegment = Tracer.currentContext().startSegment("jdeqsim-execution", "jdeqsim", "kamon");
         if(beamConfig.beam().debug().debugEnabled()) {
             log.info(DebugLib.gcAndGetMemoryLogMessage("Memory Use Before JDEQSim (after GC): "));
         }
@@ -142,15 +138,11 @@
         if(beamConfig.beam().debug().debugEnabled()) {
             log.info(DebugLib.gcAndGetMemoryLogMessage("Memory Use After JDEQSim (after GC): "));
         }
-<<<<<<< HEAD
+
+        endSegment("jdeqsim-execution", "jdeqsim");
+        log.info("JDEQSim End");
 
         CompletableFuture.runAsync(() -> linkStatsGraph.notifyIterationEnds(iterationNumber, travelTimeCalculator));
-=======
-        endSegment("jdeqsim-execution", "jdeqsim");
-//        jdeqSegment.finish();
-        log.info("JDEQSim End");
-        linkStatsGraph.notifyIterationEnds(iterationNumber, travelTimeCalculator);
->>>>>>> 5a10c36f
 
         if (writePhysSimEvents(iterationNumber)) {
             eventsWriterXML.closeFile();
