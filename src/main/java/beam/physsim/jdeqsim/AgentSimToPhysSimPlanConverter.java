package beam.physsim.jdeqsim;

import akka.actor.ActorRef;
import beam.agentsim.events.PathTraversalEvent;
import beam.analysis.physsim.PhyssimCalcLinkSpeedDistributionStats;
import beam.analysis.physsim.PhyssimCalcLinkSpeedStats;
import beam.analysis.physsim.PhyssimCalcLinkStats;
import beam.analysis.via.EventWriterXML_viaCompatible;
import beam.calibration.impl.example.CountsObjectiveFunction;
import beam.router.BeamRouter;
import beam.sim.common.GeoUtils;
import beam.sim.config.BeamConfig;
import beam.sim.metrics.MetricsSupport;
import beam.utils.DebugLib;
import com.conveyal.r5.transit.TransportNetwork;
import org.matsim.api.core.v01.Id;
import org.matsim.api.core.v01.Scenario;
import org.matsim.api.core.v01.events.Event;
import org.matsim.api.core.v01.network.Link;
import org.matsim.api.core.v01.network.Network;
import org.matsim.api.core.v01.population.*;
import org.matsim.core.api.experimental.events.EventsManager;
import org.matsim.core.controler.OutputDirectoryHierarchy;
import org.matsim.core.controler.events.IterationEndsEvent;
import org.matsim.core.events.EventsManagerImpl;
import org.matsim.core.events.handler.BasicEventHandler;
import org.matsim.core.gbl.MatsimRandom;
import org.matsim.core.mobsim.jdeqsim.JDEQSimConfigGroup;
import org.matsim.core.mobsim.jdeqsim.JDEQSimulation;
import org.matsim.core.mobsim.jdeqsim.Message;
import org.matsim.core.mobsim.jdeqsim.Road;
import org.matsim.core.network.NetworkUtils;
import org.matsim.core.population.PopulationUtils;
import org.matsim.core.population.routes.RouteUtils;
import org.matsim.core.scenario.MutableScenario;
import org.matsim.core.scenario.ScenarioUtils;
import org.matsim.core.trafficmonitoring.TravelTimeCalculator;
import org.slf4j.Logger;
import org.slf4j.LoggerFactory;

import java.io.File;
import java.util.ArrayList;
import java.util.List;
import java.util.Map;
import java.util.Random;
import java.util.concurrent.CompletableFuture;
import java.util.concurrent.ExecutionException;
import java.util.concurrent.TimeUnit;
import java.util.concurrent.TimeoutException;
<<<<<<< HEAD

=======
>>>>>>> 839cd916


/**
 * @author asif and rwaraich.
 */
public class AgentSimToPhysSimPlanConverter implements BasicEventHandler, MetricsSupport {

    public static final String CAR = "car";
    public static final String BUS = "bus";
    private static final String DUMMY_ACTIVITY = "DummyActivity";
    private static PhyssimCalcLinkStats linkStatsGraph;
    private static PhyssimCalcLinkSpeedStats linkSpeedStatsGraph;
    private static PhyssimCalcLinkSpeedDistributionStats linkSpeedDistributionStatsGraph;
    private final ActorRef router;
    private final OutputDirectoryHierarchy controlerIO;
    private Logger log = LoggerFactory.getLogger(AgentSimToPhysSimPlanConverter.class);
    private Scenario agentSimScenario;
    private Population jdeqsimPopulation;

    private AgentSimPhysSimInterfaceDebugger agentSimPhysSimInterfaceDebugger;

    private BeamConfig beamConfig;
    private Random rand = MatsimRandom.getRandom();

    private boolean agentSimPhysSimInterfaceDebuggerEnabled;

<<<<<<< HEAD
    private List<CompletableFuture> linkStatsFutures= new ArrayList<>();
=======
    private List<CompletableFuture> completableFutures = new ArrayList<>();
>>>>>>> 839cd916

    public AgentSimToPhysSimPlanConverter(EventsManager eventsManager,
                                          TransportNetwork transportNetwork,
                                          OutputDirectoryHierarchy controlerIO,
                                          Scenario scenario,
                                          GeoUtils geoUtils,
                                          ActorRef router,
                                          BeamConfig beamConfig) {

        eventsManager.addHandler(this);
        this.controlerIO = controlerIO;
        this.router = router;
        this.beamConfig = beamConfig;
        this.rand.setSeed(beamConfig.matsim().modules().global().randomSeed());
        agentSimScenario = scenario;
        agentSimPhysSimInterfaceDebuggerEnabled = beamConfig.beam().physsim().jdeqsim().agentSimPhysSimInterfaceDebugger().enabled();

        if (agentSimPhysSimInterfaceDebuggerEnabled) {
            log.warn("AgentSimPhysSimInterfaceDebugger is enabled");
            agentSimPhysSimInterfaceDebugger = new AgentSimPhysSimInterfaceDebugger(geoUtils, transportNetwork);
        }

        preparePhysSimForNewIteration();

        linkStatsGraph = new PhyssimCalcLinkStats(agentSimScenario.getNetwork(), controlerIO, beamConfig);
<<<<<<< HEAD
        linkSpeedStatsGraph = new PhyssimCalcLinkSpeedStats(agentSimScenario.getNetwork(),controlerIO,beamConfig);
        linkSpeedDistributionStatsGraph = new PhyssimCalcLinkSpeedDistributionStats(agentSimScenario.getNetwork(),controlerIO,beamConfig);
=======
        linkSpeedStatsGraph = new PhyssimCalcLinkSpeedStats(agentSimScenario.getNetwork(), controlerIO, beamConfig);
        linkSpeedDistributionStatsGraph = new PhyssimCalcLinkSpeedDistributionStats(agentSimScenario.getNetwork(), controlerIO, beamConfig);
>>>>>>> 839cd916
    }

    private void preparePhysSimForNewIteration() {
        jdeqsimPopulation = PopulationUtils.createPopulation(agentSimScenario.getConfig());
    }


    @Override
    public void reset(int iteration) {

    }

    private void setupActorsAndRunPhysSim(int iterationNumber) {
        MutableScenario jdeqSimScenario = (MutableScenario) ScenarioUtils.createScenario(agentSimScenario.getConfig());
        jdeqSimScenario.setNetwork(agentSimScenario.getNetwork());
        jdeqSimScenario.setPopulation(jdeqsimPopulation);
        EventsManager jdeqsimEvents = new EventsManagerImpl();
        TravelTimeCalculator travelTimeCalculator = new TravelTimeCalculator(agentSimScenario.getNetwork(), agentSimScenario.getConfig().travelTimeCalculator());
        jdeqsimEvents.addHandler(travelTimeCalculator);
        jdeqsimEvents.addHandler(new JDEQSimMemoryFootprint(beamConfig.beam().debug().debugEnabled()));

        if (beamConfig.beam().physsim().writeMATSimNetwork()) {
            createNetworkFile(jdeqSimScenario.getNetwork());
        }

        EventWriterXML_viaCompatible eventsWriterXML = null;
        if (shouldWritePhysSimEvents(iterationNumber)) {

            eventsWriterXML = new EventWriterXML_viaCompatible(controlerIO.getIterationFilename(iterationNumber, "physSimEvents.xml.gz"), beamConfig.beam().physsim().eventsForFullVersionOfVia());
            jdeqsimEvents.addHandler(eventsWriterXML);
        }

        JDEQSimConfigGroup config = new JDEQSimConfigGroup();
        config.setFlowCapacityFactor(beamConfig.beam().physsim().flowCapacityFactor());
        config.setStorageCapacityFactor(beamConfig.beam().physsim().storageCapacityFactor());
        config.setSimulationEndTime(beamConfig.matsim().modules().qsim().endTime());
        JDEQSimulation jdeqSimulation = new JDEQSimulation(config, jdeqSimScenario, jdeqsimEvents);

        linkStatsGraph.notifyIterationStarts(jdeqsimEvents);
        linkSpeedStatsGraph.notifyIterationStarts(jdeqsimEvents);
        linkSpeedDistributionStatsGraph.notifyIterationStarts(jdeqsimEvents);

        log.info("JDEQSim Start");
        startSegment("jdeqsim-execution", "jdeqsim");
        if (beamConfig.beam().debug().debugEnabled()) {
            log.info(DebugLib.gcAndGetMemoryLogMessage("Memory Use Before JDEQSim (after GC): "));
        }

        jdeqSimulation.run();

        if (beamConfig.beam().debug().debugEnabled()) {
            log.info(DebugLib.gcAndGetMemoryLogMessage("Memory Use After JDEQSim (after GC): "));
        }

        endSegment("jdeqsim-execution", "jdeqsim");
        log.info("JDEQSim End");


        // TODO: add to async block (was creating race condition before in last iteartion, therefore moved here)
        // some fix needed with async block?

        if (this.controlerIO != null) {
            try {
                // TODO: handle case, when counts compare not available - provide hint, why we cannot produce
                String outPath =
                        controlerIO
                                .getIterationFilename(iterationNumber, "countscompare.txt");
                Double countsError = CountsObjectiveFunction.evaluateFromRun(outPath);
                log.info("counts Error: " + countsError);
            } catch (Exception e) {
                log.error("exception {}", e.getMessage());
            }

        }

<<<<<<< HEAD
        linkStatsFutures.add(CompletableFuture.runAsync(() -> {
=======
        completableFutures.add(CompletableFuture.runAsync(() -> {
>>>>>>> 839cd916
            linkStatsGraph.notifyIterationEnds(iterationNumber, travelTimeCalculator);
            linkStatsGraph.clean();
        }));

<<<<<<< HEAD
        CompletableFuture.runAsync(() ->
            linkSpeedStatsGraph.notifyIterationEnds(iterationNumber, travelTimeCalculator)
        );
=======
        completableFutures.add(CompletableFuture.runAsync(() -> linkSpeedStatsGraph.notifyIterationEnds(iterationNumber, travelTimeCalculator)));
>>>>>>> 839cd916

        if (shouldWritePhysSimEvents(iterationNumber)) {
            eventsWriterXML.closeFile();
        }

        Road.setAllRoads(null);
        Message.setEventsManager(null);
        jdeqSimScenario.setNetwork(null);
        jdeqSimScenario.setPopulation(null);

        if (iterationNumber == beamConfig.matsim().modules().controler().lastIteration()) {
            try {
<<<<<<< HEAD
                CompletableFuture allOfLinStatFutures = CompletableFuture.allOf(linkStatsFutures.toArray(new CompletableFuture[0]));
=======
                CompletableFuture allOfLinStatFutures = CompletableFuture.allOf(completableFutures.toArray(new CompletableFuture[0]));
>>>>>>> 839cd916
                log.info("Waiting started on link stats file dump.");
                allOfLinStatFutures.get(20, TimeUnit.MINUTES);
                log.info("Link stats file dump completed.");

            } catch (InterruptedException | ExecutionException | TimeoutException e) {
<<<<<<< HEAD
                log.error("Error while generating link stats.",e);
=======
                log.error("Error while generating link stats.", e);
>>>>>>> 839cd916
            }
        }

        router.tell(new BeamRouter.UpdateTravelTime(travelTimeCalculator.getLinkTravelTimes()), ActorRef.noSender());
    }

    private boolean shouldWritePhysSimEvents(int iterationNumber) {
        return shouldWriteInIteration(iterationNumber, beamConfig.beam().physsim().writeEventsInterval());
    }

    private boolean shouldWritePlans(int iterationNumber) {
        return shouldWriteInIteration(iterationNumber, beamConfig.beam().physsim().writePlansInterval());
    }

    private boolean shouldWriteInIteration(int iterationNumber, int interval) {
        return interval == 1 || (interval > 0 && iterationNumber % interval == 0);
    }

    private void createNetworkFile(Network network) {
        String physSimNetworkFilePath = controlerIO.getOutputFilename("physSimNetwork.xml.gz");
        if (!(new File(physSimNetworkFilePath)).exists()) {
            completableFutures.add(CompletableFuture.runAsync(() -> NetworkUtils.writeNetwork(network, physSimNetworkFilePath)));
        }
    }

    private void writePhyssimPlans(IterationEndsEvent event) {
        if (shouldWritePlans(event.getIteration())) {
            final String plansFilename = controlerIO.getIterationFilename(event.getIteration(), "physsimPlans.xml.gz");
            completableFutures.add(CompletableFuture.runAsync(() -> new PopulationWriter(jdeqsimPopulation).write(plansFilename)));
        }
    }

    @Override
    public void handleEvent(Event event) {

        if (agentSimPhysSimInterfaceDebuggerEnabled) {
            agentSimPhysSimInterfaceDebugger.handleEvent(event);
        }

        if (event instanceof PathTraversalEvent) {
            PathTraversalEvent pathTraversalEvent = (PathTraversalEvent) event;
            Map<String, String> eventAttributes = pathTraversalEvent.getAttributes();
            String mode = eventAttributes.get(PathTraversalEvent.ATTRIBUTE_MODE);

            // pt sampling
            // TODO: if requested, add beam.physsim.ptSamplingMode (pathTraversal | busLine), which controls if instead of filtering out
            // pathTraversal, a busLine should be filtered out, avoiding jumping buses in visualization (but making traffic flows less precise).

            if (mode.equalsIgnoreCase(BUS) && rand.nextDouble() > beamConfig.beam().physsim().ptSampleSize()) {
                return;
            }


            if (mode.equalsIgnoreCase(CAR) || mode.equalsIgnoreCase(BUS)) {

                String links = eventAttributes.get(PathTraversalEvent.ATTRIBUTE_LINK_IDS);
                double departureTime = Double.parseDouble(eventAttributes.get(PathTraversalEvent.ATTRIBUTE_DEPARTURE_TIME));
                String vehicleId = eventAttributes.get(PathTraversalEvent.ATTRIBUTE_VEHICLE_ID);

                Id<Person> personId = Id.createPersonId(vehicleId);
                initializePersonAndPlanIfNeeded(personId);

                // add previous activity and leg to plan
                Person person = jdeqsimPopulation.getPersons().get(personId);
                Plan plan = person.getSelectedPlan();
                Leg leg = createLeg(CAR, links, departureTime);

                if (leg == null) {
                    return; // dont't process leg further, if empty
                }

                Activity previousActivity = jdeqsimPopulation.getFactory().createActivityFromLinkId(DUMMY_ACTIVITY, leg.getRoute().getStartLinkId());
                previousActivity.setEndTime(departureTime);
                plan.addActivity(previousActivity);
                plan.addLeg(leg);
            }
        }
    }

    private void initializePersonAndPlanIfNeeded(Id<Person> personId) {
        if (!jdeqsimPopulation.getPersons().containsKey(personId)) {
            Person person = jdeqsimPopulation.getFactory().createPerson(personId);
            Plan plan = jdeqsimPopulation.getFactory().createPlan();
            plan.setPerson(person);
            person.addPlan(plan);
            person.setSelectedPlan(plan);
            jdeqsimPopulation.addPerson(person);
        }
    }

    private Leg createLeg(String mode, String links, double departureTime) {
        List<Id<Link>> linkIds = new ArrayList<>();

        for (String link : links.equals("") ? new String[]{} : links.split(",")) {
            Id<Link> linkId = Id.createLinkId(link.trim());
            linkIds.add(linkId);
        }

        // hack: removing non-road links from route
        // TODO: debug problem properly, so that no that no events for physsim contain non-road links
        Map<Id<Link>, ? extends Link> networkLinks = agentSimScenario.getNetwork().getLinks();
        for (Id<Link> linkId : linkIds) {
            if (!networkLinks.containsKey(linkId)) {
                throw new RuntimeException("Link not found: " + linkId);
            }
        }

        if (linkIds.size() == 0) {
            return null;
        }
        // end of hack

        Route route = RouteUtils.createNetworkRoute(linkIds, agentSimScenario.getNetwork());
        Leg leg = jdeqsimPopulation.getFactory().createLeg(mode);
        leg.setDepartureTime(departureTime);
        leg.setTravelTime(0);
        leg.setRoute(route);
        return leg;
    }

    public void startPhysSim(IterationEndsEvent iterationEndsEvent) {
        //
        createLastActivityOfDayForPopulation();
        writePhyssimPlans(iterationEndsEvent);

        long start = System.currentTimeMillis();
        setupActorsAndRunPhysSim(iterationEndsEvent.getIteration());
        log.info("PhysSim for iteration {} took {} ms", iterationEndsEvent.getIteration(), System.currentTimeMillis() - start);
        preparePhysSimForNewIteration();
    }

    private void createLastActivityOfDayForPopulation() {
        for (Person p : jdeqsimPopulation.getPersons().values()) {
            Plan plan = p.getSelectedPlan();
            if (!plan.getPlanElements().isEmpty()) {
                Leg leg = (Leg) plan.getPlanElements().get(plan.getPlanElements().size() - 1);
                plan.addActivity(jdeqsimPopulation.getFactory().createActivityFromLinkId(DUMMY_ACTIVITY, leg.getRoute().getEndLinkId()));
            }
        }
    }
}
<|MERGE_RESOLUTION|>--- conflicted
+++ resolved
@@ -47,10 +47,7 @@
 import java.util.concurrent.ExecutionException;
 import java.util.concurrent.TimeUnit;
 import java.util.concurrent.TimeoutException;
-<<<<<<< HEAD
-
-=======
->>>>>>> 839cd916
+
 
 
 /**
@@ -77,11 +74,7 @@
 
     private boolean agentSimPhysSimInterfaceDebuggerEnabled;
 
-<<<<<<< HEAD
-    private List<CompletableFuture> linkStatsFutures= new ArrayList<>();
-=======
     private List<CompletableFuture> completableFutures = new ArrayList<>();
->>>>>>> 839cd916
 
     public AgentSimToPhysSimPlanConverter(EventsManager eventsManager,
                                           TransportNetwork transportNetwork,
@@ -107,13 +100,8 @@
         preparePhysSimForNewIteration();
 
         linkStatsGraph = new PhyssimCalcLinkStats(agentSimScenario.getNetwork(), controlerIO, beamConfig);
-<<<<<<< HEAD
-        linkSpeedStatsGraph = new PhyssimCalcLinkSpeedStats(agentSimScenario.getNetwork(),controlerIO,beamConfig);
-        linkSpeedDistributionStatsGraph = new PhyssimCalcLinkSpeedDistributionStats(agentSimScenario.getNetwork(),controlerIO,beamConfig);
-=======
         linkSpeedStatsGraph = new PhyssimCalcLinkSpeedStats(agentSimScenario.getNetwork(), controlerIO, beamConfig);
         linkSpeedDistributionStatsGraph = new PhyssimCalcLinkSpeedDistributionStats(agentSimScenario.getNetwork(), controlerIO, beamConfig);
->>>>>>> 839cd916
     }
 
     private void preparePhysSimForNewIteration() {
@@ -189,22 +177,12 @@
 
         }
 
-<<<<<<< HEAD
-        linkStatsFutures.add(CompletableFuture.runAsync(() -> {
-=======
         completableFutures.add(CompletableFuture.runAsync(() -> {
->>>>>>> 839cd916
             linkStatsGraph.notifyIterationEnds(iterationNumber, travelTimeCalculator);
             linkStatsGraph.clean();
         }));
 
-<<<<<<< HEAD
-        CompletableFuture.runAsync(() ->
-            linkSpeedStatsGraph.notifyIterationEnds(iterationNumber, travelTimeCalculator)
-        );
-=======
         completableFutures.add(CompletableFuture.runAsync(() -> linkSpeedStatsGraph.notifyIterationEnds(iterationNumber, travelTimeCalculator)));
->>>>>>> 839cd916
 
         if (shouldWritePhysSimEvents(iterationNumber)) {
             eventsWriterXML.closeFile();
@@ -217,21 +195,13 @@
 
         if (iterationNumber == beamConfig.matsim().modules().controler().lastIteration()) {
             try {
-<<<<<<< HEAD
-                CompletableFuture allOfLinStatFutures = CompletableFuture.allOf(linkStatsFutures.toArray(new CompletableFuture[0]));
-=======
                 CompletableFuture allOfLinStatFutures = CompletableFuture.allOf(completableFutures.toArray(new CompletableFuture[0]));
->>>>>>> 839cd916
                 log.info("Waiting started on link stats file dump.");
                 allOfLinStatFutures.get(20, TimeUnit.MINUTES);
                 log.info("Link stats file dump completed.");
 
             } catch (InterruptedException | ExecutionException | TimeoutException e) {
-<<<<<<< HEAD
-                log.error("Error while generating link stats.",e);
-=======
                 log.error("Error while generating link stats.", e);
->>>>>>> 839cd916
             }
         }
 
