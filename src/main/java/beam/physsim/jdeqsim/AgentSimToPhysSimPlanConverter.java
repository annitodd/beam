--- conflicted
+++ resolved
@@ -45,12 +45,9 @@
 import scala.Option;
 import scala.Tuple2;
 
-<<<<<<< HEAD
 import java.io.File;
 import java.io.FileOutputStream;
 import java.io.ObjectOutputStream;
-=======
->>>>>>> 407dd18c
 import java.util.*;
 import java.util.concurrent.CompletableFuture;
 import java.util.concurrent.ExecutionException;
@@ -178,20 +175,6 @@
 
         Map<String, double[]> travelTimeMap = TravelTimeCalculatorHelper.GetLinkIdToTravelTimeArray(links,
                 travelTimeFromPhysSim, maxHour);
-
-        // We write travel time map on 0-th iteration or (iterationNumber + 1) % writeEventsInterval because this travel time will be used in the next iteration
-        // It's needed to be in sync with `RouteDumper` and allow us to reproduce routes calculation
-        if (iterationNumber == 0 || (iterationNumber + 1) % beamConfig.beam().outputs().writeEventsInterval() == 0) {
-            String filePath = beamServices.matsimServices().getControlerIO().getIterationFilename(iterationNumber, "travel_time_map.bin");
-            try {
-                try(ObjectOutputStream oos = new ObjectOutputStream(new FileOutputStream(filePath))) {
-                    oos.writeObject(map);
-                }
-            }
-            catch (Exception ex) {
-                log.error("Can't write travel time map", ex);
-            }
-        }
 
         TravelTime freeFlow = new FreeFlowTravelTime();
         int nBins = 0;
@@ -220,6 +203,20 @@
         if (startingIterationForTravelTimesMSA <= iterationNumber) {
             travelTimeMap = processTravelTime(links, travelTimeMap, maxHour);
             travelTimeForR5 = previousTravelTime;
+        }
+
+        // We write travel time map on 0-th iteration or (iterationNumber + 1) % writeEventsInterval because this travel time will be used in the next iteration
+        // It's needed to be in sync with `RouteDumper` and allow us to reproduce routes calculation
+        if (iterationNumber == 0 || (iterationNumber + 1) % beamConfig.beam().outputs().writeEventsInterval() == 0) {
+            String filePath = beamServices.matsimServices().getControlerIO().getIterationFilename(iterationNumber, "travel_time_map.bin");
+            try {
+                try(ObjectOutputStream oos = new ObjectOutputStream(new FileOutputStream(filePath))) {
+                    oos.writeObject(travelTimeMap);
+                }
+            }
+            catch (Exception ex) {
+                log.error("Can't write travel time map", ex);
+            }
         }
 
         router.tell(new BeamRouter.TryToSerialize(travelTimeMap), ActorRef.noSender());
