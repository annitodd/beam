package beam.physsim.jdeqsim;

import akka.actor.ActorRef;
import beam.agentsim.agents.vehicles.BeamVehicleType;
import beam.agentsim.events.PathTraversalEvent;
import beam.analysis.IterationStatsProvider;
import beam.analysis.physsim.*;
import beam.calibration.impl.example.CountsObjectiveFunction;
import beam.physsim.jdeqsim.cacc.CACCSettings;
import beam.physsim.jdeqsim.cacc.roadCapacityAdjustmentFunctions.RoadCapacityAdjustmentFunction;
import beam.physsim.jdeqsim.cacc.sim.JDEQSimulation;
import beam.router.BeamRouter;
import beam.router.FreeFlowTravelTime;
import beam.sim.BeamConfigChangesObservable;
import beam.sim.BeamServices;
import beam.sim.config.BeamConfig;
import beam.sim.metrics.MetricsSupport;
import beam.sim.population.AttributesOfIndividual;
import beam.sim.population.PopulationAdjustment;
import beam.sim.population.PopulationAdjustment$;
import beam.utils.DebugLib;
import beam.utils.TravelTimeCalculatorHelper;
import com.conveyal.r5.transit.TransportNetwork;
import org.matsim.api.core.v01.Id;
import org.matsim.api.core.v01.Scenario;
import org.matsim.api.core.v01.events.Event;
import org.matsim.api.core.v01.network.Link;
import org.matsim.api.core.v01.network.Network;
import org.matsim.api.core.v01.population.*;
import org.matsim.core.api.experimental.events.EventsManager;
import org.matsim.core.controler.OutputDirectoryHierarchy;
import org.matsim.core.controler.events.IterationEndsEvent;
import org.matsim.core.events.handler.BasicEventHandler;
import org.matsim.core.gbl.MatsimRandom;
import org.matsim.core.mobsim.jdeqsim.JDEQSimConfigGroup;
import org.matsim.core.mobsim.jdeqsim.Message;
import org.matsim.core.mobsim.jdeqsim.Road;
import org.matsim.core.network.NetworkUtils;
import org.matsim.core.population.PopulationUtils;
import org.matsim.core.population.routes.RouteUtils;
import org.matsim.core.router.util.TravelTime;
import org.matsim.core.scenario.MutableScenario;
import org.matsim.households.Household;
import org.matsim.utils.objectattributes.attributable.Attributes;
import org.slf4j.Logger;
import org.slf4j.LoggerFactory;
import scala.Tuple2;

import java.io.File;
import java.util.*;
import java.util.concurrent.CompletableFuture;
import java.util.concurrent.ExecutionException;
import java.util.concurrent.TimeUnit;
import java.util.concurrent.TimeoutException;
import java.util.stream.Collectors;
import java.util.stream.Stream;


/**
 * @author asif and rwaraich.
 */
public class AgentSimToPhysSimPlanConverter implements BasicEventHandler, MetricsSupport, IterationStatsProvider, Observer {

    public static final String CAR = "car";
    public static final String BUS = "bus";
    private static final String DUMMY_ACTIVITY = "DummyActivity";
    private static PhyssimCalcLinkStats linkStatsGraph;
    private static PhyssimCalcLinkSpeedStats linkSpeedStatsGraph;
    private static PhyssimCalcLinkSpeedDistributionStats linkSpeedDistributionStatsGraph;
    private static PhyssimNetworkLinkLengthDistribution physsimNetworkLinkLengthDistribution;
    private static PhyssimNetworkComparisonEuclideanVsLengthAttribute physsimNetworkEuclideanVsLengthAttribute;
    private final ActorRef router;
    private final OutputDirectoryHierarchy controlerIO;
    private final Logger log = LoggerFactory.getLogger(AgentSimToPhysSimPlanConverter.class);
    private final Scenario agentSimScenario;
    private Population jdeqsimPopulation;
    private TravelTime previousTravelTime;
    private BeamServices beamServices;
    private BeamConfigChangesObservable beamConfigChangesObservable;

    private AgentSimPhysSimInterfaceDebugger agentSimPhysSimInterfaceDebugger;

    private BeamConfig beamConfig;
    private final Random rand = MatsimRandom.getRandom();

    private final boolean agentSimPhysSimInterfaceDebuggerEnabled;

    private final List<CompletableFuture> completableFutures = new ArrayList<>();

    Map<String, Boolean> caccVehiclesMap = new TreeMap<>();


    private TravelTime prevTravelTime = new FreeFlowTravelTime();

    private final Map<Id<Person>, Household> personToHouseHold;

    private final Random rnd;

    public AgentSimToPhysSimPlanConverter(EventsManager eventsManager,
                                          TransportNetwork transportNetwork,
                                          OutputDirectoryHierarchy controlerIO,
                                          Scenario scenario,
                                          BeamServices beamServices,
                                          BeamConfigChangesObservable beamConfigChangesObservable) {
        eventsManager.addHandler(this);
        this.beamServices = beamServices;
        this.controlerIO = controlerIO;
        this.router = beamServices.beamRouter();
        this.beamConfig = beamServices.beamConfig();
        this.rand.setSeed(beamConfig.matsim().modules().global().randomSeed());
        this.beamConfigChangesObservable = beamConfigChangesObservable;
        agentSimScenario = scenario;
        agentSimPhysSimInterfaceDebuggerEnabled = beamConfig.beam().physsim().jdeqsim().agentSimPhysSimInterfaceDebugger().enabled();

        if (agentSimPhysSimInterfaceDebuggerEnabled) {
            log.warn("AgentSimPhysSimInterfaceDebugger is enabled");
            agentSimPhysSimInterfaceDebugger = new AgentSimPhysSimInterfaceDebugger(beamServices.geo(), transportNetwork);
        }

        preparePhysSimForNewIteration();

        linkStatsGraph = new PhyssimCalcLinkStats(agentSimScenario.getNetwork(), controlerIO, beamServices.beamConfig(),
                scenario.getConfig().travelTimeCalculator(),beamConfigChangesObservable);
        linkSpeedStatsGraph = new PhyssimCalcLinkSpeedStats(agentSimScenario.getNetwork(), controlerIO, beamConfig);
        linkSpeedDistributionStatsGraph = new PhyssimCalcLinkSpeedDistributionStats(agentSimScenario.getNetwork(), controlerIO, beamConfig);
        physsimNetworkLinkLengthDistribution = new PhyssimNetworkLinkLengthDistribution(agentSimScenario.getNetwork(),controlerIO,beamConfig);
        physsimNetworkEuclideanVsLengthAttribute = new PhyssimNetworkComparisonEuclideanVsLengthAttribute(agentSimScenario.getNetwork(),controlerIO,beamConfig);
        beamConfigChangesObservable.addObserver(this);

        personToHouseHold = scenario.getHouseholds().getHouseholds().values().stream().flatMap(h -> h.getMemberIds().stream().map(m -> new AbstractMap.SimpleEntry<Id<Person>, Household>(m, h)))
                .collect(Collectors.toMap(AbstractMap.SimpleEntry::getKey, AbstractMap.SimpleEntry::getValue));

        rnd = new Random(beamConfig.matsim().modules().global().randomSeed());
    }


    private void preparePhysSimForNewIteration() {
        jdeqsimPopulation = PopulationUtils.createPopulation(agentSimScenario.getConfig());
    }


    private void setupActorsAndRunPhysSim(int iterationNumber) {
<<<<<<< HEAD


        PhysSim sim = new PhysSim(beamConfig, agentSimScenario, jdeqsimPopulation,
                beamServices,
                controlerIO, caccVehiclesMap, beamConfigChangesObservable, iterationNumber, shouldWritePhysSimEvents(iterationNumber), rnd);
        int numOfPhysSimIters = beamConfig.beam().physsim().relaxation().internalNumberOfIterations();
        double fractionOfPopulationToReroute = beamConfig.beam().physsim().relaxation().fractionOfPopulationToReroute();
        TravelTime travelTimes = sim.run(numOfPhysSimIters, fractionOfPopulationToReroute, prevTravelTime);
=======
        RelaxationExperiment sim = null;
        switch (beamConfig.beam().physsim().relaxation().type()) {
            case "normal":
                sim = new Normal(beamConfig, agentSimScenario, jdeqsimPopulation,
                        beamServices,
                        controlerIO, caccVehiclesMap, beamConfigChangesObservable, iterationNumber, shouldWritePhysSimEvents(iterationNumber), rnd);
                break;
            case "experiment_2.0":
                sim = new Experiment_2_0(beamConfig, agentSimScenario, jdeqsimPopulation,
                        beamServices,
                        controlerIO, caccVehiclesMap, beamConfigChangesObservable, iterationNumber, shouldWritePhysSimEvents(iterationNumber), rnd);
                break;
            case "experiment_2.1":
                sim = new Experiment_2_1(beamConfig, agentSimScenario, jdeqsimPopulation,
                        beamServices,
                        controlerIO, caccVehiclesMap, beamConfigChangesObservable, iterationNumber, shouldWritePhysSimEvents(iterationNumber), rnd);
                break;
            case "experiment_3.0":
                sim = new Experiment_3_0(beamConfig, agentSimScenario, jdeqsimPopulation,
                        beamServices,
                        controlerIO, caccVehiclesMap, beamConfigChangesObservable, iterationNumber, shouldWritePhysSimEvents(iterationNumber), rnd);
                break;
            case "experiment_4.0":
                sim = new Experiment_4_0(beamConfig, agentSimScenario, jdeqsimPopulation,
                        beamServices,
                        controlerIO, caccVehiclesMap, beamConfigChangesObservable, iterationNumber, shouldWritePhysSimEvents(iterationNumber), rnd);
                break;
        }
        log.info("RelaxationExperiment is {}, type is {}", sim.getClass().getSimpleName(), beamConfig.beam().physsim().relaxation().type());
        TravelTime travelTimes = sim.run(prevTravelTime);
>>>>>>> f4e5f8c7
        // Safe travel time to reuse it on the next PhysSim iteration
        prevTravelTime = travelTimes;
//        PhysSimEventWriter eventWriter = null;
//        if (shouldWritePhysSimEvents(iterationNumber)) {
//            eventWriter = PhysSimEventWriter.apply(beamServices, jdeqsimEvents);
//            jdeqsimEvents.addHandler(eventWriter);
//        }
//        else {
//            if (beamConfig.beam().physsim().writeEventsInterval() < 1)
//                log.info("There will be no PhysSim events written because `beam.physsim.writeEventsInterval` is set to 0");
//            else
//                log.info("Skipping writing PhysSim events for iteration {}. beam.physsim.writeEventsInterval = {}", iterationNumber, beamConfig.beam().physsim().writeEventsInterval());
//        }

//        MutableScenario jdeqSimScenario = (MutableScenario) ScenarioUtils.createScenario(agentSimScenario.getConfig());
//        jdeqSimScenario.setNetwork(agentSimScenario.getNetwork());
//        jdeqSimScenario.setPopulation(jdeqsimPopulation);
//        EventsManager jdeqsimEvents = new EventsManagerImpl();
//        TravelTimeCalculator travelTimeCalculator = new TravelTimeCalculator(agentSimScenario.getNetwork(), agentSimScenario.getConfig().travelTimeCalculator());
//        jdeqsimEvents.addHandler(travelTimeCalculator);
//        jdeqsimEvents.addHandler(new JDEQSimMemoryFootprint(beamConfig.beam().debug().debugEnabled()));
//
//        if (beamConfig.beam().physsim().writeMATSimNetwork()) {
//            createNetworkFile(jdeqSimScenario.getNetwork());
//        }
//
//        EventWriterXML_viaCompatible eventsWriterXML = null;
//        if (shouldWritePhysSimEvents(iterationNumber)) {
//
//            double eventsSampling = beamConfig.beam().physsim().eventsSampling();
//            boolean eventsForFullVersionOfVia = beamConfig.beam().physsim().eventsForFullVersionOfVia();
//            String fileName = controlerIO.getIterationFilename(iterationNumber, "physSimEvents.xml.gz");
//            eventsWriterXML = new EventWriterXML_viaCompatible(fileName, eventsForFullVersionOfVia , eventsSampling);
//            jdeqsimEvents.addHandler(eventsWriterXML);
//        }
//
//
//        RoadCapacityAdjustmentFunction roadCapacityAdjustmentFunction = null;
//        try {
//            if (beamConfig.beam().physsim().jdeqsim().cacc().enabled()) {
//                roadCapacityAdjustmentFunction = new Hao2018CaccRoadCapacityAdjustmentFunction(
//                        beamConfig,
//                        iterationNumber,
//                        controlerIO,
//                        this.beamConfigChangesObservable
//                );
//            }
//            org.matsim.core.mobsim.jdeqsim.JDEQSimulation jdeqSimulation = getJDEQSimulation(jdeqSimScenario,
//                    jdeqsimEvents, iterationNumber, beamServices.matsimServices().getControlerIO(),
//                    roadCapacityAdjustmentFunction);
//            linkStatsGraph.notifyIterationStarts(jdeqsimEvents, agentSimScenario.getConfig().travelTimeCalculator());
//
//            log.info("JDEQSim Start");
//            startSegment("jdeqsim-execution", "jdeqsim");
//            if (beamConfig.beam().debug().debugEnabled()) {
//                log.info(DebugLib.getMemoryLogMessage("Memory Use Before JDEQSim: "));
//            }
//
//            jdeqSimulation.run();
//        }
//        finally {
//            if (roadCapacityAdjustmentFunction != null) roadCapacityAdjustmentFunction.reset();
//        }

        if (beamConfig.beam().debug().debugEnabled()) {
            log.info(DebugLib.getMemoryLogMessage("Memory Use After JDEQSim: "));
        }

        endSegment("jdeqsim-execution", "jdeqsim");
        log.info("JDEQSim End");

        String objectiveFunction = beamConfig.beam().calibration().objectiveFunction();
        if (this.controlerIO != null
                && objectiveFunction.toLowerCase().contains("counts")) {
            try {
                String outPath =
                        controlerIO
                                .getIterationFilename(iterationNumber, "countscompare.txt");
                Double countsError = CountsObjectiveFunction.evaluateFromRun(outPath);
                log.info("counts Error: " + countsError);
            } catch (Exception e) {
                log.error("exception {}", e.getMessage());
            }
        }

        // I don't use single class `UpdateTravelTime` here and make decision in `BeamRouter` because
        // below we have `linkStatsGraph.notifyIterationEnds` call which internally will call `BeamCalcLinkStats.addData`
        // which may change an internal state of travel time calculator (and it happens concurrently in CompletableFuture)
        //################################################################################################################
        Collection<? extends Link> links = agentSimScenario.getNetwork().getLinks().values();
        int maxHour = (int) TimeUnit.SECONDS.toHours(agentSimScenario.getConfig().travelTimeCalculator().getMaxTime());
        // TravelTime travelTimes = travelTimeCalculator.getLinkTravelTimes();
        Map<String, double[]> map = TravelTimeCalculatorHelper.GetLinkIdToTravelTimeArray(links,
                travelTimes, maxHour);

        TravelTime freeFlow = new FreeFlowTravelTime();
        int nBins = 0;
        int nBinsWithUnexpectedlyLowSpeed = 0;
        for (Map.Entry<String, double[]> entry : map.entrySet()) {
            int hour = 0;
            Link link = agentSimScenario.getNetwork().getLinks().get(Id.createLinkId(entry.getKey()));
            for (double linkTravelTime : entry.getValue()) {
                double speed = link.getLength() / linkTravelTime;
                if (speed < beamConfig.beam().physsim().quick_fix_minCarSpeedInMetersPerSecond()) {
                    double linkTravelTime1 = travelTimes.getLinkTravelTime(link, hour * 60.0 * 60.0, null, null);
                    double freeFlowTravelTime = freeFlow.getLinkTravelTime(link, hour * 60.0 * 60.0, null, null);
                    log.debug("{} {} {}", linkTravelTime, linkTravelTime1, freeFlowTravelTime);
                    nBinsWithUnexpectedlyLowSpeed++;
                }
                hour++;
                nBins++;
            }
        }
        if (nBinsWithUnexpectedlyLowSpeed > 0) {
            log.error("Iteration {} had {} link speed bins (of {}) with speed smaller than {}.", iterationNumber, nBinsWithUnexpectedlyLowSpeed, nBins, beamConfig.beam().physsim().quick_fix_minCarSpeedInMetersPerSecond());
        }


        Integer startingIterationForTravelTimesMSA = beamConfig.beam().routing().startingIterationForTravelTimesMSA();
        if (startingIterationForTravelTimesMSA <= iterationNumber) {
            map = processTravelTime(links, map, maxHour);
            travelTimes = previousTravelTime;
        }


        router.tell(new BeamRouter.TryToSerialize(map), ActorRef.noSender());
        router.tell(new BeamRouter.UpdateTravelTimeRemote(map), ActorRef.noSender());
        //################################################################################################################
        router.tell(new BeamRouter.UpdateTravelTimeLocal(travelTimes), ActorRef.noSender());

        TravelTime finalTravelTimes = travelTimes;
        completableFutures.add(CompletableFuture.runAsync(() -> {
            linkStatsGraph.notifyIterationEnds(iterationNumber, finalTravelTimes);
            linkStatsGraph.clean();
        }));

        completableFutures.add(CompletableFuture.runAsync(() -> linkSpeedStatsGraph.notifyIterationEnds(iterationNumber, finalTravelTimes)));

        completableFutures.add(CompletableFuture.runAsync(() -> linkSpeedDistributionStatsGraph.notifyIterationEnds(iterationNumber, finalTravelTimes)));

        completableFutures.add(CompletableFuture.runAsync(() -> physsimNetworkLinkLengthDistribution.notifyIterationEnds(iterationNumber)));

        completableFutures.add(CompletableFuture.runAsync(() -> physsimNetworkEuclideanVsLengthAttribute.notifyIterationEnds(iterationNumber)));

//        if (shouldWritePhysSimEvents(iterationNumber)) {
//            assert eventWriter != null;
//            eventWriter.closeFile();
//        }

        Road.setAllRoads(null);
        Message.setEventsManager(null);
//        jdeqSimScenario.setNetwork(null);
//        jdeqSimScenario.setPopulation(null);

        if (iterationNumber == beamConfig.matsim().modules().controler().lastIteration()) {
            try {
                CompletableFuture allOfLinStatFutures = CompletableFuture.allOf(completableFutures.toArray(new CompletableFuture[0]));
                log.info("Waiting started on link stats file dump.");
                allOfLinStatFutures.get(20, TimeUnit.MINUTES);
                log.info("Link stats file dump completed.");

            } catch (InterruptedException | ExecutionException | TimeoutException e) {
                log.error("Error while generating link stats.", e);
            }
        }

    }

    public org.matsim.core.mobsim.jdeqsim.JDEQSimulation getJDEQSimulation(MutableScenario jdeqSimScenario, EventsManager jdeqsimEvents,
            int iterationNumber, OutputDirectoryHierarchy controlerIO, RoadCapacityAdjustmentFunction roadCapacityAdjustmentFunction) {
        JDEQSimConfigGroup config = new JDEQSimConfigGroup();
        double flowCapacityFactor = beamConfig.beam().physsim().flowCapacityFactor();

        config.setFlowCapacityFactor(flowCapacityFactor);
        config.setStorageCapacityFactor(beamConfig.beam().physsim().storageCapacityFactor());
        config.setSimulationEndTime(beamConfig.matsim().modules().qsim().endTime());

        org.matsim.core.mobsim.jdeqsim.JDEQSimulation jdeqSimulation = null;

        if (roadCapacityAdjustmentFunction != null) {
            log.info("CACC enabled");
            int caccCategoryRoadCount = 0;
            for (Link link : jdeqSimScenario.getNetwork().getLinks().values()) {
                if (roadCapacityAdjustmentFunction.isCACCCategoryRoad(link)) {
                    caccCategoryRoadCount++;
                }
            }
            log.info("caccCategoryRoadCount: " + caccCategoryRoadCount + " out of " + jdeqSimScenario.getNetwork().getLinks().values().size());

            CACCSettings caccSettings = new CACCSettings(
                    caccVehiclesMap, roadCapacityAdjustmentFunction
            );
            double speedAdjustmentFactor = beamConfig.beam().physsim().jdeqsim().cacc().speedAdjustmentFactor();
            double minimumRoadSpeedInMetersPerSecond = beamConfig.beam().physsim().jdeqsim().cacc().minimumRoadSpeedInMetersPerSecond();
            jdeqSimulation = new JDEQSimulation(config, jdeqSimScenario, jdeqsimEvents, caccSettings, speedAdjustmentFactor, minimumRoadSpeedInMetersPerSecond);
        } else {
            log.info("CACC disabled");
            jdeqSimulation = new org.matsim.core.mobsim.jdeqsim.JDEQSimulation(config, jdeqSimScenario, jdeqsimEvents);
        }

        return jdeqSimulation;
    }


    private boolean shouldWritePhysSimEvents(int iterationNumber) {
        return shouldWriteInIteration(iterationNumber, beamConfig.beam().physsim().writeEventsInterval());
    }

    private boolean shouldWritePlans(int iterationNumber) {
        return shouldWriteInIteration(iterationNumber, beamConfig.beam().physsim().writePlansInterval());
    }

    private boolean shouldWriteInIteration(int iterationNumber, int interval) {
        return interval == 1 || (interval > 0 && iterationNumber % interval == 0);
    }

    private void createNetworkFile(Network network) {
        String physSimNetworkFilePath = controlerIO.getOutputFilename("physSimNetwork.xml.gz");
        if (!(new File(physSimNetworkFilePath)).exists()) {
            completableFutures.add(CompletableFuture.runAsync(() -> NetworkUtils.writeNetwork(network, physSimNetworkFilePath)));
        }
    }

    private void writePhyssimPlans(IterationEndsEvent event) {
        if (shouldWritePlans(event.getIteration())) {
            final String plansFilename = controlerIO.getIterationFilename(event.getIteration(), "physsimPlans.xml.gz");
            completableFutures.add(CompletableFuture.runAsync(() -> new PopulationWriter(jdeqsimPopulation).write(plansFilename)));
        }
    }


    public static boolean isPhyssimMode(String mode) {
        return mode.equalsIgnoreCase(CAR) || mode.equalsIgnoreCase(BUS);
    }

    @Override
    public void handleEvent(Event event) {

        if (agentSimPhysSimInterfaceDebuggerEnabled) {
            agentSimPhysSimInterfaceDebugger.handleEvent(event);
        }

        if (event instanceof PathTraversalEvent) {
            PathTraversalEvent pte = (PathTraversalEvent) event;
            String mode = pte.mode().value();

            // pt sampling
            // TODO: if requested, add beam.physsim.ptSamplingMode (pathTraversal | busLine), which controls if instead of filtering outWriter
            // pathTraversal, a busLine should be filtered out, avoiding jumping buses in visualization (but making traffic flows less precise).

            if (mode.equalsIgnoreCase(BUS) && rand.nextDouble() > beamConfig.beam().physsim().ptSampleSize()) {
                return;
            }
            if (isPhyssimMode(mode)) {
                double departureTime = pte.departureTime();
                String vehicleId = pte.vehicleId().toString();

                String vehicleType = pte.vehicleType();
                Id<BeamVehicleType> beamVehicleTypeId = Id.create(vehicleType, BeamVehicleType.class);
                boolean isCaccEnabled = beamServices.beamScenario().vehicleTypes().get(beamVehicleTypeId).get().isCaccEnabled();
                caccVehiclesMap.put(vehicleId, isCaccEnabled);

                // For every PathTraversalEvent which has PhysSim mode (CAR or BUS) we create
                // - If person does not exist, we create Person from `vehicleId`. For that person we create plan, set it to selected plan and add attributes from the original person
                // - Create leg
                // - Create dummy activity
                final Person person = initializePersonAndPlanIfNeeded(Id.createPersonId(vehicleId), Id.createPersonId(pte.driverId()));
                final Plan plan = person.getSelectedPlan();
                final Leg leg = createLeg(pte);

                if (leg == null) {
                    return; // dont't process leg further, if empty
                }

                Activity previousActivity = jdeqsimPopulation.getFactory().createActivityFromLinkId(DUMMY_ACTIVITY, leg.getRoute().getStartLinkId());
                previousActivity.setEndTime(departureTime);
                plan.addActivity(previousActivity);
                plan.addLeg(leg);
            }
        }
    }

    private Person initializePersonAndPlanIfNeeded(Id<Person> vehicleId, Id<Person> driverId) {
        // Beam in PhysSim part (JDEQSim) simulates vehicles, not people!
        // So, we have to create _person_ who actually is vehicle.
        final Person alreadyInitedPerson = jdeqsimPopulation.getPersons().get(vehicleId);
        if (alreadyInitedPerson == null) {
            Person person = jdeqsimPopulation.getFactory().createPerson(vehicleId);
            Plan plan = jdeqsimPopulation.getFactory().createPlan();
            plan.setPerson(person);
            person.addPlan(plan);
            person.setSelectedPlan(plan);
            // person.getAttributes().putAttribute("vehicle_type", vehType);
            jdeqsimPopulation.addPerson(person);
            final Person originalPerson = agentSimScenario.getPopulation().getPersons().get(driverId);
            final Person personToCopyFrom = originalPerson == null ? agentSimScenario.getPopulation().getPersons().get(vehicleId) : originalPerson;
            // Try to copy person's attributes from original `agentSimScenario` to the created one. Attributes are important because they are used during R5 routing
            if (personToCopyFrom != null) {
                try {
                    Attributes attributes = personToCopyFrom.getAttributes();
                    Stream<String> keys = Arrays.stream(attributes.toString().split("\\{ key=")).filter(x -> x.contains(";")).map(z -> z.split(";")[0]);
                    keys.forEach(key -> {
                        person.getAttributes().putAttribute(key, attributes.getAttribute(key));
                    });
                    final Household hh = personToHouseHold.get(personToCopyFrom.getId());
                    final AttributesOfIndividual attributesOfIndividual = PopulationAdjustment$.MODULE$.createAttributesOfIndividual(beamServices.beamScenario(), beamServices.matsimServices().getScenario().getPopulation(), personToCopyFrom, hh);
                    person.getCustomAttributes().put(PopulationAdjustment.BEAM_ATTRIBUTES(), attributesOfIndividual);
                }
                catch (Exception ex) {
                    log.error("Could not create attributes for person " + vehicleId, ex);
                }
            }
            return person;
        }
        else {
            return alreadyInitedPerson;
        }
    }

    private Leg createLeg(PathTraversalEvent pte) {
        List<Id<Link>> linkIds = new ArrayList<>();

        for (Object linkObjId : pte.linkIdsJava()) {
            Id<Link> linkId = Id.createLinkId(linkObjId.toString());
            linkIds.add(linkId);
        }

        Map<Id<Link>, ? extends Link> networkLinks = agentSimScenario.getNetwork().getLinks();
        for (Id<Link> linkId : linkIds) {
            if (!networkLinks.containsKey(linkId)) {
                throw new RuntimeException("Link not found: " + linkId);
            }
        }

        if (linkIds.size() == 0) {
            return null;
        }
        // end of hack

        Route route = RouteUtils.createNetworkRoute(linkIds, agentSimScenario.getNetwork());
        Leg leg = jdeqsimPopulation.getFactory().createLeg(CAR);
        leg.setDepartureTime(pte.departureTime());
        leg.setTravelTime(0);
        leg.setRoute(route);
        leg.getAttributes().putAttribute("travel_time", pte.arrivalTime() - pte.departureTime());
        leg.getAttributes().putAttribute("departure_time", pte.departureTime());
        leg.getAttributes().putAttribute("event_time", pte.time());
        return leg;
    }

    public void startPhysSim(IterationEndsEvent iterationEndsEvent) {
        //
        createLastActivityOfDayForPopulation();
        writePhyssimPlans(iterationEndsEvent);

        long start = System.currentTimeMillis();
        setupActorsAndRunPhysSim(iterationEndsEvent.getIteration());
        log.info("PhysSim for iteration {} took {} ms", iterationEndsEvent.getIteration(), System.currentTimeMillis() - start);
        preparePhysSimForNewIteration();
    }

    private void createLastActivityOfDayForPopulation() {
        for (Person p : jdeqsimPopulation.getPersons().values()) {
            Plan plan = p.getSelectedPlan();
            if (!plan.getPlanElements().isEmpty()) {
                Leg leg = (Leg) plan.getPlanElements().get(plan.getPlanElements().size() - 1);
                plan.addActivity(jdeqsimPopulation.getFactory().createActivityFromLinkId(DUMMY_ACTIVITY, leg.getRoute().getEndLinkId()));
            }
        }
    }

    @Override
    public Map<String, Double> getSummaryStats() {
        return new HashMap<>();
    }


    public Map<String, double[]> processTravelTime(Collection<? extends Link> links, Map<String, double[]> currentTravelTimeMap, int maxHour) {
        int binSize = beamConfig.beam().agentsim().timeBinSize();
        TravelTime currentTravelTime = TravelTimeCalculatorHelper.CreateTravelTimeCalculator(binSize, currentTravelTimeMap);

        if (previousTravelTime == null) {
            previousTravelTime = currentTravelTime;
            return currentTravelTimeMap;
        } else {
            Map<String, double[]> map = TravelTimeCalculatorHelper.GetLinkIdToTravelTimeAvgArray(links, currentTravelTime, previousTravelTime, maxHour);
            TravelTime averageTravelTimes = TravelTimeCalculatorHelper.CreateTravelTimeCalculator(binSize, map);

            previousTravelTime = averageTravelTimes;
            return map;
        }
    }

    @Override
    public void update(Observable observable, Object o) {
        Tuple2 t = (Tuple2) o;
        this.beamConfig = (BeamConfig) t._2;
    }
}<|MERGE_RESOLUTION|>--- conflicted
+++ resolved
@@ -140,16 +140,6 @@
 
 
     private void setupActorsAndRunPhysSim(int iterationNumber) {
-<<<<<<< HEAD
-
-
-        PhysSim sim = new PhysSim(beamConfig, agentSimScenario, jdeqsimPopulation,
-                beamServices,
-                controlerIO, caccVehiclesMap, beamConfigChangesObservable, iterationNumber, shouldWritePhysSimEvents(iterationNumber), rnd);
-        int numOfPhysSimIters = beamConfig.beam().physsim().relaxation().internalNumberOfIterations();
-        double fractionOfPopulationToReroute = beamConfig.beam().physsim().relaxation().fractionOfPopulationToReroute();
-        TravelTime travelTimes = sim.run(numOfPhysSimIters, fractionOfPopulationToReroute, prevTravelTime);
-=======
         RelaxationExperiment sim = null;
         switch (beamConfig.beam().physsim().relaxation().type()) {
             case "normal":
@@ -180,7 +170,6 @@
         }
         log.info("RelaxationExperiment is {}, type is {}", sim.getClass().getSimpleName(), beamConfig.beam().physsim().relaxation().type());
         TravelTime travelTimes = sim.run(prevTravelTime);
->>>>>>> f4e5f8c7
         // Safe travel time to reuse it on the next PhysSim iteration
         prevTravelTime = travelTimes;
 //        PhysSimEventWriter eventWriter = null;
