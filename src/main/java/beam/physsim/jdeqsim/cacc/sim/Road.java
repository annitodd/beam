--- conflicted
+++ resolved
@@ -16,15 +16,9 @@
     private static RoadCapacityAdjustmentFunction roadCapacityAdjustmentFunction;
     private HashMap<Vehicle,Double> caccShareEncounteredByVehicle=new HashMap<>();
     private double speedAdjustmentFactor;
-<<<<<<< HEAD
-    private double minimumRoadSpeedInMetersPerSecond=1.3;
-
-    public Road(Scheduler scheduler, Link link , double speedAdjustmentFactor) {
-=======
     private double minimumRoadSpeedInMetersPerSecond;
 
     public Road(Scheduler scheduler, Link link , double speedAdjustmentFactor, double minimumRoadSpeedInMetersPerSecond) {
->>>>>>> b2349ad2
 
         super(scheduler, link);
         this.speedAdjustmentFactor = speedAdjustmentFactor;
@@ -109,35 +103,12 @@
         return (1 / capacityWithCACCPerSecond * flowCapacityFactor);
     }
 
-<<<<<<< HEAD
-    private LinkedList<Double> gap_;
-    private LinkedList<org.matsim.core.mobsim.jdeqsim.Vehicle> interestedInEnteringRoad_;
-    LinkedList<DeadlockPreventionMessage> deadlockPreventionMessages_;
-    private double timeOfLastEnteringVehicle_ = Double.MIN_VALUE;
-    private double gapTravelTime_ = 0;
-    private double inverseInFlowCapacity_ = 0;
-    private Long maxNumberOfCarsOnRoad_ = 0L;
-
-
-    private Object getField(Object obj, String fieldName){
-        Field field= null;
-        try {
-            field = org.matsim.core.mobsim.jdeqsim.Road.class.getDeclaredField(fieldName);
-            field.setAccessible(true);
-            return field.get(obj);
-        } catch (Exception e) {
-            e.printStackTrace();
-        }
-
-        return null;
-=======
     @Override
     public void processIfInterestedInEnteringRoadTrue(org.matsim.core.mobsim.jdeqsim.Vehicle vehicle, double simTime){
         org.matsim.core.mobsim.jdeqsim.Vehicle nextVehicle = getInterestedInEnteringRoad().removeFirst();
         DeadlockPreventionMessage m = getDeadlockPreventionMessages().removeFirst();
         assert (m.vehicle == nextVehicle);
         this.scheduler.unschedule(m);
->>>>>>> b2349ad2
 
         double nextAvailableTimeForEnteringStreet = Math.max(this.getTimeOfLastEnteringVehicle()
                 + getInverseCapacity(vehicle,simTime), simTime + this.getGapTravelTime());
@@ -162,9 +133,6 @@
             processIfInterestedInEnteringRoadFalse(vehicle, simTime);
         }
 
-        //System.out.println("leaveRoad:" + link.getId() + "; vehicle:" + vehicle.getOwnerPerson().getId());
-        latestTimeToLeaveRoad.remove(vehicle);
-
         if (this.carsOnTheRoad.size() > 0) {
             org.matsim.core.mobsim.jdeqsim.Vehicle nextVehicle = this.carsOnTheRoad.getFirst();
             double nextAvailableTimeForLeavingStreet = Math.max(this.earliestDepartureTimeOfCar.getFirst(),
@@ -200,123 +168,6 @@
                 / (this.link.getFreespeed(simTime)*speedAdjustmentFactor);
     }
 
-<<<<<<< HEAD
-    private void setPrivateField(){
-
-    }
-
-    @Override
-    public void enterRequest(org.matsim.core.mobsim.jdeqsim.Vehicle vehicle, double simTime) {
-
-
-        gap_= (LinkedList<Double>) getField(this , "gap");
-        interestedInEnteringRoad_=(LinkedList<org.matsim.core.mobsim.jdeqsim.Vehicle>) getField(this,"interestedInEnteringRoad");
-        deadlockPreventionMessages_=(LinkedList<DeadlockPreventionMessage>) getField(this,"deadlockPreventionMessages");
-        timeOfLastEnteringVehicle_ =(Double) getField(this,"timeOfLastEnteringVehicle");
-        gapTravelTime_ =(Double)getField(this,"gapTravelTime");
-        inverseInFlowCapacity_ =(Double)getField(this,"inverseInFlowCapacity");
-        maxNumberOfCarsOnRoad_ =(Long)getField(this,"maxNumberOfCarsOnRoad");
-
-        assert (interestedInEnteringRoad_.size()==deadlockPreventionMessages_.size());
-
-        // is there any space on the road (including promised entries?)
-        if (this.carsOnTheRoad.size() + this.noOfCarsPromisedToEnterRoad < maxNumberOfCarsOnRoad_) {
-            /*
-             * - check, if the gap needs to be considered for entering the road -
-             * we can find out, the time since when we have a free road for
-             * entrance for sure:
-             */
-
-            // the gap queue will only be empty in the beginning
-            double arrivalTimeOfGap = Double.MIN_VALUE;
-            // if the road has been full recently then find out, when the next
-            // gap arrives
-            if ((gap_ != null) && (gap_.size() > 0)) {
-                arrivalTimeOfGap = gap_.remove();
-            }
-
-            this.noOfCarsPromisedToEnterRoad++;
-            double nextAvailableTimeForEnteringStreet = Math.max(Math.max(timeOfLastEnteringVehicle_
-                    + inverseInFlowCapacity_, simTime), arrivalTimeOfGap);
-
-            timeOfLastEnteringVehicle_ = nextAvailableTimeForEnteringStreet;
-
-            // write private field back to super class
-            Field field= null;
-            try {
-                field = org.matsim.core.mobsim.jdeqsim.Road.class.getDeclaredField("timeOfLastEnteringVehicle");
-                field.setAccessible(true);
-                field.setDouble(this,(Double) timeOfLastEnteringVehicle_);
-            } catch (Exception e) {
-                e.printStackTrace();
-            }
-
-            vehicle.scheduleEnterRoadMessage(nextAvailableTimeForEnteringStreet, this);
-        } else {
-            /*
-             * - if the road was empty then create a new queue else empty the
-             * old queue As long as the gap is null, the road is not full (and
-             * there is no reason to keep track of the gaps => see leaveRoad)
-             * But when the road gets full once, we need to start keeping track
-             * of the gaps Once the road is empty again, gap is reset to null
-             * (see leaveRoad).
-             *
-             * The gap variable in only needed for the situation, where the
-             * street has been full recently, but the interestedInEnteringRoad
-             * is empty and a new car arrives (or a few). So, if the street is
-             * long, it takes time for the gap to come back.
-             *
-             * As long as interestedInEnteringRoad is not empty, newly generated
-             * gaps get used by the new cars (see leaveRoad)
-             */
-            if (gap_ == null) {
-                gap_ = new LinkedList<>();
-            } else {
-                gap_.clear();
-            }
-
-            interestedInEnteringRoad_.add(vehicle);
-
-            /*
-             * the first car interested in entering a road has to wait
-             * 'stuckTime' the car behind has to wait an additional stuckTime
-             * (this logic was adapted to adhere to the C++ implementation)
-             */
-            double nextStuckTime=0;
-
-            if (deadlockPreventionMessages_.size() > 0) {
-                nextStuckTime=deadlockPreventionMessages_.getLast().getMessageArrivalTime() + config.getSqueezeTime();
-
-            } else {
-                nextStuckTime=simTime
-                        + config.getSqueezeTime();
-            }
-
-
-            if (!Road.getRoad(vehicle.getCurrentLinkId()).latestTimeToLeaveRoad.containsKey(vehicle)){
-                Road.getRoad(vehicle.getCurrentLinkId()).latestTimeToLeaveRoad.put(vehicle,simTime + link.getLength()/minimumRoadSpeedInMetersPerSecond);
-            } else {
-                System.out.print("");
-            }
-
-
-
-            //System.out.print("enterRequest:" + link.getId() + "; vehicle:" + vehicle.getOwnerPerson().getId());
-            //System.out.println("; vehicle.getCurrentLinkId():" + vehicle.getCurrentLinkId());
-
-            double minTimeForNextDeadlockPreventionMessageTime=0;
-
-            if (deadlockPreventionMessages_.size() > 0) minTimeForNextDeadlockPreventionMessageTime=deadlockPreventionMessages_.getLast().getMessageArrivalTime()+0.0000000001; // ensures that deadlock prevention messages have increasing time stamps - this is assumped by original implementation around this
-
-
-
-            double timeToLeaveRoad=Math.max(Math.min(Road.getRoad(vehicle.getCurrentLinkId()).latestTimeToLeaveRoad.get(vehicle),nextStuckTime),minTimeForNextDeadlockPreventionMessageTime);
-
-            deadlockPreventionMessages_.add(vehicle.scheduleDeadlockPreventionMessage(timeToLeaveRoad, this));
-
-            assert (interestedInEnteringRoad_.size()==deadlockPreventionMessages_.size()) :interestedInEnteringRoad_.size() + " - " + deadlockPreventionMessages_.size();
-        }
-=======
     @Override
     public void procsessFilledRoad(org.matsim.core.mobsim.jdeqsim.Vehicle vehicle, double simTime) {
         LinkedList<Double> gap = getGap();
@@ -356,16 +207,9 @@
         getDeadlockPreventionMessages().add(vehicle.scheduleDeadlockPreventionMessage(timeToLeaveRoad, this));
 
         assert (getInterestedInEnteringRoad().size()== getDeadlockPreventionMessages().size()) :getInterestedInEnteringRoad().size() + " - " + getDeadlockPreventionMessages().size();
->>>>>>> b2349ad2
     }
 
     public static Road getRoad(Id<Link> linkId) {
         return (Road) getAllRoads().get(linkId);
     }
-<<<<<<< HEAD
-
-
-
-=======
->>>>>>> b2349ad2
 }