--- conflicted
+++ resolved
@@ -1,148 +1,143 @@
-package beam.playground.beamSimAkkaProtoType.beamPersonAgent;
-
-import java.util.concurrent.TimeUnit;
-
-import beam.utils.DebugLib;
-import org.matsim.api.core.v01.population.Plan;
-
-import akka.actor.ActorRef;
-import akka.actor.ReceiveTimeout;
-import akka.actor.UntypedActor;
-import akka.event.Logging;
-import akka.event.LoggingAdapter;
-import akka.pattern.Patterns;
-import akka.util.Timeout;
-<<<<<<< HEAD
-=======
-import beam.parking.lib.DebugLib;
-import beam.playground.beamSimAkkaProtoType.chargingInfrastructure.PluginMessage;
->>>>>>> d30719f3
-import beam.playground.beamSimAkkaProtoType.chargingInfrastructure.ReplyChargersInRadiusMessage;
-import beam.playground.beamSimAkkaProtoType.chargingInfrastructure.RequestChargersInRadiusMessage;
-import beam.playground.beamSimAkkaProtoType.chargingInfrastructure.ReservationConfirmationMessage;
-import beam.playground.beamSimAkkaProtoType.chargingInfrastructure.ReserveChargerMessage;
-import beam.playground.beamSimAkkaProtoType.chargingInfrastructure.UnplugMessage;
-import scala.concurrent.Await;
-import scala.concurrent.Future;
-import scala.concurrent.duration.Duration;
-import beam.playground.beamSimAkkaProtoType.scheduler.StartSimulationMessage;
-import beam.playground.beamSimAkkaProtoType.scheduler.TriggerMessage;
-
-public class BeamPersonAgent extends UntypedActor {
-
-	LoggingAdapter log = Logging.getLogger(getContext().system(), this);
-	private Plan plan;
-	private int currentPlanElementIndex = 0;
-	private boolean vehicleIsPluggedIn = false;
-	private ActorRef chargingInfrastructureManager;
-	private TriggerMessage destinationAreaApproachingMessage;
-	private ActorRef reservedPlug;
-
-	// TODO: also send ack messages after receiving messages to scheduler
-
-	public BeamPersonAgent(Plan plan, ActorRef chargingInfrastructureManager) {
-		this.plan = plan;
-		this.chargingInfrastructureManager = chargingInfrastructureManager;
-	}
-
-	public void onReceive(TriggerMessage message) {
-		if (message instanceof ActivityEndMessage) {
-			// TODO: estimate route (introduce delay)
-
-			// TODO: schedule destination area approaching message (based on
-			// eucledean distance)
-			// log.info(message.toString());
-
-			double arrivalTime = message.getTime() + 60;
-
-			sendAckMessageSingleTriggerAttached(message, new PersonArrivalAtVehicleMessage(getSelf(), arrivalTime, 0));
-			// message.sendAckMessageSingleTriggerAttached(getSender(),
-			// getSelf(),
-			// new PersonArrivalAtVehicleMessage(getSelf(), arrivalTime, 0));
-
-		} else if (message instanceof PersonArrivalAtVehicleMessage) {
-			if (vehicleIsPluggedIn) {
-				reservedPlug.tell(new UnplugMessage(), getSelf());
-			}
-
-			// getContext().setReceiveTimeout(Duration.apply(100L,
-			// TimeUnit.MILLISECONDS));
-			try {
-				Timeout timeout = new Timeout(Duration.create(1, "seconds"));
-				Future<Object> future = Patterns.ask(getSelf(), new IgnoreMessage(), timeout);
-				String result = (String) Await.result(future, timeout.duration());
-			} catch (Exception e) {
-
-			}
-
-			// TODO: add randomness
-			double arrivalTime = message.getTime() + 3600;
-
-			// sendAckMessageSingleTriggerAttached(message,null);
-			sendAckMessageSingleTriggerAttached(message,
-					new DestinationAreaApproachingMessage(getSelf(), arrivalTime, 0));
-
-		} else if (message instanceof DestinationAreaApproachingMessage) {
-			this.destinationAreaApproachingMessage = (TriggerMessage)message;
-			chargingInfrastructureManager.tell(new RequestChargersInRadiusMessage(), getSelf());
-
-		} else if (message instanceof ChargerArrivalMessage) {
-			
-			reservedPlug.tell(new PluginMessage(), getSelf());
-			
-			double arrivalTime = message.getTime() + 2*60;
-
-			// sendAckMessageSingleTriggerAttached(message,null);
-			sendAckMessageSingleTriggerAttached(message,
-					new ActStartMessage(getSelf(), arrivalTime, 0));
-		} else if (message instanceof ActStartMessage) {
-
-			currentPlanElementIndex += 2;
-
-			//TODO: take activity end message time from plan
-			double arrivalTime = message.getTime() + 2*60;
-			
-			// TODO: schedule activity end message (only for last one, don't do
-						// it)
-			sendAckMessageSingleTriggerAttached(message,
-					new ActivityEndMessage(getSelf(), arrivalTime, 0));
-		}
-	}
-
-	@Override
-	public void onReceive(Object message) throws Throwable {
-		if (message instanceof TriggerMessage) {
-			onReceive((TriggerMessage) message);
-		} else if (message instanceof ReplyChargersInRadiusMessage) {
-			chargingInfrastructureManager.tell(new ReserveChargerMessage(), getSelf());
-
-		} else if (message instanceof ReservationConfirmationMessage) {
-
-			// route to charger (introduce delay)
-			try {
-				Timeout timeout = new Timeout(Duration.create(1, "seconds"));
-				Future<Object> future = Patterns.ask(getSelf(), new IgnoreMessage(), timeout);
-				String result = (String) Await.result(future, timeout.duration());
-			} catch (Exception e) {
-
-			}
-
-			// TODO: add randomness
-			double arrivalTime = this.destinationAreaApproachingMessage.getTime() + 3600;
-
-			sendAckMessageSingleTriggerAttached(this.destinationAreaApproachingMessage,
-					new ChargerArrivalMessage(getSelf(), arrivalTime, 0));
-		} else if (message instanceof IgnoreMessage) {
-			// System.out.println();
-		} else {
-			DebugLib.stopSystemAndReportInconsistency("unexpected message type received:" + message);
-		}
-
-	}
-
-	private void sendAckMessageSingleTriggerAttached(TriggerMessage oldTriggerMessage,
-			TriggerMessage newTriggerMessage) {
-		oldTriggerMessage.sendAckMessageSingleTriggerAttached(getSender(), getSelf(), newTriggerMessage);
-	}
-
-}
+package beam.playground.beamSimAkkaProtoType.beamPersonAgent;
+
+import java.util.concurrent.TimeUnit;
+
+import beam.utils.DebugLib;
+import org.matsim.api.core.v01.population.Plan;
+
+import akka.actor.ActorRef;
+import akka.actor.ReceiveTimeout;
+import akka.actor.UntypedActor;
+import akka.event.Logging;
+import akka.event.LoggingAdapter;
+import akka.pattern.Patterns;
+import akka.util.Timeout;
+import beam.playground.beamSimAkkaProtoType.chargingInfrastructure.ReplyChargersInRadiusMessage;
+import beam.playground.beamSimAkkaProtoType.chargingInfrastructure.RequestChargersInRadiusMessage;
+import beam.playground.beamSimAkkaProtoType.chargingInfrastructure.ReservationConfirmationMessage;
+import beam.playground.beamSimAkkaProtoType.chargingInfrastructure.ReserveChargerMessage;
+import beam.playground.beamSimAkkaProtoType.chargingInfrastructure.UnplugMessage;
+import scala.concurrent.Await;
+import scala.concurrent.Future;
+import scala.concurrent.duration.Duration;
+import beam.playground.beamSimAkkaProtoType.scheduler.StartSimulationMessage;
+import beam.playground.beamSimAkkaProtoType.scheduler.TriggerMessage;
+
+public class BeamPersonAgent extends UntypedActor {
+
+	LoggingAdapter log = Logging.getLogger(getContext().system(), this);
+	private Plan plan;
+	private int currentPlanElementIndex = 0;
+	private boolean vehicleIsPluggedIn = false;
+	private ActorRef chargingInfrastructureManager;
+	private TriggerMessage destinationAreaApproachingMessage;
+	private ActorRef reservedPlug;
+
+	// TODO: also send ack messages after receiving messages to scheduler
+
+	public BeamPersonAgent(Plan plan, ActorRef chargingInfrastructureManager) {
+		this.plan = plan;
+		this.chargingInfrastructureManager = chargingInfrastructureManager;
+	}
+
+	public void onReceive(TriggerMessage message) {
+		if (message instanceof ActivityEndMessage) {
+			// TODO: estimate route (introduce delay)
+
+			// TODO: schedule destination area approaching message (based on
+			// eucledean distance)
+			// log.info(message.toString());
+
+			double arrivalTime = message.getTime() + 60;
+
+			sendAckMessageSingleTriggerAttached(message, new PersonArrivalAtVehicleMessage(getSelf(), arrivalTime, 0));
+			// message.sendAckMessageSingleTriggerAttached(getSender(),
+			// getSelf(),
+			// new PersonArrivalAtVehicleMessage(getSelf(), arrivalTime, 0));
+
+		} else if (message instanceof PersonArrivalAtVehicleMessage) {
+			if (vehicleIsPluggedIn) {
+				reservedPlug.tell(new UnplugMessage(), getSelf());
+			}
+
+			// getContext().setReceiveTimeout(Duration.apply(100L,
+			// TimeUnit.MILLISECONDS));
+			try {
+				Timeout timeout = new Timeout(Duration.create(1, "seconds"));
+				Future<Object> future = Patterns.ask(getSelf(), new IgnoreMessage(), timeout);
+				String result = (String) Await.result(future, timeout.duration());
+			} catch (Exception e) {
+
+			}
+
+			// TODO: add randomness
+			double arrivalTime = message.getTime() + 3600;
+
+			// sendAckMessageSingleTriggerAttached(message,null);
+			sendAckMessageSingleTriggerAttached(message,
+					new DestinationAreaApproachingMessage(getSelf(), arrivalTime, 0));
+
+		} else if (message instanceof DestinationAreaApproachingMessage) {
+			this.destinationAreaApproachingMessage = (TriggerMessage)message;
+			chargingInfrastructureManager.tell(new RequestChargersInRadiusMessage(), getSelf());
+
+		} else if (message instanceof ChargerArrivalMessage) {
+			
+			reservedPlug.tell(new PluginMessage(), getSelf());
+			
+			double arrivalTime = message.getTime() + 2*60;
+
+			// sendAckMessageSingleTriggerAttached(message,null);
+			sendAckMessageSingleTriggerAttached(message,
+					new ActStartMessage(getSelf(), arrivalTime, 0));
+		} else if (message instanceof ActStartMessage) {
+
+			currentPlanElementIndex += 2;
+
+			//TODO: take activity end message time from plan
+			double arrivalTime = message.getTime() + 2*60;
+			
+			// TODO: schedule activity end message (only for last one, don't do
+						// it)
+			sendAckMessageSingleTriggerAttached(message,
+					new ActivityEndMessage(getSelf(), arrivalTime, 0));
+		}
+	}
+
+	@Override
+	public void onReceive(Object message) throws Throwable {
+		if (message instanceof TriggerMessage) {
+			onReceive((TriggerMessage) message);
+		} else if (message instanceof ReplyChargersInRadiusMessage) {
+			chargingInfrastructureManager.tell(new ReserveChargerMessage(), getSelf());
+
+		} else if (message instanceof ReservationConfirmationMessage) {
+
+			// route to charger (introduce delay)
+			try {
+				Timeout timeout = new Timeout(Duration.create(1, "seconds"));
+				Future<Object> future = Patterns.ask(getSelf(), new IgnoreMessage(), timeout);
+				String result = (String) Await.result(future, timeout.duration());
+			} catch (Exception e) {
+
+			}
+
+			// TODO: add randomness
+			double arrivalTime = this.destinationAreaApproachingMessage.getTime() + 3600;
+
+			sendAckMessageSingleTriggerAttached(this.destinationAreaApproachingMessage,
+					new ChargerArrivalMessage(getSelf(), arrivalTime, 0));
+		} else if (message instanceof IgnoreMessage) {
+			// System.out.println();
+		} else {
+			DebugLib.stopSystemAndReportInconsistency("unexpected message type received:" + message);
+		}
+
+	}
+
+	private void sendAckMessageSingleTriggerAttached(TriggerMessage oldTriggerMessage,
+			TriggerMessage newTriggerMessage) {
+		oldTriggerMessage.sendAckMessageSingleTriggerAttached(getSender(), getSelf(), newTriggerMessage);
+	}
+
+}