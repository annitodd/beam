--- conflicted
+++ resolved
@@ -967,17 +967,9 @@
     connectionString = "http://localhost:8086"
   }
   metrics = "beam-run, beam-iteration"
-<<<<<<< HEAD
-}
-
-beam.debug.vmInformation {
-    gcClassHistogramAtIterationStart = "boolean | false"
-    gcClassHistogramAtIterationEnd = "boolean | false"
 }
 
 beam.urbansim.backgroundODSkimsCreator {
   enabled = "boolean | false"
   peakHour="Double | 8.5"
-=======
->>>>>>> 06b90eaa
 }