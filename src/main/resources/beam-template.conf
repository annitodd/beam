##################################################################
# EXPERIMENTAL
##################################################################
beam.experimental.optimizer.enabled = "boolean | false"
##################################################################
# EXECUTION
##################################################################
beam.cluster.enabled = "boolean | false"
beam.actorSystemName = "string | ClusterSystem"
beam.cluster.clusterType = "String? |"
beam.useLocalWorker = "boolean | true"

##################################################################
# SIMULATION
##################################################################
beam.inputDirectory = "/test/input/beamville"
# For subsequential beam runs (some data will be laoded from the latest found run in this directory)
beam.input.lastBaseOutputDir = ${beam.outputs.baseOutputDirectory}
# This prefix is used to find the last run output directory within beam.input.lastBaseOutputDir direcotry
beam.input.simulationPrefix = ${beam.agentsim.simulationName}

beam.agentsim.simulationName = "beamville"
beam.agentsim.agentSampleSizeAsFractionOfPopulation = "double | 1.0"
beam.agentsim.fractionOfPlansWithSingleActivity = "double | 0.0"
beam.agentsim.thresholdForWalkingInMeters = 100
beam.agentsim.thresholdForMakingParkingChoiceInMeters = 100
beam.agentsim.schedulerParallelismWindow = "int | 30"
beam.agentsim.timeBinSize = "int | 3600"
beam.agentsim.firstIteration = "int | 0"
beam.agentsim.lastIteration = "int | 0"
beam.agentsim.endTime = "30:00:00"
beam.agentsim.scheduleMonitorTask.initialDelay = 1
beam.agentsim.scheduleMonitorTask.interval = 30

beam.agentsim.agents.bodyType = "BODY-TYPE-DEFAULT"

# TERMINATION CRITERION NAME OPTIONS:
# TerminateAtFixedIterationNumber TerminateAtRideHailFleetStoredElectricityConvergence
beam.sim.termination.criterionName = "TerminateAtFixedIterationNumber"
beam.sim.termination.terminateAtRideHailFleetStoredElectricityConvergence.minLastIteration = "int | 0"
beam.sim.termination.terminateAtRideHailFleetStoredElectricityConvergence.maxLastIteration = "int | 0"
beam.sim.termination.terminateAtRideHailFleetStoredElectricityConvergence.relativeTolerance = "double | 0.01"


# MODE CHOICE OPTIONS:
# ModeChoiceMultinomialLogit ModeChoiceTransitIfAvailable ModeChoiceDriveIfAvailable ModeChoiceRideHailIfAvailable
# ModeChoiceUniformRandom ModeChoiceLCCM
beam.agentsim.agents.modalBehaviors.modeChoiceClass = "ModeChoiceMultinomialLogit"
beam.agentsim.agents.modalBehaviors.maximumNumberOfReplanningAttempts = 3
beam.agentsim.agents.modalBehaviors.defaultValueOfTime = "double | 8.0"
beam.agentsim.agents.modalBehaviors.minimumValueOfTime = "double | 7.25"
beam.agentsim.agents.modalBehaviors.modeVotMultiplier.transit = "double | 1.0"
beam.agentsim.agents.modalBehaviors.modeVotMultiplier.bike = "double | 1.0"
beam.agentsim.agents.modalBehaviors.modeVotMultiplier.walk = "double | 1.0"
beam.agentsim.agents.modalBehaviors.modeVotMultiplier.rideHail = "double | 1.0"
beam.agentsim.agents.modalBehaviors.modeVotMultiplier.rideHailPooled = "double | 1.0"
beam.agentsim.agents.modalBehaviors.modeVotMultiplier.rideHailTransit = "double | 1.0"
beam.agentsim.agents.modalBehaviors.modeVotMultiplier.waiting = "double | 1.0"
beam.agentsim.agents.modalBehaviors.modeVotMultiplier.CAV = "double | 1.0"
beam.agentsim.agents.modalBehaviors.modeVotMultiplier.drive = "double | 1.0"
beam.agentsim.agents.modalBehaviors.overrideAutomationLevel = "int | 1"
beam.agentsim.agents.modalBehaviors.overrideAutomationForVOTT = "boolean | false"
beam.agentsim.agents.modalBehaviors.poolingMultiplier.Level5 = "double | 1.0"
beam.agentsim.agents.modalBehaviors.poolingMultiplier.Level4 = "double | 1.0"
beam.agentsim.agents.modalBehaviors.poolingMultiplier.Level3 = "double | 1.0"
beam.agentsim.agents.modalBehaviors.poolingMultiplier.LevelLE2 = "double | 1.0"
beam.agentsim.agents.modalBehaviors.highTimeSensitivity.highCongestion.highwayFactor.Level5 = "double | 1.0"
beam.agentsim.agents.modalBehaviors.highTimeSensitivity.highCongestion.nonHighwayFactor.Level5 = "double | 1.0"
beam.agentsim.agents.modalBehaviors.highTimeSensitivity.lowCongestion.highwayFactor.Level5 = "double | 1.0"
beam.agentsim.agents.modalBehaviors.highTimeSensitivity.lowCongestion.nonHighwayFactor.Level5 = "double | 1.0"
beam.agentsim.agents.modalBehaviors.lowTimeSensitivity.highCongestion.highwayFactor.Level5 = "double | 1.0"
beam.agentsim.agents.modalBehaviors.lowTimeSensitivity.highCongestion.nonHighwayFactor.Level5 = "double | 1.0"
beam.agentsim.agents.modalBehaviors.lowTimeSensitivity.lowCongestion.highwayFactor.Level5 = "double | 1.0"
beam.agentsim.agents.modalBehaviors.lowTimeSensitivity.lowCongestion.nonHighwayFactor.Level5 = "double | 1.0"
beam.agentsim.agents.modalBehaviors.highTimeSensitivity.highCongestion.highwayFactor.Level4 = "double | 1.0"
beam.agentsim.agents.modalBehaviors.highTimeSensitivity.highCongestion.nonHighwayFactor.Level4 = "double | 1.0"
beam.agentsim.agents.modalBehaviors.highTimeSensitivity.lowCongestion.highwayFactor.Level4 = "double | 1.0"
beam.agentsim.agents.modalBehaviors.highTimeSensitivity.lowCongestion.nonHighwayFactor.Level4 = "double | 1.0"
beam.agentsim.agents.modalBehaviors.lowTimeSensitivity.highCongestion.highwayFactor.Level4 = "double | 1.0"
beam.agentsim.agents.modalBehaviors.lowTimeSensitivity.highCongestion.nonHighwayFactor.Level4 = "double | 1.0"
beam.agentsim.agents.modalBehaviors.lowTimeSensitivity.lowCongestion.highwayFactor.Level4 = "double | 1.0"
beam.agentsim.agents.modalBehaviors.lowTimeSensitivity.lowCongestion.nonHighwayFactor.Level4 = "double | 1.0"
beam.agentsim.agents.modalBehaviors.highTimeSensitivity.highCongestion.highwayFactor.Level3 = "double | 1.0"
beam.agentsim.agents.modalBehaviors.highTimeSensitivity.highCongestion.nonHighwayFactor.Level3 = "double | 1.0"
beam.agentsim.agents.modalBehaviors.highTimeSensitivity.lowCongestion.highwayFactor.Level3 = "double | 1.0"
beam.agentsim.agents.modalBehaviors.highTimeSensitivity.lowCongestion.nonHighwayFactor.Level3 = "double | 1.0"
beam.agentsim.agents.modalBehaviors.lowTimeSensitivity.highCongestion.highwayFactor.Level3 = "double | 1.0"
beam.agentsim.agents.modalBehaviors.lowTimeSensitivity.highCongestion.nonHighwayFactor.Level3 = "double | 1.0"
beam.agentsim.agents.modalBehaviors.lowTimeSensitivity.lowCongestion.highwayFactor.Level3 = "double | 1.0"
beam.agentsim.agents.modalBehaviors.lowTimeSensitivity.lowCongestion.nonHighwayFactor.Level3 = "double | 1.0"
beam.agentsim.agents.modalBehaviors.highTimeSensitivity.highCongestion.highwayFactor.LevelLE2 = "double | 1.0"
beam.agentsim.agents.modalBehaviors.highTimeSensitivity.highCongestion.nonHighwayFactor.LevelLE2 = "double | 1.0"
beam.agentsim.agents.modalBehaviors.highTimeSensitivity.lowCongestion.highwayFactor.LevelLE2 = "double | 1.0"
beam.agentsim.agents.modalBehaviors.highTimeSensitivity.lowCongestion.nonHighwayFactor.LevelLE2 = "double | 1.0"
beam.agentsim.agents.modalBehaviors.lowTimeSensitivity.highCongestion.highwayFactor.LevelLE2 = "double | 1.0"
beam.agentsim.agents.modalBehaviors.lowTimeSensitivity.highCongestion.nonHighwayFactor.LevelLE2 = "double | 1.0"
beam.agentsim.agents.modalBehaviors.lowTimeSensitivity.lowCongestion.highwayFactor.LevelLE2 = "double | 1.0"
beam.agentsim.agents.modalBehaviors.lowTimeSensitivity.lowCongestion.nonHighwayFactor.LevelLE2 = "double | 1.0"
beam.agentsim.agents.modalBehaviors.mulitnomialLogit.params.transfer = "double | -1.4"
beam.agentsim.agents.modalBehaviors.mulitnomialLogit.params.transit_crowding = "double | 0.0"
beam.agentsim.agents.modalBehaviors.mulitnomialLogit.params.transit_crowding_percentile = "double | 90.0"
beam.agentsim.agents.modalBehaviors.mulitnomialLogit.params.car_intercept = "double | 0.0"
beam.agentsim.agents.modalBehaviors.mulitnomialLogit.params.cav_intercept = "double | 0.0"
beam.agentsim.agents.modalBehaviors.mulitnomialLogit.params.walk_transit_intercept = "double | 0.0"
beam.agentsim.agents.modalBehaviors.mulitnomialLogit.params.drive_transit_intercept = "double | 0.0"
beam.agentsim.agents.modalBehaviors.mulitnomialLogit.params.ride_hail_transit_intercept = "double | 0.0"
beam.agentsim.agents.modalBehaviors.mulitnomialLogit.params.ride_hail_intercept = "double | 0.0"
beam.agentsim.agents.modalBehaviors.mulitnomialLogit.params.ride_hail_pooled_intercept = "double | 0.0"
beam.agentsim.agents.modalBehaviors.mulitnomialLogit.params.walk_intercept = "double | 0.0"
beam.agentsim.agents.modalBehaviors.mulitnomialLogit.params.bike_intercept = "double | 0.0"
beam.agentsim.agents.modalBehaviors.mulitnomialLogit.params.bike_transit_intercept = "double | 0.0"
beam.agentsim.agents.modalBehaviors.mulitnomialLogit.utility_scale_factor = "double | 1.0"
beam.agentsim.agents.modalBehaviors.lccm.filePath = ${beam.inputDirectory}"/lccm-long.csv"

## SECONDARY ACTIVITIES GENERATION
# Allow/disallow generation of secondary activities
beam.agentsim.agents.tripBehaviors.mulitnomialLogit.generate_secondary_activities = "boolean | false"
# Input file giving the relative likelihoods of starting different activities at different times of the day
beam.agentsim.agents.tripBehaviors.mulitnomialLogit.intercept_file_path = ""
# Input file giving parameters for the different activity types, including mean duration (duration is drawn from an
# exponential distribution with that mean) and value of time multiplier. The value of time multiplier modifies how
# willing agents are to incur travel time and cost in order to accomplish that activity. For example, a value of 0.5
# means that they get 50% more value out of participating in that activity than they would being at home or work.
# So, if it's a 30 minute activity, they would on average be willing to spend 15 minutes round trip to participate in
# it. If the value is 2, they get 200% more value, so on average they would be willing to spend 60 minutes round trip
# commuting to participate in this activity.
#
# You can adjust the VOT values up or down to get more or less of a given activity
beam.agentsim.agents.tripBehaviors.mulitnomialLogit.activity_file_path = ""
#This is an intercept value you can add to make all secondary activities more or less likely
beam.agentsim.agents.tripBehaviors.mulitnomialLogit.additional_trip_utility = "double | 0.0"
# This sets a maximum distance in looking for places to participate in secondary activities. Increasing it
# increases the maximum and mean trip distance for secondary activities.
beam.agentsim.agents.tripBehaviors.mulitnomialLogit.max_destination_distance_meters = "double | 32000"
# This determines how many options for secondary activity locations an agent chooses between. Increasing this
# number decreases the mean distance traveled to secondary activities and slightly increases the number of trips
# that are made (because the agents are more likely to find a suitable location for a secondary activity nearby)
beam.agentsim.agents.tripBehaviors.mulitnomialLogit.max_destination_choice_set_size = "int | 20"
#These three values should all be between zero and one and determine the amount of noise in each level of
# the nested choice process. Increasing destination_nest_scale_factor means that people are more likely to
# choose a less optimal destination, mode_nest_scale_factor means people are more likely to value destinations
# accessible by multiple modes, and trip_nest_scale_factor means that people are more likely to take secondary
# trips even if the costs are greater than the benefits
beam.agentsim.agents.tripBehaviors.mulitnomialLogit.destination_nest_scale_factor = "double | 1.0"
beam.agentsim.agents.tripBehaviors.mulitnomialLogit.mode_nest_scale_factor = "double | 1.0"
beam.agentsim.agents.tripBehaviors.mulitnomialLogit.trip_nest_scale_factor = "double | 1.0"


beam.agentsim.agents.modeIncentive.filePath = ""
beam.agentsim.agents.ptFare.filePath = ""
beam.agentsim.agents.parking.mulitnomialLogit.params.rangeAnxietyMultiplier = "double | -0.5"   # fit range anxiety between [-1, 0]
beam.agentsim.agents.parking.mulitnomialLogit.params.distanceMultiplier = "double | -0.086"     # based on 20m walk, VoT = $35/hr should be u=-1.0
beam.agentsim.agents.parking.mulitnomialLogit.params.parkingPriceMultiplier = "double | -0.005" # based on avg. parking prices up to $200!
beam.agentsim.agents.parking.mulitnomialLogit.params.homeActivityPrefersResidentialParkingMultiplier = "double | 1.0" # positive boost of 1.0 if true
beam.agentsim.agents.parking.rangeAnxietyBuffer = "double | 20000.0" # if our remaining range exceeds our remaining tour plus this many meters, then we feel no anxiety; default 20k
beam.agentsim.agents.parking.minSearchRadius = "double | 250.00"  # something small enough that, on average, we see 2 orders of magnitude of samples at most
beam.agentsim.agents.parking.maxSearchRadius = "double | 8046.72" # something large enough that we do not strand our drivers in an oasis

#TAZ params
beam.agentsim.taz.filePath = ${beam.inputDirectory}"/taz-centers.csv"
beam.agentsim.taz.parkingFilePath = ""
beam.agentsim.taz.parkingStallCountScalingFactor = "double | 1.0"
beam.agentsim.taz.parkingCostScalingFactor = "double | 1.0"
# options: DEFAULT, HIERARCHICAL, PARALLEL, HIERARCHICAL requires link parking file
beam.agentsim.taz.parkingManager.name = "String | DEFAULT"
# options: TAZ, Link (Link level can work only with DEFAULT parking manager)
beam.agentsim.taz.parkingManager.level = "TAZ"
beam.agentsim.taz.parkingManager.displayPerformanceTimings = false
beam.agentsim.taz.parkingManager.parallel.numberOfClusters = "int | 8"
#Toll params
beam.agentsim.toll.filePath = ${beam.inputDirectory}"/toll-prices.csv"
# Ride Hailing Params: Options are ALL, MASS, or the individual modes comma separate, e.g. BUS,TRAM
beam.agentsim.agents.rideHailTransit.modesToConsider = "MASS"
# Ride Hailing Params
beam.agentsim.agents.rideHail.initialization.initType = "PROCEDURAL" # Other possible values - FILE
beam.agentsim.agents.rideHail.initialization.filePath = ""
beam.agentsim.agents.rideHail.initialization.parking.filePath = ""
beam.agentsim.agents.rideHail.defaultBaseCost = 1.8
beam.agentsim.agents.rideHail.defaultCostPerMile = 0.91
beam.agentsim.agents.rideHail.defaultCostPerMinute = 0.28
beam.agentsim.agents.rideHail.pooledBaseCost = 1.89
beam.agentsim.agents.rideHail.pooledCostPerMile = 1.11
beam.agentsim.agents.rideHail.pooledCostPerMinute = 0.07
beam.agentsim.agents.rideHail.initialization.procedural.vehicleTypeId = "Car"
beam.agentsim.agents.rideHail.initialization.procedural.vehicleTypePrefix = "RH"
beam.agentsim.agents.rideHail.initialization.procedural.fractionOfInitialVehicleFleet = "double | 0.1"
beam.agentsim.agents.rideHail.refuelThresholdInMeters = "double | 5000.0"
beam.agentsim.agents.rideHail.refuelLocationType = "AtTAZCenter"
beam.agentsim.agents.rideHail.rideHailManager.radiusInMeters = "double | 5000"
beam.agentsim.agents.rideHail.allocationManager.maxWaitingTimeInSec = "int | 900"
beam.agentsim.agents.rideHail.allocationManager.maxExcessRideTime = "double | 0.5" # up to +50%
beam.agentsim.agents.rideHail.allocationManager.name = "DEFAULT_MANAGER"
beam.agentsim.agents.rideHail.allocationManager.requestBufferTimeoutInSeconds = "int | 0"
beam.agentsim.agents.rideHail.vehicleManager = "GlobalRHM"
# ASYNC_GREEDY_VEHICLE_CENTRIC_MATCHING, ALONSO_MORA_MATCHING_WITH_ASYNC_GREEDY_ASSIGNMENT, ALONSO_MORA_MATCHING_WITH_MIP_ASSIGNMENT
beam.agentsim.agents.rideHail.allocationManager.matchingAlgorithm = "ALONSO_MORA_MATCHING_WITH_ASYNC_GREEDY_ASSIGNMENT"
# ALONSO MORA
beam.agentsim.agents.rideHail.allocationManager.alonsoMora.maxRequestsPerVehicle = "int | 5"
# Reposition
beam.agentsim.agents.rideHail.allocationManager.pooledRideHailIntervalAsMultipleOfSoloRideHail = "int | 1"

beam.agentsim.agents.rideHail.linkFleetStateAcrossIterations = "boolean | false"

beam.agentsim.agents.rideHail.repositioningManager.name = "DEFAULT_REPOSITIONING_MANAGER"
beam.agentsim.agents.rideHail.repositioningManager.timeout = "int | 0"
# Larger value increase probability of the ride-hail vehicle to reposition
beam.agentsim.agents.rideHail.repositioningManager.demandFollowingRepositioningManager.sensitivityOfRepositioningToDemand = "double | 1"
beam.agentsim.agents.rideHail.repositioningManager.demandFollowingRepositioningManager.sensitivityOfRepositioningToDemandForCAVs = "double | 1"
beam.agentsim.agents.rideHail.repositioningManager.demandFollowingRepositioningManager.numberOfClustersForDemand = "int | 30"
beam.agentsim.agents.rideHail.repositioningManager.demandFollowingRepositioningManager.fractionOfClosestClustersToConsider = "double | 0.2"
beam.agentsim.agents.rideHail.repositioningManager.demandFollowingRepositioningManager.horizon = "int | 1200"
# inverse Square Distance Repositioning Factor
beam.agentsim.agents.rideHail.repositioningManager.inverseSquareDistanceRepositioningFactor.sensitivityOfRepositioningToDemand = "double | 0.4"
beam.agentsim.agents.rideHail.repositioningManager.inverseSquareDistanceRepositioningFactor.sensitivityOfRepositioningToDistance = "double | 0.9"
beam.agentsim.agents.rideHail.repositioningManager.inverseSquareDistanceRepositioningFactor.predictionHorizon = "int | 3600"
# reposition Low Waiting Times
beam.agentsim.agents.rideHail.allocationManager.repositionLowWaitingTimes.repositionCircleRadiusInMeters = "double | 3000"
beam.agentsim.agents.rideHail.allocationManager.repositionLowWaitingTimes.minimumNumberOfIdlingVehiclesThresholdForRepositioning = "int | 1"
beam.agentsim.agents.rideHail.allocationManager.repositionLowWaitingTimes.percentageOfVehiclesToReposition = "double | 0.01"
beam.agentsim.agents.rideHail.allocationManager.repositionLowWaitingTimes.timeWindowSizeInSecForDecidingAboutRepositioning = "double | 1200"
beam.agentsim.agents.rideHail.allocationManager.repositionLowWaitingTimes.allowIncreasingRadiusIfDemandInRadiusLow = true
beam.agentsim.agents.rideHail.allocationManager.repositionLowWaitingTimes.minDemandPercentageInRadius = "double | 0.1"
beam.agentsim.agents.rideHail.allocationManager.repositionLowWaitingTimes.repositioningMethod = "TOP_SCORES"
beam.agentsim.agents.rideHail.allocationManager.repositionLowWaitingTimes.keepMaxTopNScores = "int | 1"
beam.agentsim.agents.rideHail.allocationManager.repositionLowWaitingTimes.minScoreThresholdForRepositioning = "double | 0.1"
beam.agentsim.agents.rideHail.allocationManager.repositionLowWaitingTimes.distanceWeight = "double | 0.01"
beam.agentsim.agents.rideHail.allocationManager.repositionLowWaitingTimes.waitingTimeWeight = "double | 4.0"
beam.agentsim.agents.rideHail.allocationManager.repositionLowWaitingTimes.demandWeight = "double | 4.0"
beam.agentsim.agents.rideHail.allocationManager.repositionLowWaitingTimes.produceDebugImages = true

beam.agentsim.agents.rideHail.pooledToRegularRideCostRatio = 0.6

# human value of time taken from # https://theicct.org/sites/default/files/publications/Electric_shared_mobility_20190114.pdf
beam.agentsim.agents.rideHail.human.valueOfTime = 22.90
beam.agentsim.agents.rideHail.cav.valueOfTime = 1.00
# when range below refuelRequiredThresholdInMeters, EV Ride Hail CAVs will charge
# when range above noRefuelThresholdInMeters, EV Ride Hail CAVs will not charge
# (between these params probability of charging is linear interpolation from 0% to 100%)
beam.agentsim.agents.rideHail.human.refuelRequiredThresholdInMeters = 32180.0 # 20 miles
beam.agentsim.agents.rideHail.human.noRefuelThresholdInMeters = 128720.0 # 80 miles
beam.agentsim.agents.rideHail.cav.refuelRequiredThresholdInMeters = 16090.0 # 10 miles
beam.agentsim.agents.rideHail.cav.noRefuelThresholdInMeters = 96540.0 # 60 miles
beam.agentsim.agents.rideHail.rangeBufferForDispatchInMeters = 10000 # do not dispatch vehicles below this range to ensure enough available to get to charger

# VEHICLE CHARGING MANAGER NAME OPTIONS:
# DefaultVehicleChargingManager, NoChargingManager
beam.agentsim.agents.rideHail.charging.vehicleChargingManager.name = "DefaultVehicleChargingManager"
beam.agentsim.agents.rideHail.charging.vehicleChargingManager.defaultVehicleChargingManager.noChargingThresholdExpirationTimeInS = "int | 0"
beam.agentsim.agents.rideHail.charging.vehicleChargingManager.defaultVehicleChargingManager.mulitnomialLogit.params.drivingTimeMultiplier = "double | -0.01666667" // one minute of driving is one util
beam.agentsim.agents.rideHail.charging.vehicleChargingManager.defaultVehicleChargingManager.mulitnomialLogit.params.queueingTimeMultiplier = "double | -0.01666667" // one minute of queueing is one util
beam.agentsim.agents.rideHail.charging.vehicleChargingManager.defaultVehicleChargingManager.mulitnomialLogit.params.chargingTimeMultiplier = "double | -0.01666667" // one minute of charging is one util
beam.agentsim.agents.rideHail.charging.vehicleChargingManager.defaultVehicleChargingManager.mulitnomialLogit.params.insufficientRangeMultiplier = "double | -60.0" // indicator variable so straight 60 minute penalty if out of range
beam.agentsim.agents.rideHail.charging.vehicleChargingManager.defaultVehicleChargingManager.fractionAvailableThresholdToFavorFasterCharging = "double | 1.01" // by default, always prioritize faster charging

# Depot manager options: SeparateParkingZoneStrategy
beam.agentsim.agents.rideHail.charging.vehicleChargingManager.depotManager.stallAssignmentStrategy.name = "SeparateParkingZoneStrategy"

beam.agentsim.agents.freight {
  enabled = false
  plansFilePath = ${beam.inputDirectory}"/freight/payload-plans.csv"
  toursFilePath = ${beam.inputDirectory}"/freight/freight-tours.csv"
  carriersFilePath = ${beam.inputDirectory}"/freight/freight-carriers.csv"
  #@optional
  carrierParkingFilePath = string
  replanning {
    disableAfterIteration = -1
    #8 AM, required for wholeFleet strategy. The vehicle departure times are distributed in time interval ±1 hour
    departureTime = 28800
    #Possible options: singleTour (when each freight tour is rearranged) | wholeFleet
    strategy = "singleTour"
  }
}

beam.agentsim.agents.plans.inputPlansFilePath = ${beam.inputDirectory}"/population.xml.gz"
beam.agentsim.agents.plans.inputPersonAttributesFilePath = ${beam.inputDirectory}"/populationAttributes.xml.gz"
# fraction of input plans (taken from the beam.input.lastBaseOutputDir) to be merged into the latest output plans
beam.agentsim.agents.plans.merge.fraction = "double | 0.0"

beam.agentsim.agents.households.inputFilePath = ${beam.inputDirectory}"/households.xml.gz"
beam.agentsim.agents.households.inputHouseholdAttributesFilePath = ${beam.inputDirectory}"/householdAttributes.xml.gz"

#BeamVehicles Params
beam.agentsim.agents.vehicles.fractionOfInitialVehicleFleet = "double | 1.0"
beam.agentsim.agents.vehicles.vehicleAdjustmentMethod = "UNIFORM"
beam.agentsim.agents.vehicles.downsamplingMethod = "SECONDARY_VEHICLES_FIRST"
beam.agentsim.agents.vehicles.fractionOfPeopleWithBicycle = "double | 1.0"
beam.agentsim.agents.vehicles.linkToGradePercentFilePath = ""
beam.agentsim.agents.vehicles.fuelTypesFilePath = ${beam.inputDirectory}"/beamFuelTypes.csv"
beam.agentsim.agents.vehicles.vehicleTypesFilePath = ${beam.inputDirectory}"/vehicleTypes.csv"
beam.agentsim.agents.vehicles.vehiclesFilePath = ${beam.inputDirectory}"/vehicles.csv"
beam.agentsim.agents.vehicles.meanPrivateVehicleStartingSOC = "double | 1.0"
beam.agentsim.agents.vehicles.meanRidehailVehicleStartingSOC = "double | 1.0"
beam.agentsim.agents.vehicles.transitVehicleTypesByRouteFile = ""
# these must be one of the shared vehicle types
beam.agentsim.agents.vehicles.dummySharedCar.vehicleTypeId = "sharedVehicle-sharedCar"
beam.agentsim.agents.vehicles.dummySharedBike.vehicleTypeId = "sharedVehicle-sharedBike"
beam.agentsim.agents.vehicles.sharedFleets = [
  {
    name = "my-fixed-non-reserving-fleet"
    managerType = "fixed-non-reserving"
    parkingFilePath = ""
    #@optional
    fixed-non-reserving {
      vehicleTypeId = "String | sharedVehicle-sharedCar",
      maxWalkingDistance = "int | 500"
    }
    #@optional
    inexhaustible-reserving {
      vehicleTypeId = "String | sharedVehicle-sharedCar"
    }
    #@optional
    fixed-non-reserving-fleet-by-taz {
      vehicleTypeId = "String | sharedVehicle-sharedCar",
      vehiclesSharePerTAZFromCSV = "String? |",
      maxWalkingDistance = "int | 500",
      fleetSize = "int | 10"
    }
    #@optional
    reposition {
      name = "my-reposition-algorithm"
      repositionTimeBin = "int | 3600",
      statTimeBin = "int | 300",
      #@optional
      min-availability-undersupply-algorithm {
        matchLimit = "int | 99999"
      }
    }
  }
]


beam.agentsim.chargingNetworkManager {
  timeStepInSeconds = "int | 300"

  helics {
    connectionEnabled = "boolean | false"
    coreInitString = "String | --federates=1 --broker_address=tcp://127.0.0.1"
    coreType = "String | zmq"
    timeDeltaProperty = "double | 1.0"
    intLogLevel = "int | 1"
    federateName = "String | CNMFederate"
    dataOutStreamPoint = "String | PowerDemand"
    dataInStreamPoint = "String | GridFed/PhysicalBounds"
    bufferSize = "Int | 1000"
  }

  chargingPoint {
    thresholdXFCinKW = "Int | 250"
    thresholdDCFCinKW = "Int | 50"
  }
}

beam.agentsim.agents.population.useVehicleSampling = "boolean | false"

<<<<<<< HEAD
beam.exchange {
  scenario {
    # source for now can be "Beam" or "UrbanSim"
    source = "Beam"
    # Input file format for scenario loader can be "xml", "csv" or "parquet"
    fileFormat = "xml"
    folder = ""
    convertWgs2Utm = "boolean | false"
    urbansim.activitySimEnabled = "boolean | false"
  }
  output {
    activitySimSkimsEnabled = "boolean | false"
    # geo level different than TAZ (in beam taz-centers format)
    #@optional
    geo.filePath = string
  }
=======
beam.exchange.scenario {
  # source for now can be "Beam" or "UrbanSim"
  source = "Beam"
  # Input file format for scenario loader can be "xml", "csv" or "parquet"
  fileFormat = "xml"
  folder = ""
  # Allows to match urbansim modes to beam modes
  #@optional
  modeMap = [
    "BIKE           -> bike",
    "DRIVEALONEFREE -> car",
    "DRIVEALONEPAY  -> car",
    "DRIVE_COM      -> drive_transit",
    "DRIVE_EXP      -> drive_transit",
    "DRIVE_HVY      -> drive_transit",
    "DRIVE_LOC      -> drive_transit",
    "DRIVE_LRF      -> drive_transit",
    "SHARED2FREE    -> car",
    "SHARED2PAY     -> car",
    "SHARED3FREE    -> car",
    "SHARED3PAY     -> car",
    "TAXI           -> ride_hail",
    "TNC_SHARED     -> ride_hail",
    "TNC_SINGLE     -> ride_hail",
    "WALK           -> walk",
    "WALK_COM       -> walk_transit",
    "WALK_EXP       -> walk_transit",
    "WALK_HVY       -> walk_transit",
    "WALK_LOC       -> walk_transit",
    "WALK_LRF       -> walk_transit",
  ]
  convertWgs2Utm = "boolean | false"
  urbansim.activitySimEnabled = "boolean | false"
>>>>>>> bfb505aa
}

beam.agentsim.agents.rideHail.initialization.procedural.initialLocation.name = "HOME"
beam.agentsim.agents.rideHail.initialization.procedural.initialLocation.home.radiusInMeters = "double | 10000"
beam.agentsim.agents.rideHail.iterationStats.timeBinSizeInSec = "double | 3600.0"
# SurgePricing parameters
beam.agentsim.agents.rideHail.surgePricing.surgeLevelAdaptionStep = "double | 0.1"
beam.agentsim.agents.rideHail.surgePricing.minimumSurgeLevel = "double | 0.1"
beam.agentsim.agents.rideHail.surgePricing.priceAdjustmentStrategy = "KEEP_PRICE_LEVEL_FIXED_AT_ONE"
beam.agentsim.agents.rideHail.surgePricing.numberOfCategories = "int | 6"
# Scaling and Tuning Params
beam.agentsim.tuning.fuelCapacityInJoules = "double | 86400000"
beam.agentsim.tuning.transitCapacity = "Double?"
beam.agentsim.tuning.transitPrice = "double | 1.0"
beam.agentsim.tuning.tollPrice = "double | 1.0"
beam.agentsim.tuning.rideHailPrice = "double | 1.0"
# Population Adjustmnet
beam.agentsim.populationAdjustment = "DEFAULT_ADJUSTMENT"
# Transit Scenarios
beam.agentsim.scenarios.frequencyAdjustmentFile = ${beam.inputDirectory}"/r5/FrequencyAdjustment.csv"
# PhysSim Scaling Params
beam.physsim.flowCapacityFactor = "double | 1.0"
beam.physsim.storageCapacityFactor = "double | 1.0"
beam.physsim.speedScalingFactor = "double | 1.0"
beam.physsim.linkStatsWriteInterval = "int | 1"
beam.physsim.linkStatsBinSize = "int | 3600"
beam.physsim.ptSampleSize = "double | 1.0"
beam.physsim.eventsForFullVersionOfVia = true
beam.physsim.eventsSampling = "double | 1.0"
beam.physsim.initializeRouterWithFreeFlowTimes = true
beam.physsim.quick_fix_minCarSpeedInMetersPerSecond = "double | 0.5"
beam.physsim.inputNetworkFilePath = ${beam.inputDirectory}"/r5/physsim-network.xml"
beam.physsim.events.fileOutputFormats = "csv" # valid options: xml(.gz) , csv(.gz), none - DEFAULT: csv.gz
beam.physsim.events.eventsToWrite = "ActivityEndEvent,ActivityStartEvent,LinkEnterEvent,LinkLeaveEvent,PersonArrivalEvent,PersonDepartureEvent,VehicleEntersTrafficEvent,VehicleLeavesTrafficEvent"

beam.physsim.skipPhysSim = false
# values: JDEQSim, BPRSim, PARBPRSim, CCHRoutingAssignment
beam.physsim.name = "JDEQSim"

# JDEQSim
beam.physsim.jdeqsim.agentSimPhysSimInterfaceDebugger.enabled = false
beam.physsim.jdeqsim.cacc.enabled = false
beam.physsim.jdeqsim.cacc.minRoadCapacity = "int | 2000"
beam.physsim.jdeqsim.cacc.minSpeedMetersPerSec = "int | 20"
beam.physsim.jdeqsim.cacc.speedAdjustmentFactor = "double | 1.0"
beam.physsim.jdeqsim.cacc.capacityPlansWriteInterval = 0
beam.physsim.jdeqsim.cacc.adjustedMinimumRoadSpeedInMetersPerSecond = "double | 1.3"

# values: BPR, FREE_FLOW
beam.physsim.bprsim.travelTimeFunction = "BPR"
beam.physsim.bprsim.minFlowToUseBPRFunction = "int | 0"
beam.physsim.bprsim.inFlowAggregationTimeWindowInSeconds = "int | 900"
beam.physsim.parbprsim.numberOfClusters = "int | 8"
# sync of bpr sim clusters every syncInterval seconds
beam.physsim.parbprsim.syncInterval = "int | 60"

# CCHRoutingAssignment

#Used to calculate ods number multiplier with following formula:
#1 / agentSampleSizeAsFractionOfPopulation * congestionFactor
beam.physsim.cchRoutingAssignment.congestionFactor = "double | 1.0"

beam.physsim.overwriteLinkParamPath = ""

# Possible type is one of: normal, experiment_2.0, experiment_2.1, experiment_3.0, experiment_4.0, experiment_5.0, experiment_5.1, experiment_5.2, consecutive_increase_of_population
beam.physsim.relaxation.type = "normal"
beam.physsim.relaxation.experiment2_0.internalNumberOfIterations = "int | 15"
beam.physsim.relaxation.experiment2_0.fractionOfPopulationToReroute = "double | 0.1"
beam.physsim.relaxation.experiment2_0.clearRoutesEveryIteration = "boolean | true"
beam.physsim.relaxation.experiment2_0.clearModesEveryIteration = "boolean | true"

beam.physsim.relaxation.experiment2_1.internalNumberOfIterations = "int | 15"
beam.physsim.relaxation.experiment2_1.fractionOfPopulationToReroute = "double | 0.1"
beam.physsim.relaxation.experiment2_1.clearRoutesEveryIteration = "boolean | true"
beam.physsim.relaxation.experiment2_1.clearModesEveryIteration = "boolean | true"

beam.physsim.relaxation.experiment3_0.internalNumberOfIterations = "int | 15"
beam.physsim.relaxation.experiment3_0.fractionOfPopulationToReroute = "double | 0.1"

#@optional
beam.physsim.relaxation.experiment4_0.percentToSimulate = [double]
#@optional
beam.physsim.relaxation.experiment5_0.percentToSimulate = [double]
#@optional
beam.physsim.relaxation.experiment5_1.percentToSimulate = [double]
#@optional
beam.physsim.relaxation.experiment5_2.percentToSimulate = [double]

beam.physsim.network.overwriteRoadTypeProperties {
  enabled = false
  motorway {
    speed = "double?"
    capacity = "int?"
    lanes = "int?"
  }
  motorwayLink {
    speed = "double?"
    capacity = "int?"
    lanes = "int?"
  }
  primary {
    speed = "double?"
    capacity = "int?"
    lanes = "int?"
  }
  primaryLink {
    speed = "double?"
    capacity = "int?"
    lanes = "int?"
  }
  trunk {
    speed = "double?"
    capacity = "int?"
    lanes = "int?"
  }
  trunkLink {
    speed = "double?"
    capacity = "int?"
    lanes = "int?"
  }
  secondary {
    speed = "double?"
    capacity = "int?"
    lanes = "int?"
  }
  secondaryLink {
    speed = "double?"
    capacity = "int?"
    lanes = "int?"
  }
  tertiary {
    speed = "double?"
    capacity = "int?"
    lanes = "int?"
  }
  tertiaryLink {
    speed = "double?"
    capacity = "int?"
    lanes = "int?"
  }
  minor {
    speed = "double?"
    capacity = "int?"
    lanes = "int?"
  }
  residential {
    speed = "double?"
    capacity = "int?"
    lanes = "int?"
  }
  livingStreet {
    speed = "double?"
    capacity = "int?"
    lanes = "int?"
  }
  unclassified {
    speed = "double?"
    capacity = "int?"
    lanes = "int?"
  }
}

beam.physsim.network.maxSpeedInference {
  enabled = "boolean | false"
  # Possible types of inference: MEAN, MEDIAN
  type = "String | MEAN"
}

# Replanning
beam.replanning.maxAgentPlanMemorySize = "int | 5"
beam.replanning.Module_1 = "SelectExpBeta"
beam.replanning.ModuleProbability_1 = 0.8
beam.replanning.Module_2 = "ClearRoutes"
beam.replanning.ModuleProbability_2 = 0.1
beam.replanning.Module_3 = "ClearModes"
beam.replanning.ModuleProbability_3 = 0.1
beam.replanning.Module_4 = "TimeMutator"
beam.replanning.ModuleProbability_4 = 0.0
beam.replanning.fractionOfIterationsToDisableInnovation = "double | Double.PositiveInfinity"
#@optional
beam.replanning.clearModes.modes = [string] | []
beam.replanning.clearModes.iteration = "int | 0"
#clear mode strategy options: AtBeginningOfIteration | AtBeginningAndAllSubsequentIterations
beam.replanning.clearModes.strategy = "AtBeginningOfIteration"

#skims
beam.router.skim = {
  keepKLatestSkims = "int | 1"
  writeSkimsInterval = "int | 0"
  writeAggregatedSkimsInterval = "int | 0"
  activity-sim-skimmer {
    name = "activity-sim-skimmer"
    fileBaseName = "String | activitySimODSkims"
  }
  drive-time-skimmer {
    name = "drive-time-skimmer"
    fileBaseName = "String | skimsTravelTimeObservedVsSimulated"
  }
  origin-destination-skimmer {
    name = "od-skimmer"
    fileBaseName = "String | skimsOD"
    writeAllModeSkimsForPeakNonPeakPeriodsInterval = "int | 0"
    writeFullSkimsInterval = "int | 0"
    poolingTravelTimeOveheadFactor = "double | 1.21"
  }
  taz-skimmer {
    name = "taz-skimmer"
    fileBaseName = "String | skimsTAZ"
  }
  transit-crowding-skimmer {
    name = "transit-crowding-skimmer"
    fileBaseName = "String | skimsTransitCrowding"
  }
}

#h3taz
beam.agentsim.h3taz = {
  lowerBoundResolution = "int | 6"
  upperBoundResolution = "int | 9"
}

##################################################################
# Warm Mode
##################################################################
# valid options: 
# * disabled
# * full
# * linkStatsOnly (only link stats is loaded (all the other data is got from the input directory))
# * linkStatsFromLastRun (only link stats is loaded from beam.input.lastBaseOutputDir directory)
beam.warmStart.type = "disabled"
beam.warmStart.samplePopulationIntegerFlag = 0 # Int chosen instead of Boolean, as passthrough coverts Boolean to Int
#PATH can be a directory or zip archive of the output directory (e.g. like what get's stored on S3), including a URL to an S3 output.
beam.warmStart.path = ""

#creates warmstart_data.zip that can be used for warmstart
beam.warmStart.prepareData = false
#@optional
beam.warmStart.skimsFilePaths = [  # Filled by warmstart
    {
        skimType = "String"
        skimsFilePath = ""
    }
]

##################################################################
# Debugging
##################################################################
beam.debug {
    debugEnabled = false
    agentTripScoresInterval = 0

    triggerMeasurer {
      enabled = false
      writeStuckAgentDetectionConfig = true
    }

    stuckAgentDetection {
      enabled = false
      checkIntervalMs = "duration:ms | 200ms"
      defaultTimeoutMs = "duration:ms | 60s"
      overallSimulationTimeoutMs = "duration:ms | 100s"
      checkMaxNumberOfMessagesEnabled = true
      thresholds = [
        # Possible values (with deviations from default):
        # triggerType = "beam.agentsim.agents.PersonAgent$ActivityStartTrigger" && markAsStuckAfterMs = 20s
        # triggerType = "beam.agentsim.agents.PersonAgent$ActivityEndTrigger" && markAsStuckAfterMs = 60s
        # triggerType = "beam.agentsim.agents.PersonAgent$PersonDepartureTrigger"
        # triggerType = "beam.agentsim.agents.modalbehaviors.DrivesVehicle$StartLegTrigger" && markAsStuckAfterMs = 18s
        # triggerType = "beam.agentsim.agents.modalbehaviors.DrivesVehicle$EndLegTrigger" && markAsStuckAfterMs = 60s
        # triggerType = "beam.agentsim.agents.modalbehaviors.DrivesVehicle$AlightVehicleTrigger" && markAsStuckAfterMs = 21s
        # triggerType = "beam.agentsim.agents.modalbehaviors.DrivesVehicle$BoardVehicleTrigger" && markAsStuckAfterMs = 21s
        # triggerType = "beam.agentsim.agents.modalbehaviors.DrivesVehicle$StartRefuelSessionTrigger" && markAsStuckAfterMs = 21s
        # riggerType = "beam.agentsim.agents.modalbehaviors.DrivesVehicle$EndRefuelSessionTrigger" && markAsStuckAfterMs = 21s
        # triggerType = "beam.agentsim.agents.InitializeTrigger"
        # triggerType = "beam.agentsim.agents.ridehail.RideHailManager$BufferedRideHailRequestsTimeout"
        # triggerType = "beam.agentsim.agents.ridehail.RideHailManager$RideHailAllocationManagerTimeout" && markAsStuckAfterMs = 40s
        {
          triggerType = "beam.agentsim.agents.PersonAgent$ActivityStartTrigger"
          markAsStuckAfterMs = "duration:ms | 20s"
          actorTypeToMaxNumberOfMessages {
            population = "int?"
            transitDriverAgent = "int?"
            rideHailAgent = "int?"
            rideHailManager = "int?"
          }
        }
      ]
    }

    debugActorTimerIntervalInSec = "int | 0"
    actor.logDepth = "int | 0"
    memoryConsumptionDisplayTimeoutInSec = "int | 0"
    clearRoutedOutstandingWorkEnabled = "boolean | false"
    secondsToWaitToClearRoutedOutstandingWork = 60

    vmInformation.createGCClassHistogram = "boolean | false"
    writeModeChoiceAlternatives = "boolean | false"

    writeRealizedModeChoiceFile = "boolean | false"
    messageLogging = "boolean | false"
}

beam.logger.keepConsoleAppenderOn = "boolean | true"

##################################################################
# Metrics
##################################################################
beam.metrics.level = "verbose"

##################################################################
# Calibration
##################################################################
beam.calibration.objectiveFunction = "ModeChoiceObjectiveFunction"
beam.calibration.meanToCountsWeightRatio = "double | 0.5"
beam.calibration.mode.benchmarkFilePath = ""
beam.calibration.roadNetwork.travelTimes.zoneBoundariesFilePath = ""
beam.calibration.roadNetwork.travelTimes.zoneODTravelTimesFilePath = ""

beam.calibration.google.travelTimes.enable = "boolean | false"
beam.calibration.google.travelTimes.numDataPointsOver24Hours = "int | 100"
beam.calibration.google.travelTimes.minDistanceInMeters = "double | 5000"
beam.calibration.google.travelTimes.iterationInterval = "int | 5"
beam.calibration.google.travelTimes.tolls = "boolean | true"
beam.calibration.google.travelTimes.queryDate = "2020-10-14"
beam.calibration.google.travelTimes.offPeakEnabled = "boolean | false"

beam.calibration.studyArea.enabled = "boolean | false"
beam.calibration.studyArea.lat = "double | 0"
beam.calibration.studyArea.lon = "double | 0"
beam.calibration.studyArea.radius = "double | 0"

##################################################################
# OUTPUTS
##################################################################
# The outputDirectory is the base directory where outputs will be written. The beam.agentsim.simulationName param will
# be used as the name of a sub-directory beneath the baseOutputDirectory for simulation results.
# If addTimestampToOutputDirectory == true, a timestamp will be added, e.g. "beamville_2017-12-18_16-48-57"
beam.outputs.baseOutputDirectory = "output"
#beam.outputs.baseOutputDirectory = ${?BEAM_OUTPUT}
beam.outputs.addTimestampToOutputDirectory = true
beam.outputs.writeGraphs = true
beam.outputs.collectAndCreateBeamAnalysisAndGraphs="boolean | true" # TODO: when merged upstream, resolve overlap with 'writeGraphs'
beam.outputs.displayPerformanceTimings = false
beam.outputs.generalizedLinkStats.startTime = 25200
beam.outputs.generalizedLinkStats.endTime = 32400

# To keep all logging params in one place, BEAM overrides MATSim params normally in the controller config module
beam.outputs.defaultWriteInterval = 1
beam.outputs.writePlansInterval = "int | 0"
beam.outputs.writeEventsInterval = "int | 1"
beam.outputs.writeAnalysis = "boolean | true"
beam.outputs.writeLinkTraversalInterval = "int | 0"
beam.outputs.writeR5RoutesInterval = "int | 0"
beam.physsim.writeEventsInterval = "int | 0"
beam.physsim.writePlansInterval = "int | 0"
beam.physsim.writeRouteHistoryInterval = "int | 10"
beam.physsim.linkStatsWriteInterval = "int | 0"
beam.physsim.writeMATSimNetwork = "boolean | true"
beam.outputs.generalizedLinkStatsInterval = 0

# The remaining params customize how events are written to output files
beam.outputs.events.fileOutputFormats = "csv" # valid options: xml(.gz) , csv(.gz), none - DEFAULT: csv.gz

# Events Writing Logging Levels:
# Any event types not explicitly listed in overrideWritingLevels take on defaultWritingLevel
beam.outputs.events.eventsToWrite = "ActivityEndEvent,ActivityStartEvent,PersonEntersVehicleEvent,PersonLeavesVehicleEvent,ModeChoiceEvent,PathTraversalEvent,ReserveRideHailEvent,ReplanningEvent,RefuelSessionEvent,ChargingPlugInEvent,ChargingPlugOutEvent,ParkingEvent,LeavingParkingEvent"
beam.outputs.stats.binSize = 3600

#Delete MATSim files from root folder:
#beam.outputs.matsim.deleteRootFolderFiles="output_config.xml,output_counts.xml.gz,output_facilities.xml.gz,output_householdAttributes.xml.gz,output_households.xml.gz,output_lanes.xml.gz,output_network.xml.gz,output_experienced_plans.xml.gz,output_personAttributes.xml.gz,output_plans.xml.gz,output_vehicles.xml.gz,scorestats.txt,scorestats.png,traveldistancestats.txt,traveldistancestats.png,tmp"
beam.outputs.matsim.deleteRootFolderFiles=""

#Delete MATSim files from ITERS folder:
#beam.outputs.matsim.deleteITERSFolderFiles="experienced_plans.xml.gz,legHistogram.txt,legHistogram_all.png,legHistogram_bike.png,legHistogram_cav.png,legHistogram_ride_hail.png,legHistogram_walk.png,legHistogram_car.png,legHistogram_walk_transit.png,tripdurations.txt"
beam.outputs.matsim.deleteITERSFolderFiles=""
##################################################################
# SPATIAL
##################################################################
beam.spatial = {
  localCRS = "epsg:32631"  # what crs to use for distance calculations, must be in units of meters
  boundingBoxBuffer = 5000 # meters of buffer around network for defining extend of spatial indices
}

##################################################################
# MATSim Conversion
##################################################################
matsim.conversion {
  scenarioDirectory = "/path/to/scenario/directory"
  populationFile = "Siouxfalls_population.xml"
  matsimNetworkFile = "Siouxfalls_network_PT.xml"
  generateVehicles = true
  vehiclesFile = "Siouxfalls_vehicles.xml"
  defaultHouseholdIncome {
    currency = "usd"
    period = "year"
    value = 50000
  }
  osmFile = "south-dakota-latest.osm.pbf"
  shapeConfig {
    shapeFile = "tz46_d00.shp"
    tazIdFieldName = "TZ46_D00_I"
  }
}

##################################################################
# BEAM ROUTING
##################################################################
# values: R5, staticGH, quasiDynamicGH
beam.routing.carRouter="R5"
beam.routing {
  #Base local date in ISO 8061 YYYY-MM-DDTHH:MM:SS+HH:MM
  baseDate = "2016-10-17T00:00:00-07:00"
  transitOnStreetNetwork = true # PathTraversalEvents for transit vehicles
  r5 {
    directory = ${beam.inputDirectory}"/r5"
    # Departure window in min
    departureWindow = "double | 15.0"
    numberOfSamples = "int | 1"
    osmFile = ${beam.inputDirectory}"/r5/beamville.osm.pbf"
    osmMapdbFile = ${beam.inputDirectory}"/r5/osm.mapdb"
    mNetBuilder.fromCRS = "EPSG:4326"   # WGS84
    mNetBuilder.toCRS = "EPSG:26910"    # UTM10N
    travelTimeNoiseFraction = "double | 0.0"
    maxDistanceLimitByModeInMeters {
      bike = "int | 40000"
    }
    bikeLaneScaleFactor = "double | 1.0"
    bikeLaneLinkIdsFilePath = ""
  }
  startingIterationForTravelTimesMSA = "int | 0"
  overrideNetworkTravelTimesUsingSkims="boolean | false"

  # Set a lower bound on travel times that can possibly be used to override the network-based
  # travel time in the route.This is used to prevent unrealistically fast trips or negative
  # duration trips.
  minimumPossibleSkimBasedTravelTimeInS= "int | 60"
  skimTravelTimesScalingFactor =  "double | 0.0"
}

##################################################################
# Counts
##################################################################
beam.calibration.counts {
  countsScaleFactor = 10
  writeCountsInterval = 1
  averageCountsOverIterations = 1
  inputCountsFile = ""
}

##################################################################
# MATSim Modules
##################################################################

matsim.modules {
  global {
    randomSeed = 4711
    coordinateSystem = "Atlantis"
  }
  counts {
    countsScaleFactor = 10.355
    averageCountsOverIterations = 0
    writeCountsInterval = 0
    inputCountsFile = ""
    outputformat = "all"
  }
  network {
    inputNetworkFile = ${beam.inputDirectory}"/physsim-network.xml"
  }
  plans {
    inputPlansFile = ${beam.inputDirectory}"/population.xml"
    inputPersonAttributesFile = ${beam.inputDirectory}"/populationAttributes.xml"
  }
  households {
    inputFile = ${beam.inputDirectory}"/households.xml"
    inputHouseholdAttributesFile = ${beam.inputDirectory}"/householdAttributes.xml"
  }
  vehicles {
    vehiclesFile = ""
  }
  strategy {
    maxAgentPlanMemorySize = 5
    planSelectorForRemoval = "WorstPlanForRemovalSelector"

    ModuleProbability_1 = 0.0
    Module_1 = ""

    ModuleProbability_2 = 0.0
    Module_2 = ""

    ModuleProbability_3 = 0.0
    Module_3 = ""

    ModuleProbability_4 = 0.0
    Module_4 = ""

    fractionOfIterationsToDisableInnovation = 999999

    parameterset = [
      {
        type = "strategysettings"
        disableAfterIteration = -1
        strategyName = ""
        weight = 0.0
      }
    ]
  }
  parallelEventHandling {
    #Estimated number of events during mobsim run. An optional optimization hint for the framework.
    estimatedNumberOfEvents = 1000000000
    #Number of threads for parallel events handler. 0 or null means the framework decides by itself.
    numberOfThreads = 1
    #If enabled, each event handler is assigned to its own thread. Note that enabling this feature disabled the numberOfThreads option! This feature is still experimental!
    oneThreadPerHandler = false
    # If enabled, it is ensured that all events that are created during a time step of the mobility simulation are processed before the next time step is simulated. E.g. neccessary when within-day replanning is used.
    synchronizeOnSimSteps = false
  }
  controler {
    outputDirectory = ""
    firstIteration = 0
    lastIteration = 0
    eventsFileFormat = "xml"
    mobsim = "metasim"
    overwriteFiles = "overwriteExistingFiles"
  }
  qsim {
    #"start/endTime" of MobSim (00:00:00 == take earliest activity time/ run as long as active vehicles exist) -->
    startTime = "00:00:00"
    endTime = "30:00:00"
    #00:00:00 means NO snapshot writing
    snapshotperiod = "00:00:00"
  }
  transit {
    useTransit = false
    vehiclesFile = ""
    transitModes = "pt"
  }
  changeMode {
    modes = "car,pt"
  }
  planCalcScore {
    writeExperiencedPlans = true
    learningRate = "1.0"
    BrainExpBeta = "2.0"
    lateArrival = "-18"
    earlyDeparture = "-0"
    performing = "6.0"
    traveling = "-6.0"
    waiting = "-0"

    parameterset = [
      # Possible values (with deviations from default):
      # activityType = "Home" && typicalDuration = "01:00:00"
      # activityType = "Work" && typicalDuration = "09:00:00"
      # activityType = "Shopping" && typicalDuration = "09:00:00"
      # activityType = "Social" && typicalDuration = "04:00:00"
      # activityType = "Eatout" && typicalDuration = "02:00:00"
      # activityType = "School" && typicalDuration = "08:00:00"
      # activityType = "Escort" && typicalDuration = "00:30:00"
      # activityType = "University" && typicalDuration = "08:00:00"
      # activityType = "Other" && typicalDuration = "02:00:00"
      {
        type = "activityParams"
        activityType = "Home"
        priority = 1.0
        scoringThisActivityAtAll = true
        typicalDuration = "01:00:00"
        typicalDurationScoreComputation = "uniform"
      }
    ]
  }
  linkStats {
    writeLinkStatsInterval = "int | 10"
    averageLinkStatsOverIterations = "int | 5"
  }
}

beam.sim.metric.collector {
  influxDbSimulationMetricCollector {
    database = "beam"
    connectionString = "http://localhost:8086"
  }
  metrics = "beam-run, beam-iteration"
}

beam.urbansim.fractionOfModesToClear {
  allModes = "double | 0.0"
  car = "double | 0.0"
  bike = "double | 0.0"
  walk = "double | 0.0"
  walk_transit = "double | 0.0"
  drive_transit = "double | 0.0"
}

beam.urbansim.backgroundODSkimsCreator {
  enabled = "boolean | false"
  calculationTimeoutHours = "int | 6"
  modesToBuild = {
    walk = "boolean | true"
    walk_transit = "boolean | true"
    drive = "boolean | true"
    drive_transit = "boolean | true"
  }
  maxTravelDistanceInMeters = {
    bike = "int | 33000"
    walk = "int | 10000"
  }
  #@optional
  peakHours = [ double ]
  # possible values: r5, r5+gh
  routerType = "string | r5"
  # possible values: taz, h3
  skimsGeoType = "string | h3"
  # possible values: od, activitySim
  skimsKind = "string | od"
  numberOfH3Indexes = "int | 1000"
}
<|MERGE_RESOLUTION|>--- conflicted
+++ resolved
@@ -352,24 +352,6 @@
 
 beam.agentsim.agents.population.useVehicleSampling = "boolean | false"
 
-<<<<<<< HEAD
-beam.exchange {
-  scenario {
-    # source for now can be "Beam" or "UrbanSim"
-    source = "Beam"
-    # Input file format for scenario loader can be "xml", "csv" or "parquet"
-    fileFormat = "xml"
-    folder = ""
-    convertWgs2Utm = "boolean | false"
-    urbansim.activitySimEnabled = "boolean | false"
-  }
-  output {
-    activitySimSkimsEnabled = "boolean | false"
-    # geo level different than TAZ (in beam taz-centers format)
-    #@optional
-    geo.filePath = string
-  }
-=======
 beam.exchange.scenario {
   # source for now can be "Beam" or "UrbanSim"
   source = "Beam"
@@ -403,7 +385,12 @@
   ]
   convertWgs2Utm = "boolean | false"
   urbansim.activitySimEnabled = "boolean | false"
->>>>>>> bfb505aa
+  output {
+    activitySimSkimsEnabled = "boolean | false"
+    # geo level different than TAZ (in beam taz-centers format)
+    #@optional
+    geo.filePath = string
+  }
 }
 
 beam.agentsim.agents.rideHail.initialization.procedural.initialLocation.name = "HOME"
