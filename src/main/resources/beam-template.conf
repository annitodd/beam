##################################################################
# EXPERIMENTAL
##################################################################
beam.experimental.optimizer.enabled = "boolean | false"
##################################################################
# EXECUTION
##################################################################
beam.cluster.enabled = "boolean | false"
beam.actorSystemName = "string | ClusterSystem"
beam.cluster.clusterType = "String? |"
beam.useLocalWorker = "boolean | true"

##################################################################
# SIMULATION
##################################################################
beam.inputDirectory = "/test/input/beamville"
beam.agentsim.simulationName = "beamville"
beam.agentsim.agentSampleSizeAsFractionOfPopulation = "double | 1.0"
beam.agentsim.fractionOfPlansWithSingleActivity = "double | 0.0"
beam.agentsim.thresholdForWalkingInMeters = 100
beam.agentsim.thresholdForMakingParkingChoiceInMeters = 100
beam.agentsim.schedulerParallelismWindow = "int | 30"
beam.agentsim.timeBinSize = "int | 3600"
beam.agentsim.firstIteration = "int | 0"
beam.agentsim.lastIteration = "int | 0"
beam.agentsim.endTime = "30:00:00"
beam.agentsim.scheduleMonitorTask.initialDelay = 1
beam.agentsim.scheduleMonitorTask.interval = 30

beam.agentsim.agents.bodyType = "BODY-TYPE-DEFAULT"

# TERMINATION CRITERION NAME OPTIONS:
# TerminateAtFixedIterationNumber TerminateAtRideHailFleetStoredElectricityConvergence
beam.sim.termination.criterionName = "TerminateAtFixedIterationNumber"
beam.sim.termination.terminateAtRideHailFleetStoredElectricityConvergence.minLastIteration = "int | 0"
beam.sim.termination.terminateAtRideHailFleetStoredElectricityConvergence.maxLastIteration = "int | 0"
beam.sim.termination.terminateAtRideHailFleetStoredElectricityConvergence.relativeTolerance = "double | 0.01"


# MODE CHOICE OPTIONS:
# ModeChoiceMultinomialLogit ModeChoiceTransitIfAvailable ModeChoiceDriveIfAvailable ModeChoiceRideHailIfAvailable
# ModeChoiceUniformRandom ModeChoiceLCCM
beam.agentsim.agents.modalBehaviors.modeChoiceClass = "ModeChoiceMultinomialLogit"
beam.agentsim.agents.modalBehaviors.maximumNumberOfReplanningAttempts = 3
beam.agentsim.agents.modalBehaviors.defaultValueOfTime = "double | 8.0"
beam.agentsim.agents.modalBehaviors.minimumValueOfTime = "double | 7.25"
beam.agentsim.agents.modalBehaviors.modeVotMultiplier.transit = "double | 1.0"
beam.agentsim.agents.modalBehaviors.modeVotMultiplier.bike = "double | 1.0"
beam.agentsim.agents.modalBehaviors.modeVotMultiplier.walk = "double | 1.0"
beam.agentsim.agents.modalBehaviors.modeVotMultiplier.rideHail = "double | 1.0"
beam.agentsim.agents.modalBehaviors.modeVotMultiplier.rideHailPooled = "double | 1.0"
beam.agentsim.agents.modalBehaviors.modeVotMultiplier.rideHailTransit = "double | 1.0"
beam.agentsim.agents.modalBehaviors.modeVotMultiplier.waiting = "double | 1.0"
beam.agentsim.agents.modalBehaviors.modeVotMultiplier.CAV = "double | 1.0"
beam.agentsim.agents.modalBehaviors.modeVotMultiplier.drive = "double | 1.0"
beam.agentsim.agents.modalBehaviors.overrideAutomationLevel = "int | 1"
beam.agentsim.agents.modalBehaviors.overrideAutomationForVOTT = "boolean | false"
beam.agentsim.agents.modalBehaviors.poolingMultiplier.Level5 = "double | 1.0"
beam.agentsim.agents.modalBehaviors.poolingMultiplier.Level4 = "double | 1.0"
beam.agentsim.agents.modalBehaviors.poolingMultiplier.Level3 = "double | 1.0"
beam.agentsim.agents.modalBehaviors.poolingMultiplier.LevelLE2 = "double | 1.0"
beam.agentsim.agents.modalBehaviors.highTimeSensitivity.highCongestion.highwayFactor.Level5 = "double | 1.0"
beam.agentsim.agents.modalBehaviors.highTimeSensitivity.highCongestion.nonHighwayFactor.Level5 = "double | 1.0"
beam.agentsim.agents.modalBehaviors.highTimeSensitivity.lowCongestion.highwayFactor.Level5 = "double | 1.0"
beam.agentsim.agents.modalBehaviors.highTimeSensitivity.lowCongestion.nonHighwayFactor.Level5 = "double | 1.0"
beam.agentsim.agents.modalBehaviors.lowTimeSensitivity.highCongestion.highwayFactor.Level5 = "double | 1.0"
beam.agentsim.agents.modalBehaviors.lowTimeSensitivity.highCongestion.nonHighwayFactor.Level5 = "double | 1.0"
beam.agentsim.agents.modalBehaviors.lowTimeSensitivity.lowCongestion.highwayFactor.Level5 = "double | 1.0"
beam.agentsim.agents.modalBehaviors.lowTimeSensitivity.lowCongestion.nonHighwayFactor.Level5 = "double | 1.0"
beam.agentsim.agents.modalBehaviors.highTimeSensitivity.highCongestion.highwayFactor.Level4 = "double | 1.0"
beam.agentsim.agents.modalBehaviors.highTimeSensitivity.highCongestion.nonHighwayFactor.Level4 = "double | 1.0"
beam.agentsim.agents.modalBehaviors.highTimeSensitivity.lowCongestion.highwayFactor.Level4 = "double | 1.0"
beam.agentsim.agents.modalBehaviors.highTimeSensitivity.lowCongestion.nonHighwayFactor.Level4 = "double | 1.0"
beam.agentsim.agents.modalBehaviors.lowTimeSensitivity.highCongestion.highwayFactor.Level4 = "double | 1.0"
beam.agentsim.agents.modalBehaviors.lowTimeSensitivity.highCongestion.nonHighwayFactor.Level4 = "double | 1.0"
beam.agentsim.agents.modalBehaviors.lowTimeSensitivity.lowCongestion.highwayFactor.Level4 = "double | 1.0"
beam.agentsim.agents.modalBehaviors.lowTimeSensitivity.lowCongestion.nonHighwayFactor.Level4 = "double | 1.0"
beam.agentsim.agents.modalBehaviors.highTimeSensitivity.highCongestion.highwayFactor.Level3 = "double | 1.0"
beam.agentsim.agents.modalBehaviors.highTimeSensitivity.highCongestion.nonHighwayFactor.Level3 = "double | 1.0"
beam.agentsim.agents.modalBehaviors.highTimeSensitivity.lowCongestion.highwayFactor.Level3 = "double | 1.0"
beam.agentsim.agents.modalBehaviors.highTimeSensitivity.lowCongestion.nonHighwayFactor.Level3 = "double | 1.0"
beam.agentsim.agents.modalBehaviors.lowTimeSensitivity.highCongestion.highwayFactor.Level3 = "double | 1.0"
beam.agentsim.agents.modalBehaviors.lowTimeSensitivity.highCongestion.nonHighwayFactor.Level3 = "double | 1.0"
beam.agentsim.agents.modalBehaviors.lowTimeSensitivity.lowCongestion.highwayFactor.Level3 = "double | 1.0"
beam.agentsim.agents.modalBehaviors.lowTimeSensitivity.lowCongestion.nonHighwayFactor.Level3 = "double | 1.0"
beam.agentsim.agents.modalBehaviors.highTimeSensitivity.highCongestion.highwayFactor.LevelLE2 = "double | 1.0"
beam.agentsim.agents.modalBehaviors.highTimeSensitivity.highCongestion.nonHighwayFactor.LevelLE2 = "double | 1.0"
beam.agentsim.agents.modalBehaviors.highTimeSensitivity.lowCongestion.highwayFactor.LevelLE2 = "double | 1.0"
beam.agentsim.agents.modalBehaviors.highTimeSensitivity.lowCongestion.nonHighwayFactor.LevelLE2 = "double | 1.0"
beam.agentsim.agents.modalBehaviors.lowTimeSensitivity.highCongestion.highwayFactor.LevelLE2 = "double | 1.0"
beam.agentsim.agents.modalBehaviors.lowTimeSensitivity.highCongestion.nonHighwayFactor.LevelLE2 = "double | 1.0"
beam.agentsim.agents.modalBehaviors.lowTimeSensitivity.lowCongestion.highwayFactor.LevelLE2 = "double | 1.0"
beam.agentsim.agents.modalBehaviors.lowTimeSensitivity.lowCongestion.nonHighwayFactor.LevelLE2 = "double | 1.0"
beam.agentsim.agents.modalBehaviors.mulitnomialLogit.params.transfer = "double | -1.4"
beam.agentsim.agents.modalBehaviors.mulitnomialLogit.params.transit_crowding = "double | 0.0"
beam.agentsim.agents.modalBehaviors.mulitnomialLogit.params.transit_crowding_percentile = "double | 90.0"
beam.agentsim.agents.modalBehaviors.mulitnomialLogit.params.car_intercept = "double | 0.0"
beam.agentsim.agents.modalBehaviors.mulitnomialLogit.params.cav_intercept = "double | 0.0"
beam.agentsim.agents.modalBehaviors.mulitnomialLogit.params.walk_transit_intercept = "double | 0.0"
beam.agentsim.agents.modalBehaviors.mulitnomialLogit.params.drive_transit_intercept = "double | 0.0"
beam.agentsim.agents.modalBehaviors.mulitnomialLogit.params.ride_hail_transit_intercept = "double | 0.0"
beam.agentsim.agents.modalBehaviors.mulitnomialLogit.params.ride_hail_intercept = "double | 0.0"
beam.agentsim.agents.modalBehaviors.mulitnomialLogit.params.ride_hail_pooled_intercept = "double | 0.0"
beam.agentsim.agents.modalBehaviors.mulitnomialLogit.params.walk_intercept = "double | 0.0"
beam.agentsim.agents.modalBehaviors.mulitnomialLogit.params.bike_intercept = "double | 0.0"
beam.agentsim.agents.modalBehaviors.mulitnomialLogit.params.bike_transit_intercept = "double | 0.0"
beam.agentsim.agents.modalBehaviors.mulitnomialLogit.utility_scale_factor = "double | 1.0"
beam.agentsim.agents.modalBehaviors.lccm.filePath = ${beam.inputDirectory}"/lccm-long.csv"

## SECONDARY ACTIVITIES GENERATION
# Allow/disallow generation of secondary activities
beam.agentsim.agents.tripBehaviors.mulitnomialLogit.generate_secondary_activities = "boolean | false"
# Input file giving the relative likelihoods of starting different activities at different times of the day
beam.agentsim.agents.tripBehaviors.mulitnomialLogit.intercept_file_path = ""
# Input file giving parameters for the different activity types, including mean duration (duration is drawn from an
# exponential distribution with that mean) and value of time multiplier. The value of time multiplier modifies how
# willing agents are to incur travel time and cost in order to accomplish that activity. For example, a value of 0.5
# means that they get 50% more value out of participating in that activity than they would being at home or work.
# So, if it's a 30 minute activity, they would on average be willing to spend 15 minutes round trip to participate in
# it. If the value is 2, they get 200% more value, so on average they would be willing to spend 60 minutes round trip
# commuting to participate in this activity.
#
# You can adjust the VOT values up or down to get more or less of a given activity
beam.agentsim.agents.tripBehaviors.mulitnomialLogit.activity_file_path = ""
#This is an intercept value you can add to make all secondary activities more or less likely
beam.agentsim.agents.tripBehaviors.mulitnomialLogit.additional_trip_utility = "double | 0.0"
# This sets a maximum distance in looking for places to participate in secondary activities. Increasing it
# increases the maximum and mean trip distance for secondary activities.
beam.agentsim.agents.tripBehaviors.mulitnomialLogit.max_destination_distance_meters = "double | 32000"
# This determines how many options for secondary activity locations an agent chooses between. Increasing this
# number decreases the mean distance traveled to secondary activities and slightly increases the number of trips
# that are made (because the agents are more likely to find a suitable location for a secondary activity nearby)
beam.agentsim.agents.tripBehaviors.mulitnomialLogit.max_destination_choice_set_size = "int | 20"
#These three values should all be between zero and one and determine the amount of noise in each level of
# the nested choice process. Increasing destination_nest_scale_factor means that people are more likely to
# choose a less optimal destination, mode_nest_scale_factor means people are more likely to value destinations
# accessible by multiple modes, and trip_nest_scale_factor means that people are more likely to take secondary
# trips even if the costs are greater than the benefits
beam.agentsim.agents.tripBehaviors.mulitnomialLogit.destination_nest_scale_factor = "double | 1.0"
beam.agentsim.agents.tripBehaviors.mulitnomialLogit.mode_nest_scale_factor = "double | 1.0"
beam.agentsim.agents.tripBehaviors.mulitnomialLogit.trip_nest_scale_factor = "double | 1.0"


beam.agentsim.agents.modeIncentive.filePath = ""
beam.agentsim.agents.ptFare.filePath = ""
<<<<<<< HEAD
beam.agentsim.agents.parking.mulitnomialLogit.params.rangeAnxietyMultiplier = "double | -0.5"   // fit range anxiety between [-1, 0]
beam.agentsim.agents.parking.mulitnomialLogit.params.distanceMultiplier = "double | -0.086"     // based on 20m walk, VoT = $35/hr should be u=-1.0
beam.agentsim.agents.parking.mulitnomialLogit.params.parkingPriceMultiplier = "double | -0.005" // based on avg. parking prices up to $200!
beam.agentsim.agents.parking.mulitnomialLogit.params.homeActivityPrefersResidentialParkingMultiplier = "double | 1.0" // positive boost of 1.0 if true
beam.agentsim.agents.parking.rangeAnxietyBuffer = "double | 20000.0" // if our remaining range exceeds our remaining tour plus this many meters, then we feel no anxiety; default 20k
beam.agentsim.agents.parking.minSearchRadius = "double | 250.00"  // something small enough that, on average, we see 2 orders of magnitude of samples at most
beam.agentsim.agents.parking.maxSearchRadius = "double | 8046.72" // something large enough that we do not strand our drivers in an oasis
=======
beam.agentsim.agents.parking.mulitnomialLogit.params.rangeAnxietyMultiplier = "double | -0.5"   # fit range anxiety between [-1, 0]
beam.agentsim.agents.parking.mulitnomialLogit.params.distanceMultiplier = "double | -0.086"     # based on 20m walk, VoT = $35/hr should be u=-1.0
beam.agentsim.agents.parking.mulitnomialLogit.params.parkingPriceMultiplier = "double | -0.005" # based on avg. parking prices up to $200!
beam.agentsim.agents.parking.mulitnomialLogit.params.homeActivityPrefersResidentialParkingMultiplier = "double | 1.0" # positive boost of 1.0 if true
beam.agentsim.agents.parking.rangeAnxietyBuffer = "double | 20000.0" # if our remaining range exceeds our remaining tour plus this many meters, then we feel no anxiety; default 20k
beam.agentsim.agents.parking.minSearchRadius = "double | 250.00"  # something small enough that, on average, we see 2 orders of magnitude of samples at most
beam.agentsim.agents.parking.maxSearchRadius = "double | 8046.72" # something large enough that we do not strand our drivers in an oasis
>>>>>>> 336f31bc

#TAZ params
beam.agentsim.taz.filePath = ${beam.inputDirectory}"/taz-centers.csv"
beam.agentsim.taz.parkingFilePath = ""
beam.agentsim.taz.parkingStallCountScalingFactor = "double | 1.0"
beam.agentsim.taz.parkingCostScalingFactor = "double | 1.0"
# options: DEFAULT, HIERARCHICAL, PARALLEL, HIERARCHICAL requires link parking file
beam.agentsim.taz.parkingManager.name = "String | DEFAULT"
# options: TAZ, Link (Link level can work only with DEFAULT parking manager)
beam.agentsim.taz.parkingManager.level = "TAZ"
beam.agentsim.taz.parkingManager.displayPerformanceTimings = false
beam.agentsim.taz.parkingManager.parallel.numberOfClusters = "int | 8"
#Toll params
beam.agentsim.toll.filePath = ${beam.inputDirectory}"/toll-prices.csv"
# Ride Hailing Params: Options are ALL, MASS, or the individual modes comma separate, e.g. BUS,TRAM
beam.agentsim.agents.rideHailTransit.modesToConsider = "MASS"
# Ride Hailing Params
beam.agentsim.agents.rideHail.initialization.initType = "PROCEDURAL" # Other possible values - FILE
beam.agentsim.agents.rideHail.initialization.filePath = ""
beam.agentsim.agents.rideHail.initialization.parking.filePath = ""
beam.agentsim.agents.rideHail.defaultBaseCost = 1.8
beam.agentsim.agents.rideHail.defaultCostPerMile = 0.91
beam.agentsim.agents.rideHail.defaultCostPerMinute = 0.28
beam.agentsim.agents.rideHail.pooledBaseCost = 1.89
beam.agentsim.agents.rideHail.pooledCostPerMile = 1.11
beam.agentsim.agents.rideHail.pooledCostPerMinute = 0.07
beam.agentsim.agents.rideHail.initialization.procedural.vehicleTypeId = "Car"
beam.agentsim.agents.rideHail.initialization.procedural.vehicleTypePrefix = "RH"
beam.agentsim.agents.rideHail.initialization.procedural.fractionOfInitialVehicleFleet = "double | 0.1"
beam.agentsim.agents.rideHail.refuelThresholdInMeters = "double | 5000.0"
beam.agentsim.agents.rideHail.refuelLocationType = "AtTAZCenter"
beam.agentsim.agents.rideHail.rideHailManager.radiusInMeters = "double | 5000"
beam.agentsim.agents.rideHail.allocationManager.maxWaitingTimeInSec = "int | 900"
beam.agentsim.agents.rideHail.allocationManager.maxExcessRideTime = "double | 0.5" # up to +50%
beam.agentsim.agents.rideHail.allocationManager.name = "DEFAULT_MANAGER"
beam.agentsim.agents.rideHail.allocationManager.requestBufferTimeoutInSeconds = "int | 0"
# ASYNC_GREEDY_VEHICLE_CENTRIC_MATCHING, ALONSO_MORA_MATCHING_WITH_ASYNC_GREEDY_ASSIGNMENT, ALONSO_MORA_MATCHING_WITH_MIP_ASSIGNMENT
beam.agentsim.agents.rideHail.allocationManager.matchingAlgorithm = "ALONSO_MORA_MATCHING_WITH_ASYNC_GREEDY_ASSIGNMENT"
# ALONSO MORA
beam.agentsim.agents.rideHail.allocationManager.alonsoMora.maxRequestsPerVehicle = "int | 5"
# Reposition
beam.agentsim.agents.rideHail.allocationManager.pooledRideHailIntervalAsMultipleOfSoloRideHail = "int | 1"

beam.agentsim.agents.rideHail.linkFleetStateAcrossIterations = "boolean | false"

beam.agentsim.agents.rideHail.repositioningManager.name = "DEFAULT_REPOSITIONING_MANAGER"
beam.agentsim.agents.rideHail.repositioningManager.timeout = "int | 0"
# Larger value increase probability of the ride-hail vehicle to reposition
beam.agentsim.agents.rideHail.repositioningManager.demandFollowingRepositioningManager.sensitivityOfRepositioningToDemand = "double | 1"
beam.agentsim.agents.rideHail.repositioningManager.demandFollowingRepositioningManager.sensitivityOfRepositioningToDemandForCAVs = "double | 1"
beam.agentsim.agents.rideHail.repositioningManager.demandFollowingRepositioningManager.numberOfClustersForDemand = "int | 30"
beam.agentsim.agents.rideHail.repositioningManager.demandFollowingRepositioningManager.fractionOfClosestClustersToConsider = "double | 0.2"
beam.agentsim.agents.rideHail.repositioningManager.demandFollowingRepositioningManager.horizon = "int | 1200"
# inverse Square Distance Repositioning Factor
beam.agentsim.agents.rideHail.repositioningManager.inverseSquareDistanceRepositioningFactor.sensitivityOfRepositioningToDemand = "double | 0.4"
beam.agentsim.agents.rideHail.repositioningManager.inverseSquareDistanceRepositioningFactor.sensitivityOfRepositioningToDistance = "double | 0.9"
beam.agentsim.agents.rideHail.repositioningManager.inverseSquareDistanceRepositioningFactor.predictionHorizon = "int | 3600"
# reposition Low Waiting Times
beam.agentsim.agents.rideHail.allocationManager.repositionLowWaitingTimes.repositionCircleRadiusInMeters = "double | 3000"
beam.agentsim.agents.rideHail.allocationManager.repositionLowWaitingTimes.minimumNumberOfIdlingVehiclesThresholdForRepositioning = "int | 1"
beam.agentsim.agents.rideHail.allocationManager.repositionLowWaitingTimes.percentageOfVehiclesToReposition = "double | 0.01"
beam.agentsim.agents.rideHail.allocationManager.repositionLowWaitingTimes.timeWindowSizeInSecForDecidingAboutRepositioning = "double | 1200"
beam.agentsim.agents.rideHail.allocationManager.repositionLowWaitingTimes.allowIncreasingRadiusIfDemandInRadiusLow = true
beam.agentsim.agents.rideHail.allocationManager.repositionLowWaitingTimes.minDemandPercentageInRadius = "double | 0.1"
beam.agentsim.agents.rideHail.allocationManager.repositionLowWaitingTimes.repositioningMethod = "TOP_SCORES"
beam.agentsim.agents.rideHail.allocationManager.repositionLowWaitingTimes.keepMaxTopNScores = "int | 1"
beam.agentsim.agents.rideHail.allocationManager.repositionLowWaitingTimes.minScoreThresholdForRepositioning = "double | 0.1"
beam.agentsim.agents.rideHail.allocationManager.repositionLowWaitingTimes.distanceWeight = "double | 0.01"
beam.agentsim.agents.rideHail.allocationManager.repositionLowWaitingTimes.waitingTimeWeight = "double | 4.0"
beam.agentsim.agents.rideHail.allocationManager.repositionLowWaitingTimes.demandWeight = "double | 4.0"
beam.agentsim.agents.rideHail.allocationManager.repositionLowWaitingTimes.produceDebugImages = true

beam.agentsim.agents.rideHail.pooledToRegularRideCostRatio = 0.6
# human value of time taken from # https://theicct.org/sites/default/files/publications/Electric_shared_mobility_20190114.pdf
beam.agentsim.agents.rideHail.human.valueOfTime = 22.90
beam.agentsim.agents.rideHail.cav.valueOfTime = 1.00
# when range below refuelRequiredThresholdInMeters, EV Ride Hail CAVs will charge
# when range above noRefuelThresholdInMeters, EV Ride Hail CAVs will not charge
# (between these params probability of charging is linear interpolation from 0% to 100%)
beam.agentsim.agents.rideHail.human.refuelRequiredThresholdInMeters = 32180.0 # 20 miles
beam.agentsim.agents.rideHail.human.noRefuelThresholdInMeters = 128720.0 # 80 miles
beam.agentsim.agents.rideHail.cav.refuelRequiredThresholdInMeters = 16090.0 # 10 miles
beam.agentsim.agents.rideHail.cav.noRefuelThresholdInMeters = 96540.0 # 60 miles
<<<<<<< HEAD
beam.agentsim.agents.rideHail.rangeBufferForDispatchInMeters = 10000 // do not dispatch vehicles below this range to ensure enough available to get to charger
=======
beam.agentsim.agents.rideHail.rangeBufferForDispatchInMeters = 10000 # do not dispatch vehicles below this range to ensure enough available to get to charger
>>>>>>> 336f31bc

# VEHICLE CHARGING MANAGER NAME OPTIONS:
# DefaultVehicleChargingManager, NoChargingManager
beam.agentsim.agents.rideHail.charging.vehicleChargingManager.name = "DefaultVehicleChargingManager"
beam.agentsim.agents.rideHail.charging.vehicleChargingManager.defaultVehicleChargingManager.noChargingThresholdExpirationTimeInS = "int | 0"
beam.agentsim.agents.rideHail.charging.vehicleChargingManager.defaultVehicleChargingManager.mulitnomialLogit.params.drivingTimeMultiplier = "double | -0.01666667" // one minute of driving is one util
beam.agentsim.agents.rideHail.charging.vehicleChargingManager.defaultVehicleChargingManager.mulitnomialLogit.params.queueingTimeMultiplier = "double | -0.01666667" // one minute of queueing is one util
beam.agentsim.agents.rideHail.charging.vehicleChargingManager.defaultVehicleChargingManager.mulitnomialLogit.params.chargingTimeMultiplier = "double | -0.01666667" // one minute of charging is one util
beam.agentsim.agents.rideHail.charging.vehicleChargingManager.defaultVehicleChargingManager.mulitnomialLogit.params.insufficientRangeMultiplier = "double | -60.0" // indicator variable so straight 60 minute penalty if out of range
beam.agentsim.agents.rideHail.charging.vehicleChargingManager.defaultVehicleChargingManager.fractionAvailableThresholdToFavorFasterCharging = "double | 1.01" // by default, always prioritize faster charging

# Depot manager options: SeparateParkingZoneStrategy
beam.agentsim.agents.rideHail.charging.vehicleChargingManager.depotManager.stallAssignmentStrategy.name = "SeparateParkingZoneStrategy"


beam.agentsim.agents.plans.inputPlansFilePath = ${beam.inputDirectory}"/population.xml.gz"
beam.agentsim.agents.plans.inputPersonAttributesFilePath = ${beam.inputDirectory}"/populationAttributes.xml.gz"
beam.agentsim.agents.households.inputFilePath = ${beam.inputDirectory}"/households.xml.gz"
beam.agentsim.agents.households.inputHouseholdAttributesFilePath = ${beam.inputDirectory}"/householdAttributes.xml.gz"

#BeamVehicles Params
beam.agentsim.agents.vehicles.fractionOfInitialVehicleFleet = "double | 1.0"
beam.agentsim.agents.vehicles.vehicleAdjustmentMethod = "UNIFORM"
beam.agentsim.agents.vehicles.downsamplingMethod = "SECONDARY_VEHICLES_FIRST"
beam.agentsim.agents.vehicles.fractionOfPeopleWithBicycle = "double | 1.0"
beam.agentsim.agents.vehicles.linkToGradePercentFilePath = ""
beam.agentsim.agents.vehicles.fuelTypesFilePath = ${beam.inputDirectory}"/beamFuelTypes.csv"
beam.agentsim.agents.vehicles.vehicleTypesFilePath = ${beam.inputDirectory}"/vehicleTypes.csv"
beam.agentsim.agents.vehicles.vehiclesFilePath = ${beam.inputDirectory}"/vehicles.csv"
beam.agentsim.agents.vehicles.meanPrivateVehicleStartingSOC = "double | 1.0"
beam.agentsim.agents.vehicles.meanRidehailVehicleStartingSOC = "double | 1.0"
beam.agentsim.agents.vehicles.transitVehicleTypesByRouteFile = ""
beam.agentsim.agents.vehicles.dummySharedCar.vehicleTypeId = "sharedCar"
beam.agentsim.agents.vehicles.dummySharedBike.vehicleTypeId = "sharedBike"
beam.agentsim.agents.vehicles.sharedFleets = [
  {
    name = "my-fixed-non-reserving-fleet"
    managerType = "fixed-non-reserving"
    parkingFilePath = ""
    #@optional
    fixed-non-reserving {
      vehicleTypeId = "String | sharedCar",
      maxWalkingDistance = "int | 500"
    }
    #@optional
    inexhaustible-reserving {
      vehicleTypeId = "sharedCar"
    }
    #@optional
    fixed-non-reserving-fleet-by-taz {
      vehicleTypeId = "String | sharedCar",
      vehiclesSharePerTAZFromCSV = "String? |",
      maxWalkingDistance = "int | 500",
      fleetSize = "int | 10"
    }
    #@optional
    reposition {
      name = "my-reposition-algorithm"
      repositionTimeBin = "int | 3600",
      statTimeBin = "int | 300",
      #@optional
      min-availability-undersupply-algorithm {
        matchLimit = "int | 99999"
      }
    }
  }
]

beam.agentsim.collectEvents = false

beam.agentsim.agents.population.useVehicleSampling = "boolean | false"

beam.exchange.scenario {
  # source for now can be "Beam" or "UrbanSim"
  source = "Beam"
  # Input file format for scenario loader can be "xml", "csv" or "parquet"
  fileFormat = "xml"
  folder = ""
  convertWgs2Utm = "boolean | false"
  urbansim.activitySimEnabled = "boolean | false"
}

beam.agentsim.agents.rideHail.initialization.procedural.initialLocation.name = "HOME"
beam.agentsim.agents.rideHail.initialization.procedural.initialLocation.home.radiusInMeters = "double | 10000"
beam.agentsim.agents.rideHail.iterationStats.timeBinSizeInSec = "double | 3600.0"
# SurgePricing parameters
beam.agentsim.agents.rideHail.surgePricing.surgeLevelAdaptionStep = "double | 0.1"
beam.agentsim.agents.rideHail.surgePricing.minimumSurgeLevel = "double | 0.1"
beam.agentsim.agents.rideHail.surgePricing.priceAdjustmentStrategy = "KEEP_PRICE_LEVEL_FIXED_AT_ONE"
beam.agentsim.agents.rideHail.surgePricing.numberOfCategories = "int | 6"
# Scaling and Tuning Params
beam.agentsim.tuning.fuelCapacityInJoules = "double | 86400000"
beam.agentsim.tuning.transitCapacity = "Double?"
beam.agentsim.tuning.transitPrice = "double | 1.0"
beam.agentsim.tuning.tollPrice = "double | 1.0"
beam.agentsim.tuning.rideHailPrice = "double | 1.0"
# Population Adjustmnet
beam.agentsim.populationAdjustment = "DEFAULT_ADJUSTMENT"
# Transit Scenarios
beam.agentsim.scenarios.frequencyAdjustmentFile = ${beam.inputDirectory}"/r5/FrequencyAdjustment.csv"
# PhysSim Scaling Params
beam.physsim.flowCapacityFactor = "double | 1.0"
beam.physsim.storageCapacityFactor = "double | 1.0"
beam.physsim.speedScalingFactor = "double | 1.0"
beam.physsim.linkStatsWriteInterval = "int | 1"
beam.physsim.linkStatsBinSize = "int | 3600"
beam.physsim.ptSampleSize = "double | 1.0"
beam.physsim.eventsForFullVersionOfVia = true
beam.physsim.eventsSampling = "double | 1.0"
beam.physsim.initializeRouterWithFreeFlowTimes = true
beam.physsim.quick_fix_minCarSpeedInMetersPerSecond = "double | 0.5"
beam.physsim.inputNetworkFilePath = ${beam.inputDirectory}"/r5/physsim-network.xml"
beam.physsim.events.fileOutputFormats = "csv" # valid options: xml(.gz) , csv(.gz), none - DEFAULT: csv.gz
beam.physsim.events.eventsToWrite = "ActivityEndEvent,ActivityStartEvent,LinkEnterEvent,LinkLeaveEvent,PersonArrivalEvent,PersonDepartureEvent,VehicleEntersTrafficEvent,VehicleLeavesTrafficEvent"

beam.physsim.skipPhysSim = false
# values: JDEQSim, BPRSim, PARBPRSim, CCHRoutingAssignment
beam.physsim.name = "JDEQSim"

# JDEQSim
beam.physsim.jdeqsim.agentSimPhysSimInterfaceDebugger.enabled = false
beam.physsim.jdeqsim.cacc.enabled = false
beam.physsim.jdeqsim.cacc.minRoadCapacity = "int | 2000"
beam.physsim.jdeqsim.cacc.minSpeedMetersPerSec = "int | 20"
beam.physsim.jdeqsim.cacc.speedAdjustmentFactor = "double | 1.0"
beam.physsim.jdeqsim.cacc.capacityPlansWriteInterval = 0
beam.physsim.jdeqsim.cacc.adjustedMinimumRoadSpeedInMetersPerSecond = "double | 1.3"

# values: BPR, FREE_FLOW
beam.physsim.bprsim.travelTimeFunction = "BPR"
beam.physsim.bprsim.minFlowToUseBPRFunction = "int | 0"
beam.physsim.bprsim.inFlowAggregationTimeWindowInSeconds = "int | 900"
beam.physsim.parbprsim.numberOfClusters = "int | 8"
# sync of bpr sim clusters every syncInterval seconds
beam.physsim.parbprsim.syncInterval = "int | 60"

# CCHRoutingAssignment

#Used to calculate ods number multiplier with following formula:
#1 / agentSampleSizeAsFractionOfPopulation * congestionFactor
beam.physsim.cchRoutingAssignment.congestionFactor = "double | 1.0"

beam.physsim.overwriteLinkParamPath = ""

# Possible type is one of: normal, experiment_2.0, experiment_2.1, experiment_3.0, experiment_4.0, experiment_5.0, experiment_5.1, experiment_5.2, consecutive_increase_of_population
beam.physsim.relaxation.type = "normal"
beam.physsim.relaxation.experiment2_0.internalNumberOfIterations = "int | 15"
beam.physsim.relaxation.experiment2_0.fractionOfPopulationToReroute = "double | 0.1"
beam.physsim.relaxation.experiment2_0.clearRoutesEveryIteration = "boolean | true"
beam.physsim.relaxation.experiment2_0.clearModesEveryIteration = "boolean | true"

beam.physsim.relaxation.experiment2_1.internalNumberOfIterations = "int | 15"
beam.physsim.relaxation.experiment2_1.fractionOfPopulationToReroute = "double | 0.1"
beam.physsim.relaxation.experiment2_1.clearRoutesEveryIteration = "boolean | true"
beam.physsim.relaxation.experiment2_1.clearModesEveryIteration = "boolean | true"

beam.physsim.relaxation.experiment3_0.internalNumberOfIterations = "int | 15"
beam.physsim.relaxation.experiment3_0.fractionOfPopulationToReroute = "double | 0.1"

#@optional
beam.physsim.relaxation.experiment4_0.percentToSimulate = [double]
#@optional
beam.physsim.relaxation.experiment5_0.percentToSimulate = [double]
#@optional
beam.physsim.relaxation.experiment5_1.percentToSimulate = [double]
#@optional
beam.physsim.relaxation.experiment5_2.percentToSimulate = [double]

beam.physsim.network.overwriteRoadTypeProperties {
  enabled = false
  motorway {
    speed = "double?"
    capacity = "int?"
    lanes = "int?"
  }
  motorwayLink {
    speed = "double?"
    capacity = "int?"
    lanes = "int?"
  }
  primary {
    speed = "double?"
    capacity = "int?"
    lanes = "int?"
  }
  primaryLink {
    speed = "double?"
    capacity = "int?"
    lanes = "int?"
  }
  trunk {
    speed = "double?"
    capacity = "int?"
    lanes = "int?"
  }
  trunkLink {
    speed = "double?"
    capacity = "int?"
    lanes = "int?"
  }
  secondary {
    speed = "double?"
    capacity = "int?"
    lanes = "int?"
  }
  secondaryLink {
    speed = "double?"
    capacity = "int?"
    lanes = "int?"
  }
  tertiary {
    speed = "double?"
    capacity = "int?"
    lanes = "int?"
  }
  tertiaryLink {
    speed = "double?"
    capacity = "int?"
    lanes = "int?"
  }
  minor {
    speed = "double?"
    capacity = "int?"
    lanes = "int?"
  }
  residential {
    speed = "double?"
    capacity = "int?"
    lanes = "int?"
  }
  livingStreet {
    speed = "double?"
    capacity = "int?"
    lanes = "int?"
  }
  unclassified {
    speed = "double?"
    capacity = "int?"
    lanes = "int?"
  }
}

beam.physsim.network.maxSpeedInference {
  enabled = "boolean | false"
  # Possible types of inference: MEAN, MEDIAN
  type = "String | MEAN"
}

# Replanning
beam.replanning.maxAgentPlanMemorySize = "int | 5"
beam.replanning.Module_1 = "SelectExpBeta"
beam.replanning.ModuleProbability_1 = 0.8
beam.replanning.Module_2 = "ClearRoutes"
beam.replanning.ModuleProbability_2 = 0.1
beam.replanning.Module_3 = "ClearModes"
beam.replanning.ModuleProbability_3 = 0.1
beam.replanning.Module_4 = "TimeMutator"
beam.replanning.ModuleProbability_4 = 0.0
beam.replanning.fractionOfIterationsToDisableInnovation = "double | Double.PositiveInfinity"
#@optional
beam.replanning.clearModes.modes = [string] | []
beam.replanning.clearModes.iteration = "int | 0"
#clear mode strategy options: AtBeginningOfIteration | AtBeginningAndAllSubsequentIterations
beam.replanning.clearModes.strategy = "AtBeginningOfIteration"

#skims
beam.router.skim = {
  keepKLatestSkims = "int | 1"
  writeSkimsInterval = "int | 0"
  writeAggregatedSkimsInterval = "int | 0"
  drive-time-skimmer {
    name = "drive-time-skimmer"
    fileBaseName = "String | skimsTravelTimeObservedVsSimulated"
  }
  origin-destination-skimmer {
    name = "od-skimmer"
    fileBaseName = "String | skimsOD"
    writeAllModeSkimsForPeakNonPeakPeriodsInterval = "int | 0"
    writeFullSkimsInterval = "int | 0"
    poolingTravelTimeOveheadFactor = "double | 1.21"
  }
  taz-skimmer {
    name = "taz-skimmer"
    fileBaseName = "String | skimsTAZ"
    timeBin = "int | 300"
  }
  transit-crowding-skimmer {
    name = "transit-crowding-skimmer"
    fileBaseName = "String | skimsTransitCrowding"
  }
}

#helics
beam.cosim.helics = {
  timeStep = "int | 300"
  federateName = "String | BeamFederate"
}

#h3taz
beam.agentsim.h3taz = {
  lowerBoundResolution = "int | 6"
  upperBoundResolution = "int | 9"
}

##################################################################
# Warm Mode
##################################################################
beam.warmStart.enabled = false
beam.warmStart.samplePopulationIntegerFlag = 0 # Int chosen instead of Boolean, as passthrough coverts Boolean to Int
#PATH can be a directory or zip archive of the output directory (e.g. like what get's stored on S3), including a URL to an S3 output.
beam.warmStart.path = ""

beam.warmStart.skimsFileName = "skims.csv.gz"
beam.warmStart.skimsFilePath = "" # Filled by warmstart
beam.warmStart.skimsPlusFileName = "skimsPlus.csv.gz"
beam.warmStart.skimsPlusFilePath = "" # Filled by warmstart
beam.warmStart.routeHistoryFileName = "routeHistory.csv.gz"
beam.warmStart.routeHistoryFilePath = "" # Filled by warmstart

##################################################################
# Debugging
##################################################################
beam.debug {
    debugEnabled = false
    agentTripScoresInterval = 0

    triggerMeasurer {
      enabled = false
      writeStuckAgentDetectionConfig = true
    }

    stuckAgentDetection {
      enabled = false
      checkIntervalMs = "duration:ms | 200ms"
      defaultTimeoutMs = "duration:ms | 60s"
      overallSimulationTimeoutMs = "duration:ms | 100s"
      checkMaxNumberOfMessagesEnabled = true
      thresholds = [
        {
          triggerType = "beam.agentsim.agents.PersonAgent$ActivityStartTrigger"
          markAsStuckAfterMs = "duration:ms | 20s"
          actorTypeToMaxNumberOfMessages {
            population = "int?"
            transitDriverAgent = "int?"
            rideHailAgent = "int?"
            rideHailManager = "int?"
          }
        },
        {
          triggerType = "beam.agentsim.agents.PersonAgent$ActivityEndTrigger"
          markAsStuckAfterMs = "duration:ms | 60s"
          actorTypeToMaxNumberOfMessages {
            population = "int?"
            transitDriverAgent = "int?"
            rideHailAgent = "int?"
            rideHailManager = "int?"
          }
        },
        {
          triggerType = "beam.agentsim.agents.PersonAgent$PersonDepartureTrigger"
          markAsStuckAfterMs = "duration:ms | 20s"
          actorTypeToMaxNumberOfMessages {
            population = "int?"
            transitDriverAgent = "int?"
            rideHailAgent = "int?"
            rideHailManager = "int?"
          }
        },
        {
          triggerType = "beam.agentsim.agents.modalbehaviors.DrivesVehicle$StartLegTrigger"
          markAsStuckAfterMs = "duration:ms | 18s"
          actorTypeToMaxNumberOfMessages {
            population = "int?"
            transitDriverAgent = "int?"
            rideHailAgent = "int?"
            rideHailManager = "int?"
          }
        },
        {
          triggerType = "beam.agentsim.agents.modalbehaviors.DrivesVehicle$EndLegTrigger"
          markAsStuckAfterMs = "duration:ms | 60s"
          actorTypeToMaxNumberOfMessages {
            population = "int?"
            transitDriverAgent = "int?"
            rideHailAgent = "int?"
            rideHailManager = "int?"
          }
        },
        {
          triggerType = "beam.agentsim.agents.modalbehaviors.DrivesVehicle$AlightVehicleTrigger"
          markAsStuckAfterMs = "duration:ms | 21s"
          actorTypeToMaxNumberOfMessages {
            population = "int?"
            transitDriverAgent = "int?"
            rideHailAgent = "int?"
            rideHailManager = "int?"
          }
        },
        {
          triggerType = "beam.agentsim.agents.modalbehaviors.DrivesVehicle$BoardVehicleTrigger"
          markAsStuckAfterMs = "duration:ms | 21s"
          actorTypeToMaxNumberOfMessages {
            population = "int?"
            transitDriverAgent = "int?"
            rideHailAgent = "int?"
            rideHailManager = "int?"
          }
        },
        {
          triggerType = "beam.agentsim.agents.modalbehaviors.DrivesVehicle$StartRefuelSessionTrigger"
          markAsStuckAfterMs = "duration:ms | 21s"
          actorTypeToMaxNumberOfMessages {
            population = "int?"
            transitDriverAgent = "int?"
            rideHailAgent = "int?"
            rideHailManager = "int?"
          }
        },
        {
          triggerType = "beam.agentsim.agents.modalbehaviors.DrivesVehicle$EndRefuelSessionTrigger"
          markAsStuckAfterMs = "duration:ms | 21s"
          actorTypeToMaxNumberOfMessages {
            population = "int?"
            transitDriverAgent = "int?"
            rideHailAgent = "int?"
            rideHailManager = "int?"
          }
        },
        {
          triggerType = "beam.agentsim.agents.InitializeTrigger"
          markAsStuckAfterMs = "duration:ms | 20s"
          actorTypeToMaxNumberOfMessages {
            population = "int?"
            transitDriverAgent = "int?"
            rideHailAgent = "int?"
            rideHailManager = "int?"
          }
        },
        {
          triggerType = "beam.agentsim.agents.ridehail.RideHailManager$BufferedRideHailRequestsTimeout"
          markAsStuckAfterMs = "duration:ms | 20s"
          actorTypeToMaxNumberOfMessages {
            population = "int?"
            transitDriverAgent = "int?"
            rideHailAgent = "int?"
            rideHailManager = "int?"
          }
        },
        {
          triggerType = "beam.agentsim.agents.ridehail.RideHailManager$RideHailAllocationManagerTimeout"
          markAsStuckAfterMs = "duration:ms | 40s"
          actorTypeToMaxNumberOfMessages {
            population = "int?"
            transitDriverAgent = "int?"
            rideHailAgent = "int?"
            rideHailManager = "int?"
          }
        },
      ]
    }

    debugActorTimerIntervalInSec = "int | 0"
    actor.logDepth = "int | 0"
    memoryConsumptionDisplayTimeoutInSec = "int | 0"
    clearRoutedOutstandingWorkEnabled = "boolean | false"
    secondsToWaitToClearRoutedOutstandingWork = 60

    vmInformation.createGCClassHistogram = "boolean | false"
    writeModeChoiceAlternatives = "boolean | false"

    writeRealizedModeChoiceFile = "boolean | false"
}

beam.logger.keepConsoleAppenderOn = "boolean | true"

##################################################################
# Metrics
##################################################################
beam.metrics.level = "verbose"

##################################################################
# Calibration
##################################################################
beam.calibration.objectiveFunction = "ModeChoiceObjectiveFunction"
beam.calibration.meanToCountsWeightRatio = "double | 0.5"
beam.calibration.mode.benchmarkFilePath = ""
beam.calibration.roadNetwork.travelTimes.zoneBoundariesFilePath = ""
beam.calibration.roadNetwork.travelTimes.zoneODTravelTimesFilePath = ""

beam.calibration.google.travelTimes.enable = "boolean | false"
beam.calibration.google.travelTimes.numDataPointsOver24Hours = "int | 100"
beam.calibration.google.travelTimes.minDistanceInMeters = "double | 5000"
beam.calibration.google.travelTimes.iterationInterval = "int | 5"
beam.calibration.google.travelTimes.tolls = "boolean | true"
beam.calibration.google.travelTimes.queryDate = "2020-10-14"
beam.calibration.google.travelTimes.offPeakEnabled = "boolean | false"

beam.calibration.studyArea.enabled = "boolean | false"
beam.calibration.studyArea.lat = "double | 0"
beam.calibration.studyArea.lon = "double | 0"
beam.calibration.studyArea.radius = "double | 0"

##################################################################
# OUTPUTS
##################################################################
# The outputDirectory is the base directory where outputs will be written. The beam.agentsim.simulationName param will
# be used as the name of a sub-directory beneath the baseOutputDirectory for simulation results.
# If addTimestampToOutputDirectory == true, a timestamp will be added, e.g. "beamville_2017-12-18_16-48-57"
beam.outputs.baseOutputDirectory = "output"
#beam.outputs.baseOutputDirectory = ${?BEAM_OUTPUT}
beam.outputs.addTimestampToOutputDirectory = true
beam.outputs.writeGraphs = true
beam.outputs.collectAndCreateBeamAnalysisAndGraphs="boolean | true" # TODO: when merged upstream, resolve overlap with 'writeGraphs'
beam.outputs.displayPerformanceTimings = false
beam.outputs.generalizedLinkStats.startTime = 25200
beam.outputs.generalizedLinkStats.endTime = 32400

# To keep all logging params in one place, BEAM overrides MATSim params normally in the controller config module
beam.outputs.defaultWriteInterval = 1
beam.outputs.writePlansInterval = "int | 0"
beam.outputs.writeEventsInterval = "int | 1"
beam.outputs.writeAnalysis = "boolean | true"
beam.outputs.writeLinkTraversalInterval = "int | 0"
beam.outputs.writeR5RoutesInterval = "int | 0"
beam.physsim.writeEventsInterval = "int | 0"
beam.physsim.writePlansInterval = "int | 0"
beam.physsim.writeRouteHistoryInterval = "int | 10"
beam.physsim.linkStatsWriteInterval = "int | 0"
beam.physsim.writeMATSimNetwork = "boolean | true"
beam.outputs.generalizedLinkStatsInterval = 0

# The remaining params customize how events are written to output files
beam.outputs.events.fileOutputFormats = "csv" # valid options: xml(.gz) , csv(.gz), none - DEFAULT: csv.gz

# Events Writing Logging Levels:
# Any event types not explicitly listed in overrideWritingLevels take on defaultWritingLevel
beam.outputs.events.eventsToWrite = "ActivityEndEvent,ActivityStartEvent,PersonEntersVehicleEvent,PersonLeavesVehicleEvent,ModeChoiceEvent,PathTraversalEvent,ReserveRideHailEvent,ReplanningEvent,RefuelSessionEvent,ChargingPlugInEvent,ChargingPlugOutEvent,ParkingEvent,LeavingParkingEvent"
beam.outputs.stats.binSize = 3600

#Delete MATSim files from root folder:
#beam.outputs.matsim.deleteRootFolderFiles="output_config.xml,output_counts.xml.gz,output_facilities.xml.gz,output_householdAttributes.xml.gz,output_households.xml.gz,output_lanes.xml.gz,output_network.xml.gz,output_experienced_plans.xml.gz,output_personAttributes.xml.gz,output_plans.xml.gz,output_vehicles.xml.gz,scorestats.txt,scorestats.png,traveldistancestats.txt,traveldistancestats.png,tmp"
beam.outputs.matsim.deleteRootFolderFiles=""

#Delete MATSim files from ITERS folder:
#beam.outputs.matsim.deleteITERSFolderFiles="experienced_plans.xml.gz,legHistogram.txt,legHistogram_all.png,legHistogram_bike.png,legHistogram_cav.png,legHistogram_ride_hail.png,legHistogram_walk.png,legHistogram_car.png,legHistogram_walk_transit.png,tripdurations.txt"
beam.outputs.matsim.deleteITERSFolderFiles=""
##################################################################
# SPATIAL
##################################################################
beam.spatial = {
  localCRS = "epsg:32631"  # what crs to use for distance calculations, must be in units of meters
  boundingBoxBuffer = 5000 # meters of buffer around network for defining extend of spatial indices
}

##################################################################
# MATSim Conversion
##################################################################
matsim.conversion {
  scenarioDirectory = "/path/to/scenario/directory"
  populationFile = "Siouxfalls_population.xml"
  matsimNetworkFile = "Siouxfalls_network_PT.xml"
  generateVehicles = true
  vehiclesFile = "Siouxfalls_vehicles.xml"
  defaultHouseholdIncome {
    currency = "usd"
    period = "year"
    value = 50000
  }
  osmFile = "south-dakota-latest.osm.pbf"
  shapeConfig {
    shapeFile = "tz46_d00.shp"
    tazIdFieldName = "TZ46_D00_I"
  }
}

##################################################################
# BEAM ROUTING
##################################################################
# values: R5, staticGH, quasiDynamicGH
beam.routing.carRouter="R5"
beam.routing {
  #Base local date in ISO 8061 YYYY-MM-DDTHH:MM:SS+HH:MM
  baseDate = "2016-10-17T00:00:00-07:00"
  transitOnStreetNetwork = true # PathTraversalEvents for transit vehicles
  r5 {
    directory = ${beam.inputDirectory}"/r5"
    # Departure window in min
    departureWindow = "double | 15.0"
    numberOfSamples = "int | 1"
    osmFile = ${beam.inputDirectory}"/r5/beamville.osm.pbf"
    osmMapdbFile = ${beam.inputDirectory}"/r5/osm.mapdb"
    mNetBuilder.fromCRS = "EPSG:4326" # WGS84
    mNetBuilder.toCRS = "EPSG:26910"     # UTM10N
    travelTimeNoiseFraction = "double | 0.0"
    maxDistanceLimitByModeInMeters {
      bike = "int | 40000"
    }
    bikeLaneScaleFactor = "double | 1.0"
    bikeLaneLinkIdsFilePath = ""
  }
  startingIterationForTravelTimesMSA = "int | 0"
  overrideNetworkTravelTimesUsingSkims="boolean | false"

  # Set a lower bound on travel times that can possibly be used to override the network-based
  # travel time in the route.This is used to prevent unrealistically fast trips or negative
  # duration trips.
  minimumPossibleSkimBasedTravelTimeInS= "int | 60"
  skimTravelTimesScalingFactor =  "double | 0.0"
}

##################################################################
# Counts
##################################################################
beam.calibration.counts {
  countsScaleFactor = 10
  writeCountsInterval = 1
  averageCountsOverIterations = 1
  inputCountsFile = ""
}

##################################################################
# MATSim Modules
##################################################################

matsim.modules {
  global {
    randomSeed = 4711
    coordinateSystem = "Atlantis"
  }
  counts {
    countsScaleFactor = 10.355
    averageCountsOverIterations = 0
    writeCountsInterval = 0
    inputCountsFile = ""
    outputformat = "all"
  }
  network {
    inputNetworkFile = ${beam.inputDirectory}"/physsim-network.xml"
  }
  plans {
    inputPlansFile = ${beam.inputDirectory}"/population.xml"
    inputPersonAttributesFile = ${beam.inputDirectory}"/populationAttributes.xml"
  }
  households {
    inputFile = ${beam.inputDirectory}"/households.xml"
    inputHouseholdAttributesFile = ${beam.inputDirectory}"/householdAttributes.xml"
  }
  vehicles {
    vehiclesFile = ""
  }
  strategy {
    maxAgentPlanMemorySize = 5
    planSelectorForRemoval = "WorstPlanForRemovalSelector"

    ModuleProbability_1 = 0.0
    Module_1 = ""

    ModuleProbability_2 = 0.0
    Module_2 = ""

    ModuleProbability_3 = 0.0
    Module_3 = ""

    ModuleProbability_4 = 0.0
    Module_4 = ""

    fractionOfIterationsToDisableInnovation = 999999

    parameterset = [
      {
        type = "strategysettings"
        disableAfterIteration = -1
        strategyName = ""
        weight = 0.0
      },
      {
        type = "strategysettings"
        disableAfterIteration = -1
        strategyName = ""
        weight = 0.0
      },
      {
        type = "strategysettings"
        disableAfterIteration = -1
        strategyName = ""
        weight = 0.0
      },
      {
        type = "strategysettings"
        disableAfterIteration = -1
        strategyName = ""
        weight = 0.0
      }
    ]
  }
  parallelEventHandling {
    #Estimated number of events during mobsim run. An optional optimization hint for the framework.
    estimatedNumberOfEvents = 1000000000
    #Number of threads for parallel events handler. 0 or null means the framework decides by itself.
    numberOfThreads = 1
    #If enabled, each event handler is assigned to its own thread. Note that enabling this feature disabled the numberOfThreads option! This feature is still experimental!
    oneThreadPerHandler = false
    # If enabled, it is ensured that all events that are created during a time step of the mobility simulation are processed before the next time step is simulated. E.g. neccessary when within-day replanning is used.
    synchronizeOnSimSteps = false
  }
  controler {
    outputDirectory = ""
    firstIteration = 0
    lastIteration = 0
    eventsFileFormat = "xml"
    mobsim = "metasim"
    overwriteFiles = "overwriteExistingFiles"
  }
  qsim {
    #"start/endTime" of MobSim (00:00:00 == take earliest activity time/ run as long as active vehicles exist) -->
    startTime = "00:00:00"
    endTime = "30:00:00"
    #00:00:00 means NO snapshot writing
    snapshotperiod = "00:00:00"
  }
  transit {
    useTransit = false
    vehiclesFile = ""
    transitModes = "pt"
  }
  changeMode {
    modes = "car,pt"
  }
  planCalcScore {
    writeExperiencedPlans = true
    learningRate = "1.0"
    BrainExpBeta = "2.0"
    lateArrival = "-18"
    earlyDeparture = "-0"
    performing = "6.0"
    traveling = "-6.0"
    waiting = "-0"

    parameterset = [
      {
        type = "activityParams"
        activityType = "Home"
        priority = 1.0
        scoringThisActivityAtAll = true
        typicalDuration = "01:00:00"
        typicalDurationScoreComputation = "uniform"
      }, {
        type = "activityParams"
        activityType = "Work"
        priority = 1.0
        scoringThisActivityAtAll = true
        typicalDuration = "9:00:00"
        typicalDurationScoreComputation = "uniform"
      }, {
        type = "activityParams"
        activityType = "Shopping"
        priority = 1.0
        scoringThisActivityAtAll = true
        typicalDuration = "9:00:00"
        typicalDurationScoreComputation = "uniform"
      }, {
        type = "activityParams"
        activityType = "Social"
        priority = 1.0
        scoringThisActivityAtAll = true
        typicalDuration = "4:00:00"
        typicalDurationScoreComputation = "uniform"
      }, {
        type = "activityParams"
        activityType = "Eatout"
        priority = 1.0
        scoringThisActivityAtAll = true
        typicalDuration = "2:00:00"
        typicalDurationScoreComputation = "uniform"
      }, {
        type = "activityParams"
        activityType = "School"
        priority = 1.0
        scoringThisActivityAtAll = true
        typicalDuration = "8:00:00"
        typicalDurationScoreComputation = "uniform"
      }, {
        type = "activityParams"
        activityType = "Escort"
        priority = 1.0
        scoringThisActivityAtAll = true
        typicalDuration = "00:30:00"
        typicalDurationScoreComputation = "uniform"
      }, {
        type = "activityParams"
        activityType = "University"
        priority = 1.0
        scoringThisActivityAtAll = true
        typicalDuration = "08:00:00"
        typicalDurationScoreComputation = "uniform"
      }, {
        type = "activityParams"
        activityType = "Other"
        priority = 1.0
        scoringThisActivityAtAll = true
        typicalDuration = "02:00:00"
        typicalDurationScoreComputation = "uniform"
      }
    ]
  }
  linkStats {
    writeLinkStatsInterval = "int | 10"
    averageLinkStatsOverIterations = "int | 5"
  }
}

beam.sim.metric.collector {
  influxDbSimulationMetricCollector {
    database = "beam"
    connectionString = "http://localhost:8086"
  }
  metrics = "beam-run, beam-iteration"
}

beam.urbansim.fractionOfModesToClear {
  allModes = "double | 0.0"
  car = "double | 0.0"
  bike = "double | 0.0"
  walk = "double | 0.0"
  walk_transit = "double | 0.0"
  drive_transit = "double | 0.0"
}<|MERGE_RESOLUTION|>--- conflicted
+++ resolved
@@ -143,15 +143,6 @@
 
 beam.agentsim.agents.modeIncentive.filePath = ""
 beam.agentsim.agents.ptFare.filePath = ""
-<<<<<<< HEAD
-beam.agentsim.agents.parking.mulitnomialLogit.params.rangeAnxietyMultiplier = "double | -0.5"   // fit range anxiety between [-1, 0]
-beam.agentsim.agents.parking.mulitnomialLogit.params.distanceMultiplier = "double | -0.086"     // based on 20m walk, VoT = $35/hr should be u=-1.0
-beam.agentsim.agents.parking.mulitnomialLogit.params.parkingPriceMultiplier = "double | -0.005" // based on avg. parking prices up to $200!
-beam.agentsim.agents.parking.mulitnomialLogit.params.homeActivityPrefersResidentialParkingMultiplier = "double | 1.0" // positive boost of 1.0 if true
-beam.agentsim.agents.parking.rangeAnxietyBuffer = "double | 20000.0" // if our remaining range exceeds our remaining tour plus this many meters, then we feel no anxiety; default 20k
-beam.agentsim.agents.parking.minSearchRadius = "double | 250.00"  // something small enough that, on average, we see 2 orders of magnitude of samples at most
-beam.agentsim.agents.parking.maxSearchRadius = "double | 8046.72" // something large enough that we do not strand our drivers in an oasis
-=======
 beam.agentsim.agents.parking.mulitnomialLogit.params.rangeAnxietyMultiplier = "double | -0.5"   # fit range anxiety between [-1, 0]
 beam.agentsim.agents.parking.mulitnomialLogit.params.distanceMultiplier = "double | -0.086"     # based on 20m walk, VoT = $35/hr should be u=-1.0
 beam.agentsim.agents.parking.mulitnomialLogit.params.parkingPriceMultiplier = "double | -0.005" # based on avg. parking prices up to $200!
@@ -159,7 +150,6 @@
 beam.agentsim.agents.parking.rangeAnxietyBuffer = "double | 20000.0" # if our remaining range exceeds our remaining tour plus this many meters, then we feel no anxiety; default 20k
 beam.agentsim.agents.parking.minSearchRadius = "double | 250.00"  # something small enough that, on average, we see 2 orders of magnitude of samples at most
 beam.agentsim.agents.parking.maxSearchRadius = "double | 8046.72" # something large enough that we do not strand our drivers in an oasis
->>>>>>> 336f31bc
 
 #TAZ params
 beam.agentsim.taz.filePath = ${beam.inputDirectory}"/taz-centers.csv"
@@ -233,6 +223,7 @@
 beam.agentsim.agents.rideHail.allocationManager.repositionLowWaitingTimes.produceDebugImages = true
 
 beam.agentsim.agents.rideHail.pooledToRegularRideCostRatio = 0.6
+
 # human value of time taken from # https://theicct.org/sites/default/files/publications/Electric_shared_mobility_20190114.pdf
 beam.agentsim.agents.rideHail.human.valueOfTime = 22.90
 beam.agentsim.agents.rideHail.cav.valueOfTime = 1.00
@@ -243,11 +234,7 @@
 beam.agentsim.agents.rideHail.human.noRefuelThresholdInMeters = 128720.0 # 80 miles
 beam.agentsim.agents.rideHail.cav.refuelRequiredThresholdInMeters = 16090.0 # 10 miles
 beam.agentsim.agents.rideHail.cav.noRefuelThresholdInMeters = 96540.0 # 60 miles
-<<<<<<< HEAD
-beam.agentsim.agents.rideHail.rangeBufferForDispatchInMeters = 10000 // do not dispatch vehicles below this range to ensure enough available to get to charger
-=======
 beam.agentsim.agents.rideHail.rangeBufferForDispatchInMeters = 10000 # do not dispatch vehicles below this range to ensure enough available to get to charger
->>>>>>> 336f31bc
 
 # VEHICLE CHARGING MANAGER NAME OPTIONS:
 # DefaultVehicleChargingManager, NoChargingManager
