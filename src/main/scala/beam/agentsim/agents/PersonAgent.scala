package beam.agentsim.agents

import akka.actor.FSM.Failure
import akka.actor.{ActorRef, Props, Stash}
import beam.agentsim.Resource.{CheckInResource, NotifyResourceIdle, NotifyResourceInUse, RegisterResource}
import beam.agentsim.agents.BeamAgent._
import beam.agentsim.agents.PersonAgent._
import beam.agentsim.agents.household.HouseholdActor.ReleaseVehicleReservation
import beam.agentsim.agents.modalBehaviors.ChoosesMode.ChoosesModeData
import beam.agentsim.agents.modalBehaviors.DrivesVehicle.{NotifyLegEndTrigger, NotifyLegStartTrigger, StartLegTrigger}
import beam.agentsim.agents.modalBehaviors.{ChoosesMode, DrivesVehicle, ModeChoiceCalculator}
import beam.agentsim.agents.planning.{BeamPlan, Tour}
import beam.agentsim.agents.rideHail.RideHailUtils
import beam.agentsim.agents.rideHail.RideHailingManager.{ReserveRide, RideHailingInquiry, RideHailingRequest, RideHailingResponse}
import beam.agentsim.agents.vehicles._
import beam.agentsim.events.ReserveRideHailEvent
import beam.agentsim.scheduler.BeamAgentScheduler.{CompletionNotice, IllegalTriggerGoToError, ScheduleTrigger}
import beam.agentsim.scheduler.{Trigger, TriggerWithId}
import beam.router.Modes.BeamMode
import beam.router.Modes.BeamMode.{TRANSIT, WALK_TRANSIT}
import beam.router.RoutingModel._
import beam.sim.BeamServices
import com.conveyal.r5.transit.TransportNetwork
import org.matsim.api.core.v01.Id
import org.matsim.api.core.v01.events._
import org.matsim.api.core.v01.population._
import org.matsim.core.api.experimental.events.{EventsManager, TeleportationArrivalEvent}
import org.matsim.households.Household
import org.matsim.vehicles.Vehicle

import scala.concurrent.duration._

/**
  */
object PersonAgent {

  val timeToChooseMode: Double = 0.0
  val minActDuration: Double = 0.0
  val teleportWalkDuration = 0.0

  def props(scheduler: ActorRef, services: BeamServices, modeChoiceCalculator: ModeChoiceCalculator, transportNetwork: TransportNetwork, router: ActorRef, rideHailingManager: ActorRef, eventsManager: EventsManager, personId: Id[PersonAgent], household: Household, plan: Plan,
            humanBodyVehicleId: Id[Vehicle]): Props = {
    Props(new PersonAgent(scheduler, services, modeChoiceCalculator, transportNetwork, router, rideHailingManager, eventsManager, personId, plan, humanBodyVehicleId))
  }

  trait PersonData extends DrivingData

  trait DrivingData {
    def currentVehicle: VehicleStack
    def passengerSchedule: PassengerSchedule
    def currentLegPassengerScheduleIndex: Int
    def withPassengerSchedule(newPassengerSchedule: PassengerSchedule): DrivingData
    def withCurrentLegPassengerScheduleIndex(currentLegPassengerScheduleIndex: Int): DrivingData
  }

  case class LiterallyDrivingData(delegate: DrivingData, legEndsAt: Double) extends DrivingData { // sorry
    def currentVehicle = delegate.currentVehicle
    def passengerSchedule = delegate.passengerSchedule
    def currentLegPassengerScheduleIndex: Int = delegate.currentLegPassengerScheduleIndex
    def withPassengerSchedule(newPassengerSchedule: PassengerSchedule): DrivingData = LiterallyDrivingData(delegate.withPassengerSchedule(newPassengerSchedule), legEndsAt)
    def withCurrentLegPassengerScheduleIndex(currentLegPassengerScheduleIndex: Int) = LiterallyDrivingData(delegate.withCurrentLegPassengerScheduleIndex(currentLegPassengerScheduleIndex), legEndsAt)
  }

  type VehicleStack = Vector[Id[Vehicle]]

  case class BasePersonData(currentActivityIndex: Int = 0, currentTrip: Option[EmbodiedBeamTrip] = None,
                            restOfCurrentTrip: List[EmbodiedBeamLeg] = List(), currentVehicle: VehicleStack = Vector(),
                            currentTourMode: Option[BeamMode] = None, currentTourPersonalVehicle: Option[Id[Vehicle]] = None,
                            passengerSchedule: PassengerSchedule = PassengerSchedule(), currentLegPassengerScheduleIndex: Int = 0,
                            hasDeparted: Boolean = false) extends PersonData {
    override def withPassengerSchedule(newPassengerSchedule: PassengerSchedule): DrivingData = copy(passengerSchedule = newPassengerSchedule)
    override def withCurrentLegPassengerScheduleIndex(currentLegPassengerScheduleIndex: Int): DrivingData = copy(currentLegPassengerScheduleIndex = currentLegPassengerScheduleIndex)
  }

  case object PerformingActivity extends BeamAgentState

  sealed trait Traveling extends BeamAgentState

  case object ChoosingMode extends Traveling

  case object WaitingForDeparture extends Traveling

  case object WaitingForReservationConfirmation extends Traveling

  case object Waiting extends Traveling

  case object ProcessingNextLegOrStartActivity extends Traveling

  case object WaitingToDrive extends Traveling

  case object WaitingToDriveInterrupted extends Traveling

  case object PassengerScheduleEmpty extends Traveling

  case object PassengerScheduleEmptyInterrupted extends Traveling

  case object Moving extends Traveling

  case object Driving extends Traveling

  case object DrivingInterrupted extends Traveling

  case class ActivityStartTrigger(tick: Double) extends Trigger

  case class ActivityEndTrigger(tick: Double) extends Trigger

  case class PersonDepartureTrigger(tick: Double) extends Trigger

}

class PersonAgent(val scheduler: ActorRef, val beamServices: BeamServices, val modeChoiceCalculator: ModeChoiceCalculator, val transportNetwork: TransportNetwork, val router: ActorRef, val rideHailingManager: ActorRef, val eventsManager: EventsManager, override val id: Id[PersonAgent], val matsimPlan: Plan, val bodyId: Id[Vehicle]) extends
  DrivesVehicle[PersonData] with ChoosesMode with Stash {
  val _experiencedBeamPlan: BeamPlan = BeamPlan(matsimPlan)

  startWith(Uninitialized, BasePersonData())

  def activityOrMessage(ind: Int, msg: String): Either[String, Activity] = {
    if (ind < 0 || ind >= _experiencedBeamPlan.activities.length) Left(msg) else Right(_experiencedBeamPlan.activities(ind))
  }

  def currentActivity(data: BasePersonData): Activity = _experiencedBeamPlan.activities(data.currentActivityIndex)

  def nextActivity(data: BasePersonData): Either[String, Activity] = {
    activityOrMessage(data.currentActivityIndex + 1, "plan finished")
  }

  def currentTour(data: BasePersonData): Tour = {
    stateName match {
      case PerformingActivity =>
        _experiencedBeamPlan.getTourContaining(currentActivity(data))
      case _ =>
        _experiencedBeamPlan.getTourContaining(nextActivity(data).right.get)
    }
  }

  when(Uninitialized) {
    case Event(TriggerWithId(InitializeTrigger(_), triggerId), _) =>
      goto(Initialized) replying CompletionNotice(triggerId, Vector(ScheduleTrigger(ActivityStartTrigger(0.0), self)))
  }

  when(Initialized) {
    case Event(TriggerWithId(ActivityStartTrigger(tick), triggerId), data: BasePersonData) =>
      logDebug(s"starting at ${currentActivity(data).getType} @ $tick")
      goto(PerformingActivity) replying CompletionNotice(triggerId, Vector(ScheduleTrigger(ActivityEndTrigger(currentActivity(data).getEndTime), self)))
  }

  when(PerformingActivity) {
    case Event(TriggerWithId(ActivityEndTrigger(tick), triggerId), data: BasePersonData) =>
      nextActivity(data).fold(
        msg => {
          logDebug(s"didn't get nextActivity because $msg")
          stop replying CompletionNotice(triggerId)
        },
        nextAct => {
          logDebug(s"wants to go to ${nextAct.getType} @ $tick")
          holdTickAndTriggerId(tick, triggerId)
          goto(ChoosingMode) using ChoosesModeData(personData = data.copy(
            // If we don't have a current tour mode (i.e. are not on a tour aka at home),
            // use the mode of the next leg as the new tour mode.
            currentTourMode = data.currentTourMode.orElse(_experiencedBeamPlan.getPlanElements.get(_experiencedBeamPlan.getPlanElements.indexOf(nextAct) - 1) match {
              case leg: Leg => Some(BeamMode.withValue(leg.getMode))
              case _ => None
            })
          ))
        }
      )
  }

  when(WaitingForDeparture) {
    /*
     * Callback from ChoosesMode
     */
    case Event(TriggerWithId(PersonDepartureTrigger(tick), triggerId), data@BasePersonData(_, Some(currentTrip),_,_,_,_,_,_,false)) =>
      // We end our activity when we actually leave, not when we decide to leave, i.e. when we look for a bus or
      // hail a ride. We stay at the party until our Uber is there.
      eventsManager.processEvent(new ActivityEndEvent(tick, id, currentActivity(data).getLinkId, currentActivity(data).getFacilityId, currentActivity(data).getType))
      assert(currentActivity(data).getLinkId != null)
      eventsManager.processEvent(new PersonDepartureEvent(tick, id, currentActivity(data).getLinkId, currentTrip.tripClassifier.value))
      holdTickAndTriggerId(tick, triggerId)
      goto(ProcessingNextLegOrStartActivity) using data.copy(hasDeparted = true)

    case Event(TriggerWithId(PersonDepartureTrigger(tick), triggerId), BasePersonData(_,_,restOfCurrentTrip,_,_,_,_,_,true)) =>
      // We're coming back from replanning, i.e. we are already on the trip, so we don't throw a departure event
      logDebug(s"replanned to leg ${restOfCurrentTrip.head}")
      holdTickAndTriggerId(tick, triggerId)
      goto(ProcessingNextLegOrStartActivity)
  }

  def handleSuccessfulReservation(triggersToSchedule: Vector[ScheduleTrigger], data: BasePersonData) = {
    val (tick, triggerId) = releaseTickAndTriggerId()
    log.debug("scheduling triggers from reservation responses: {}", triggersToSchedule)
    scheduler ! CompletionNotice(triggerId, triggersToSchedule)
    goto(Waiting) using data
  }

  when(WaitingForReservationConfirmation){
    case Event(ReservationResponse(_, Right(response),_), data: BasePersonData) =>
      handleSuccessfulReservation(response.triggersToSchedule, data)
    case Event(ReservationResponse(_, Left(firstErrorResponse), reservedMode), data: BasePersonData) =>
      logWarn(s"replanning because ${firstErrorResponse.errorCode}")
      goto(ChoosingMode) using ChoosesModeData(data)
    case Event(RideHailingResponse(_, _, None,triggersToSchedule), data: BasePersonData) =>
      handleSuccessfulReservation(triggersToSchedule, data)
    case Event(RideHailingResponse(_, _, Some(error), _), data: BasePersonData) =>
      logWarn(s"replanning because ${error.errorCode}")
      goto(ChoosingMode) using ChoosesModeData(data,rideHailingResult = Some(RideHailingResponse.dummyWithError(error)))
  }

  when(Waiting) {
    /*
     * Learn as passenger that leg is starting
     */
    case Event(TriggerWithId(NotifyLegStartTrigger(_, beamLeg), triggerId), BasePersonData(_,_,currentLeg::_,currentVehicle,_,_,_,_, _)) if currentLeg.beamVehicleId == currentVehicle.head =>
      logDebug(s"Already on vehicle: ${currentVehicle.head}")
      goto(Moving) replying CompletionNotice(triggerId)

    case Event(TriggerWithId(NotifyLegStartTrigger(tick, beamLeg), triggerId), data@BasePersonData(_,_,currentLeg::_,currentVehicle,_,_,_,_, _)) =>
      eventsManager.processEvent(new PersonEntersVehicleEvent(tick, id, currentLeg.beamVehicleId))
      goto(Moving) replying CompletionNotice(triggerId) using data.copy(currentVehicle = currentLeg.beamVehicleId +: currentVehicle)
  }

  when(Moving) {
    /*
     * Learn as passenger that leg is ending
     */
    case Event(TriggerWithId(NotifyLegEndTrigger(_, beamLeg), triggerId), data@BasePersonData(_,_,currentLeg::restOfCurrentTrip,currentVehicle,_,_,_,_,_)) if restOfCurrentTrip.head.beamVehicleId == currentVehicle.head =>
      // The next vehicle is the same as current so just update state and go to Waiting
      goto(Waiting) replying CompletionNotice(triggerId) using data.copy(restOfCurrentTrip = restOfCurrentTrip)

    case Event(TriggerWithId(NotifyLegEndTrigger(tick, beamLeg), triggerId), data@BasePersonData(_,_,currentLeg::restOfCurrentTrip,currentVehicle,_,_,_,_,_)) =>
      // The next vehicle is different from current so we exit the current vehicle
      eventsManager.processEvent(new PersonLeavesVehicleEvent(tick, id, currentVehicle.head))
      holdTickAndTriggerId(tick, triggerId)
      goto(ProcessingNextLegOrStartActivity) using data.copy(
        restOfCurrentTrip = restOfCurrentTrip,
        currentVehicle = currentVehicle.tail
      )

  }

  // Callback from DrivesVehicle. Analogous to NotifyLegEndTrigger, but when driving ourselves.
  when(PassengerScheduleEmpty) {
    case Event(PassengerScheduleEmptyMessage(_), data: BasePersonData) =>
      val (tick, triggerId) = releaseTickAndTriggerId()
      if (data.restOfCurrentTrip.head.unbecomeDriverOnCompletion) {
        beamServices.vehicles(data.currentVehicle.head).unsetDriver()
        eventsManager.processEvent(new PersonLeavesVehicleEvent(tick, Id.createPersonId(id), data.currentVehicle.head))
      }
      holdTickAndTriggerId(tick, triggerId)
      goto(ProcessingNextLegOrStartActivity) using data.copy(
        restOfCurrentTrip = data.restOfCurrentTrip.tail,
        currentVehicle = if (data.restOfCurrentTrip.head.unbecomeDriverOnCompletion) {
          data.currentVehicle.tail
        } else {
          data.currentVehicle
        }
      )
  }

  onTransition {
    case _ -> _ =>
      unstashAll()
  }

  /*
   * processNextLegOrStartActivity
   *
   * This should be called when it's time to either embark on another leg in a trip or to wrap up a trip that is
   * now complete. There are four outcomes possible:
   *
   * 1 There are more legs in the trip and the PersonAgent is the driver => stay in current state but schedule
   * StartLegTrigger
   * 2 There are more legs in the trip but the PersonAGent is a passenger => goto Waiting and schedule nothing
   * further (the driver will initiate the start of the leg)
   * 3 The trip is over and there are more activities in the agent plan => goto PerformingActivity and schedule end
   * of activity
   * 4 The trip is over and there are no more activities in the agent plan => goto Finished
   */
//  val r = scala.util.Random
  when(ProcessingNextLegOrStartActivity, stateTimeout = Duration.Zero) {
    case Event(StateTimeout, data@BasePersonData(_, _,nextLeg::_,currentVehicle,_,_,_,_,_)) if nextLeg.asDriver =>
//      RideHailUtils.getUpdatedBeamLegAfterStopDriving(nextLeg.beamLeg, nextLeg.beamLeg.endTime-(700+r.nextInt(300)), transportNetwork, beamServices)
      val (tick, triggerId) = releaseTickAndTriggerId()
      scheduler ! CompletionNotice(triggerId, Vector(ScheduleTrigger(StartLegTrigger(tick, nextLeg.beamLeg), self)))
      goto(WaitingToDrive) using data.copy(
        passengerSchedule = PassengerSchedule().addLegs(Vector(nextLeg.beamLeg)),
        currentLegPassengerScheduleIndex = 0,
        currentVehicle = if (currentVehicle.isEmpty || currentVehicle.head != nextLeg.beamVehicleId) {
          val vehicle = beamServices.vehicles(nextLeg.beamVehicleId)
          vehicle.becomeDriver(self).fold(
            fa =>
              throw new RuntimeException(s"I attempted to become driver of vehicle $id but driver ${vehicle.driver.get} already assigned."),
            fb => {
              eventsManager.processEvent(new PersonEntersVehicleEvent(tick, Id.createPersonId(id), nextLeg.beamVehicleId))
            })
          nextLeg.beamVehicleId +: currentVehicle
        } else {
          currentVehicle
        }
      )
    case Event(StateTimeout, data@BasePersonData(_,_,nextLeg::tailOfCurrentTrip,_,_,_,_,_,_)) if nextLeg.beamLeg.startTime < _currentTick.get =>
      // We've missed the bus. This occurs when the actual ride hail trip takes much longer than planned (based on the
      // initial inquiry). So we replan but change tour mode to WALK_TRANSIT since we've already done our ride hail portion.
      logWarn(s"Missed transit pickup during a ride_hail_transit trip, late by ${_currentTick.get - nextLeg.beamLeg.startTime} sec")
      goto(ChoosingMode) using ChoosesModeData(personData = data.copy(currentTourMode = Some(WALK_TRANSIT)))
    case Event(StateTimeout, BasePersonData(_,_,nextLeg::tailOfCurrentTrip,_,_,_,_,_,_)) if nextLeg.beamLeg.mode.isTransit() =>
      val legSegment = nextLeg::tailOfCurrentTrip.takeWhile(leg => leg.beamVehicleId == nextLeg.beamVehicleId)
      val resRequest = ReservationRequest(legSegment.head.beamLeg, legSegment.last.beamLeg, VehiclePersonId(legSegment.head.beamVehicleId, id))
      TransitDriverAgent.selectByVehicleId(legSegment.head.beamVehicleId) ! resRequest
      goto(WaitingForReservationConfirmation)
    case Event(StateTimeout, data@BasePersonData(_,_,nextLeg::tailOfCurrentTrip,_,_,_,_,_,_)) if nextLeg.isRideHail =>
      val legSegment = nextLeg::tailOfCurrentTrip.takeWhile(leg => leg.beamVehicleId == nextLeg.beamVehicleId)
      val departAt = DiscreteTime(legSegment.head.beamLeg.startTime.toInt)
<<<<<<< HEAD

      val rideHailingRequest = RideHailingRequest(ReserveRide, VehiclePersonId(bodyId, id, Some(self)), beamServices.geo.wgs2Utm(nextLeg.beamLeg.travelPath.startPoint.loc),
=======
      legSegment.head.isRideHail
      logDebug(s"personAgent($id) - sending RideHailingRequest: $data")
      rideHailingManager ! RideHailingRequest(ReserveRide, VehiclePersonId(bodyId, id, Some(self)), beamServices.geo.wgs2Utm(nextLeg.beamLeg.travelPath.startPoint.loc),
>>>>>>> f7aa7515
        departAt, beamServices.geo.wgs2Utm(legSegment.last.beamLeg.travelPath.endPoint.loc))
      rideHailingManager ! rideHailingRequest
//      val (tick, triggerId) = releaseTickAndTriggerId()
      if(departAt.atTime != _currentTick.get.toInt)
        print(s"$departAt is different then current")

      eventsManager.processEvent(new ReserveRideHailEvent(departAt.atTime, rideHailingRequest))
      goto(WaitingForReservationConfirmation)
    case Event(StateTimeout, BasePersonData(_,_,_::_,_,_,_,_,_,_)) =>
      val (_, triggerId) = releaseTickAndTriggerId()
      scheduler ! CompletionNotice(triggerId)
      goto(Waiting)

    case Event(StateTimeout, data@BasePersonData(currentActivityIndex, Some(currentTrip),_,_,currentTourMode,currentTourPersonalVehicle,_,_,_)) =>
      nextActivity(data) match {
        case Right(activity) =>
          val (tick, triggerId) = releaseTickAndTriggerId()
          val endTime = if (activity.getEndTime >= tick && Math.abs(activity.getEndTime) < Double.PositiveInfinity) {
            activity.getEndTime
          } else if (activity.getEndTime >= 0.0 && activity.getEndTime < tick) {
            tick
          } else {
            //            logWarn(s"Activity endTime is negative or infinite ${activity}, assuming duration of 10
            // minutes.")
            //TODO consider ending the day here to match MATSim convention for start/end activity
            tick + 60 * 10
          }
          // Report travelled distance for inclusion in experienced plans.
          // We currently get large unaccountable differences in round trips, e.g. work -> home may
          // be twice as long as home -> work. Probably due to long links, and the location of the activity
          // on the link being undefined.
          eventsManager.processEvent(new TeleportationArrivalEvent(tick, id, currentTrip.legs.map(l => l.beamLeg.travelPath.distanceInM).sum))
          assert(activity.getLinkId != null)
          eventsManager.processEvent(new PersonArrivalEvent(tick, id, activity.getLinkId, currentTrip.tripClassifier.value))
          eventsManager.processEvent(new ActivityStartEvent(tick, id, activity.getLinkId, activity.getFacilityId, activity.getType))
          scheduler ! CompletionNotice(triggerId, Vector(ScheduleTrigger(ActivityEndTrigger(endTime), self)))
          log.error(s"ProcessingNextLegOrStartActivity2 $tick $data")
          goto(PerformingActivity) using data.copy(
            currentActivityIndex = currentActivityIndex + 1,
            currentTrip = None,
            restOfCurrentTrip = List(),
            currentTourPersonalVehicle = currentTourPersonalVehicle match {
              case Some(personalVeh) =>
                if (activity.getType.equals("Home")) {
                  context.parent ! ReleaseVehicleReservation(id, personalVeh)
                  context.parent ! CheckInResource(personalVeh, None)
                  None
                } else {
                  currentTourPersonalVehicle
                }
              case None =>
                None
            },
            currentTourMode = if (activity.getType.equals("Home")) None else currentTourMode,
            hasDeparted = false
          )
        case Left(msg) =>
          logDebug(msg)
          val (_, triggerId) = releaseTickAndTriggerId()
          scheduler ! CompletionNotice(triggerId)
          stop
      }
  }

  val myUnhandled: StateFunction = {
    case Event(TriggerWithId(NotifyLegStartTrigger(_, _), _), _) =>
      stash()
      stay
    case Event(TriggerWithId(NotifyLegEndTrigger(_, _), _), _) =>
      stash()
      stay
    case Event(NotifyResourceInUse(_, _), _) =>
      stay()
    case Event(RegisterResource(_), _) =>
      stay()
    case Event(NotifyResourceIdle(_, _,_,_), _) =>
      stay()
    case Event(IllegalTriggerGoToError(reason), _) =>
      stop(Failure(reason))
    case Event(StateTimeout, _) =>
      log.error("Events leading up to this point:\n\t" + getLog.mkString("\n\t"))
      stop(Failure("Timeout - this probably means this agent was not getting a reply it was expecting."))
    case Event(Finish, _) =>
      if (stateName == Moving) {
        log.warning("Still travelling at end of simulation.")
        log.warning(s"Events leading up to this point:\n\t${getLog.mkString("\n\t")}")
      }
      stop
  }

  whenUnhandled(drivingBehavior.orElse(myUnhandled))

  override def logPrefix(): String = s"PersonAgent:$id "

}<|MERGE_RESOLUTION|>--- conflicted
+++ resolved
@@ -308,17 +308,11 @@
       val resRequest = ReservationRequest(legSegment.head.beamLeg, legSegment.last.beamLeg, VehiclePersonId(legSegment.head.beamVehicleId, id))
       TransitDriverAgent.selectByVehicleId(legSegment.head.beamVehicleId) ! resRequest
       goto(WaitingForReservationConfirmation)
-    case Event(StateTimeout, data@BasePersonData(_,_,nextLeg::tailOfCurrentTrip,_,_,_,_,_,_)) if nextLeg.isRideHail =>
+    case Event(StateTimeout, BasePersonData(_,_,nextLeg::tailOfCurrentTrip,_,_,_,_,_,_)) if nextLeg.isRideHail =>
       val legSegment = nextLeg::tailOfCurrentTrip.takeWhile(leg => leg.beamVehicleId == nextLeg.beamVehicleId)
       val departAt = DiscreteTime(legSegment.head.beamLeg.startTime.toInt)
-<<<<<<< HEAD
-
-      val rideHailingRequest = RideHailingRequest(ReserveRide, VehiclePersonId(bodyId, id, Some(self)), beamServices.geo.wgs2Utm(nextLeg.beamLeg.travelPath.startPoint.loc),
-=======
-      legSegment.head.isRideHail
-      logDebug(s"personAgent($id) - sending RideHailingRequest: $data")
-      rideHailingManager ! RideHailingRequest(ReserveRide, VehiclePersonId(bodyId, id, Some(self)), beamServices.geo.wgs2Utm(nextLeg.beamLeg.travelPath.startPoint.loc),
->>>>>>> f7aa7515
+
+      val rideHailingRequest =  RideHailingRequest(ReserveRide, VehiclePersonId(bodyId, id, Some(self)), beamServices.geo.wgs2Utm(nextLeg.beamLeg.travelPath.startPoint.loc),
         departAt, beamServices.geo.wgs2Utm(legSegment.last.beamLeg.travelPath.endPoint.loc))
       rideHailingManager ! rideHailingRequest
 //      val (tick, triggerId) = releaseTickAndTriggerId()
@@ -355,7 +349,6 @@
           eventsManager.processEvent(new PersonArrivalEvent(tick, id, activity.getLinkId, currentTrip.tripClassifier.value))
           eventsManager.processEvent(new ActivityStartEvent(tick, id, activity.getLinkId, activity.getFacilityId, activity.getType))
           scheduler ! CompletionNotice(triggerId, Vector(ScheduleTrigger(ActivityEndTrigger(endTime), self)))
-          log.error(s"ProcessingNextLegOrStartActivity2 $tick $data")
           goto(PerformingActivity) using data.copy(
             currentActivityIndex = currentActivityIndex + 1,
             currentTrip = None,
