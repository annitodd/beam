--- conflicted
+++ resolved
@@ -617,11 +617,8 @@
             // If we have the currentTourPersonalVehicle then we should use it
             // use the mode of the next leg as the new trip mode.
             currentTripMode = modeOfNextLeg,
-<<<<<<< HEAD
             currentTourMode =
               currentTourMode, // This might not be necessary because it is copied over when the activity starts
-=======
->>>>>>> de1684a4
             numberOfReplanningAttempts = 0,
             failedTrips = IndexedSeq.empty,
             enrouteData = EnrouteData()
@@ -1353,11 +1350,7 @@
             currentTrip = None,
             restOfCurrentTrip = List(),
             currentTourPersonalVehicle = None,
-<<<<<<< HEAD
             currentTourMode = nextActTourMode,
-=======
-            currentTourMode = if (atHome(activity)) None else data.currentTourMode,
->>>>>>> de1684a4
             currentTripMode = None,
             hasDeparted = false
           )
@@ -1460,11 +1453,7 @@
               case None =>
                 None
             },
-<<<<<<< HEAD
             currentTourMode = nextActTourMode,
-=======
-            currentTourMode = if (atHome(activity)) None else currentTourMode,
->>>>>>> de1684a4
             currentTripMode = None,
             hasDeparted = false
           )
