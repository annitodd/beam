package beam.agentsim.agents

import akka.actor.FSM.Failure
import akka.actor.{ActorRef, FSM, Props, Stash}
import beam.agentsim.Resource.{
  CheckInResource,
  NotifyResourceIdle,
  NotifyResourceInUse,
  RegisterResource
}
import beam.agentsim.agents.BeamAgent._
import beam.agentsim.agents.PersonAgent._
import beam.agentsim.agents.household.HouseholdActor.ReleaseVehicleReservation
import beam.agentsim.agents.modalBehaviors.ChoosesMode.ChoosesModeData
import beam.agentsim.agents.modalBehaviors.DrivesVehicle.{
  NotifyLegEndTrigger,
  NotifyLegStartTrigger,
  StartLegTrigger
}
import beam.agentsim.agents.modalBehaviors.{ChoosesMode, DrivesVehicle, ModeChoiceCalculator}
import beam.agentsim.agents.planning.{BeamPlan, Tour}
import beam.agentsim.agents.rideHail.RideHailManager.{
  ReserveRide,
  RideHailRequest,
  RideHailResponse
}
import beam.agentsim.agents.vehicles._
import beam.agentsim.events.{ReplanningEvent, ReserveRideHailEvent}
import beam.agentsim.scheduler.BeamAgentScheduler.{
  CompletionNotice,
  IllegalTriggerGoToError,
  ScheduleTrigger
}
import beam.agentsim.scheduler.Trigger
import beam.agentsim.scheduler.Trigger.TriggerWithId
import beam.router.Modes.BeamMode
import beam.router.Modes.BeamMode.WALK_TRANSIT
import beam.router.RoutingModel._
import beam.sim.BeamServices
import com.conveyal.r5.transit.TransportNetwork
import org.matsim.api.core.v01.Id
import org.matsim.api.core.v01.events._
import org.matsim.api.core.v01.population._
import org.matsim.core.api.experimental.events.{EventsManager, TeleportationArrivalEvent}
import org.matsim.households.Household
import org.matsim.vehicles.Vehicle

import scala.concurrent.duration._

/**
  */
object PersonAgent {

  val timeToChooseMode: Double = 0.0
  val minActDuration: Double = 0.0
  val teleportWalkDuration = 0.0

  def props(
    scheduler: ActorRef,
    services: BeamServices,
    modeChoiceCalculator: ModeChoiceCalculator,
    transportNetwork: TransportNetwork,
    router: ActorRef,
    rideHailManager: ActorRef,
    eventsManager: EventsManager,
    personId: Id[PersonAgent],
    household: Household,
    plan: Plan,
    humanBodyVehicleId: Id[Vehicle]
  ): Props = {
    Props(
      new PersonAgent(
        scheduler,
        services,
        modeChoiceCalculator,
        transportNetwork,
        router,
        rideHailManager,
        eventsManager,
        personId,
        plan,
        humanBodyVehicleId
      )
    )
  }

  trait PersonData extends DrivingData

  trait DrivingData {
    def currentVehicle: VehicleStack

    def passengerSchedule: PassengerSchedule

    def currentLegPassengerScheduleIndex: Int

    def withPassengerSchedule(newPassengerSchedule: PassengerSchedule): DrivingData

    def withCurrentLegPassengerScheduleIndex(currentLegPassengerScheduleIndex: Int): DrivingData
  }

  case class LiterallyDrivingData(delegate: DrivingData, legEndsAt: Double) extends DrivingData { // sorry
    def currentVehicle: VehicleStack = delegate.currentVehicle

    def passengerSchedule: PassengerSchedule = delegate.passengerSchedule

    def currentLegPassengerScheduleIndex: Int = delegate.currentLegPassengerScheduleIndex

    def withPassengerSchedule(newPassengerSchedule: PassengerSchedule): DrivingData =
      LiterallyDrivingData(delegate.withPassengerSchedule(newPassengerSchedule), legEndsAt)

    def withCurrentLegPassengerScheduleIndex(currentLegPassengerScheduleIndex: Int) =
      LiterallyDrivingData(
        delegate.withCurrentLegPassengerScheduleIndex(currentLegPassengerScheduleIndex),
        legEndsAt
      )
  }

  type VehicleStack = Vector[Id[Vehicle]]

  case class BasePersonData(
    currentActivityIndex: Int = 0,
    currentTrip: Option[EmbodiedBeamTrip] = None,
    restOfCurrentTrip: List[EmbodiedBeamLeg] = List(),
    currentVehicle: VehicleStack = Vector(),
    currentTourMode: Option[BeamMode] = None,
    currentTourPersonalVehicle: Option[Id[Vehicle]] = None,
    passengerSchedule: PassengerSchedule = PassengerSchedule(),
    currentLegPassengerScheduleIndex: Int = 0,
    hasDeparted: Boolean = false
  ) extends PersonData {
    override def withPassengerSchedule(newPassengerSchedule: PassengerSchedule): DrivingData =
      copy(passengerSchedule = newPassengerSchedule)

    override def withCurrentLegPassengerScheduleIndex(
      currentLegPassengerScheduleIndex: Int
    ): DrivingData = copy(currentLegPassengerScheduleIndex = currentLegPassengerScheduleIndex)
  }

  case object PerformingActivity extends BeamAgentState

  sealed trait Traveling extends BeamAgentState

  case object ChoosingMode extends Traveling

  case object WaitingForDeparture extends Traveling

  case object WaitingForReservationConfirmation extends Traveling

  case object Waiting extends Traveling

  case object ProcessingNextLegOrStartActivity extends Traveling

  case object WaitingToDrive extends Traveling

  case object WaitingToDriveInterrupted extends Traveling

  case object PassengerScheduleEmpty extends Traveling

  case object PassengerScheduleEmptyInterrupted extends Traveling

  case object Moving extends Traveling

  case object Driving extends Traveling

  case object DrivingInterrupted extends Traveling

  case class ActivityStartTrigger(tick: Double) extends Trigger

  case class ActivityEndTrigger(tick: Double) extends Trigger

  case class PersonDepartureTrigger(tick: Double) extends Trigger

}

class PersonAgent(
  val scheduler: ActorRef,
  val beamServices: BeamServices,
  val modeChoiceCalculator: ModeChoiceCalculator,
  val transportNetwork: TransportNetwork,
  val router: ActorRef,
  val rideHailManager: ActorRef,
  val eventsManager: EventsManager,
  override val id: Id[PersonAgent],
  val matsimPlan: Plan,
  val bodyId: Id[Vehicle]
) extends DrivesVehicle[PersonData]
    with ChoosesMode
    with Stash {

  override def logDepth: Int = beamServices.beamConfig.beam.debug.actor.logDepth

  val _experiencedBeamPlan: BeamPlan = BeamPlan(matsimPlan)

  startWith(Uninitialized, BasePersonData())

  def activityOrMessage(ind: Int, msg: String): Either[String, Activity] = {
    if (ind < 0 || ind >= _experiencedBeamPlan.activities.length) Left(msg)
    else Right(_experiencedBeamPlan.activities(ind))
  }

  def currentActivity(data: BasePersonData): Activity =
    _experiencedBeamPlan.activities(data.currentActivityIndex)

  def nextActivity(data: BasePersonData): Either[String, Activity] = {
    activityOrMessage(data.currentActivityIndex + 1, "plan finished")
  }

  def currentTour(data: BasePersonData): Tour = {
    stateName match {
      case PerformingActivity =>
        _experiencedBeamPlan.getTourContaining(currentActivity(data))
      case _ =>
        _experiencedBeamPlan.getTourContaining(nextActivity(data).right.get)
    }
  }

  when(Uninitialized) {
    case Event(TriggerWithId(InitializeTrigger(_), triggerId), _) =>
      goto(Initialized) replying CompletionNotice(
        triggerId,
        Vector(ScheduleTrigger(ActivityStartTrigger(0.0), self))
      )
  }

  when(Initialized) {
    case Event(TriggerWithId(ActivityStartTrigger(tick), triggerId), data: BasePersonData) =>
      logDebug(s"starting at ${currentActivity(data).getType} @ $tick")
      goto(PerformingActivity) replying CompletionNotice(
        triggerId,
        Vector(ScheduleTrigger(ActivityEndTrigger(currentActivity(data).getEndTime), self))
      )
  }

  when(PerformingActivity) {
    case Event(TriggerWithId(ActivityEndTrigger(tick), triggerId), data: BasePersonData) =>
      nextActivity(data).fold(
        msg => {
          logDebug(s"didn't get nextActivity because $msg")
          stop replying CompletionNotice(triggerId)
        },
        nextAct => {
          logDebug(s"wants to go to ${nextAct.getType} @ $tick")
          holdTickAndTriggerId(tick, triggerId)
          goto(ChoosingMode) using ChoosesModeData(
            personData = data.copy(
              // If we don't have a current tour mode (i.e. are not on a tour aka at home),
              // use the mode of the next leg as the new tour mode.
              currentTourMode = data.currentTourMode.orElse(
                _experiencedBeamPlan.getPlanElements
                  .get(_experiencedBeamPlan.getPlanElements.indexOf(nextAct) - 1) match {
                  case leg: Leg => Some(BeamMode.withValue(leg.getMode))
                  case _        => None
                }
              )
            )
          )
        }
      )
  }

  when(WaitingForDeparture) {
    /*
     * Callback from ChoosesMode
     */
    case Event(
        TriggerWithId(PersonDepartureTrigger(tick), triggerId),
        data @ BasePersonData(_, Some(currentTrip), _, _, _, _, _, _, false)
        ) =>
      // We end our activity when we actually leave, not when we decide to leave, i.e. when we look for a bus or
      // hail a ride. We stay at the party until our Uber is there.
      eventsManager.processEvent(
        new ActivityEndEvent(
          tick,
          id,
          currentActivity(data).getLinkId,
          currentActivity(data).getFacilityId,
          currentActivity(data).getType
        )
      )
      assert(currentActivity(data).getLinkId != null)
      eventsManager.processEvent(
        new PersonDepartureEvent(
          tick,
          id,
          currentActivity(data).getLinkId,
          currentTrip.tripClassifier.value
        )
      )
      holdTickAndTriggerId(tick, triggerId)
      goto(ProcessingNextLegOrStartActivity) using data.copy(hasDeparted = true)

    case Event(
        TriggerWithId(PersonDepartureTrigger(tick), triggerId),
        BasePersonData(_, _, restOfCurrentTrip, _, _, _, _, _, true)
        ) =>
      // We're coming back from replanning, i.e. we are already on the trip, so we don't throw a departure event
      logDebug(s"replanned to leg ${restOfCurrentTrip.head}")
      holdTickAndTriggerId(tick, triggerId)
      goto(ProcessingNextLegOrStartActivity)
  }

  def handleSuccessfulReservation(
    triggersToSchedule: Vector[ScheduleTrigger],
    data: BasePersonData
  ): FSM.State[BeamAgentState, PersonData] = {
    val (_, triggerId) = releaseTickAndTriggerId()
    log.debug("scheduling triggers from reservation responses: {}", triggersToSchedule)
    scheduler ! CompletionNotice(triggerId, triggersToSchedule)
    goto(Waiting) using data

  }

  when(WaitingForReservationConfirmation) {
    case Event(ReservationResponse(_, Right(response), _), data: BasePersonData) =>
      handleSuccessfulReservation(response.triggersToSchedule, data)
    case Event(ReservationResponse(_, Left(firstErrorResponse), _), data: BasePersonData) =>
      logWarn(s"replanning because ${firstErrorResponse.errorCode}")
      val (tick, triggerId) = releaseTickAndTriggerId()
      eventsManager.processEvent(new ReplanningEvent(tick, Id.createPersonId(id)))
      holdTickAndTriggerId(tick, triggerId)
      goto(ChoosingMode) using ChoosesModeData(data, isWithinTripReplanning = true)
    case Event(RideHailResponse(_, _, None, triggersToSchedule), data: BasePersonData) =>
      handleSuccessfulReservation(triggersToSchedule, data)
    case Event(RideHailResponse(_, _, Some(error), _), data: BasePersonData) =>
      logWarn(s"replanning because ${error.errorCode}")
      val (tick, triggerId) = releaseTickAndTriggerId()
      eventsManager.processEvent(new ReplanningEvent(tick, Id.createPersonId(id)))
      holdTickAndTriggerId(tick, triggerId)
      goto(ChoosingMode) using ChoosesModeData(data, isWithinTripReplanning = true)
  }

  when(Waiting) {
    /*
     * Learn as passenger that leg is starting
     */
    case Event(
        TriggerWithId(NotifyLegStartTrigger(_, _, _), triggerId),
        BasePersonData(_, _, currentLeg :: _, currentVehicle, _, _, _, _, _)
        ) if currentLeg.beamVehicleId == currentVehicle.head =>
      logDebug(s"Already on vehicle: ${currentVehicle.head}")
      goto(Moving) replying CompletionNotice(triggerId)

    case Event(
        TriggerWithId(NotifyLegStartTrigger(tick, _, vehicleToEnter), triggerId),
        data @ BasePersonData(_, _, _ :: _, currentVehicle, _, _, _, _, _)
        ) =>
      logDebug(s"PersonEntersVehicle: $vehicleToEnter")
      eventsManager.processEvent(new PersonEntersVehicleEvent(tick, id, vehicleToEnter))
      goto(Moving) replying CompletionNotice(triggerId) using data.copy(
        currentVehicle = vehicleToEnter +: currentVehicle
      )
  }

  when(Moving) {
    /*
     * Learn as passenger that leg is ending
     */
    case Event(
        TriggerWithId(NotifyLegEndTrigger(_, _, _), triggerId),
        data @ BasePersonData(_, _, _ :: restOfCurrentTrip, currentVehicle, _, _, _, _, _)
        ) if restOfCurrentTrip.head.beamVehicleId == currentVehicle.head =>
      // The next vehicle is the same as current so just update state and go to Waiting
      goto(Waiting) replying CompletionNotice(triggerId) using data.copy(
        restOfCurrentTrip = restOfCurrentTrip
      )

    case Event(
        TriggerWithId(NotifyLegEndTrigger(tick, _, vehicleToExit), triggerId),
        data @ BasePersonData(_, _, _ :: restOfCurrentTrip, currentVehicle, _, _, _, _, _)
        ) =>
      // The next vehicle is different from current so we exit the current vehicle
      eventsManager.processEvent(new PersonLeavesVehicleEvent(tick, id, vehicleToExit))
      holdTickAndTriggerId(tick, triggerId)
      goto(ProcessingNextLegOrStartActivity) using data.copy(
        restOfCurrentTrip = restOfCurrentTrip,
        currentVehicle = currentVehicle.tail
      )

  }

  // Callback from DrivesVehicle. Analogous to NotifyLegEndTrigger, but when driving ourselves.
  when(PassengerScheduleEmpty) {
    case Event(PassengerScheduleEmptyMessage(_), data: BasePersonData) =>
      val (tick, triggerId) = releaseTickAndTriggerId()
      if (data.restOfCurrentTrip.head.unbecomeDriverOnCompletion) {
        beamServices.vehicles(data.currentVehicle.head).unsetDriver()
        eventsManager.processEvent(
          new PersonLeavesVehicleEvent(tick, Id.createPersonId(id), data.currentVehicle.head)
        )
      }
      holdTickAndTriggerId(tick, triggerId)
      goto(ProcessingNextLegOrStartActivity) using data.copy(
        restOfCurrentTrip = data.restOfCurrentTrip.tail,
        currentVehicle = if (data.restOfCurrentTrip.head.unbecomeDriverOnCompletion) {
          data.currentVehicle.tail
        } else {
          data.currentVehicle
        }
      )
  }

  onTransition {
    case _ -> _ =>
      unstashAll()
  }

  /*
   * processNextLegOrStartActivity
   *
   * This should be called when it's time to either embark on another leg in a trip or to wrap up a trip that is
   * now complete. There are four outcomes possible:
   *
   * 1 There are more legs in the trip and the PersonAgent is the driver => stay in current state but schedule
   * StartLegTrigger
   * 2 There are more legs in the trip but the PersonAGent is a passenger => goto Waiting and schedule nothing
   * further (the driver will initiate the start of the leg)
   * 3 The trip is over and there are more activities in the agent plan => goto PerformingActivity and schedule end
   * of activity
   * 4 The trip is over and there are no more activities in the agent plan => goto Finished
   */
  when(ProcessingNextLegOrStartActivity, stateTimeout = Duration.Zero) {
    case Event(
        StateTimeout,
        data @ BasePersonData(_, _, nextLeg :: _, currentVehicle, _, _, _, _, _)
        ) if nextLeg.asDriver =>
      val (tick, triggerId) = releaseTickAndTriggerId()
      scheduler ! CompletionNotice(
        triggerId,
        Vector(ScheduleTrigger(StartLegTrigger(tick, nextLeg.beamLeg), self))
      )
      goto(WaitingToDrive) using data.copy(
        passengerSchedule = PassengerSchedule().addLegs(Vector(nextLeg.beamLeg)),
        currentLegPassengerScheduleIndex = 0,
        currentVehicle =
          if (currentVehicle.isEmpty || currentVehicle.head != nextLeg.beamVehicleId) {
            val vehicle = beamServices.vehicles(nextLeg.beamVehicleId)
            vehicle
              .becomeDriver(self)
              .fold(
                _ =>
                  throw new RuntimeException(
                    s"I attempted to become driver of vehicle $id but driver ${vehicle.driver.get} already assigned."
                ),
                _ =>
                  eventsManager.processEvent(
                    new PersonEntersVehicleEvent(tick, Id.createPersonId(id), nextLeg.beamVehicleId)
                )
              )
            nextLeg.beamVehicleId +: currentVehicle
          } else {
            currentVehicle
          }
      )
    case Event(StateTimeout, data @ BasePersonData(_, _, nextLeg :: _, _, _, _, _, _, _))
        if nextLeg.beamLeg.startTime < _currentTick.get =>
      // We've missed the bus. This occurs when the actual ride hail trip takes much longer than planned (based on the
      // initial inquiry). So we replan but change tour mode to WALK_TRANSIT since we've already done our ride hail portion.
<<<<<<< HEAD
      logWarn(s"Missed transit pickup during a ride_hail_transit trip, late by ${_currentTick.get - nextLeg.beamLeg.startTime} sec")
      goto(ChoosingMode) using ChoosesModeData(personData = data.copy(currentTourMode = Some(WALK_TRANSIT)))
    case Event(StateTimeout, BasePersonData(_, _, nextLeg :: tailOfCurrentTrip, _, _, _, _, _, _)) if nextLeg.beamLeg.mode.isTransit =>
      val legSegment = nextLeg :: tailOfCurrentTrip.takeWhile(leg => leg.beamVehicleId == nextLeg.beamVehicleId)
      val resRequest = ReservationRequest(legSegment.head.beamLeg, legSegment.last.beamLeg, VehiclePersonId(legSegment.head.beamVehicleId, id))
=======
      logWarn(
        s"Missed transit pickup during a ride_hail_transit trip, late by ${_currentTick.get - nextLeg.beamLeg.startTime} sec"
      )
      goto(ChoosingMode) using ChoosesModeData(
        personData = data.copy(currentTourMode = Some(WALK_TRANSIT))
      )
    case Event(StateTimeout, BasePersonData(_, _, nextLeg :: tailOfCurrentTrip, _, _, _, _, _, _))
        if nextLeg.beamLeg.mode.isTransit() =>
      val legSegment = nextLeg :: tailOfCurrentTrip.takeWhile(
        leg => leg.beamVehicleId == nextLeg.beamVehicleId
      )
      val resRequest = ReservationRequest(
        legSegment.head.beamLeg,
        legSegment.last.beamLeg,
        VehiclePersonId(legSegment.head.beamVehicleId, id)
      )
>>>>>>> aae37912
      TransitDriverAgent.selectByVehicleId(legSegment.head.beamVehicleId) ! resRequest
      goto(WaitingForReservationConfirmation)
    case Event(StateTimeout, BasePersonData(_, _, nextLeg :: tailOfCurrentTrip, _, _, _, _, _, _))
        if nextLeg.isRideHail =>
      val legSegment = nextLeg :: tailOfCurrentTrip.takeWhile(
        leg => leg.beamVehicleId == nextLeg.beamVehicleId
      )
      val departAt = DiscreteTime(legSegment.head.beamLeg.startTime.toInt)

      rideHailManager ! RideHailRequest(
        ReserveRide,
        VehiclePersonId(bodyId, id, Some(self)),
        beamServices.geo.wgs2Utm(nextLeg.beamLeg.travelPath.startPoint.loc),
        departAt,
        beamServices.geo.wgs2Utm(legSegment.last.beamLeg.travelPath.endPoint.loc)
      )

      eventsManager.processEvent(
        new ReserveRideHailEvent(
          _currentTick.getOrElse(departAt.atTime),
          id,
          departAt.atTime,
          nextLeg.beamLeg.travelPath.startPoint.loc,
          legSegment.last.beamLeg.travelPath.endPoint.loc
        )
      )

      goto(WaitingForReservationConfirmation)
    case Event(StateTimeout, BasePersonData(_, _, _ :: _, _, _, _, _, _, _)) =>
      val (_, triggerId) = releaseTickAndTriggerId()
      scheduler ! CompletionNotice(triggerId)
      goto(Waiting)

    case Event(
        StateTimeout,
        data @ BasePersonData(
          currentActivityIndex,
          Some(currentTrip),
          _,
          _,
          currentTourMode,
          currentTourPersonalVehicle,
          _,
          _,
          _
        )
        ) =>
      nextActivity(data) match {
        case Right(activity) =>
          val (tick, triggerId) = releaseTickAndTriggerId()
          val endTime =
            if (activity.getEndTime >= tick && Math
                  .abs(activity.getEndTime) < Double.PositiveInfinity) {
              activity.getEndTime
            } else if (activity.getEndTime >= 0.0 && activity.getEndTime < tick) {
              tick
            } else {
              //            logWarn(s"Activity endTime is negative or infinite ${activity}, assuming duration of 10
              // minutes.")
              //TODO consider ending the day here to match MATSim convention for start/end activity
              tick + 60 * 10
            }
          // Report travelled distance for inclusion in experienced plans.
          // We currently get large unaccountable differences in round trips, e.g. work -> home may
          // be twice as long as home -> work. Probably due to long links, and the location of the activity
          // on the link being undefined.
          eventsManager.processEvent(
            new TeleportationArrivalEvent(
              tick,
              id,
              currentTrip.legs.map(l => l.beamLeg.travelPath.distanceInM).sum
            )
          )
          assert(activity.getLinkId != null)
          eventsManager.processEvent(
            new PersonArrivalEvent(tick, id, activity.getLinkId, currentTrip.tripClassifier.value)
          )
          eventsManager.processEvent(
            new ActivityStartEvent(
              tick,
              id,
              activity.getLinkId,
              activity.getFacilityId,
              activity.getType
            )
          )
          scheduler ! CompletionNotice(
            triggerId,
            Vector(ScheduleTrigger(ActivityEndTrigger(endTime), self))
          )
          goto(PerformingActivity) using data.copy(
            currentActivityIndex = currentActivityIndex + 1,
            currentTrip = None,
            restOfCurrentTrip = List(),
            currentTourPersonalVehicle = currentTourPersonalVehicle match {
              case Some(personalVeh) =>
                if (activity.getType.equals("Home")) {
                  context.parent ! ReleaseVehicleReservation(id, personalVeh)
                  context.parent ! CheckInResource(personalVeh, None)
                  None
                } else {
                  currentTourPersonalVehicle
                }
              case None =>
                None
            },
            currentTourMode = if (activity.getType.equals("Home")) None else currentTourMode,
            hasDeparted = false
          )
        case Left(msg) =>
          logDebug(msg)
          val (_, triggerId) = releaseTickAndTriggerId()
          scheduler ! CompletionNotice(triggerId)
          stop
      }
  }

  val myUnhandled: StateFunction = {
    case Event(TriggerWithId(NotifyLegStartTrigger(_, _, _), _), _) =>
      stash()
      stay
    case Event(TriggerWithId(NotifyLegEndTrigger(_, _, _), _), _) =>
      stash()
      stay
    case Event(NotifyResourceInUse(_, _), _) =>
      stay()
    case Event(RegisterResource(_), _) =>
      stay()
    case Event(NotifyResourceIdle(_, _, _), _) =>
      stay()
    case Event(IllegalTriggerGoToError(reason), _) =>
      stop(Failure(reason))
    case Event(StateTimeout, _) =>
      log.error("Events leading up to this point:\n\t" + getLog.mkString("\n\t"))
      stop(
        Failure(
          "Timeout - this probably means this agent was not getting a reply it was expecting."
        )
      )
    case Event(Finish, _) =>
      if (stateName == Moving) {
        log.warning("Still travelling at end of simulation.")
        log.warning(s"Events leading up to this point:\n\t${getLog.mkString("\n\t")}")
      }
      stop
  }

  whenUnhandled(drivingBehavior.orElse(myUnhandled))

  override def logPrefix(): String = s"PersonAgent:$id "

}<|MERGE_RESOLUTION|>--- conflicted
+++ resolved
@@ -455,13 +455,6 @@
         if nextLeg.beamLeg.startTime < _currentTick.get =>
       // We've missed the bus. This occurs when the actual ride hail trip takes much longer than planned (based on the
       // initial inquiry). So we replan but change tour mode to WALK_TRANSIT since we've already done our ride hail portion.
-<<<<<<< HEAD
-      logWarn(s"Missed transit pickup during a ride_hail_transit trip, late by ${_currentTick.get - nextLeg.beamLeg.startTime} sec")
-      goto(ChoosingMode) using ChoosesModeData(personData = data.copy(currentTourMode = Some(WALK_TRANSIT)))
-    case Event(StateTimeout, BasePersonData(_, _, nextLeg :: tailOfCurrentTrip, _, _, _, _, _, _)) if nextLeg.beamLeg.mode.isTransit =>
-      val legSegment = nextLeg :: tailOfCurrentTrip.takeWhile(leg => leg.beamVehicleId == nextLeg.beamVehicleId)
-      val resRequest = ReservationRequest(legSegment.head.beamLeg, legSegment.last.beamLeg, VehiclePersonId(legSegment.head.beamVehicleId, id))
-=======
       logWarn(
         s"Missed transit pickup during a ride_hail_transit trip, late by ${_currentTick.get - nextLeg.beamLeg.startTime} sec"
       )
@@ -469,7 +462,7 @@
         personData = data.copy(currentTourMode = Some(WALK_TRANSIT))
       )
     case Event(StateTimeout, BasePersonData(_, _, nextLeg :: tailOfCurrentTrip, _, _, _, _, _, _))
-        if nextLeg.beamLeg.mode.isTransit() =>
+        if nextLeg.beamLeg.mode.isTransit =>
       val legSegment = nextLeg :: tailOfCurrentTrip.takeWhile(
         leg => leg.beamVehicleId == nextLeg.beamVehicleId
       )
@@ -478,7 +471,6 @@
         legSegment.last.beamLeg,
         VehiclePersonId(legSegment.head.beamVehicleId, id)
       )
->>>>>>> aae37912
       TransitDriverAgent.selectByVehicleId(legSegment.head.beamVehicleId) ! resRequest
       goto(WaitingForReservationConfirmation)
     case Event(StateTimeout, BasePersonData(_, _, nextLeg :: tailOfCurrentTrip, _, _, _, _, _, _))
