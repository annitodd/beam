package beam.agentsim.agents

import akka.actor.FSM.Failure
import akka.actor.{ActorRef, FSM, Props, Stash}
import beam.agentsim.Resource.{
  CheckInResource,
  NotifyResourceIdle,
  NotifyResourceInUse,
  RegisterResource
}
import beam.agentsim.agents.BeamAgent._
import beam.agentsim.agents.PersonAgent._
import beam.agentsim.agents.household.HouseholdActor.ReleaseVehicleReservation
import beam.agentsim.agents.modalbehaviors.ChoosesMode.ChoosesModeData
import beam.agentsim.agents.modalbehaviors.DrivesVehicle.{
  NotifyLegEndTrigger,
  NotifyLegStartTrigger,
  StartLegTrigger
}
import beam.agentsim.agents.modalbehaviors.{ChoosesMode, DrivesVehicle, ModeChoiceCalculator}
import beam.agentsim.agents.planning.{BeamPlan, Tour}
import beam.agentsim.agents.ridehail.RideHailManager.{
  ReserveRide,
  RideHailRequest,
  RideHailResponse
}
import beam.agentsim.agents.vehicles._
import beam.agentsim.events.{ReplanningEvent, ReserveRideHailEvent}
import beam.agentsim.scheduler.BeamAgentScheduler.{
  CompletionNotice,
  IllegalTriggerGoToError,
  ScheduleTrigger
}
import beam.agentsim.scheduler.Trigger
import beam.agentsim.scheduler.Trigger.TriggerWithId
import beam.router.Modes.BeamMode
<<<<<<< HEAD
import beam.router.Modes.BeamMode.{DRIVE_TRANSIT, WALK, WALK_TRANSIT}
=======
import beam.router.Modes.BeamMode.WALK_TRANSIT
>>>>>>> 25cdefe0
import beam.router.RoutingModel._
import beam.sim.BeamServices
import com.conveyal.r5.transit.TransportNetwork
import org.matsim.api.core.v01.Id
import org.matsim.api.core.v01.events._
import org.matsim.api.core.v01.population._
import org.matsim.core.api.experimental.events.{EventsManager, TeleportationArrivalEvent}
import org.matsim.households.Household
import org.matsim.vehicles.Vehicle

import scala.concurrent.duration._

/**
  */
object PersonAgent {

  val timeToChooseMode: Double = 0.0
  val minActDuration: Double = 0.0
  val teleportWalkDuration = 0.0

  def props(
    scheduler: ActorRef,
    services: BeamServices,
    modeChoiceCalculator: ModeChoiceCalculator,
    transportNetwork: TransportNetwork,
    router: ActorRef,
    rideHailManager: ActorRef,
    eventsManager: EventsManager,
    personId: Id[PersonAgent],
    household: Household,
    plan: Plan,
    humanBodyVehicleId: Id[Vehicle]
  ): Props = {
    Props(
      new PersonAgent(
        scheduler,
        services,
        modeChoiceCalculator,
        transportNetwork,
        router,
        rideHailManager,
        eventsManager,
        personId,
        plan,
        humanBodyVehicleId
      )
    )
  }

  trait PersonData extends DrivingData

  trait DrivingData {
    def currentVehicle: VehicleStack

    def passengerSchedule: PassengerSchedule

    def currentLegPassengerScheduleIndex: Int

    def withPassengerSchedule(newPassengerSchedule: PassengerSchedule): DrivingData

    def withCurrentLegPassengerScheduleIndex(currentLegPassengerScheduleIndex: Int): DrivingData
  }

  case class LiterallyDrivingData(delegate: DrivingData, legEndsAt: Double) extends DrivingData { // sorry
    def currentVehicle: VehicleStack = delegate.currentVehicle

    def passengerSchedule: PassengerSchedule = delegate.passengerSchedule

    def currentLegPassengerScheduleIndex: Int =
      delegate.currentLegPassengerScheduleIndex

    def withPassengerSchedule(newPassengerSchedule: PassengerSchedule): DrivingData =
      LiterallyDrivingData(delegate.withPassengerSchedule(newPassengerSchedule), legEndsAt)

    def withCurrentLegPassengerScheduleIndex(currentLegPassengerScheduleIndex: Int) =
      LiterallyDrivingData(
        delegate.withCurrentLegPassengerScheduleIndex(currentLegPassengerScheduleIndex),
        legEndsAt
      )
  }

  type VehicleStack = Vector[Id[Vehicle]]

  case class BasePersonData(
    currentActivityIndex: Int = 0,
    currentTrip: Option[EmbodiedBeamTrip] = None,
    restOfCurrentTrip: List[EmbodiedBeamLeg] = List(),
    currentVehicle: VehicleStack = Vector(),
    currentTourMode: Option[BeamMode] = None,
    currentTourPersonalVehicle: Option[Id[Vehicle]] = None,
    passengerSchedule: PassengerSchedule = PassengerSchedule(),
    currentLegPassengerScheduleIndex: Int = 0,
    hasDeparted: Boolean = false
  ) extends PersonData {
    override def withPassengerSchedule(newPassengerSchedule: PassengerSchedule): DrivingData =
      copy(passengerSchedule = newPassengerSchedule)

    override def withCurrentLegPassengerScheduleIndex(
      currentLegPassengerScheduleIndex: Int
    ): DrivingData =
      copy(currentLegPassengerScheduleIndex = currentLegPassengerScheduleIndex)
  }

  case object PerformingActivity extends BeamAgentState

  sealed trait Traveling extends BeamAgentState

  case object ChoosingMode extends Traveling

  case object WaitingForDeparture extends Traveling

  case object WaitingForReservationConfirmation extends Traveling

  case object Waiting extends Traveling

  case object ProcessingNextLegOrStartActivity extends Traveling

  case object WaitingToDrive extends Traveling

  case object WaitingToDriveInterrupted extends Traveling

  case object PassengerScheduleEmpty extends Traveling

  case object PassengerScheduleEmptyInterrupted extends Traveling

  case object Moving extends Traveling

  case object Driving extends Traveling

  case object DrivingInterrupted extends Traveling

  case class ActivityStartTrigger(tick: Double) extends Trigger

  case class ActivityEndTrigger(tick: Double) extends Trigger

  case class PersonDepartureTrigger(tick: Double) extends Trigger

}

class PersonAgent(
  val scheduler: ActorRef,
  val beamServices: BeamServices,
  val modeChoiceCalculator: ModeChoiceCalculator,
  val transportNetwork: TransportNetwork,
  val router: ActorRef,
  val rideHailManager: ActorRef,
  val eventsManager: EventsManager,
  override val id: Id[PersonAgent],
  val matsimPlan: Plan,
  val bodyId: Id[Vehicle]
) extends DrivesVehicle[PersonData]
    with ChoosesMode
    with Stash {

  override def logDepth: Int = beamServices.beamConfig.beam.debug.actor.logDepth

  val _experiencedBeamPlan: BeamPlan = BeamPlan(matsimPlan)

  startWith(Uninitialized, BasePersonData())

  def activityOrMessage(ind: Int, msg: String): Either[String, Activity] = {
    if (ind < 0 || ind >= _experiencedBeamPlan.activities.length) Left(msg)
    else Right(_experiencedBeamPlan.activities(ind))
  }

  def currentActivity(data: BasePersonData): Activity =
    _experiencedBeamPlan.activities(data.currentActivityIndex)

  def nextActivity(data: BasePersonData): Either[String, Activity] = {
    activityOrMessage(data.currentActivityIndex + 1, "plan finished")
  }

  def currentTour(data: BasePersonData): Tour = {
    stateName match {
      case PerformingActivity =>
        _experiencedBeamPlan.getTourContaining(currentActivity(data))
      case _ =>
        _experiencedBeamPlan.getTourContaining(nextActivity(data).right.get)
    }
  }

  when(Uninitialized) {
    case Event(TriggerWithId(InitializeTrigger(_), triggerId), _) =>
      goto(Initialized) replying CompletionNotice(
        triggerId,
        Vector(ScheduleTrigger(ActivityStartTrigger(0.0), self))
      )
  }

  when(Initialized) {
    case Event(TriggerWithId(ActivityStartTrigger(tick), triggerId), data: BasePersonData) =>
      logDebug(s"starting at ${currentActivity(data).getType} @ $tick")
      goto(PerformingActivity) replying CompletionNotice(
        triggerId,
        Vector(ScheduleTrigger(ActivityEndTrigger(currentActivity(data).getEndTime), self))
      )
  }

  when(PerformingActivity) {
    case Event(TriggerWithId(ActivityEndTrigger(tick), triggerId), data: BasePersonData) =>
      nextActivity(data).fold(
        msg => {
          logDebug(s"didn't get nextActivity because $msg")
          stop replying CompletionNotice(triggerId)
        },
        nextAct => {
          logDebug(s"wants to go to ${nextAct.getType} @ $tick")
          holdTickAndTriggerId(tick, triggerId)
          goto(ChoosingMode) using ChoosesModeData(
            personData = data.copy(
              // If we don't have a current tour mode (i.e. are not on a tour aka at home),
              // use the mode of the next leg as the new tour mode.
              currentTourMode = data.currentTourMode.orElse(
                _experiencedBeamPlan.getPlanElements
                  .get(
                    _experiencedBeamPlan.getPlanElements
                      .indexOf(nextAct) - 1
                  ) match {
                  case leg: Leg => Some(BeamMode.withValue(leg.getMode))
                  case _        => None
                }
              )
            )
          )
        }
      )
  }

  when(WaitingForDeparture) {
    /*
     * Callback from ChoosesMode
     */
    case Event(
        TriggerWithId(PersonDepartureTrigger(tick), triggerId),
        data @ BasePersonData(_, Some(currentTrip), _, _, _, _, _, _, false)
        ) =>
      // We end our activity when we actually leave, not when we decide to leave, i.e. when we look for a bus or
      // hail a ride. We stay at the party until our Uber is there.
      eventsManager.processEvent(
        new ActivityEndEvent(
          tick,
          id,
          currentActivity(data).getLinkId,
          currentActivity(data).getFacilityId,
          currentActivity(data).getType
        )
      )
      assert(currentActivity(data).getLinkId != null)
      eventsManager.processEvent(
        new PersonDepartureEvent(
          tick,
          id,
          currentActivity(data).getLinkId,
          currentTrip.tripClassifier.value
        )
      )
      holdTickAndTriggerId(tick, triggerId)
      goto(ProcessingNextLegOrStartActivity) using data.copy(hasDeparted = true)

    case Event(
        TriggerWithId(PersonDepartureTrigger(tick), triggerId),
        BasePersonData(_, _, restOfCurrentTrip, _, _, _, _, _, true)
        ) =>
      // We're coming back from replanning, i.e. we are already on the trip, so we don't throw a departure event
      logDebug(s"replanned to leg ${restOfCurrentTrip.head}")
      holdTickAndTriggerId(tick, triggerId)
      goto(ProcessingNextLegOrStartActivity)
  }

  def handleSuccessfulReservation(
    triggersToSchedule: Vector[ScheduleTrigger],
    data: BasePersonData
  ): FSM.State[BeamAgentState, PersonData] = {
    val (_, triggerId) = releaseTickAndTriggerId()
    log.debug("scheduling triggers from reservation responses: {}", triggersToSchedule)
    scheduler ! CompletionNotice(triggerId, triggersToSchedule)
    goto(Waiting) using data

  }

  when(WaitingForReservationConfirmation) {
    case Event(ReservationResponse(_, Right(response), _), data: BasePersonData) =>
      handleSuccessfulReservation(response.triggersToSchedule, data)
    case Event(ReservationResponse(_, Left(firstErrorResponse), _), data: BasePersonData) =>
      logWarn(s"replanning because ${firstErrorResponse.errorCode}")
      val (tick, triggerId) = releaseTickAndTriggerId()
      eventsManager.processEvent(new ReplanningEvent(tick, Id.createPersonId(id)))
      holdTickAndTriggerId(tick, triggerId)
      goto(ChoosingMode) using ChoosesModeData(data, isWithinTripReplanning = true)
    case Event(RideHailResponse(_, _, None, triggersToSchedule), data: BasePersonData) =>
      handleSuccessfulReservation(triggersToSchedule, data)
    case Event(RideHailResponse(_, _, Some(error), _), data: BasePersonData) =>
      logWarn(s"replanning because ${error.errorCode}")
      val (tick, triggerId) = releaseTickAndTriggerId()
      eventsManager.processEvent(new ReplanningEvent(tick, Id.createPersonId(id)))
      holdTickAndTriggerId(tick, triggerId)
      goto(ChoosingMode) using ChoosesModeData(data, isWithinTripReplanning = true)
  }

  when(Waiting) {
    /*
     * Learn as passenger that leg is starting
     */
    case Event(
        TriggerWithId(NotifyLegStartTrigger(_, _, _), triggerId),
        BasePersonData(_, _, currentLeg :: _, currentVehicle, _, _, _, _, _)
        ) if currentLeg.beamVehicleId == currentVehicle.head =>
      logDebug(s"Already on vehicle: ${currentVehicle.head}")
      goto(Moving) replying CompletionNotice(triggerId)

    case Event(
        TriggerWithId(NotifyLegStartTrigger(tick, _, vehicleToEnter), triggerId),
        data @ BasePersonData(_, _, _ :: _, currentVehicle, _, _, _, _, _)
        ) =>
      logDebug(s"PersonEntersVehicle: $vehicleToEnter")
      eventsManager.processEvent(new PersonEntersVehicleEvent(tick, id, vehicleToEnter))
      goto(Moving) replying CompletionNotice(triggerId) using data.copy(
        currentVehicle = vehicleToEnter +: currentVehicle
      )
  }

  when(Moving) {
    /*
     * Learn as passenger that leg is ending
     */
    case Event(
        TriggerWithId(NotifyLegEndTrigger(_, _, _), triggerId),
        data @ BasePersonData(_, _, _ :: restOfCurrentTrip, currentVehicle, _, _, _, _, _)
        ) if restOfCurrentTrip.head.beamVehicleId == currentVehicle.head =>
      // The next vehicle is the same as current so just update state and go to Waiting
      goto(Waiting) replying CompletionNotice(triggerId) using data.copy(
        restOfCurrentTrip = restOfCurrentTrip
      )

    case Event(
        TriggerWithId(NotifyLegEndTrigger(tick, _, vehicleToExit), triggerId),
        data @ BasePersonData(_, _, _ :: restOfCurrentTrip, currentVehicle, _, _, _, _, _)
        ) =>
      // The next vehicle is different from current so we exit the current vehicle
      eventsManager.processEvent(new PersonLeavesVehicleEvent(tick, id, vehicleToExit))
      holdTickAndTriggerId(tick, triggerId)
      goto(ProcessingNextLegOrStartActivity) using data.copy(
        restOfCurrentTrip = restOfCurrentTrip,
        currentVehicle = currentVehicle.tail
      )

  }

  // Callback from DrivesVehicle. Analogous to NotifyLegEndTrigger, but when driving ourselves.
  when(PassengerScheduleEmpty) {
    case Event(PassengerScheduleEmptyMessage(_), data: BasePersonData) =>
      val (tick, triggerId) = releaseTickAndTriggerId()
      if (data.restOfCurrentTrip.head.unbecomeDriverOnCompletion) {
        beamServices.vehicles(data.currentVehicle.head).unsetDriver()
        eventsManager.processEvent(
          new PersonLeavesVehicleEvent(tick, Id.createPersonId(id), data.currentVehicle.head)
        )
      }
      holdTickAndTriggerId(tick, triggerId)
      goto(ProcessingNextLegOrStartActivity) using data.copy(
        restOfCurrentTrip = data.restOfCurrentTrip.tail,
        currentVehicle = if (data.restOfCurrentTrip.head.unbecomeDriverOnCompletion) {
          data.currentVehicle.tail
        } else {
          data.currentVehicle
        }
      )
  }

  onTransition {
    case _ -> _ =>
      unstashAll()
  }

  /*
   * processNextLegOrStartActivity
   *
   * This should be called when it's time to either embark on another leg in a trip or to wrap up a trip that is
   * now complete. There are four outcomes possible:
   *
   * 1 There are more legs in the trip and the PersonAgent is the driver => stay in current state but schedule
   * StartLegTrigger
   * 2 There are more legs in the trip but the PersonAGent is a passenger => goto Waiting and schedule nothing
   * further (the driver will initiate the start of the leg)
   * 3 The trip is over and there are more activities in the agent plan => goto PerformingActivity and schedule end
   * of activity
   * 4 The trip is over and there are no more activities in the agent plan => goto Finished
   */
  when(ProcessingNextLegOrStartActivity, stateTimeout = Duration.Zero) {
    case Event(
        StateTimeout,
        data @ BasePersonData(_, _, nextLeg :: _, currentVehicle, _, _, _, _, _)
        ) if nextLeg.asDriver =>
      val (tick, triggerId) = releaseTickAndTriggerId()
      scheduler ! CompletionNotice(
        triggerId,
        Vector(ScheduleTrigger(StartLegTrigger(tick, nextLeg.beamLeg), self))
      )
      goto(WaitingToDrive) using data.copy(
        passengerSchedule = PassengerSchedule().addLegs(Vector(nextLeg.beamLeg)),
        currentLegPassengerScheduleIndex = 0,
        currentVehicle =
          if (currentVehicle.isEmpty || currentVehicle.head != nextLeg.beamVehicleId) {
            val vehicle = beamServices.vehicles(nextLeg.beamVehicleId)
            vehicle
              .becomeDriver(self)
              .fold(
                _ =>
                  throw new RuntimeException(
                    s"I attempted to become driver of vehicle $id but driver ${vehicle.driver.get} already assigned."
                ),
                _ =>
                  eventsManager.processEvent(
                    new PersonEntersVehicleEvent(tick, Id.createPersonId(id), nextLeg.beamVehicleId)
                )
              )
            nextLeg.beamVehicleId +: currentVehicle
          } else {
            currentVehicle
          }
      )
    case Event(StateTimeout, data @ BasePersonData(_, _, nextLeg :: _, _, _, _, _, _, _))
        if nextLeg.beamLeg.startTime < _currentTick.get =>
      // We've missed the bus. This occurs when the actual ride hail trip takes much longer than planned (based on the
      // initial inquiry). So we replan but change tour mode to WALK_TRANSIT since we've already done our ride hail portion.
      logWarn(
        s"Missed transit pickup during a ride_hail_transit trip, late by ${_currentTick.get - nextLeg.beamLeg.startTime} sec"
      )
      goto(ChoosingMode) using ChoosesModeData(
        personData = data.copy(currentTourMode = Some(WALK_TRANSIT))
      )
    case Event(StateTimeout, BasePersonData(_, _, nextLeg :: tailOfCurrentTrip, _, _, _, _, _, _))
        if nextLeg.beamLeg.mode.isTransit =>
      val legSegment = nextLeg :: tailOfCurrentTrip.takeWhile(
        leg => leg.beamVehicleId == nextLeg.beamVehicleId
      )
      val resRequest = ReservationRequest(
        legSegment.head.beamLeg,
        legSegment.last.beamLeg,
        VehiclePersonId(legSegment.head.beamVehicleId, id)
      )
      TransitDriverAgent.selectByVehicleId(legSegment.head.beamVehicleId) ! resRequest
      goto(WaitingForReservationConfirmation)
    case Event(StateTimeout, BasePersonData(_, _, nextLeg :: tailOfCurrentTrip, _, _, _, _, _, _))
        if nextLeg.isRideHail =>
      val legSegment = nextLeg :: tailOfCurrentTrip.takeWhile(
        leg => leg.beamVehicleId == nextLeg.beamVehicleId
      )
      val departAt = DiscreteTime(legSegment.head.beamLeg.startTime.toInt)

      rideHailManager ! RideHailRequest(
        ReserveRide,
        VehiclePersonId(bodyId, id, Some(self)),
        beamServices.geo.wgs2Utm(nextLeg.beamLeg.travelPath.startPoint.loc),
        departAt,
        beamServices.geo.wgs2Utm(legSegment.last.beamLeg.travelPath.endPoint.loc)
      )

      eventsManager.processEvent(
        new ReserveRideHailEvent(
          _currentTick.getOrElse(departAt.atTime),
          id,
          departAt.atTime,
          nextLeg.beamLeg.travelPath.startPoint.loc,
          legSegment.last.beamLeg.travelPath.endPoint.loc
        )
      )

      goto(WaitingForReservationConfirmation)
    case Event(StateTimeout, BasePersonData(_, _, _ :: _, _, _, _, _, _, _)) =>
      val (_, triggerId) = releaseTickAndTriggerId()
      scheduler ! CompletionNotice(triggerId)
      goto(Waiting)

    case Event(
        StateTimeout,
        data @ BasePersonData(
          currentActivityIndex,
          Some(currentTrip),
          _,
          _,
          currentTourMode,
          currentTourPersonalVehicle,
          _,
          _,
          _
        )
        ) =>
      nextActivity(data) match {
        case Right(activity) =>
          val (tick, triggerId) = releaseTickAndTriggerId()
          val endTime =
            if (activity.getEndTime >= tick && Math
                  .abs(activity.getEndTime) < Double.PositiveInfinity) {
              activity.getEndTime
            } else if (activity.getEndTime >= 0.0 && activity.getEndTime < tick) {
              tick
            } else {
              //            logWarn(s"Activity endTime is negative or infinite ${activity}, assuming duration of 10
              // minutes.")
              //TODO consider ending the day here to match MATSim convention for start/end activity
              tick + 60 * 10
            }
          // Report travelled distance for inclusion in experienced plans.
          // We currently get large unaccountable differences in round trips, e.g. work -> home may
          // be twice as long as home -> work. Probably due to long links, and the location of the activity
          // on the link being undefined.
          eventsManager.processEvent(
            new TeleportationArrivalEvent(
              tick,
              id,
              currentTrip.legs.map(l => l.beamLeg.travelPath.distanceInM).sum
            )
          )
          assert(activity.getLinkId != null)
<<<<<<< HEAD

          if(currentTrip.tripClassifier == WALK_TRANSIT && currentTourMode.getOrElse(WALK) == DRIVE_TRANSIT){
            val i = 0
          }
          eventsManager.processEvent(new PersonArrivalEvent(tick, id, activity.getLinkId, currentTrip.tripClassifier.value))
          eventsManager.processEvent(new ActivityStartEvent(tick, id, activity.getLinkId, activity.getFacilityId, activity.getType))
          scheduler ! CompletionNotice(triggerId, Vector(ScheduleTrigger(ActivityEndTrigger(endTime), self)))
=======
          eventsManager.processEvent(
            new PersonArrivalEvent(tick, id, activity.getLinkId, currentTrip.tripClassifier.value)
          )
          eventsManager.processEvent(
            new ActivityStartEvent(
              tick,
              id,
              activity.getLinkId,
              activity.getFacilityId,
              activity.getType
            )
          )
          scheduler ! CompletionNotice(
            triggerId,
            Vector(ScheduleTrigger(ActivityEndTrigger(endTime), self))
          )
>>>>>>> 25cdefe0
          goto(PerformingActivity) using data.copy(
            currentActivityIndex = currentActivityIndex + 1,
            currentTrip = None,
            restOfCurrentTrip = List(),
            currentTourPersonalVehicle = currentTourPersonalVehicle match {
              case Some(personalVeh) =>
                if (activity.getType.equals("Home")) {
                  context.parent ! ReleaseVehicleReservation(id, personalVeh)
                  context.parent ! CheckInResource(personalVeh, None)
                  None
                } else {
                  currentTourPersonalVehicle
                }
              case None =>
                None
            },
            currentTourMode = if (activity.getType.equals("Home")) None else currentTourMode,
            hasDeparted = false
          )
        case Left(msg) =>
          logDebug(msg)
          val (_, triggerId) = releaseTickAndTriggerId()
          scheduler ! CompletionNotice(triggerId)
          stop
      }
  }

  val myUnhandled: StateFunction = {
    case Event(TriggerWithId(NotifyLegStartTrigger(_, _, _), _), _) =>
      stash()
      stay
    case Event(TriggerWithId(NotifyLegEndTrigger(_, _, _), _), _) =>
      stash()
      stay
    case Event(NotifyResourceInUse(_, _), _) =>
      stay()
    case Event(RegisterResource(_), _) =>
      stay()
    case Event(NotifyResourceIdle(_, _, _), _) =>
      stay()
    case Event(IllegalTriggerGoToError(reason), _) =>
      stop(Failure(reason))
    case Event(StateTimeout, _) =>
      log.error("Events leading up to this point:\n\t" + getLog.mkString("\n\t"))
      stop(
        Failure(
          "Timeout - this probably means this agent was not getting a reply it was expecting."
        )
      )
    case Event(Finish, _) =>
      if (stateName == Moving) {
        log.warning("Still travelling at end of simulation.")
        log.warning(s"Events leading up to this point:\n\t${getLog.mkString("\n\t")}")
      }
      stop
  }

  whenUnhandled(drivingBehavior.orElse(myUnhandled))

  override def logPrefix(): String = s"PersonAgent:$id "

}<|MERGE_RESOLUTION|>--- conflicted
+++ resolved
@@ -34,11 +34,7 @@
 import beam.agentsim.scheduler.Trigger
 import beam.agentsim.scheduler.Trigger.TriggerWithId
 import beam.router.Modes.BeamMode
-<<<<<<< HEAD
 import beam.router.Modes.BeamMode.{DRIVE_TRANSIT, WALK, WALK_TRANSIT}
-=======
-import beam.router.Modes.BeamMode.WALK_TRANSIT
->>>>>>> 25cdefe0
 import beam.router.RoutingModel._
 import beam.sim.BeamServices
 import com.conveyal.r5.transit.TransportNetwork
@@ -554,15 +550,6 @@
             )
           )
           assert(activity.getLinkId != null)
-<<<<<<< HEAD
-
-          if(currentTrip.tripClassifier == WALK_TRANSIT && currentTourMode.getOrElse(WALK) == DRIVE_TRANSIT){
-            val i = 0
-          }
-          eventsManager.processEvent(new PersonArrivalEvent(tick, id, activity.getLinkId, currentTrip.tripClassifier.value))
-          eventsManager.processEvent(new ActivityStartEvent(tick, id, activity.getLinkId, activity.getFacilityId, activity.getType))
-          scheduler ! CompletionNotice(triggerId, Vector(ScheduleTrigger(ActivityEndTrigger(endTime), self)))
-=======
           eventsManager.processEvent(
             new PersonArrivalEvent(tick, id, activity.getLinkId, currentTrip.tripClassifier.value)
           )
@@ -579,7 +566,6 @@
             triggerId,
             Vector(ScheduleTrigger(ActivityEndTrigger(endTime), self))
           )
->>>>>>> 25cdefe0
           goto(PerformingActivity) using data.copy(
             currentActivityIndex = currentActivityIndex + 1,
             currentTrip = None,
