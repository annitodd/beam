--- conflicted
+++ resolved
@@ -1138,14 +1138,11 @@
       stay()
     case Event(TriggerWithId(RideHailResponseTrigger(_, _), triggerId), _) =>
       stay() replying CompletionNotice(triggerId)
-<<<<<<< HEAD
-=======
     case Event(TriggerWithId(EndRefuelSessionTrigger(tick, _, _, vehicle), triggerId), _) =>
       if (vehicle.isConnectedToChargingPoint()) {
         handleEndCharging(tick, vehicle)
       }
       stay() replying CompletionNotice(triggerId)
->>>>>>> 59be7d99
     case ev @ Event(RideHailResponse(_, _, _, _), _) =>
       stop(Failure(s"Unexpected RideHailResponse from ${sender()}: $ev"))
     case Event(ParkingInquiryResponse(_, _), _) =>
