--- conflicted
+++ resolved
@@ -31,12 +31,9 @@
 import org.matsim.api.core.v01.Id
 import org.matsim.api.core.v01.events._
 import org.matsim.api.core.v01.population._
-<<<<<<< HEAD
+import org.matsim.core.api.experimental.events.{EventsManager, TeleportationArrivalEvent}
 import org.matsim.core.api.experimental.events.TeleportationArrivalEvent
 import org.matsim.households.Household
-=======
-import org.matsim.core.api.experimental.events.{EventsManager, TeleportationArrivalEvent}
->>>>>>> 5d952218
 import org.matsim.vehicles.Vehicle
 
 import scala.concurrent.duration._
@@ -545,7 +542,7 @@
       beamVehicles.put(vehicle.id, ActualVehicle(vehicle))
       goto(ProcessingNextLegOrStartActivity)
     case Event(NotAvailable, basePersonData: BasePersonData) =>
-      eventsManager.processEvent(new ReplanningEvent(_currentTick.get, Id.createPersonId(id)))
+      actorEventsManager ! (new ReplanningEvent(_currentTick.get, Id.createPersonId(id)))
       goto(ChoosingMode) using ChoosesModeData(
         basePersonData.copy(
           currentTourMode = None, // Have to give up my mode as well, perhaps there's no option left for driving.
@@ -634,7 +631,7 @@
       // portion.
       log.debug("Missed transit pickup, late by {} sec", _currentTick.get - nextLeg.beamLeg.startTime)
 
-      eventsManager.processEvent(new ReplanningEvent(_currentTick.get, Id.createPersonId(id)))
+      actorEventsManager ! (new ReplanningEvent(_currentTick.get, Id.createPersonId(id)))
       goto(ChoosingMode) using ChoosesModeData(
         personData = data
           .copy(currentTourMode = Some(WALK_TRANSIT), numberOfReplanningAttempts = data.numberOfReplanningAttempts + 1),
