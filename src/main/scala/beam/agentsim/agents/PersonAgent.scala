--- conflicted
+++ resolved
@@ -4,28 +4,18 @@
 
 import akka.actor.{ActorRef, Props}
 import beam.agentsim.agents.BeamAgent._
-import beam.agentsim.scheduler.BeamAgentScheduler._
 import beam.agentsim.agents.PersonAgent.{Driving, _}
 import beam.agentsim.agents.TaxiAgent.DropOffCustomer
 import beam.agentsim.agents.TaxiManager.{ReserveTaxi, ReserveTaxiConfirmation, TaxiInquiry, TaxiInquiryResponse}
-<<<<<<< HEAD
-import beam.agentsim.core.Modes.BeamMode
-import beam.agentsim.core.Modes.BeamMode._
 import beam.agentsim.events.AgentsimEventsBus.MatsimEvent
 import beam.agentsim.events.{PathTraversalEvent, PointProcessEvent}
-import beam.agentsim.routing.BeamRouter.{RoutingRequest, RoutingResponse}
-import beam.agentsim.routing.RoutingModel.{BeamLeg, BeamTrip, DiscreteTime}
-=======
-import beam.sim.config.{BeamConfig, ConfigModule}
+import beam.agentsim.scheduler.BeamAgentScheduler._
+import beam.agentsim.scheduler.{Trigger, TriggerWithId}
+import beam.router.BeamRouter.{RoutingRequest, RoutingResponse}
 import beam.router.Modes.BeamMode
 import beam.router.Modes.BeamMode._
-import beam.agentsim.events.AgentsimEventsBus.MatsimEvent
-import beam.agentsim.events.{PathTraversalEvent, PointProcessEvent}
-import beam.agentsim.scheduler.{Trigger, TriggerWithId}
-import beam.router.RoutingMessages.{RoutingRequest, RoutingResponse}
-import beam.router.RoutingModel.{BeamLeg, BeamTrip}
+import beam.router.RoutingModel.{BeamLeg, BeamTrip, DiscreteTime}
 import beam.sim.BeamServices
->>>>>>> 918a331b
 import beam.utils.DebugLib
 import com.google.inject.Inject
 import glokka.Registry
@@ -242,7 +232,6 @@
 class PersonAgent @Inject() (override val id: Id[PersonAgent], override val data: PersonData, val services: BeamServices) extends BeamAgent[PersonData] {
 
   import akka.pattern.{ask, pipe}
-  import beam.sim.BeamServices._
 
 
   private implicit val timeout = akka.util.Timeout(5000, TimeUnit.SECONDS)
@@ -275,11 +264,7 @@
         },
         nextAct => {
           logInfo(s"going to ${nextAct.getType} @ ${tick}")
-<<<<<<< HEAD
-          val routerFuture = (beamRouter ? RoutingRequest(info.data.currentActivity, nextAct, DiscreteTime(tick.toInt), Vector(BeamMode.WAITING, BeamMode.BIKE), id)).mapTo[RoutingResponse] map { result =>
-=======
-          val routerFuture = (services.beamRouter ? RoutingRequest(info.data.currentActivity, nextAct, tick, id)).mapTo[RoutingResponse] map { result =>
->>>>>>> 918a331b
+          val routerFuture = (services.beamRouter ? RoutingRequest(info.data.currentActivity, nextAct, DiscreteTime(tick.toInt), Vector(BeamMode.WAITING, BeamMode.BIKE), id)).mapTo[RoutingResponse] map { result =>
             val theRoute = result.itinerary
             RouteResponseWrapper(tick, triggerId, theRoute)
           } pipeTo self
