package beam.agentsim.agents

import akka.actor.FSM.Failure
import akka.actor.{ActorRef, FSM, Props, Stash, Status}
import beam.agentsim.Resource._
import beam.agentsim.agents.BeamAgent._
import beam.agentsim.agents.PersonAgent._
import beam.agentsim.agents.household.HouseholdActor.ReleaseVehicle
import beam.agentsim.agents.household.HouseholdCAVDriverAgent
import beam.agentsim.agents.modalbehaviors.ChoosesMode.ChoosesModeData
import beam.agentsim.agents.modalbehaviors.DrivesVehicle._
import beam.agentsim.agents.modalbehaviors.{ChoosesMode, DrivesVehicle, ModeChoiceCalculator}
import beam.agentsim.agents.parking.ChoosesParking
import beam.agentsim.agents.parking.ChoosesParking.{ChoosingParkingSpot, ReleasingParkingSpot}
import beam.agentsim.agents.planning.{BeamPlan, Tour}
import beam.agentsim.agents.ridehail.RideHailManager.TravelProposal
import beam.agentsim.agents.ridehail._
import beam.agentsim.agents.vehicles.BeamVehicle.FuelConsumed
import beam.agentsim.agents.vehicles.EnergyEconomyAttributes.Powertrain
import beam.agentsim.agents.vehicles.VehicleCategory.Bike
import beam.agentsim.agents.vehicles._
import beam.agentsim.events._
import beam.agentsim.events.resources.{ReservationError, ReservationErrorCode}
import beam.agentsim.infrastructure.parking.ParkingMNL
import beam.agentsim.infrastructure.{ParkingInquiryResponse, ParkingStall}
import beam.agentsim.scheduler.BeamAgentScheduler.{CompletionNotice, IllegalTriggerGoToError, ScheduleTrigger}
import beam.agentsim.scheduler.Trigger
import beam.agentsim.scheduler.Trigger.TriggerWithId
import beam.router.Modes.BeamMode
import beam.router.Modes.BeamMode.{CAR, CAV, RIDE_HAIL, RIDE_HAIL_POOLED, RIDE_HAIL_TRANSIT, WALK, WALK_TRANSIT}
import beam.router.RouteHistory
import beam.router.model.{EmbodiedBeamLeg, EmbodiedBeamTrip}
import beam.router.osm.TollCalculator
import beam.router.skim.{DriveTimeSkimmerEvent, ODSkimmerEvent, ODSkims, Skims}
import beam.sim.population.AttributesOfIndividual
import beam.sim.{BeamScenario, BeamServices, Geofence}
import beam.utils.logging.ExponentialLazyLogging
import com.conveyal.r5.transit.TransportNetwork
import com.vividsolutions.jts.geom.Envelope
import org.matsim.api.core.v01.Id
import org.matsim.api.core.v01.events._
import org.matsim.api.core.v01.population._
import org.matsim.core.api.experimental.events.{EventsManager, TeleportationArrivalEvent}
import org.matsim.core.utils.misc.Time
import scala.annotation.tailrec
import scala.concurrent.duration._

import beam.sim.common.GeoUtils
import beam.utils.NetworkHelper

/**
  */
object PersonAgent {

  type VehicleStack = Vector[Id[BeamVehicle]]

  def props(
    scheduler: ActorRef,
    services: BeamServices,
    beamScenario: BeamScenario,
    modeChoiceCalculator: ModeChoiceCalculator,
    transportNetwork: TransportNetwork,
    tollCalculator: TollCalculator,
    router: ActorRef,
    rideHailManager: ActorRef,
    parkingManager: ActorRef,
    eventsManager: EventsManager,
    personId: Id[PersonAgent],
    householdRef: ActorRef,
    plan: Plan,
    sharedVehicleFleets: Seq[ActorRef],
    routeHistory: RouteHistory,
    boundingBox: Envelope
  ): Props = {
    Props(
      new PersonAgent(
        scheduler,
        services,
        beamScenario,
        modeChoiceCalculator,
        transportNetwork,
        router,
        rideHailManager,
        eventsManager,
        personId,
        plan,
        parkingManager,
        tollCalculator,
        householdRef,
        sharedVehicleFleets,
        routeHistory,
        boundingBox
      )
    )
  }

  sealed trait Traveling extends BeamAgentState

  trait PersonData extends DrivingData

  trait DrivingData {
    def currentVehicle: VehicleStack

    def passengerSchedule: PassengerSchedule

    def currentLegPassengerScheduleIndex: Int

    def withPassengerSchedule(newPassengerSchedule: PassengerSchedule): DrivingData

    def withCurrentLegPassengerScheduleIndex(currentLegPassengerScheduleIndex: Int): DrivingData

    def hasParkingBehaviors: Boolean

    def geofence: Option[Geofence]

    def legStartsAt: Option[Int]
  }

  case class LiterallyDrivingData(delegate: DrivingData, legEndsAt: Double, legStartsAt: Option[Int])
      extends DrivingData { // sorry
    def currentVehicle: VehicleStack = delegate.currentVehicle

    def passengerSchedule: PassengerSchedule = delegate.passengerSchedule

    def currentLegPassengerScheduleIndex: Int =
      delegate.currentLegPassengerScheduleIndex

    def withPassengerSchedule(newPassengerSchedule: PassengerSchedule): DrivingData =
      LiterallyDrivingData(delegate.withPassengerSchedule(newPassengerSchedule), legEndsAt, legStartsAt)

    def withCurrentLegPassengerScheduleIndex(currentLegPassengerScheduleIndex: Int): DrivingData =
      LiterallyDrivingData(
        delegate.withCurrentLegPassengerScheduleIndex(currentLegPassengerScheduleIndex),
        legEndsAt,
        legStartsAt
      )

    override def hasParkingBehaviors: Boolean = false

    override def geofence: Option[Geofence] = delegate.geofence
  }

  case class BasePersonData(
    currentActivityIndex: Int = 0,
    currentTrip: Option[EmbodiedBeamTrip] = None,
    restOfCurrentTrip: List[EmbodiedBeamLeg] = List(),
    currentVehicle: VehicleStack = Vector(),
    currentTourMode: Option[BeamMode] = None,
    currentTourPersonalVehicle: Option[Id[BeamVehicle]] = None,
    passengerSchedule: PassengerSchedule = PassengerSchedule(),
    currentLegPassengerScheduleIndex: Int = 0,
    hasDeparted: Boolean = false,
    currentTripCosts: Double = 0.0,
    numberOfReplanningAttempts: Int = 0,
    lastUsedParkingStall: Option[ParkingStall] = None
  ) extends PersonData {
    override def withPassengerSchedule(newPassengerSchedule: PassengerSchedule): DrivingData =
      copy(passengerSchedule = newPassengerSchedule)

    override def withCurrentLegPassengerScheduleIndex(
      currentLegPassengerScheduleIndex: Int
    ): DrivingData = copy(currentLegPassengerScheduleIndex = currentLegPassengerScheduleIndex)

    override def hasParkingBehaviors: Boolean = true

    override def geofence: Option[Geofence] = None
    override def legStartsAt: Option[Int] = None
  }

  case class ActivityStartTrigger(tick: Int) extends Trigger

  case class ActivityEndTrigger(tick: Int) extends Trigger

  case class PersonDepartureTrigger(tick: Int) extends Trigger

  case object PerformingActivity extends BeamAgentState

  case object ChoosingMode extends Traveling

  case object WaitingForDeparture extends Traveling

  case object WaitingForReservationConfirmation extends Traveling

  case object Waiting extends Traveling

  case object ProcessingNextLegOrStartActivity extends Traveling

  case object TryingToBoardVehicle extends Traveling

  case object WaitingToDrive extends Traveling

  case object WaitingToDriveInterrupted extends Traveling

  case object PassengerScheduleEmpty extends Traveling

  case object PassengerScheduleEmptyInterrupted extends Traveling

  case object ReadyToChooseParking extends Traveling

  case object Moving extends Traveling

  case object Driving extends Traveling

  case object DrivingInterrupted extends Traveling

  def correctTripEndTime(
    trip: EmbodiedBeamTrip,
    endTime: Int,
    bodyVehicleId: Id[BeamVehicle],
    bodyVehicleTypeId: Id[BeamVehicleType]
  ): EmbodiedBeamTrip = {
    if (trip.tripClassifier != WALK && trip.tripClassifier != WALK_TRANSIT) {
      trip.copy(
        legs = trip.legs
          .dropRight(1) :+ EmbodiedBeamLeg
          .dummyLegAt(
            endTime - trip.legs.last.beamLeg.duration,
            bodyVehicleId,
            isLastLeg = true,
            trip.legs.dropRight(1).last.beamLeg.travelPath.endPoint.loc,
            WALK,
            bodyVehicleTypeId,
            asDriver = true,
            trip.legs.last.beamLeg.duration
          )
      )
    } else {
      trip
    }
  }
}

class PersonAgent(
  val scheduler: ActorRef,
  val beamServices: BeamServices,
  val beamScenario: BeamScenario,
  val modeChoiceCalculator: ModeChoiceCalculator,
  val transportNetwork: TransportNetwork,
  val router: ActorRef,
  val rideHailManager: ActorRef,
  val eventsManager: EventsManager,
  override val id: Id[PersonAgent],
  val matsimPlan: Plan,
  val parkingManager: ActorRef,
  val tollCalculator: TollCalculator,
  val householdRef: ActorRef,
  val vehicleFleets: Seq[ActorRef] = Vector(),
  val routeHistory: RouteHistory,
  val boundingBox: Envelope
) extends DrivesVehicle[PersonData]
    with ChoosesMode
    with ChoosesParking
    with Stash
    with ExponentialLazyLogging {
  val networkHelper: NetworkHelper = beamServices.networkHelper
  val geo: GeoUtils = beamServices.geo

  val bodyType: BeamVehicleType = beamScenario.vehicleTypes(
    Id.create(beamScenario.beamConfig.beam.agentsim.agents.bodyType, classOf[BeamVehicleType])
  )

  val body = new BeamVehicle(
    BeamVehicle.createId(id, Some("body")),
    new Powertrain(bodyType.primaryFuelConsumptionInJoulePerMeter),
    bodyType
  )
  body.setManager(Some(self))
  beamVehicles.put(body.id, ActualVehicle(body))

  val attributes: AttributesOfIndividual =
    matsimPlan.getPerson.getCustomAttributes
      .get("beam-attributes")
      .asInstanceOf[AttributesOfIndividual]

  val _experiencedBeamPlan: BeamPlan = BeamPlan(matsimPlan)

  var totFuelConsumed: FuelConsumed = FuelConsumed(0.0, 0.0)
  var curFuelConsumed: FuelConsumed = FuelConsumed(0.0, 0.0)

  def updateFuelConsumed(fuelOption: Option[FuelConsumed]): Unit = {
    val newFuelConsumed = fuelOption.getOrElse(FuelConsumed(0.0, 0.0))
    curFuelConsumed = FuelConsumed(
      curFuelConsumed.primaryFuel + newFuelConsumed.primaryFuel,
      curFuelConsumed.secondaryFuel + newFuelConsumed.secondaryFuel
    )
    totFuelConsumed = FuelConsumed(
      totFuelConsumed.primaryFuel + curFuelConsumed.primaryFuel,
      totFuelConsumed.secondaryFuel + curFuelConsumed.secondaryFuel
    )
  }

  def resetFuelConsumed(): Unit = curFuelConsumed = FuelConsumed(0.0, 0.0)

  override def logDepth: Int = 30

  /**
    * identifies agents with remaining range which is smaller than their remaining tour
    *
    * @param personData current state data cast as a [[BasePersonData]]
    * @return true if they have enough fuel, or fuel type is not exhaustible
    */
  def calculateRemainingTripData(personData: BasePersonData): Option[ParkingMNL.RemainingTripData] = {

    val refuelNeeded: Boolean =
      currentBeamVehicle.isRefuelNeeded(
        beamScenario.beamConfig.beam.agentsim.agents.rideHail.human.refuelRequiredThresholdInMeters,
        beamScenario.beamConfig.beam.agentsim.agents.rideHail.human.noRefuelThresholdInMeters
      )

    if (refuelNeeded) {

      val primaryFuelLevelInJoules: Double = beamScenario
        .privateVehicles(personData.currentVehicle.head)
        .primaryFuelLevelInJoules

      val primaryFuelConsumptionInJoulePerMeter: Double =
        currentBeamVehicle.beamVehicleType.primaryFuelConsumptionInJoulePerMeter

      val remainingTourDist: Double = nextActivity(personData) match {
        case Some(nextAct) =>
          // in the case that we are headed "home", we need to motivate charging.
          // in order to induce range anxiety, we need to have agents consider
          // their tomorrow activities. the agent's first leg of the day
          // is used here to add distance to a "ghost activity" tomorrow morning
          // which is used in place of our real remaining tour distance of 0.0
          // which should help encourage residential end-of-day charging
          val tomorrowFirstLegDistance =
            if (nextAct.getType.toLowerCase == "home") {
              findFirstCarLegOfTrip(personData) match {
                case Some(carLeg) =>
                  carLeg.beamLeg.travelPath.distanceInM
                case None =>
                  0.0
              }
            } else 0.0

          val nextActIdx = currentTour(personData).tripIndexOfElement(nextAct) - 1
          currentTour(personData).trips
            .slice(nextActIdx, currentTour(personData).trips.length)
            .sliding(2, 1)
            .toList
            .foldLeft(tomorrowFirstLegDistance) { (sum, pair) =>
              sum + Math
                .ceil(
                  beamServices.skims.od_skimmer
                    .getTimeDistanceAndCost(
                      pair.head.activity.getCoord,
                      pair.last.activity.getCoord,
                      0,
                      CAR,
                      currentBeamVehicle.beamVehicleType.id,
                      beamServices.beamScenario
                    )
                    .distance
                )
            }

        case None =>
          0.0
      }

      Some(
        ParkingMNL.RemainingTripData(
          primaryFuelLevelInJoules,
          primaryFuelConsumptionInJoulePerMeter,
          remainingTourDist,
          beamScenario.beamConfig.beam.agentsim.agents.parking.rangeAnxietyBuffer
        )
      )

    } else {
      None
    }
  }

  startWith(Uninitialized, BasePersonData())

  def scaleTimeByValueOfTime(timeInSeconds: Double, beamMode: Option[BeamMode] = None): Double = {
    attributes.unitConversionVOTT(timeInSeconds) // TODO: ZN, right now not mode specific. modal factors reside in ModeChoiceMultinomialLogit. Move somewhere else?
  }

  def currentTour(data: BasePersonData): Tour = {
    stateName match {
      case PerformingActivity =>
        _experiencedBeamPlan.getTourContaining(currentActivity(data))
      case _ =>
        _experiencedBeamPlan.getTourContaining(nextActivity(data).get)
    }
  }

  def currentActivity(data: BasePersonData): Activity =
    _experiencedBeamPlan.activities(data.currentActivityIndex)

  def nextActivity(data: BasePersonData): Option[Activity] = {
    val ind = data.currentActivityIndex + 1
    if (ind < 0 || ind >= _experiencedBeamPlan.activities.length) {
      None
    } else {
      Some(_experiencedBeamPlan.activities(ind))
    }
  }

  def findFirstCarLegOfTrip(data: BasePersonData): Option[EmbodiedBeamLeg] = {
    @tailrec
    def _find(remaining: IndexedSeq[EmbodiedBeamLeg]): Option[EmbodiedBeamLeg] = {
      if (remaining.isEmpty) None
      else if (remaining.head.beamLeg.mode == CAR) Some { remaining.head } else _find(remaining.tail)
    }
    for {
      trip <- data.currentTrip
      leg  <- _find(trip.legs)
    } yield {
      leg
    }
  }

  when(Uninitialized) {
    case Event(TriggerWithId(InitializeTrigger(_), triggerId), _) =>
      goto(Initialized) replying CompletionNotice(
        triggerId,
        Vector(ScheduleTrigger(ActivityStartTrigger(0), self))
      )
  }

  when(Initialized) {
    case Event(TriggerWithId(ActivityStartTrigger(tick), triggerId), data: BasePersonData) =>
      logDebug(s"starting at ${currentActivity(data).getType} @ $tick")
      goto(PerformingActivity) replying CompletionNotice(
        triggerId,
        Vector(ScheduleTrigger(ActivityEndTrigger(currentActivity(data).getEndTime.toInt), self))
      )
  }

  when(PerformingActivity) {
    case Event(TriggerWithId(ActivityEndTrigger(tick), triggerId), data: BasePersonData) =>
      nextActivity(data) match {
        case None =>
          logger.warn(s"didn't get nextActivity, PersonAgent:438")

          // if we still have a BEV/PHEV that is connected to a charging point,
          // we assume that they will charge until the end of the simulation and throwing events accordingly
          (beamVehicles ++ potentiallyChargingBeamVehicles).foreach(idVehicleOrTokenTuple => {
            beamScenario.privateVehicles
              .get(idVehicleOrTokenTuple._1)
              .foreach(beamvehicle => {
                if ((beamvehicle.isPHEV | beamvehicle.isBEV) & beamvehicle.isConnectedToChargingPoint()) {
                  handleEndCharging(Time.parseTime(beamScenario.beamConfig.beam.agentsim.endTime).toInt, beamvehicle)
                }
              })
          })
          stay replying CompletionNotice(triggerId)
        case Some(nextAct) =>
          logDebug(s"wants to go to ${nextAct.getType} @ $tick")
          holdTickAndTriggerId(tick, triggerId)
          val modeOfNextLeg = _experiencedBeamPlan.getPlanElements
            .get(_experiencedBeamPlan.getPlanElements.indexOf(nextAct) - 1) match {
            case leg: Leg =>
              BeamMode.fromString(leg.getMode)
            case _ => None
          }
          goto(ChoosingMode) using ChoosesModeData(
            personData = data.copy(
              // If the mode of the next leg is defined and is CAV, use it, otherwise,
              // If we don't have a current tour mode (i.e. are not on a tour aka at home),
              // use the mode of the next leg as the new tour mode.
              currentTourMode = modeOfNextLeg match {
                case Some(CAV) =>
                  Some(CAV)
                case _ =>
                  data.currentTourMode.orElse(modeOfNextLeg)
              },
              numberOfReplanningAttempts = 0
            ),
            SpaceTime(currentActivity(data).getCoord, _currentTick.get)
          )
      }
  }

  when(WaitingForDeparture) {

    /**
      * Callback from [[ChoosesMode]]
      **/
    case Event(
        TriggerWithId(PersonDepartureTrigger(tick), triggerId),
        data @ BasePersonData(_, Some(currentTrip), _, _, _, _, _, _, false, _, _, _)
        ) =>
      // We end our activity when we actually leave, not when we decide to leave, i.e. when we look for a bus or
      // hail a ride. We stay at the party until our Uber is there.
      eventsManager.processEvent(
        new ActivityEndEvent(
          tick,
          id,
          currentActivity(data).getLinkId,
          currentActivity(data).getFacilityId,
          currentActivity(data).getType
        )
      )
      assert(currentActivity(data).getLinkId != null)
      eventsManager.processEvent(
        new PersonDepartureEvent(
          tick,
          id,
          currentActivity(data).getLinkId,
          currentTrip.tripClassifier.value
        )
      )
      holdTickAndTriggerId(tick, triggerId)
      goto(ProcessingNextLegOrStartActivity) using data.copy(hasDeparted = true)

    case Event(
        TriggerWithId(PersonDepartureTrigger(tick), triggerId),
        BasePersonData(_, _, restOfCurrentTrip, _, _, _, _, _, true, _, _, _)
        ) =>
      // We're coming back from replanning, i.e. we are already on the trip, so we don't throw a departure event
      logDebug(s"replanned to leg ${restOfCurrentTrip.head}")
      holdTickAndTriggerId(tick, triggerId)
      goto(ProcessingNextLegOrStartActivity)
  }

  def activityOrMessage(ind: Int, msg: String): Either[String, Activity] = {
    if (ind < 0 || ind >= _experiencedBeamPlan.activities.length) Left(msg)
    else Right(_experiencedBeamPlan.activities(ind))
  }

  def handleFailedRideHailReservation(
    error: ReservationError,
    response: RideHailResponse,
    data: BasePersonData
  ): State = {
    logDebug(s"replanning because ${error.errorCode}")
    val tick = _currentTick.getOrElse(response.request.departAt)
    val replanningReason = getReplanningReasonFrom(data, error.errorCode.entryName)
    eventsManager.processEvent(new ReplanningEvent(tick, Id.createPersonId(id), replanningReason))
    goto(ChoosingMode) using ChoosesModeData(
      data.copy(currentTourMode = None, numberOfReplanningAttempts = data.numberOfReplanningAttempts + 1),
      currentLocation = SpaceTime(
        beamServices.geo.wgs2Utm(data.restOfCurrentTrip.head.beamLeg.travelPath.startPoint).loc,
        tick
      ),
      isWithinTripReplanning = true,
      excludeModes =
        if (data.numberOfReplanningAttempts > 0) { Vector(RIDE_HAIL, RIDE_HAIL_POOLED, RIDE_HAIL_TRANSIT) } else {
          Vector()
        }
    )
  }

  when(WaitingForReservationConfirmation) {
    // TRANSIT SUCCESS
    case Event(ReservationResponse(Right(response)), data: BasePersonData) =>
      handleSuccessfulReservation(response.triggersToSchedule, data)
    // TRANSIT FAILURE
    case Event(
        ReservationResponse(Left(firstErrorResponse)),
        data @ BasePersonData(_, _, nextLeg :: _, _, _, _, _, _, _, _, _, _)
        ) =>
      logDebug(s"replanning because ${firstErrorResponse.errorCode}")

      val replanningReason = getReplanningReasonFrom(data, firstErrorResponse.errorCode.entryName)
      eventsManager.processEvent(
        new ReplanningEvent(_currentTick.get, Id.createPersonId(id), replanningReason)
      )
      goto(ChoosingMode) using ChoosesModeData(
        data.copy(numberOfReplanningAttempts = data.numberOfReplanningAttempts + 1),
        currentLocation =
          SpaceTime(beamServices.geo.wgs2Utm(nextLeg.beamLeg.travelPath.startPoint).loc, _currentTick.get),
        isWithinTripReplanning = true
      )
    // RIDE HAIL DELAY
    case Event(DelayedRideHailResponse, data: BasePersonData) =>
      // this means ride hail manager is taking time to assign and we should complete our
      // current trigger and wait to be re-triggered by the manager
      val (_, triggerId) = releaseTickAndTriggerId()
      scheduler ! CompletionNotice(triggerId, Vector())
      stay() using data
    // RIDE HAIL DELAY FAILURE
    // we use trigger for this to get triggerId back into hands of the person
    case Event(
        TriggerWithId(RideHailResponseTrigger(tick, response @ RideHailResponse(_, _, Some(error), _)), triggerId),
        data: BasePersonData
        ) =>
      holdTickAndTriggerId(tick, triggerId)
      handleFailedRideHailReservation(error, response, data)
    // RIDE HAIL SUCCESS
    // no trigger needed here since we're going to Waiting anyway without any other actions needed
    case Event(RideHailResponse(req, travelProposal, None, triggersToSchedule), data: BasePersonData) =>
      handleSuccessfulReservation(triggersToSchedule, data, travelProposal)
    // RIDE HAIL FAILURE
    case Event(
        response @ RideHailResponse(_, _, Some(error), _),
        data @ BasePersonData(_, _, _, _, _, _, _, _, _, _, _, _)
        ) =>
      handleFailedRideHailReservation(error, response, data)
  }

  when(Waiting) {
    /*
     * Learn as passenger that it is time to board the vehicle
     */
    case Event(
        TriggerWithId(BoardVehicleTrigger(tick, vehicleToEnter), triggerId),
        data @ BasePersonData(_, _, currentLeg :: _, currentVehicle, _, _, _, _, _, _, _, _)
        ) =>
      logDebug(s"PersonEntersVehicle: $vehicleToEnter @ $tick")
      eventsManager.processEvent(new PersonEntersVehicleEvent(tick, id, vehicleToEnter))

      if (currentLeg.cost > 0.0) {
        currentLeg.beamLeg.travelPath.transitStops.foreach { transitStopInfo =>
          // If it doesn't have transitStopInfo, it is not a transit but a ridehailing trip
          eventsManager.processEvent(new AgencyRevenueEvent(tick, transitStopInfo.agencyId, currentLeg.cost))
        }
        eventsManager.processEvent(
          new PersonCostEvent(
            tick,
            id,
            data.currentTrip.get.tripClassifier.value,
            0.0, // incentive applies to a whole trip and is accounted for at Arrival
            0.0, // only drivers pay tolls, if a toll is in the fare it's still a fare
            currentLeg.cost
          )
        )
      }

      goto(Moving) replying CompletionNotice(triggerId) using data.copy(
        currentVehicle = vehicleToEnter +: currentVehicle
      )
  }

  when(Moving) {
    /*
     * Learn as passenger that it is time to alight the vehicle
     */
    case Event(
        TriggerWithId(AlightVehicleTrigger(tick, vehicleToExit, energyConsumedOption), triggerId),
        data @ BasePersonData(_, _, _ :: restOfCurrentTrip, currentVehicle, _, _, _, _, _, _, _, _)
        ) if vehicleToExit.equals(currentVehicle.head) =>
      updateFuelConsumed(energyConsumedOption)
      logDebug(s"PersonLeavesVehicle: $vehicleToExit @ $tick")
      eventsManager.processEvent(new PersonLeavesVehicleEvent(tick, id, vehicleToExit))
      holdTickAndTriggerId(tick, triggerId)
      goto(ProcessingNextLegOrStartActivity) using data.copy(
        restOfCurrentTrip = restOfCurrentTrip.dropWhile(leg => leg.beamVehicleId == vehicleToExit),
        currentVehicle = currentVehicle.tail
      )
  }

  // Callback from DrivesVehicle. Analogous to AlightVehicleTrigger, but when driving ourselve s.
  when(PassengerScheduleEmpty) {
    case Event(PassengerScheduleEmptyMessage(_, toll, energyConsumedOption), data: BasePersonData) =>
      updateFuelConsumed(energyConsumedOption)
      val netTripCosts = data.currentTripCosts // This includes tolls because it comes from leg.cost
      if (toll > 0.0 || netTripCosts > 0.0)
        eventsManager.processEvent(
          new PersonCostEvent(
            _currentTick.get,
            matsimPlan.getPerson.getId,
            data.restOfCurrentTrip.head.beamLeg.mode.value,
            0.0,
            toll,
            netTripCosts // Again, includes tolls but "net" here means actual money paid by the person
          )
        )
      val dataForNextLegOrActivity = if (data.restOfCurrentTrip.head.unbecomeDriverOnCompletion) {
        data.copy(
          restOfCurrentTrip = data.restOfCurrentTrip.tail,
          currentVehicle = if (data.currentVehicle.size > 1) data.currentVehicle.tail else Vector(),
          currentTripCosts = 0.0
        )
      } else {
        data.copy(
          restOfCurrentTrip = data.restOfCurrentTrip.tail,
          currentVehicle = Vector(body.id),
          currentTripCosts = 0.0
        )
      }
      if (data.restOfCurrentTrip.head.unbecomeDriverOnCompletion) {
        val vehicleToExit = data.currentVehicle.head
        currentBeamVehicle.unsetDriver()
        nextNotifyVehicleResourceIdle.foreach(currentBeamVehicle.getManager.get ! _)
        eventsManager.processEvent(
          new PersonLeavesVehicleEvent(_currentTick.get, Id.createPersonId(id), vehicleToExit)
        )
        if (currentBeamVehicle != body) {
          if (currentBeamVehicle.beamVehicleType.vehicleCategory != Bike) {
            if (currentBeamVehicle.stall.isEmpty) logWarn("Expected currentBeamVehicle.stall to be defined.")
          }
          if (!currentBeamVehicle.isMustBeDrivenHome) {
            // Is a shared vehicle. Give it up.
            currentBeamVehicle.getManager.get ! ReleaseVehicle(currentBeamVehicle)
            beamVehicles -= data.currentVehicle.head
          }
        }
      }
      goto(ProcessingNextLegOrStartActivity) using dataForNextLegOrActivity

  }

  when(ReadyToChooseParking, stateTimeout = Duration.Zero) {
    case Event(
        StateTimeout,
        data @ BasePersonData(_, _, completedLeg :: theRestOfCurrentTrip, _, _, _, _, _, _, _, currentCost, _)
        ) =>
      log.debug("ReadyToChooseParking, restoftrip: {}", theRestOfCurrentTrip.toString())
      goto(ChoosingParkingSpot) using data.copy(
        restOfCurrentTrip = theRestOfCurrentTrip,
        currentTripCosts = currentCost + completedLeg.cost
      )
  }

  onTransition {
    case _ -> _ =>
      unstashAll()
  }

  when(TryingToBoardVehicle) {
    case Event(Boarded(vehicle), basePersonData: BasePersonData) =>
      beamVehicles.put(vehicle.id, ActualVehicle(vehicle))
      potentiallyChargingBeamVehicles.remove(vehicle.id)
      goto(ProcessingNextLegOrStartActivity)
    case Event(NotAvailable, basePersonData: BasePersonData) =>
      log.debug("{} replanning because vehicle not available when trying to board")
      val replanningReason = getReplanningReasonFrom(basePersonData, ReservationErrorCode.ResourceUnavailable.entryName)
      eventsManager.processEvent(
        new ReplanningEvent(_currentTick.get, Id.createPersonId(id), replanningReason)
      )
      goto(ChoosingMode) using ChoosesModeData(
        basePersonData.copy(
          currentTourMode = None, // Have to give up my mode as well, perhaps there's no option left for driving.
          currentTourPersonalVehicle = None,
          numberOfReplanningAttempts = basePersonData.numberOfReplanningAttempts + 1
        ),
        SpaceTime(
          beamServices.geo.wgs2Utm(basePersonData.restOfCurrentTrip.head.beamLeg.travelPath.startPoint).loc,
          _currentTick.get
        )
      )
  }

  when(ProcessingNextLegOrStartActivity, stateTimeout = Duration.Zero) {
    case Event(
        StateTimeout,
        data @ BasePersonData(
          _,
          _,
          nextLeg :: restOfCurrentTrip,
          currentVehicle,
          _,
          _,
          _,
          _,
          _,
          _,
          _,
          _
        )
        ) if nextLeg.asDriver =>
      // Declaring a function here because this case is already so convoluted that I require a return
      // statement from within.
      // TODO: Refactor.
      def nextState: FSM.State[BeamAgentState, PersonData] = {
        val currentVehicleForNextState =
          if (currentVehicle.isEmpty || currentVehicle.head != nextLeg.beamVehicleId) {
            beamVehicles(nextLeg.beamVehicleId) match {
              case t @ Token(_, manager, _) =>
                manager ! TryToBoardVehicle(t, self)
                return goto(TryingToBoardVehicle)
              case _: ActualVehicle =>
              // That's fine, continue
            }
            eventsManager.processEvent(
              new PersonEntersVehicleEvent(
                _currentTick.get,
                Id.createPersonId(id),
                nextLeg.beamVehicleId
              )
            )
            nextLeg.beamVehicleId +: currentVehicle
          } else {
            currentVehicle
          }
        val legsToInclude = nextLeg +: restOfCurrentTrip.takeWhile(_.beamVehicleId == nextLeg.beamVehicleId)
        val newPassengerSchedule = PassengerSchedule().addLegs(legsToInclude.map(_.beamLeg))

        // Really? Also in the ReleasingParkingSpot case? How can it be that only one case releases the trigger,
        // but both of them send a CompletionNotice?
        scheduler ! CompletionNotice(
          _currentTriggerId.get,
          Vector(ScheduleTrigger(StartLegTrigger(_currentTick.get, nextLeg.beamLeg), self))
        )

        val stateToGo = if (nextLeg.beamLeg.mode == CAR) {
          log.debug(
            "ProcessingNextLegOrStartActivity, going to ReleasingParkingSpot with legsToInclude: {}",
            legsToInclude
          )
          ReleasingParkingSpot
        } else {
          releaseTickAndTriggerId()
          WaitingToDrive
        }
        goto(stateToGo) using data.copy(
          passengerSchedule = newPassengerSchedule,
          currentLegPassengerScheduleIndex = 0,
          currentVehicle = currentVehicleForNextState
        )
      }
      nextState

    // TRANSIT but too late
    case Event(StateTimeout, data @ BasePersonData(_, _, nextLeg :: _, _, _, _, _, _, _, _, _, _))
        if nextLeg.beamLeg.mode.isTransit && nextLeg.beamLeg.startTime < _currentTick.get =>
      // We've missed the bus. This occurs when something takes longer than planned (based on the
      // initial inquiry). So we replan but change tour mode to WALK_TRANSIT since we've already done our non-transit
      // portion.
      log.debug("Missed transit pickup, late by {} sec", _currentTick.get - nextLeg.beamLeg.startTime)

      val replanningReason = getReplanningReasonFrom(data, ReservationErrorCode.MissedTransitPickup.entryName)
      eventsManager.processEvent(
        new ReplanningEvent(_currentTick.get, Id.createPersonId(id), replanningReason)
      )
      goto(ChoosingMode) using ChoosesModeData(
        personData = data
          .copy(currentTourMode = Some(WALK_TRANSIT), numberOfReplanningAttempts = data.numberOfReplanningAttempts + 1),
        currentLocation =
          SpaceTime(beamServices.geo.wgs2Utm(nextLeg.beamLeg.travelPath.startPoint).loc, _currentTick.get),
        isWithinTripReplanning = true
      )
    // TRANSIT
    case Event(StateTimeout, BasePersonData(_, _, nextLeg :: _, _, _, _, _, _, _, _, _, _))
        if nextLeg.beamLeg.mode.isTransit =>
      val resRequest = TransitReservationRequest(
        nextLeg.beamLeg.travelPath.transitStops.get.fromIdx,
        nextLeg.beamLeg.travelPath.transitStops.get.toIdx,
        PersonIdWithActorRef(id, self)
      )
      TransitDriverAgent.selectByVehicleId(nextLeg.beamVehicleId) ! resRequest
      goto(WaitingForReservationConfirmation)
    // RIDE_HAIL
    case Event(StateTimeout, BasePersonData(_, _, nextLeg :: tailOfCurrentTrip, _, _, _, _, _, _, _, _, _))
        if nextLeg.isRideHail =>
      val legSegment = nextLeg :: tailOfCurrentTrip.takeWhile(
        leg => leg.beamVehicleId == nextLeg.beamVehicleId
      )

      rideHailManager ! RideHailRequest(
        ReserveRide,
        PersonIdWithActorRef(id, self),
        beamServices.geo.wgs2Utm(nextLeg.beamLeg.travelPath.startPoint.loc),
        _currentTick.get,
        beamServices.geo.wgs2Utm(legSegment.last.beamLeg.travelPath.endPoint.loc),
        nextLeg.isPooledTrip
      )

      eventsManager.processEvent(
        new ReserveRideHailEvent(
          _currentTick.get.toDouble,
          id,
          _currentTick.get,
          nextLeg.beamLeg.travelPath.startPoint.loc,
          legSegment.last.beamLeg.travelPath.endPoint.loc
        )
      )
      goto(WaitingForReservationConfirmation)
    // CAV but too late
    // TODO: Refactor so it uses literally the same code block as transit
    case Event(StateTimeout, data @ BasePersonData(_, _, nextLeg :: _, _, _, _, _, _, _, _, _, _))
        if nextLeg.beamLeg.startTime < _currentTick.get =>
      // We've missed the CAV. This occurs when something takes longer than planned (based on the
      // initial inquiry). So we replan but change tour mode to WALK_TRANSIT since we've already done our non-transit
      // portion.
      log.warning("Missed CAV pickup, late by {} sec", _currentTick.get - nextLeg.beamLeg.startTime)

      val replanningReason = getReplanningReasonFrom(data, ReservationErrorCode.MissedTransitPickup.entryName)
      eventsManager.processEvent(
        new ReplanningEvent(_currentTick.get, Id.createPersonId(id), replanningReason)
      )
      goto(ChoosingMode) using ChoosesModeData(
        personData = data
          .copy(currentTourMode = Some(WALK_TRANSIT), numberOfReplanningAttempts = data.numberOfReplanningAttempts + 1),
        currentLocation =
          SpaceTime(beamServices.geo.wgs2Utm(nextLeg.beamLeg.travelPath.startPoint).loc, _currentTick.get),
        isWithinTripReplanning = true
      )
    // CAV
    // TODO: Refactor so it uses literally the same code block as transit
    case Event(StateTimeout, BasePersonData(_, _, nextLeg :: tailOfCurrentTrip, _, _, _, _, _, _, _, _, _)) =>
      val legSegment = nextLeg :: tailOfCurrentTrip.takeWhile(
        leg => leg.beamVehicleId == nextLeg.beamVehicleId
      )
      val resRequest = ReservationRequest(
        legSegment.head.beamLeg,
        legSegment.last.beamLeg,
        PersonIdWithActorRef(id, self)
      )
      context.actorSelection(
        householdRef.path.child(HouseholdCAVDriverAgent.idFromVehicleId(nextLeg.beamVehicleId).toString)
      ) ! resRequest
      goto(WaitingForReservationConfirmation)

    case Event(
        StateTimeout,
        data @ BasePersonData(
          currentActivityIndex,
          Some(currentTrip),
          _,
          _,
          currentTourMode,
          currentTourPersonalVehicle,
          _,
          _,
          _,
          _,
          _,
          _
        )
        ) =>
      nextActivity(data) match {
        case Some(activity) =>
          val (tick, triggerId) = releaseTickAndTriggerId()
          val endTime =
            if (activity.getEndTime >= tick && Math
                  .abs(activity.getEndTime) < Double.PositiveInfinity) {
              activity.getEndTime
            } else if (activity.getEndTime >= 0.0 && activity.getEndTime < tick) {
              tick
            } else {
              //           logWarn(s"Activity endTime is negative or infinite ${activity}, assuming duration of 10
              // minutes.")
              //TODO consider ending the day here to match MATSim convention for start/end activity
              tick + 60 * 10
            }
          // Report travelled distance for inclusion in experienced plans.
          // We currently get large unaccountable differences in round trips, e.g. work -> home may
          // be twice as long as home -> work. Probably due to long links, and the location of the activity
          // on the link being undefined.
          eventsManager.processEvent(
            new TeleportationArrivalEvent(
              tick,
              id,
              currentTrip.legs.map(l => l.beamLeg.travelPath.distanceInM).sum
            )
          )
          assert(activity.getLinkId != null)
          eventsManager.processEvent(
            new PersonArrivalEvent(tick, id, activity.getLinkId, currentTrip.tripClassifier.value)
          )
          val incentive = beamScenario.modeIncentives.computeIncentive(attributes, currentTrip.tripClassifier)
          if (incentive > 0.0)
            eventsManager.processEvent(
              new PersonCostEvent(
                tick,
                id,
                currentTrip.tripClassifier.value,
                math.min(incentive, currentTrip.costEstimate),
                0.0,
                0.0 // the cost as paid by person has already been accounted for, this event is just about the incentive
              )
            )
          val correctedTrip = correctTripEndTime(data.currentTrip.get, tick, body.id, body.beamVehicleType.id)
          val generalizedTime =
            modeChoiceCalculator.getGeneralizedTimeOfTrip(correctedTrip, Some(attributes), nextActivity(data))
          val generalizedCost = modeChoiceCalculator.getNonTimeCost(correctedTrip) + attributes
            .getVOT(generalizedTime)
          // Correct the trip to deal with ride hail / disruptions and then register to skimmer
          eventsManager.processEvent(
            ODSkimmerEvent(
              tick,
              beamServices,
              correctedTrip,
              generalizedTime,
              generalizedCost,
              curFuelConsumed.primaryFuel + curFuelConsumed.secondaryFuel
            )
          )

          correctedTrip.legs.filter(x => x.beamLeg.mode == BeamMode.CAR || x.beamLeg.mode == BeamMode.CAV).foreach {
            carLeg =>
              eventsManager.processEvent(DriveTimeSkimmerEvent(tick, beamServices, carLeg))
          }

          resetFuelConsumed()

          eventsManager.processEvent(
            new ActivityStartEvent(
              tick,
              id,
              activity.getLinkId,
              activity.getFacilityId,
              activity.getType
            )
          )
          scheduler ! CompletionNotice(
            triggerId,
            Vector(ScheduleTrigger(ActivityEndTrigger(endTime.toInt), self))
          )
          goto(PerformingActivity) using data.copy(
            currentActivityIndex = currentActivityIndex + 1,
            currentTrip = None,
            restOfCurrentTrip = List(),
            currentTourPersonalVehicle = currentTourPersonalVehicle match {
              case Some(personalVehId) =>
                val personalVeh = beamVehicles(personalVehId).asInstanceOf[ActualVehicle].vehicle
                if (activity.getType.equals("Home")) {
                  potentiallyChargingBeamVehicles.put(personalVeh.id, beamVehicles(personalVeh.id))
                  beamVehicles -= personalVeh.id
                  personalVeh.getManager.get ! ReleaseVehicle(personalVeh)
                  None
                } else {
                  currentTourPersonalVehicle
                }
              case None =>
                None
            },
            currentTourMode = if (activity.getType.equals("Home")) None else currentTourMode,
            hasDeparted = false
          )
        case None =>
          logDebug("PersonAgent nextActivity returned None")
          val (_, triggerId) = releaseTickAndTriggerId()
          scheduler ! CompletionNotice(triggerId)
          stop
      }
  }

  def getReplanningReasonFrom(data: BasePersonData, prefix: String): String = {
    data.currentTourMode
      .collect {
        case mode => s"$prefix $mode"
      }
      .getOrElse(prefix)
  }

  def handleSuccessfulReservation(
    triggersToSchedule: Vector[ScheduleTrigger],
    data: BasePersonData,
    travelProposal: Option[TravelProposal] = None
  ): FSM.State[BeamAgentState, PersonData] = {
    if (_currentTriggerId.isDefined) {
      val (tick, triggerId) = releaseTickAndTriggerId()
      log.debug("releasing tick {} and scheduling triggers from reservation responses: {}", tick, triggersToSchedule)
      scheduler ! CompletionNotice(triggerId, triggersToSchedule)
    } else {
      // if _currentTriggerId is empty, this means we have received the reservation response from a batch
      // vehicle allocation process. It's ok, the trigger is with the ride hail manager.
    }
    val newData = travelProposal match {
      case Some(newTrip) =>
        data.copy(
          restOfCurrentTrip = data.restOfCurrentTrip
            .takeWhile(_.isRideHail)
            .map(_.copy(beamVehicleId = newTrip.rideHailAgentLocation.vehicleId)) ++ data.restOfCurrentTrip.dropWhile(
            _.isRideHail
          )
        )
      case None =>
        data
    }
    goto(Waiting) using newData

  }

  def handleBoardOrAlightOutOfPlace(triggerId: Long, currentTrip: Option[EmbodiedBeamTrip]): State = {
    stash
    stay
  }

  val myUnhandled: StateFunction = {
    case Event(IllegalTriggerGoToError(reason), _) =>
      stop(Failure(reason))
    case Event(Status.Failure(reason), _) =>
      stop(Failure(reason))
    case Event(StateTimeout, _) =>
      log.error("Events leading up to this point:\n\t" + getLog.mkString("\n\t"))
      stop(
        Failure(
          "Timeout - this probably means this agent was not getting a reply it was expecting."
        )
      )
    case Event(Finish, _) =>
      if (stateName == Moving) {
        log.warning(s"$id is still travelling at end of simulation.")
        log.warning(s"$id events leading up to this point:\n\t${getLog.mkString("\n\t")}")
      } else if (stateName == PerformingActivity) {
        logger.debug(s"$id is performing Activity at end of simulation")
<<<<<<< HEAD
=======
        logger.warn(s"Performing Activity at end of simulation")
>>>>>>> 11309f72
      } else {
        logger.warn(s"$id has received Finish while in state: ${stateName}")
      }
      stop
    case Event(
        TriggerWithId(BoardVehicleTrigger(_, _), triggerId),
        ChoosesModeData(
          BasePersonData(_, currentTrip, _, _, _, _, _, _, _, _, _, _),
          _,
          _,
          _,
          _,
          _,
          _,
          _,
          _,
          _,
          _,
          _,
          _,
          _,
          _,
          _,
          _,
          _,
          _,
          _,
          _
        )
        ) =>
      handleBoardOrAlightOutOfPlace(triggerId, currentTrip)
    case Event(
        TriggerWithId(AlightVehicleTrigger(_, _, _), triggerId),
        ChoosesModeData(
          BasePersonData(_, currentTrip, _, _, _, _, _, _, _, _, _, _),
          _,
          _,
          _,
          _,
          _,
          _,
          _,
          _,
          _,
          _,
          _,
          _,
          _,
          _,
          _,
          _,
          _,
          _,
          _,
          _
        )
        ) =>
      handleBoardOrAlightOutOfPlace(triggerId, currentTrip)
    case Event(
        TriggerWithId(BoardVehicleTrigger(_, vehicleId), triggerId),
        BasePersonData(_, _, _, currentVehicle, _, _, _, _, _, _, _, _)
        ) if currentVehicle.nonEmpty && currentVehicle.head.equals(vehicleId) =>
      log.debug("Person {} in state {} received Board for vehicle that he is already on, ignoring...", id, stateName)
      stay() replying CompletionNotice(triggerId, Vector())
    case Event(
        TriggerWithId(BoardVehicleTrigger(_, _), triggerId),
        BasePersonData(_, currentTrip, _, _, _, _, _, _, _, _, _, _)
        ) =>
      handleBoardOrAlightOutOfPlace(triggerId, currentTrip)
    case Event(
        TriggerWithId(AlightVehicleTrigger(_, _, _), triggerId),
        BasePersonData(_, currentTrip, _, _, _, _, _, _, _, _, _, _)
        ) =>
      handleBoardOrAlightOutOfPlace(triggerId, currentTrip)
    case Event(NotifyVehicleIdle(_, _, _, _, _, _), _) =>
      stay()
    case Event(TriggerWithId(RideHailResponseTrigger(_, _), triggerId), _) =>
      stay() replying CompletionNotice(triggerId)
    case Event(TriggerWithId(EndRefuelSessionTrigger(tick, _, _, vehicle), triggerId), _) =>
      if (vehicle.isConnectedToChargingPoint()) {
        handleEndCharging(tick, vehicle)
      }
      stay() replying CompletionNotice(triggerId)
    case ev @ Event(RideHailResponse(_, _, _, _), _) =>
      stop(Failure(s"Unexpected RideHailResponse from ${sender()}: $ev"))
    case Event(ParkingInquiryResponse(_, _), _) =>
      stop(Failure("Unexpected ParkingInquiryResponse"))
    case Event(e, s) =>
      log.warning("received unhandled request {} in state {}/{}", e, stateName, s)
      stay()
  }

  whenUnhandled(drivingBehavior.orElse(myUnhandled))

  override def logPrefix(): String = s"PersonAgent:$id "

}<|MERGE_RESOLUTION|>--- conflicted
+++ resolved
@@ -1083,10 +1083,7 @@
         log.warning(s"$id events leading up to this point:\n\t${getLog.mkString("\n\t")}")
       } else if (stateName == PerformingActivity) {
         logger.debug(s"$id is performing Activity at end of simulation")
-<<<<<<< HEAD
-=======
         logger.warn(s"Performing Activity at end of simulation")
->>>>>>> 11309f72
       } else {
         logger.warn(s"$id has received Finish while in state: ${stateName}")
       }
