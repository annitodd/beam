package beam.agentsim.agents

import akka.actor.FSM.Failure
import akka.actor.{ActorRef, FSM, Props, Stash}
import beam.agentsim.Resource.{CheckInResource, NotifyResourceIdle, NotifyResourceInUse, RegisterResource}
import beam.agentsim.agents.BeamAgent._
import beam.agentsim.agents.PersonAgent._
import beam.agentsim.agents.household.HouseholdActor.ReleaseVehicleReservation
import beam.agentsim.agents.modalBehaviors.ChoosesMode.ChoosesModeData
import beam.agentsim.agents.modalBehaviors.DrivesVehicle.{NotifyLegEndTrigger, NotifyLegStartTrigger, StartLegTrigger}
import beam.agentsim.agents.modalBehaviors.{ChoosesMode, DrivesVehicle, ModeChoiceCalculator}
import beam.agentsim.agents.planning.{BeamPlan, Tour}
import beam.agentsim.agents.rideHail.RideHailingManager.{ReserveRide, RideHailingRequest, RideHailingResponse}
import beam.agentsim.agents.vehicles._
import beam.agentsim.events.{ReplanningEvent, ReserveRideHailEvent}
import beam.agentsim.scheduler.BeamAgentScheduler.{CompletionNotice, IllegalTriggerGoToError, ScheduleTrigger}
import beam.agentsim.scheduler.{Trigger, TriggerWithId}
import beam.router.Modes.BeamMode
import beam.router.Modes.BeamMode.WALK_TRANSIT
import beam.router.RoutingModel._
import beam.sim.BeamServices
import com.conveyal.r5.transit.TransportNetwork
import org.matsim.api.core.v01.Id
import org.matsim.api.core.v01.events._
import org.matsim.api.core.v01.population._
import org.matsim.core.api.experimental.events.{EventsManager, TeleportationArrivalEvent}
import org.matsim.households.Household
import org.matsim.vehicles.Vehicle

import scala.concurrent.duration._

/**
  */
object PersonAgent {

  val timeToChooseMode: Double = 0.0
  val minActDuration: Double = 0.0
  val teleportWalkDuration = 0.0

  def props(scheduler: ActorRef, services: BeamServices, modeChoiceCalculator: ModeChoiceCalculator, transportNetwork: TransportNetwork, router: ActorRef, rideHailManager: ActorRef, eventsManager: EventsManager, personId: Id[PersonAgent], household: Household, plan: Plan,
            humanBodyVehicleId: Id[Vehicle]): Props = {
    Props(new PersonAgent(scheduler, services, modeChoiceCalculator, transportNetwork, router, rideHailManager, eventsManager, personId, plan, humanBodyVehicleId))
  }

  trait PersonData extends DrivingData

  trait DrivingData {
    def currentVehicle: VehicleStack

    def passengerSchedule: PassengerSchedule

    def currentLegPassengerScheduleIndex: Int

    def withPassengerSchedule(newPassengerSchedule: PassengerSchedule): DrivingData

    def withCurrentLegPassengerScheduleIndex(currentLegPassengerScheduleIndex: Int): DrivingData
  }

  case class LiterallyDrivingData(delegate: DrivingData, legEndsAt: Double) extends DrivingData { // sorry
    def currentVehicle: VehicleStack = delegate.currentVehicle

    def passengerSchedule: PassengerSchedule = delegate.passengerSchedule

    def currentLegPassengerScheduleIndex: Int = delegate.currentLegPassengerScheduleIndex

    def withPassengerSchedule(newPassengerSchedule: PassengerSchedule): DrivingData = LiterallyDrivingData(delegate.withPassengerSchedule(newPassengerSchedule), legEndsAt)

    def withCurrentLegPassengerScheduleIndex(currentLegPassengerScheduleIndex: Int) = LiterallyDrivingData(delegate.withCurrentLegPassengerScheduleIndex(currentLegPassengerScheduleIndex), legEndsAt)
  }

  type VehicleStack = Vector[Id[Vehicle]]

  case class BasePersonData(currentActivityIndex: Int = 0, currentTrip: Option[EmbodiedBeamTrip] = None,
                            restOfCurrentTrip: List[EmbodiedBeamLeg] = List(), currentVehicle: VehicleStack = Vector(),
                            currentTourMode: Option[BeamMode] = None, currentTourPersonalVehicle: Option[Id[Vehicle]] = None,
                            passengerSchedule: PassengerSchedule = PassengerSchedule(), currentLegPassengerScheduleIndex: Int = 0,
                            hasDeparted: Boolean = false) extends PersonData {
    override def withPassengerSchedule(newPassengerSchedule: PassengerSchedule): DrivingData = copy(passengerSchedule = newPassengerSchedule)

    override def withCurrentLegPassengerScheduleIndex(currentLegPassengerScheduleIndex: Int): DrivingData = copy(currentLegPassengerScheduleIndex = currentLegPassengerScheduleIndex)
  }

  case object PerformingActivity extends BeamAgentState

  sealed trait Traveling extends BeamAgentState

  case object ChoosingMode extends Traveling

  case object WaitingForDeparture extends Traveling

  case object WaitingForReservationConfirmation extends Traveling

  case object Waiting extends Traveling

  case object ProcessingNextLegOrStartActivity extends Traveling

  case object WaitingToDrive extends Traveling

  case object WaitingToDriveInterrupted extends Traveling

  case object PassengerScheduleEmpty extends Traveling

  case object PassengerScheduleEmptyInterrupted extends Traveling

  case object Moving extends Traveling

  case object Driving extends Traveling

  case object DrivingInterrupted extends Traveling

  case class ActivityStartTrigger(tick: Double) extends Trigger

  case class ActivityEndTrigger(tick: Double) extends Trigger

  case class PersonDepartureTrigger(tick: Double) extends Trigger

}

class PersonAgent(val scheduler: ActorRef, val beamServices: BeamServices, val modeChoiceCalculator: ModeChoiceCalculator, val transportNetwork: TransportNetwork, val router: ActorRef, val rideHailManager: ActorRef, val eventsManager: EventsManager, override val id: Id[PersonAgent], val matsimPlan: Plan, val bodyId: Id[Vehicle]) extends
  DrivesVehicle[PersonData] with ChoosesMode with Stash {

  override def logDepth: Int = beamServices.beamConfig.beam.debug.actor.logDepth

  val _experiencedBeamPlan: BeamPlan = BeamPlan(matsimPlan)

  startWith(Uninitialized, BasePersonData())

  def activityOrMessage(ind: Int, msg: String): Either[String, Activity] = {
    if (ind < 0 || ind >= _experiencedBeamPlan.activities.length) Left(msg) else Right(_experiencedBeamPlan.activities(ind))
  }

  def currentActivity(data: BasePersonData): Activity = _experiencedBeamPlan.activities(data.currentActivityIndex)

  def nextActivity(data: BasePersonData): Either[String, Activity] = {
    activityOrMessage(data.currentActivityIndex + 1, "plan finished")
  }

  def currentTour(data: BasePersonData): Tour = {
    stateName match {
      case PerformingActivity =>
        _experiencedBeamPlan.getTourContaining(currentActivity(data))
      case _ =>
        _experiencedBeamPlan.getTourContaining(nextActivity(data).right.get)
    }
  }

  when(Uninitialized) {
    case Event(TriggerWithId(InitializeTrigger(_), triggerId), _) =>
      goto(Initialized) replying CompletionNotice(triggerId, Vector(ScheduleTrigger(ActivityStartTrigger(0.0), self)))
  }

  when(Initialized) {
    case Event(TriggerWithId(ActivityStartTrigger(tick), triggerId), data: BasePersonData) =>
      logDebug(s"starting at ${currentActivity(data).getType} @ $tick")
      goto(PerformingActivity) replying CompletionNotice(triggerId, Vector(ScheduleTrigger(ActivityEndTrigger(currentActivity(data).getEndTime), self)))
  }

  when(PerformingActivity) {
    case Event(TriggerWithId(ActivityEndTrigger(tick), triggerId), data: BasePersonData) =>
      nextActivity(data).fold(
        msg => {
          logDebug(s"didn't get nextActivity because $msg")
          stop replying CompletionNotice(triggerId)
        },
        nextAct => {
          logDebug(s"wants to go to ${nextAct.getType} @ $tick")
          holdTickAndTriggerId(tick, triggerId)
          goto(ChoosingMode) using ChoosesModeData(personData = data.copy(
            // If we don't have a current tour mode (i.e. are not on a tour aka at home),
            // use the mode of the next leg as the new tour mode.
            currentTourMode = data.currentTourMode.orElse(_experiencedBeamPlan.getPlanElements.get(_experiencedBeamPlan.getPlanElements.indexOf(nextAct) - 1) match {
              case leg: Leg => Some(BeamMode.withValue(leg.getMode))
              case _ => None
            })
          ))
        }
      )
  }

  when(WaitingForDeparture) {
    /*
     * Callback from ChoosesMode
     */
    case Event(TriggerWithId(PersonDepartureTrigger(tick), triggerId), data@BasePersonData(_, Some(currentTrip), _, _, _, _, _, _, false)) =>
      // We end our activity when we actually leave, not when we decide to leave, i.e. when we look for a bus or
      // hail a ride. We stay at the party until our Uber is there.
      eventsManager.processEvent(new ActivityEndEvent(tick, id, currentActivity(data).getLinkId, currentActivity(data).getFacilityId, currentActivity(data).getType))
      assert(currentActivity(data).getLinkId != null)
      eventsManager.processEvent(new PersonDepartureEvent(tick, id, currentActivity(data).getLinkId, currentTrip.tripClassifier.value))
      holdTickAndTriggerId(tick, triggerId)
      goto(ProcessingNextLegOrStartActivity) using data.copy(hasDeparted = true)

    case Event(TriggerWithId(PersonDepartureTrigger(tick), triggerId), BasePersonData(_, _, restOfCurrentTrip, _, _, _, _, _, true)) =>
      // We're coming back from replanning, i.e. we are already on the trip, so we don't throw a departure event
      logDebug(s"replanned to leg ${restOfCurrentTrip.head}")
      holdTickAndTriggerId(tick, triggerId)
      goto(ProcessingNextLegOrStartActivity)
  }

  def handleSuccessfulReservation(triggersToSchedule: Vector[ScheduleTrigger], data: BasePersonData): FSM.State[BeamAgentState, PersonData] = {
    val (_, triggerId) = releaseTickAndTriggerId()
    log.debug("scheduling triggers from reservation responses: {}", triggersToSchedule)
    scheduler ! CompletionNotice(triggerId, triggersToSchedule)
    goto(Waiting) using data

  }

<<<<<<< HEAD
  when(WaitingForReservationConfirmation) {
    case Event(ReservationResponse(_, Right(response), _), data: BasePersonData) =>
      handleSuccessfulReservation(response.triggersToSchedule, data)
    case Event(ReservationResponse(_, Left(firstErrorResponse), _), data: BasePersonData) =>
      logWarn(s"replanning because ${firstErrorResponse.errorCode}")
      val (tick, triggerId) = releaseTickAndTriggerId()
      eventsManager.processEvent(new ReplanningEvent(tick, Id.createPersonId(id)))
      holdTickAndTriggerId(tick,triggerId)
      goto(ChoosingMode) using ChoosesModeData(data,isWithinTripReplanning = true)
    case Event(RideHailingResponse(_, _, None, triggersToSchedule), data: BasePersonData) =>
      handleSuccessfulReservation(triggersToSchedule, data)
    case Event(RideHailingResponse(_, _, Some(error), _), data: BasePersonData) =>
      logWarn(s"replanning because ${error.errorCode}")
      val (tick, triggerId) = releaseTickAndTriggerId()
      eventsManager.processEvent(new ReplanningEvent(tick, Id.createPersonId(id)))
      holdTickAndTriggerId(tick,triggerId)
      goto(ChoosingMode) using ChoosesModeData(data,isWithinTripReplanning = true)
=======
    // If boarding succeeds, wait for the NotifyLegStartTrigger
    case Event(ReservationResponse(_, Right(_)), _: BasePersonData) =>
      val (_, triggerId) = releaseTickAndTriggerId()
      scheduler ! CompletionNotice(triggerId)
      goto(Waiting)
>>>>>>> cd7d5dd8
  }


  when(Waiting) {
    /*
     * Learn as passenger that leg is starting
     */
<<<<<<< HEAD
    case Event(TriggerWithId(NotifyLegStartTrigger(_, _, _), triggerId), BasePersonData(_,_,currentLeg::_,currentVehicle,_,_,_,_, _)) if currentLeg.beamVehicleId == currentVehicle.head =>
      logDebug(s"Already on vehicle: ${currentVehicle.head}")
      goto(Moving) replying CompletionNotice(triggerId)

    case Event(TriggerWithId(NotifyLegStartTrigger(tick, _, vehicleToEnter), triggerId), data@BasePersonData(_,_, _ ::_,currentVehicle,_,_,_,_, _)) =>
      logDebug(s"PersonEntersVehicle: $vehicleToEnter")
      eventsManager.processEvent(new PersonEntersVehicleEvent(tick, id, vehicleToEnter))
      goto(Moving) replying CompletionNotice(triggerId) using data.copy(currentVehicle = vehicleToEnter +: currentVehicle)
=======
    case Event(TriggerWithId(NotifyLegStartTrigger(_, _), triggerId), BasePersonData(_, _, currentLeg :: _, currentVehicle, _, _, _, _, _)) if currentLeg.beamVehicleId == currentVehicle.head =>
      logDebug(s"Already on vehicle: ${currentVehicle.head}")
      goto(Moving) replying CompletionNotice(triggerId)

    case Event(TriggerWithId(NotifyLegStartTrigger(tick, _), triggerId), data@BasePersonData(_, _, currentLeg :: _, currentVehicle, _, _, _, _, _)) =>
      eventsManager.processEvent(new PersonEntersVehicleEvent(tick, id, currentLeg.beamVehicleId))
      goto(Moving) replying CompletionNotice(triggerId) using data.copy(currentVehicle = currentLeg.beamVehicleId +: currentVehicle)
>>>>>>> cd7d5dd8
  }

  when(Moving) {
    /*
     * Learn as passenger that leg is ending
     */
<<<<<<< HEAD
    case Event(TriggerWithId(NotifyLegEndTrigger(_, _, _), triggerId), data@BasePersonData(_,_, _ ::restOfCurrentTrip,currentVehicle,_,_,_,_,_)) if restOfCurrentTrip.head.beamVehicleId == currentVehicle.head =>
      // The next vehicle is the same as current so just update state and go to Waiting
      goto(Waiting) replying CompletionNotice(triggerId) using data.copy(restOfCurrentTrip = restOfCurrentTrip)

    case Event(TriggerWithId(NotifyLegEndTrigger(tick, _, vehicleToExit), triggerId), data@BasePersonData(_,_, _ ::restOfCurrentTrip,currentVehicle,_,_,_,_,_)) =>
=======
    case Event(TriggerWithId(NotifyLegEndTrigger(_, _), triggerId), data@BasePersonData(_, _, _ :: restOfCurrentTrip, currentVehicle, _, _, _, _, _)) if restOfCurrentTrip.head.beamVehicleId == currentVehicle.head =>
      // The next vehicle is the same as current so just update state and go to Waiting
      goto(Waiting) replying CompletionNotice(triggerId) using data.copy(restOfCurrentTrip = restOfCurrentTrip)

    case Event(TriggerWithId(NotifyLegEndTrigger(tick, _), triggerId), data@BasePersonData(_, _, _ :: restOfCurrentTrip, currentVehicle, _, _, _, _, _)) =>
>>>>>>> cd7d5dd8
      // The next vehicle is different from current so we exit the current vehicle
      eventsManager.processEvent(new PersonLeavesVehicleEvent(tick, id, vehicleToExit))
      holdTickAndTriggerId(tick, triggerId)
      goto(ProcessingNextLegOrStartActivity) using data.copy(
        restOfCurrentTrip = restOfCurrentTrip,
        currentVehicle = currentVehicle.tail
      )

  }

  // Callback from DrivesVehicle. Analogous to NotifyLegEndTrigger, but when driving ourselves.
  when(PassengerScheduleEmpty) {
    case Event(PassengerScheduleEmptyMessage(_), data: BasePersonData) =>
      val (tick, triggerId) = releaseTickAndTriggerId()
      if (data.restOfCurrentTrip.head.unbecomeDriverOnCompletion) {
        beamServices.vehicles(data.currentVehicle.head).unsetDriver()
        eventsManager.processEvent(new PersonLeavesVehicleEvent(tick, Id.createPersonId(id), data.currentVehicle.head))
      }
      holdTickAndTriggerId(tick, triggerId)
      goto(ProcessingNextLegOrStartActivity) using data.copy(
        restOfCurrentTrip = data.restOfCurrentTrip.tail,
        currentVehicle = if (data.restOfCurrentTrip.head.unbecomeDriverOnCompletion) {
          data.currentVehicle.tail
        } else {
          data.currentVehicle
        }
      )
  }

  onTransition {
    case _ -> _ =>
      unstashAll()
  }

  /*
   * processNextLegOrStartActivity
   *
   * This should be called when it's time to either embark on another leg in a trip or to wrap up a trip that is
   * now complete. There are four outcomes possible:
   *
   * 1 There are more legs in the trip and the PersonAgent is the driver => stay in current state but schedule
   * StartLegTrigger
   * 2 There are more legs in the trip but the PersonAGent is a passenger => goto Waiting and schedule nothing
   * further (the driver will initiate the start of the leg)
   * 3 The trip is over and there are more activities in the agent plan => goto PerformingActivity and schedule end
   * of activity
   * 4 The trip is over and there are no more activities in the agent plan => goto Finished
   */
  when(ProcessingNextLegOrStartActivity, stateTimeout = Duration.Zero) {
    case Event(StateTimeout, data@BasePersonData(_, _, nextLeg :: _, currentVehicle, _, _, _, _, _)) if nextLeg.asDriver =>
<<<<<<< HEAD

=======
>>>>>>> cd7d5dd8
      val (tick, triggerId) = releaseTickAndTriggerId()
      scheduler ! CompletionNotice(triggerId, Vector(ScheduleTrigger(StartLegTrigger(tick, nextLeg.beamLeg), self)))
      goto(WaitingToDrive) using data.copy(
        passengerSchedule = PassengerSchedule().addLegs(Vector(nextLeg.beamLeg)),
        currentLegPassengerScheduleIndex = 0,
        currentVehicle = if (currentVehicle.isEmpty || currentVehicle.head != nextLeg.beamVehicleId) {
          val vehicle = beamServices.vehicles(nextLeg.beamVehicleId)
          vehicle.becomeDriver(self).fold(
<<<<<<< HEAD
            _ => throw new RuntimeException(s"I attempted to become driver of vehicle $id but driver ${vehicle.driver.get} already assigned."),
            _ => eventsManager.processEvent(new PersonEntersVehicleEvent(tick, Id.createPersonId(id), nextLeg.beamVehicleId))
          )
=======
            _ =>
              throw new RuntimeException(s"I attempted to become driver of vehicle $id but driver ${vehicle.driver.get} already assigned."),
            _ => {
              eventsManager.processEvent(new PersonEntersVehicleEvent(tick, Id.createPersonId(id), nextLeg.beamVehicleId))
            })
>>>>>>> cd7d5dd8
          nextLeg.beamVehicleId +: currentVehicle
        } else {
          currentVehicle
        }
      )
<<<<<<< HEAD
    case Event(StateTimeout, data@BasePersonData(_, _, nextLeg :: _, _, _, _, _, _, _)) if nextLeg.beamLeg.startTime < _currentTick.get =>
      // We've missed the bus. This occurs when the actual ride hail trip takes much longer than planned (based on the
      // initial inquiry). So we replan but change tour mode to WALK_TRANSIT since we've already done our ride hail portion.
      logWarn(s"Missed transit pickup during a ride_hail_transit trip, late by ${_currentTick.get - nextLeg.beamLeg.startTime} sec")
      goto(ChoosingMode) using ChoosesModeData(personData = data.copy(currentTourMode = Some(WALK_TRANSIT)))
    case Event(StateTimeout, BasePersonData(_, _, nextLeg :: tailOfCurrentTrip, _, _, _, _, _, _)) if nextLeg.beamLeg.mode.isTransit() =>
      val legSegment = nextLeg :: tailOfCurrentTrip.takeWhile(leg => leg.beamVehicleId == nextLeg.beamVehicleId)
      val resRequest = ReservationRequest(legSegment.head.beamLeg, legSegment.last.beamLeg, VehiclePersonId(legSegment.head.beamVehicleId, id))
      TransitDriverAgent.selectByVehicleId(legSegment.head.beamVehicleId) ! resRequest
      goto(WaitingForReservationConfirmation)
    case Event(StateTimeout, BasePersonData(_, _, nextLeg :: tailOfCurrentTrip, _, _, _, _, _, _)) if nextLeg.isRideHail =>
      val legSegment = nextLeg :: tailOfCurrentTrip.takeWhile(leg => leg.beamVehicleId == nextLeg.beamVehicleId)
      val departAt = DiscreteTime(legSegment.head.beamLeg.startTime.toInt)

      rideHailingManager ! RideHailingRequest(ReserveRide, VehiclePersonId(bodyId, id, Some(self)), beamServices.geo.wgs2Utm(nextLeg.beamLeg.travelPath.startPoint.loc),
        departAt, beamServices.geo.wgs2Utm(legSegment.last.beamLeg.travelPath.endPoint.loc))

      eventsManager.processEvent(new ReserveRideHailEvent(_currentTick.getOrElse(departAt.atTime), id, departAt.atTime, nextLeg.beamLeg.travelPath.startPoint.loc, legSegment.last.beamLeg.travelPath.endPoint.loc))

      goto(WaitingForReservationConfirmation)
=======
    case Event(StateTimeout, BasePersonData(_, _, nextLeg :: tailOfCurrentTrip, _, _, _, _, _, _)) if nextLeg.beamLeg.mode.isTransit() =>
      val legSegment = nextLeg :: tailOfCurrentTrip.takeWhile(leg => leg.beamVehicleId == nextLeg.beamVehicleId)
      val resRequest = new ReservationRequest(legSegment.head.beamLeg, legSegment.last.beamLeg, VehiclePersonId(legSegment.head.beamVehicleId, id))
      TransitDriverAgent.selectByVehicleId(legSegment.head.beamVehicleId) ! resRequest
      goto(WaitingForTransitReservationConfirmation)
>>>>>>> cd7d5dd8
    case Event(StateTimeout, BasePersonData(_, _, _ :: _, _, _, _, _, _, _)) =>
      val (_, triggerId) = releaseTickAndTriggerId()
      scheduler ! CompletionNotice(triggerId)
      goto(Waiting)

    case Event(StateTimeout, data@BasePersonData(currentActivityIndex, Some(currentTrip), _, _, currentTourMode, currentTourPersonalVehicle, _, _, _)) =>
      nextActivity(data) match {
        case Right(activity) =>
          val (tick, triggerId) = releaseTickAndTriggerId()
          val endTime = if (activity.getEndTime >= tick && Math.abs(activity.getEndTime) < Double.PositiveInfinity) {
            activity.getEndTime
          } else if (activity.getEndTime >= 0.0 && activity.getEndTime < tick) {
            tick
          } else {
            //            logWarn(s"Activity endTime is negative or infinite ${activity}, assuming duration of 10
            // minutes.")
            //TODO consider ending the day here to match MATSim convention for start/end activity
            tick + 60 * 10
          }
          // Report travelled distance for inclusion in experienced plans.
          // We currently get large unaccountable differences in round trips, e.g. work -> home may
          // be twice as long as home -> work. Probably due to long links, and the location of the activity
          // on the link being undefined.
          eventsManager.processEvent(new TeleportationArrivalEvent(tick, id, currentTrip.legs.map(l => l.beamLeg.travelPath.distanceInM).sum))
          assert(activity.getLinkId != null)
          eventsManager.processEvent(new PersonArrivalEvent(tick, id, activity.getLinkId, currentTrip.tripClassifier.value))
          eventsManager.processEvent(new ActivityStartEvent(tick, id, activity.getLinkId, activity.getFacilityId, activity.getType))
          scheduler ! CompletionNotice(triggerId, Vector(ScheduleTrigger(ActivityEndTrigger(endTime), self)))
          goto(PerformingActivity) using data.copy(
            currentActivityIndex = currentActivityIndex + 1,
            currentTrip = None,
            restOfCurrentTrip = List(),
            currentTourPersonalVehicle = currentTourPersonalVehicle match {
              case Some(personalVeh) =>
                if (activity.getType.equals("Home")) {
                  context.parent ! ReleaseVehicleReservation(id, personalVeh)
                  context.parent ! CheckInResource(personalVeh, None)
                  None
                } else {
                  currentTourPersonalVehicle
                }
              case None =>
                None
            },
            currentTourMode = if (activity.getType.equals("Home")) None else currentTourMode,
            hasDeparted = false
          )
        case Left(msg) =>
          logDebug(msg)
          val (_, triggerId) = releaseTickAndTriggerId()
          scheduler ! CompletionNotice(triggerId)
          stop
      }
  }

  val myUnhandled: StateFunction = {
    case Event(TriggerWithId(NotifyLegStartTrigger(_, _, _), _), _) =>
      stash()
      stay
    case Event(TriggerWithId(NotifyLegEndTrigger(_, _, _), _), _) =>
      stash()
      stay
    case Event(NotifyResourceInUse(_, _), _) =>
      stay()
    case Event(RegisterResource(_), _) =>
      stay()
    case Event(NotifyResourceIdle(_, _, _), _) =>
      stay()
    case Event(IllegalTriggerGoToError(reason), _) =>
      stop(Failure(reason))
    case Event(StateTimeout, _) =>
      log.error("Events leading up to this point:\n\t" + getLog.mkString("\n\t"))
      stop(Failure("Timeout - this probably means this agent was not getting a reply it was expecting."))
    case Event(Finish, _) =>
      if (stateName == Moving) {
        log.warning("Still travelling at end of simulation.")
        log.warning(s"Events leading up to this point:\n\t${getLog.mkString("\n\t")}")
      }
      stop
  }

  whenUnhandled(drivingBehavior.orElse(myUnhandled))

  override def logPrefix(): String = s"PersonAgent:$id "

}<|MERGE_RESOLUTION|>--- conflicted
+++ resolved
@@ -10,7 +10,7 @@
 import beam.agentsim.agents.modalBehaviors.DrivesVehicle.{NotifyLegEndTrigger, NotifyLegStartTrigger, StartLegTrigger}
 import beam.agentsim.agents.modalBehaviors.{ChoosesMode, DrivesVehicle, ModeChoiceCalculator}
 import beam.agentsim.agents.planning.{BeamPlan, Tour}
-import beam.agentsim.agents.rideHail.RideHailingManager.{ReserveRide, RideHailingRequest, RideHailingResponse}
+import beam.agentsim.agents.rideHail.RideHailManager.{ReserveRide, RideHailRequest, RideHailResponse}
 import beam.agentsim.agents.vehicles._
 import beam.agentsim.events.{ReplanningEvent, ReserveRideHailEvent}
 import beam.agentsim.scheduler.BeamAgentScheduler.{CompletionNotice, IllegalTriggerGoToError, ScheduleTrigger}
@@ -205,7 +205,6 @@
 
   }
 
-<<<<<<< HEAD
   when(WaitingForReservationConfirmation) {
     case Event(ReservationResponse(_, Right(response), _), data: BasePersonData) =>
       handleSuccessfulReservation(response.triggersToSchedule, data)
@@ -215,21 +214,14 @@
       eventsManager.processEvent(new ReplanningEvent(tick, Id.createPersonId(id)))
       holdTickAndTriggerId(tick,triggerId)
       goto(ChoosingMode) using ChoosesModeData(data,isWithinTripReplanning = true)
-    case Event(RideHailingResponse(_, _, None, triggersToSchedule), data: BasePersonData) =>
+    case Event(RideHailResponse(_, _, None, triggersToSchedule), data: BasePersonData) =>
       handleSuccessfulReservation(triggersToSchedule, data)
-    case Event(RideHailingResponse(_, _, Some(error), _), data: BasePersonData) =>
+    case Event(RideHailResponse(_, _, Some(error), _), data: BasePersonData) =>
       logWarn(s"replanning because ${error.errorCode}")
       val (tick, triggerId) = releaseTickAndTriggerId()
       eventsManager.processEvent(new ReplanningEvent(tick, Id.createPersonId(id)))
       holdTickAndTriggerId(tick,triggerId)
       goto(ChoosingMode) using ChoosesModeData(data,isWithinTripReplanning = true)
-=======
-    // If boarding succeeds, wait for the NotifyLegStartTrigger
-    case Event(ReservationResponse(_, Right(_)), _: BasePersonData) =>
-      val (_, triggerId) = releaseTickAndTriggerId()
-      scheduler ! CompletionNotice(triggerId)
-      goto(Waiting)
->>>>>>> cd7d5dd8
   }
 
 
@@ -237,7 +229,6 @@
     /*
      * Learn as passenger that leg is starting
      */
-<<<<<<< HEAD
     case Event(TriggerWithId(NotifyLegStartTrigger(_, _, _), triggerId), BasePersonData(_,_,currentLeg::_,currentVehicle,_,_,_,_, _)) if currentLeg.beamVehicleId == currentVehicle.head =>
       logDebug(s"Already on vehicle: ${currentVehicle.head}")
       goto(Moving) replying CompletionNotice(triggerId)
@@ -246,34 +237,17 @@
       logDebug(s"PersonEntersVehicle: $vehicleToEnter")
       eventsManager.processEvent(new PersonEntersVehicleEvent(tick, id, vehicleToEnter))
       goto(Moving) replying CompletionNotice(triggerId) using data.copy(currentVehicle = vehicleToEnter +: currentVehicle)
-=======
-    case Event(TriggerWithId(NotifyLegStartTrigger(_, _), triggerId), BasePersonData(_, _, currentLeg :: _, currentVehicle, _, _, _, _, _)) if currentLeg.beamVehicleId == currentVehicle.head =>
-      logDebug(s"Already on vehicle: ${currentVehicle.head}")
-      goto(Moving) replying CompletionNotice(triggerId)
-
-    case Event(TriggerWithId(NotifyLegStartTrigger(tick, _), triggerId), data@BasePersonData(_, _, currentLeg :: _, currentVehicle, _, _, _, _, _)) =>
-      eventsManager.processEvent(new PersonEntersVehicleEvent(tick, id, currentLeg.beamVehicleId))
-      goto(Moving) replying CompletionNotice(triggerId) using data.copy(currentVehicle = currentLeg.beamVehicleId +: currentVehicle)
->>>>>>> cd7d5dd8
   }
 
   when(Moving) {
     /*
      * Learn as passenger that leg is ending
      */
-<<<<<<< HEAD
     case Event(TriggerWithId(NotifyLegEndTrigger(_, _, _), triggerId), data@BasePersonData(_,_, _ ::restOfCurrentTrip,currentVehicle,_,_,_,_,_)) if restOfCurrentTrip.head.beamVehicleId == currentVehicle.head =>
       // The next vehicle is the same as current so just update state and go to Waiting
       goto(Waiting) replying CompletionNotice(triggerId) using data.copy(restOfCurrentTrip = restOfCurrentTrip)
 
     case Event(TriggerWithId(NotifyLegEndTrigger(tick, _, vehicleToExit), triggerId), data@BasePersonData(_,_, _ ::restOfCurrentTrip,currentVehicle,_,_,_,_,_)) =>
-=======
-    case Event(TriggerWithId(NotifyLegEndTrigger(_, _), triggerId), data@BasePersonData(_, _, _ :: restOfCurrentTrip, currentVehicle, _, _, _, _, _)) if restOfCurrentTrip.head.beamVehicleId == currentVehicle.head =>
-      // The next vehicle is the same as current so just update state and go to Waiting
-      goto(Waiting) replying CompletionNotice(triggerId) using data.copy(restOfCurrentTrip = restOfCurrentTrip)
-
-    case Event(TriggerWithId(NotifyLegEndTrigger(tick, _), triggerId), data@BasePersonData(_, _, _ :: restOfCurrentTrip, currentVehicle, _, _, _, _, _)) =>
->>>>>>> cd7d5dd8
       // The next vehicle is different from current so we exit the current vehicle
       eventsManager.processEvent(new PersonLeavesVehicleEvent(tick, id, vehicleToExit))
       holdTickAndTriggerId(tick, triggerId)
@@ -324,10 +298,7 @@
    */
   when(ProcessingNextLegOrStartActivity, stateTimeout = Duration.Zero) {
     case Event(StateTimeout, data@BasePersonData(_, _, nextLeg :: _, currentVehicle, _, _, _, _, _)) if nextLeg.asDriver =>
-<<<<<<< HEAD
-
-=======
->>>>>>> cd7d5dd8
+
       val (tick, triggerId) = releaseTickAndTriggerId()
       scheduler ! CompletionNotice(triggerId, Vector(ScheduleTrigger(StartLegTrigger(tick, nextLeg.beamLeg), self)))
       goto(WaitingToDrive) using data.copy(
@@ -336,23 +307,14 @@
         currentVehicle = if (currentVehicle.isEmpty || currentVehicle.head != nextLeg.beamVehicleId) {
           val vehicle = beamServices.vehicles(nextLeg.beamVehicleId)
           vehicle.becomeDriver(self).fold(
-<<<<<<< HEAD
             _ => throw new RuntimeException(s"I attempted to become driver of vehicle $id but driver ${vehicle.driver.get} already assigned."),
             _ => eventsManager.processEvent(new PersonEntersVehicleEvent(tick, Id.createPersonId(id), nextLeg.beamVehicleId))
           )
-=======
-            _ =>
-              throw new RuntimeException(s"I attempted to become driver of vehicle $id but driver ${vehicle.driver.get} already assigned."),
-            _ => {
-              eventsManager.processEvent(new PersonEntersVehicleEvent(tick, Id.createPersonId(id), nextLeg.beamVehicleId))
-            })
->>>>>>> cd7d5dd8
           nextLeg.beamVehicleId +: currentVehicle
         } else {
           currentVehicle
         }
       )
-<<<<<<< HEAD
     case Event(StateTimeout, data@BasePersonData(_, _, nextLeg :: _, _, _, _, _, _, _)) if nextLeg.beamLeg.startTime < _currentTick.get =>
       // We've missed the bus. This occurs when the actual ride hail trip takes much longer than planned (based on the
       // initial inquiry). So we replan but change tour mode to WALK_TRANSIT since we've already done our ride hail portion.
@@ -367,19 +329,12 @@
       val legSegment = nextLeg :: tailOfCurrentTrip.takeWhile(leg => leg.beamVehicleId == nextLeg.beamVehicleId)
       val departAt = DiscreteTime(legSegment.head.beamLeg.startTime.toInt)
 
-      rideHailingManager ! RideHailingRequest(ReserveRide, VehiclePersonId(bodyId, id, Some(self)), beamServices.geo.wgs2Utm(nextLeg.beamLeg.travelPath.startPoint.loc),
+      rideHailManager ! RideHailRequest(ReserveRide, VehiclePersonId(bodyId, id, Some(self)), beamServices.geo.wgs2Utm(nextLeg.beamLeg.travelPath.startPoint.loc),
         departAt, beamServices.geo.wgs2Utm(legSegment.last.beamLeg.travelPath.endPoint.loc))
 
       eventsManager.processEvent(new ReserveRideHailEvent(_currentTick.getOrElse(departAt.atTime), id, departAt.atTime, nextLeg.beamLeg.travelPath.startPoint.loc, legSegment.last.beamLeg.travelPath.endPoint.loc))
 
       goto(WaitingForReservationConfirmation)
-=======
-    case Event(StateTimeout, BasePersonData(_, _, nextLeg :: tailOfCurrentTrip, _, _, _, _, _, _)) if nextLeg.beamLeg.mode.isTransit() =>
-      val legSegment = nextLeg :: tailOfCurrentTrip.takeWhile(leg => leg.beamVehicleId == nextLeg.beamVehicleId)
-      val resRequest = new ReservationRequest(legSegment.head.beamLeg, legSegment.last.beamLeg, VehiclePersonId(legSegment.head.beamVehicleId, id))
-      TransitDriverAgent.selectByVehicleId(legSegment.head.beamVehicleId) ! resRequest
-      goto(WaitingForTransitReservationConfirmation)
->>>>>>> cd7d5dd8
     case Event(StateTimeout, BasePersonData(_, _, _ :: _, _, _, _, _, _, _)) =>
       val (_, triggerId) = releaseTickAndTriggerId()
       scheduler ! CompletionNotice(triggerId)
