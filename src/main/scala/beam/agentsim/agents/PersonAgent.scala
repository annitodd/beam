package beam.agentsim.agents

import akka.actor.FSM.Failure
import akka.actor.{ActorRef, FSM, Props, Stash, Status}
import beam.agentsim.Resource._
import beam.agentsim.agents.BeamAgent._
import beam.agentsim.agents.PersonAgent._
import beam.agentsim.agents.household.HouseholdActor.ReleaseVehicle
import beam.agentsim.agents.household.HouseholdCAVDriverAgent
import beam.agentsim.agents.modalbehaviors.ChoosesMode.ChoosesModeData
import beam.agentsim.agents.modalbehaviors.DrivesVehicle._
import beam.agentsim.agents.modalbehaviors.{ChoosesMode, DrivesVehicle, ModeChoiceCalculator}
import beam.agentsim.agents.parking.ChoosesParking
import beam.agentsim.agents.parking.ChoosesParking.{ChoosingParkingSpot, ReleasingParkingSpot}
import beam.agentsim.agents.planning.{BeamPlan, Tour}
import beam.agentsim.agents.ridehail.RideHailManager.TravelProposal
import beam.agentsim.agents.ridehail._
import beam.agentsim.agents.vehicles.BeamVehicle.FuelConsumed
import beam.agentsim.agents.vehicles.EnergyEconomyAttributes.Powertrain
import beam.agentsim.agents.vehicles.VehicleCategory.Bike
import beam.agentsim.agents.vehicles._
import beam.agentsim.events._
import beam.agentsim.events.resources.{ReservationError, ReservationErrorCode}
import beam.agentsim.infrastructure.ChargingNetworkManager.{
  EndingRefuelSession,
  StartingRefuelSession,
  UnhandledVehicle,
  WaitingToCharge
}
import beam.agentsim.infrastructure.parking.ParkingMNL
import beam.agentsim.infrastructure.{ParkingInquiryResponse, ParkingStall}
import beam.agentsim.scheduler.BeamAgentScheduler.{CompletionNotice, IllegalTriggerGoToError, ScheduleTrigger}
import beam.agentsim.scheduler.Trigger.TriggerWithId
import beam.agentsim.scheduler.{BeamAgentSchedulerTimer, Trigger}
import beam.router.Modes.BeamMode
import beam.router.Modes.BeamMode.{
  CAR,
  CAV,
  HOV2_TELEPORTATION,
  HOV3_TELEPORTATION,
  RIDE_HAIL,
  RIDE_HAIL_POOLED,
  RIDE_HAIL_TRANSIT,
  WALK,
  WALK_TRANSIT
}
import beam.router.RouteHistory
import beam.router.model.{EmbodiedBeamLeg, EmbodiedBeamTrip}
import beam.router.osm.TollCalculator
import beam.router.skim.ActivitySimSkimmerEvent
import beam.router.skim.event.{DriveTimeSkimmerEvent, ODSkimmerEvent}
import beam.sim.common.GeoUtils
import beam.sim.config.BeamConfig.Beam.Debug
import beam.sim.population.AttributesOfIndividual
import beam.sim.{BeamScenario, BeamServices, Geofence}
import beam.utils.NetworkHelper
import beam.utils.logging.ExponentialLazyLogging
import com.conveyal.r5.transit.TransportNetwork
import com.vividsolutions.jts.geom.Envelope
import org.matsim.api.core.v01.events._
import org.matsim.api.core.v01.population._
import org.matsim.api.core.v01.{Coord, Id}
import org.matsim.core.api.experimental.events.{EventsManager, TeleportationArrivalEvent}
import org.matsim.core.utils.misc.Time

import java.util.concurrent.atomic.AtomicReference
import scala.annotation.tailrec
import scala.concurrent.duration._

/**
  */
object PersonAgent {

  type VehicleStack = Vector[Id[BeamVehicle]]

  def props(
    scheduler: ActorRef,
    services: BeamServices,
    beamScenario: BeamScenario,
    modeChoiceCalculator: ModeChoiceCalculator,
    transportNetwork: TransportNetwork,
    tollCalculator: TollCalculator,
    router: ActorRef,
    rideHailManager: ActorRef,
    parkingManager: ActorRef,
    chargingNetworkManager: ActorRef,
    eventsManager: EventsManager,
    personId: Id[PersonAgent],
    householdRef: ActorRef,
    plan: Plan,
    fleetManagers: Seq[ActorRef],
    sharedVehicleFleets: Seq[ActorRef],
    possibleSharedVehicleTypes: Set[BeamVehicleType],
    routeHistory: RouteHistory,
    boundingBox: Envelope
  ): Props = {
    Props(
      new PersonAgent(
        scheduler,
        services,
        beamScenario,
        modeChoiceCalculator,
        transportNetwork,
        router,
        rideHailManager,
        eventsManager,
        personId,
        plan,
        parkingManager,
        chargingNetworkManager,
        tollCalculator,
        householdRef,
        fleetManagers,
        sharedVehicleFleets,
        possibleSharedVehicleTypes,
        routeHistory,
        boundingBox
      )
    )
  }

  sealed trait Traveling extends BeamAgentState

  trait PersonData extends DrivingData

  trait DrivingData {
    def currentVehicle: VehicleStack

    def passengerSchedule: PassengerSchedule

    def currentLegPassengerScheduleIndex: Int

    def withPassengerSchedule(newPassengerSchedule: PassengerSchedule): DrivingData

    def withCurrentLegPassengerScheduleIndex(currentLegPassengerScheduleIndex: Int): DrivingData

    def hasParkingBehaviors: Boolean

    def geofence: Option[Geofence]

    def legStartsAt: Option[Int]
  }

  case class LiterallyDrivingData(delegate: DrivingData, legEndsAt: Double, legStartsAt: Option[Int])
      extends DrivingData { // sorry
    def currentVehicle: VehicleStack = delegate.currentVehicle

    def passengerSchedule: PassengerSchedule = delegate.passengerSchedule

    def currentLegPassengerScheduleIndex: Int =
      delegate.currentLegPassengerScheduleIndex

    def withPassengerSchedule(newPassengerSchedule: PassengerSchedule): DrivingData =
      LiterallyDrivingData(delegate.withPassengerSchedule(newPassengerSchedule), legEndsAt, legStartsAt)

    def withCurrentLegPassengerScheduleIndex(currentLegPassengerScheduleIndex: Int): DrivingData =
      LiterallyDrivingData(
        delegate.withCurrentLegPassengerScheduleIndex(currentLegPassengerScheduleIndex),
        legEndsAt,
        legStartsAt
      )

    override def hasParkingBehaviors: Boolean = false

    override def geofence: Option[Geofence] = delegate.geofence
  }

  case class BasePersonData(
    currentActivityIndex: Int = 0,
    currentTrip: Option[EmbodiedBeamTrip] = None,
    restOfCurrentTrip: List[EmbodiedBeamLeg] = List(),
    currentVehicle: VehicleStack = Vector(),
    currentTourMode: Option[BeamMode] = None,
    currentTourPersonalVehicle: Option[Id[BeamVehicle]] = None,
    passengerSchedule: PassengerSchedule = PassengerSchedule(),
    currentLegPassengerScheduleIndex: Int = 0,
    hasDeparted: Boolean = false,
    currentTripCosts: Double = 0.0,
    numberOfReplanningAttempts: Int = 0,
    lastUsedParkingStall: Option[ParkingStall] = None
  ) extends PersonData {

    override def withPassengerSchedule(newPassengerSchedule: PassengerSchedule): DrivingData =
      copy(passengerSchedule = newPassengerSchedule)

    override def withCurrentLegPassengerScheduleIndex(
      newLegPassengerScheduleIndex: Int
    ): DrivingData = copy(currentLegPassengerScheduleIndex = newLegPassengerScheduleIndex)

    override def hasParkingBehaviors: Boolean = true

    override def geofence: Option[Geofence] = None
    override def legStartsAt: Option[Int] = None
  }

  case class ActivityStartTrigger(tick: Int) extends Trigger

  case class ActivityEndTrigger(tick: Int) extends Trigger

  case class PersonDepartureTrigger(tick: Int) extends Trigger

  case class TeleportationEndsTrigger(tick: Int) extends Trigger

  case object PerformingActivity extends BeamAgentState

  case object ChoosingMode extends Traveling

  case object Teleporting extends Traveling

  case object WaitingForDeparture extends Traveling

  case object WaitingForReservationConfirmation extends Traveling

  case object Waiting extends Traveling

  case object ProcessingNextLegOrStartActivity extends Traveling

  case object TryingToBoardVehicle extends Traveling

  case object WaitingToDrive extends Traveling

  case object WaitingToDriveInterrupted extends Traveling

  case object PassengerScheduleEmpty extends Traveling

  case object PassengerScheduleEmptyInterrupted extends Traveling

  case object ReadyToChooseParking extends Traveling

  case object Moving extends Traveling

  case object Driving extends Traveling

  case object DrivingInterrupted extends Traveling

  def correctTripEndTime(
    trip: EmbodiedBeamTrip,
    endTime: Int,
    bodyVehicleId: Id[BeamVehicle],
    bodyVehicleTypeId: Id[BeamVehicleType]
  ): EmbodiedBeamTrip = {
    if (trip.tripClassifier != WALK && trip.tripClassifier != WALK_TRANSIT) {
      trip.copy(
        legs = trip.legs
          .dropRight(1) :+ EmbodiedBeamLeg
          .dummyLegAt(
            endTime - trip.legs.last.beamLeg.duration,
            bodyVehicleId,
            isLastLeg = true,
            trip.legs.dropRight(1).last.beamLeg.travelPath.endPoint.loc,
            WALK,
            bodyVehicleTypeId,
            asDriver = true,
            trip.legs.last.beamLeg.duration
          )
      )
    } else {
      trip
    }
  }
}

class PersonAgent(
  val scheduler: ActorRef,
  val beamServices: BeamServices,
  val beamScenario: BeamScenario,
  val modeChoiceCalculator: ModeChoiceCalculator,
  val transportNetwork: TransportNetwork,
  val router: ActorRef,
  val rideHailManager: ActorRef,
  val eventsManager: EventsManager,
  override val id: Id[PersonAgent],
  val matsimPlan: Plan,
  val parkingManager: ActorRef,
  val chargingNetworkManager: ActorRef,
  val tollCalculator: TollCalculator,
  val householdRef: ActorRef,
  val fleetManagers: Seq[ActorRef] = Vector(),
  val sharedVehicleFleets: Seq[ActorRef] = Vector(),
  val possibleSharedVehicleTypes: Set[BeamVehicleType] = Set.empty,
  val routeHistory: RouteHistory,
  val boundingBox: Envelope
) extends DrivesVehicle[PersonData]
    with ChoosesMode
    with ChoosesParking
    with Stash
    with ExponentialLazyLogging {

  override val eventBuilderActor: ActorRef = beamServices.eventBuilderActor
  implicit val debug: Debug = beamServices.beamConfig.beam.debug

  val networkHelper: NetworkHelper = beamServices.networkHelper
  val geo: GeoUtils = beamServices.geo

  val minDistanceToTrainStop =
    beamScenario.beamConfig.beam.agentsim.agents.tripBehaviors.carUsage.minDistanceToTrainStop

  val bodyType: BeamVehicleType = beamScenario.vehicleTypes(
    Id.create(beamScenario.beamConfig.beam.agentsim.agents.bodyType, classOf[BeamVehicleType])
  )

  val body: BeamVehicle = new BeamVehicle(
    BeamVehicle.createId(id, Some("body")),
    new Powertrain(bodyType.primaryFuelConsumptionInJoulePerMeter),
    bodyType,
    vehicleManagerId = new AtomicReference(VehicleManager.NoManager.managerId)
  )
  body.setManager(Some(self))
  beamVehicles.put(body.id, ActualVehicle(body))

  val vehicleFleets: Seq[ActorRef] = fleetManagers ++ sharedVehicleFleets

  val attributes: AttributesOfIndividual =
    matsimPlan.getPerson.getCustomAttributes
      .get("beam-attributes")
      .asInstanceOf[AttributesOfIndividual]

  val _experiencedBeamPlan: BeamPlan = BeamPlan(matsimPlan)

  var totFuelConsumed: FuelConsumed = FuelConsumed(0.0, 0.0)
  var curFuelConsumed: FuelConsumed = FuelConsumed(0.0, 0.0)

  def updateFuelConsumed(fuelOption: Option[FuelConsumed]): Unit = {
    val newFuelConsumed = fuelOption.getOrElse(FuelConsumed(0.0, 0.0))
    curFuelConsumed = FuelConsumed(
      curFuelConsumed.primaryFuel + newFuelConsumed.primaryFuel,
      curFuelConsumed.secondaryFuel + newFuelConsumed.secondaryFuel
    )
    totFuelConsumed = FuelConsumed(
      totFuelConsumed.primaryFuel + curFuelConsumed.primaryFuel,
      totFuelConsumed.secondaryFuel + curFuelConsumed.secondaryFuel
    )
  }

  def resetFuelConsumed(): Unit = curFuelConsumed = FuelConsumed(0.0, 0.0)

  override def logDepth: Int = beamScenario.beamConfig.beam.debug.actor.logDepth

  val lastTickOfSimulation: Int = Time
    .parseTime(beamScenario.beamConfig.beam.agentsim.endTime)
    .toInt - beamServices.beamConfig.beam.agentsim.schedulerParallelismWindow

  /**
    * identifies agents with remaining range which is smaller than their remaining tour
    *
    * @param personData current state data cast as a [[BasePersonData]]
    * @return true if they have enough fuel, or fuel type is not exhaustible
    */
  def calculateRemainingTripData(personData: BasePersonData): Option[ParkingMNL.RemainingTripData] = {

    val refuelNeeded: Boolean =
      currentBeamVehicle.isRefuelNeeded(
        beamScenario.beamConfig.beam.agentsim.agents.rideHail.human.refuelRequiredThresholdInMeters,
        beamScenario.beamConfig.beam.agentsim.agents.rideHail.human.noRefuelThresholdInMeters
      )

    if (refuelNeeded) {

      val primaryFuelLevelInJoules: Double = beamScenario
        .privateVehicles(personData.currentVehicle.head)
        .primaryFuelLevelInJoules

      val primaryFuelConsumptionInJoulePerMeter: Double =
        currentBeamVehicle.beamVehicleType.primaryFuelConsumptionInJoulePerMeter

      val remainingTourDist: Double = nextActivity(personData) match {
        case Some(nextAct) =>
          // in the case that we are headed "home", we need to motivate charging.
          // in order to induce range anxiety, we need to have agents consider
          // their tomorrow activities. the agent's first leg of the day
          // is used here to add distance to a "ghost activity" tomorrow morning
          // which is used in place of our real remaining tour distance of 0.0
          // which should help encourage residential end-of-day charging
          val tomorrowFirstLegDistance =
            if (nextAct.getType.toLowerCase == "home") {
              findFirstCarLegOfTrip(personData) match {
                case Some(carLeg) =>
                  carLeg.beamLeg.travelPath.distanceInM
                case None =>
                  0.0
              }
            } else 0.0

          val tripIndexOfElement = currentTour(personData)
            .tripIndexOfElement(nextAct)
            .getOrElse(throw new IllegalArgumentException(s"Element [$nextAct] not found"))
          val nextActIdx = tripIndexOfElement - 1
          currentTour(personData).trips
            .slice(nextActIdx, currentTour(personData).trips.length)
            .sliding(2, 1)
            .toList
            .foldLeft(tomorrowFirstLegDistance) { (sum, pair) =>
              sum + Math
                .ceil(
                  beamServices.skims.od_skimmer
                    .getTimeDistanceAndCost(
                      pair.head.activity.getCoord,
                      pair.last.activity.getCoord,
                      0,
                      CAR,
                      currentBeamVehicle.beamVehicleType.id,
                      currentBeamVehicle.beamVehicleType,
                      beamServices.beamScenario.fuelTypePrices(currentBeamVehicle.beamVehicleType.primaryFuelType)
                    )
                    .distance
                )
            }

        case None =>
          0.0
      }

      Some(
        ParkingMNL.RemainingTripData(
          primaryFuelLevelInJoules,
          primaryFuelConsumptionInJoulePerMeter,
          remainingTourDist,
          beamScenario.beamConfig.beam.agentsim.agents.parking.rangeAnxietyBuffer
        )
      )

    } else {
      None
    }
  }

  startWith(Uninitialized, BasePersonData())

  def scaleTimeByValueOfTime(timeInSeconds: Double): Double = {
    attributes.unitConversionVOTT(
      timeInSeconds
    ) // TODO: ZN, right now not mode specific. modal factors reside in ModeChoiceMultinomialLogit. Move somewhere else?
  }

  def currentTour(data: BasePersonData): Tour = {
    stateName match {
      case PerformingActivity =>
        _experiencedBeamPlan.getTourContaining(currentActivity(data))
      case _ =>
        _experiencedBeamPlan.getTourContaining(nextActivity(data).get)
    }
  }

  def currentActivity(data: BasePersonData): Activity =
    _experiencedBeamPlan.activities(data.currentActivityIndex)

  def nextActivity(data: BasePersonData): Option[Activity] = {
    val ind = data.currentActivityIndex + 1
    if (ind < 0 || ind >= _experiencedBeamPlan.activities.length) {
      None
    } else {
      Some(_experiencedBeamPlan.activities(ind))
    }
  }

  def findFirstCarLegOfTrip(data: BasePersonData): Option[EmbodiedBeamLeg] = {
    @tailrec
    def _find(remaining: IndexedSeq[EmbodiedBeamLeg]): Option[EmbodiedBeamLeg] = {
      if (remaining.isEmpty) None
      else if (remaining.head.beamLeg.mode == CAR) Some { remaining.head }
      else _find(remaining.tail)
    }
    for {
      trip <- data.currentTrip
      leg  <- _find(trip.legs)
    } yield {
      leg
    }
  }

  def calculateActivityEndTime(activity: Activity, tick: Double): Double = {
    def activityEndTime =
      if (activity.getEndTime >= tick && Math.abs(activity.getEndTime) < Double.PositiveInfinity) {
        activity.getEndTime
      } else if (activity.getEndTime >= 0.0 && activity.getEndTime < tick) {
        tick
      } else {
        // logWarn(s"Activity endTime is negative or infinite ${activity}, assuming duration of 10 minutes.")
        // TODO consider ending the day here to match MATSim convention for start/end activity
        tick + 60 * 10
      }
    val endTime = beamServices.beamScenario.fixedActivitiesDurations.get(activity.getType) match {
      case Some(fixedDuration) => tick + fixedDuration
      case _                   => activityEndTime
    }

    if (lastTickOfSimulation >= tick) {
      Math.min(lastTickOfSimulation, endTime)
    } else {
      endTime
    }
  }

  def endActivityAndDepart(
    tick: Double,
    currentTrip: EmbodiedBeamTrip,
    data: BasePersonData
  ): Unit = {
    assert(currentActivity(data).getLinkId != null)

    // We end our activity when we actually leave, not when we decide to leave, i.e. when we look for a bus or
    // hail a ride. We stay at the party until our Uber is there.

    eventsManager.processEvent(
      new ActivityEndEvent(
        tick,
        id,
        currentActivity(data).getLinkId,
        currentActivity(data).getFacilityId,
        currentActivity(data).getType
      )
    )

    eventsManager.processEvent(
      new PersonDepartureEvent(
        tick,
        id,
        currentActivity(data).getLinkId,
        currentTrip.tripClassifier.value
      )
    )
  }

  when(Uninitialized) { case Event(TriggerWithId(InitializeTrigger(_), triggerId), _) =>
    goto(Initialized) replying CompletionNotice(
      triggerId,
      Vector(ScheduleTrigger(ActivityStartTrigger(0), self))
    )
  }

  when(Initialized) { case Event(TriggerWithId(ActivityStartTrigger(tick), triggerId), data: BasePersonData) =>
    logDebug(s"starting at ${currentActivity(data).getType} @ $tick")
    goto(PerformingActivity) replying CompletionNotice(
      triggerId,
      Vector(ScheduleTrigger(ActivityEndTrigger(currentActivity(data).getEndTime.toInt), self))
    )
  }

  when(PerformingActivity) { case Event(TriggerWithId(ActivityEndTrigger(tick), triggerId), data: BasePersonData) =>
    nextActivity(data) match {
      case None =>
        logger.warn(s"didn't get nextActivity, PersonAgent:$id")
        stay replying CompletionNotice(triggerId)
      case Some(nextAct) =>
        logDebug(s"wants to go to ${nextAct.getType} @ $tick")
        holdTickAndTriggerId(tick, triggerId)
        val indexOfNextActivity = _experiencedBeamPlan.getPlanElements.indexOf(nextAct)
        val modeOfNextLeg = _experiencedBeamPlan.getPlanElements.get(indexOfNextActivity - 1) match {
          case leg: Leg => BeamMode.fromString(leg.getMode)
          case _        => None
<<<<<<< HEAD
        }
        // If the mode of the next leg is defined and is CAV, use it, otherwise,
        // If we don't have a current tour mode (i.e. are not on a tour aka at home),
        // use the mode of the next leg as the new tour mode.
        val nextTourMode = modeOfNextLeg match {
          case Some(CAV) =>
            Some(CAV)
          case _ =>
            data.currentTourMode.orElse(modeOfNextLeg)
        }
        val personData = data.copy(
          currentTourMode = nextTourMode,
          numberOfReplanningAttempts = 0
        )
        goto(ChoosingMode) using ChoosesModeData(
          personData = personData,
          SpaceTime(currentActivity(data).getCoord, _currentTick.get)
=======
        }
        val currentCoord = currentActivity(data).getCoord
        val nextCoord = nextActivity(data).get.getCoord
        goto(ChoosingMode) using ChoosesModeData(
          personData = data.copy(
            // If the mode of the next leg is defined and is CAV, use it, otherwise,
            // If we don't have a current tour mode (i.e. are not on a tour aka at home),
            // use the mode of the next leg as the new tour mode.
            currentTourMode = modeOfNextLeg match {
              case Some(CAV) =>
                Some(CAV)
              case _ =>
                data.currentTourMode.orElse(modeOfNextLeg)
            },
            numberOfReplanningAttempts = 0
          ),
          SpaceTime(currentCoord, _currentTick.get),
          excludeModes =
            if (canUseCars(currentCoord, nextCoord)) Vector.empty
            else Vector(BeamMode.RIDE_HAIL, BeamMode.CAR, BeamMode.CAV)
>>>>>>> dcec723d
        )
    }

  }

  when(Teleporting) {
    case Event(
          TriggerWithId(PersonDepartureTrigger(tick), triggerId),
          data @ BasePersonData(_, Some(currentTrip), _, _, maybeCurrentTourMode, _, _, _, false, _, _, _)
        ) =>
      endActivityAndDepart(tick, currentTrip, data)

      val arrivalTime = tick + currentTrip.totalTravelTimeInSecs
      scheduler ! CompletionNotice(
        triggerId,
        Vector(ScheduleTrigger(TeleportationEndsTrigger(arrivalTime), self))
      )

      stay() using data.copy(hasDeparted = true)

    case Event(
          TriggerWithId(TeleportationEndsTrigger(tick), triggerId),
          data @ BasePersonData(_, Some(currentTrip), _, _, maybeCurrentTourMode, _, _, _, true, _, _, _)
        ) =>
      holdTickAndTriggerId(tick, triggerId)

      val teleportationEvent = new TeleportationEvent(
        time = tick,
        person = id,
        departureTime = currentTrip.legs.head.beamLeg.startTime,
        arrivalTime = tick,
        startX = currentTrip.legs.head.beamLeg.travelPath.startPoint.loc.getX,
        startY = currentTrip.legs.head.beamLeg.travelPath.startPoint.loc.getY,
        endX = currentTrip.legs.last.beamLeg.travelPath.endPoint.loc.getX,
        endY = currentTrip.legs.last.beamLeg.travelPath.endPoint.loc.getY,
        currentTourMode = maybeCurrentTourMode.map(_.value)
      )
      eventsManager.processEvent(teleportationEvent)

      goto(ProcessingNextLegOrStartActivity) using data.copy(hasDeparted = true)

  }

  when(Teleporting) {
    case Event(
          TriggerWithId(PersonDepartureTrigger(tick), triggerId),
          data @ BasePersonData(_, Some(currentTrip), _, _, maybeCurrentTourMode, _, _, _, false, _, _, _)
        ) =>
      assert(currentActivity(data).getLinkId != null)

      // We end our activity when we actually leave, not when we decide to leave, i.e. when we look for a bus or
      // hail a ride. We stay at the party until our Uber is there.
      eventsManager.processEvent(
        new ActivityEndEvent(
          tick,
          id,
          currentActivity(data).getLinkId,
          currentActivity(data).getFacilityId,
          currentActivity(data).getType
        )
      )

      eventsManager.processEvent(
        new PersonDepartureEvent(
          tick,
          id,
          currentActivity(data).getLinkId,
          currentTrip.tripClassifier.value
        )
      )

      val arrivalTime = tick + currentTrip.totalTravelTimeInSecs
      scheduler ! CompletionNotice(
        triggerId,
        Vector(ScheduleTrigger(TeleportationEndsTrigger(arrivalTime), self))
      )

      stay() using data.copy(hasDeparted = true)

    case Event(
          TriggerWithId(TeleportationEndsTrigger(tick), triggerId),
          data @ BasePersonData(_, Some(currentTrip), _, _, maybeCurrentTourMode, _, _, _, true, _, _, _)
        ) =>
      holdTickAndTriggerId(tick, triggerId)

      val teleportationEvent = new TeleportationEvent(
        time = tick,
        person = id,
        departureTime = currentTrip.legs.head.beamLeg.startTime,
        arrivalTime = tick,
        startX = currentTrip.legs.head.beamLeg.travelPath.startPoint.loc.getX,
        startY = currentTrip.legs.head.beamLeg.travelPath.startPoint.loc.getY,
        endX = currentTrip.legs.last.beamLeg.travelPath.endPoint.loc.getX,
        endY = currentTrip.legs.last.beamLeg.travelPath.endPoint.loc.getY,
        currentTourMode = maybeCurrentTourMode.map(_.value)
      )
      eventsManager.processEvent(teleportationEvent)

      goto(ProcessingNextLegOrStartActivity) using data.copy(hasDeparted = true)
  }

  when(WaitingForDeparture) {

    /**
      * Callback from [[ChoosesMode]]
      */
    case Event(
          TriggerWithId(PersonDepartureTrigger(tick), triggerId),
          data @ BasePersonData(_, Some(currentTrip), _, _, maybeCurrentTourMode, _, _, _, false, _, _, _)
        ) =>
<<<<<<< HEAD
      assert(currentActivity(data).getLinkId != null)

      // We end our activity when we actually leave, not when we decide to leave, i.e. when we look for a bus or
      // hail a ride. We stay at the party until our Uber is there.
      eventsManager.processEvent(
        new ActivityEndEvent(
          tick,
          id,
          currentActivity(data).getLinkId,
          currentActivity(data).getFacilityId,
          currentActivity(data).getType
        )
      )

      eventsManager.processEvent(
        new PersonDepartureEvent(
          tick,
          id,
          currentActivity(data).getLinkId,
          currentTrip.tripClassifier.value
        )
      )
=======
      endActivityAndDepart(tick, currentTrip, data)

>>>>>>> dcec723d
      holdTickAndTriggerId(tick, triggerId)
      goto(ProcessingNextLegOrStartActivity) using data.copy(hasDeparted = true)

    case Event(
          TriggerWithId(PersonDepartureTrigger(tick), triggerId),
          BasePersonData(_, _, restOfCurrentTrip, _, _, _, _, _, true, _, _, _)
        ) =>
      // We're coming back from replanning, i.e. we are already on the trip, so we don't throw a departure event
      logDebug(s"replanned to leg ${restOfCurrentTrip.head}")
      holdTickAndTriggerId(tick, triggerId)
      goto(ProcessingNextLegOrStartActivity)
  }

  private def canUseCars(currentCoord: Coord, nextCoord: Coord): Boolean = {
    currentCoord == null || beamScenario.trainStopQuadTree
      .getDisk(currentCoord.getX, currentCoord.getY, minDistanceToTrainStop)
      .isEmpty || beamScenario.trainStopQuadTree.getDisk(nextCoord.getX, nextCoord.getY, minDistanceToTrainStop).isEmpty
  }

  def activityOrMessage(ind: Int, msg: String): Either[String, Activity] = {
    if (ind < 0 || ind >= _experiencedBeamPlan.activities.length) Left(msg)
    else Right(_experiencedBeamPlan.activities(ind))
  }

  def handleFailedRideHailReservation(
    error: ReservationError,
    response: RideHailResponse,
    data: BasePersonData
  ): State = {
    logDebug(s"replanning because ${error.errorCode}")
    val tick = _currentTick.getOrElse(response.request.departAt)
    val replanningReason = getReplanningReasonFrom(data, error.errorCode.entryName)
    eventsManager.processEvent(
      new RideHailReservationConfirmationEvent(
        tick,
        Id.createPersonId(id),
        RideHailReservationConfirmationEvent.typeWhenPooledIs(response.request.asPooled),
        Some(error.errorCode),
        response.request.requestTime.getOrElse(response.request.departAt),
        response.request.departAt,
        response.request.quotedWaitTime,
        beamServices.geo.utm2Wgs(response.request.pickUpLocationUTM),
        beamServices.geo.utm2Wgs(response.request.destinationUTM),
        None,
        response.directTripTravelProposal.map(_.travelDistanceForCustomer(bodyVehiclePersonId)),
        response.directTripTravelProposal.map(proposal =>
          proposal.travelTimeForCustomer(bodyVehiclePersonId) + proposal.timeToCustomer(bodyVehiclePersonId)
        )
      )
    )
    eventsManager.processEvent(new ReplanningEvent(tick, Id.createPersonId(id), replanningReason))
    val currentCoord = beamServices.geo.wgs2Utm(data.restOfCurrentTrip.head.beamLeg.travelPath.startPoint).loc
    val nextCoord = nextActivity(data).get.getCoord
    goto(ChoosingMode) using ChoosesModeData(
      data.copy(currentTourMode = None, numberOfReplanningAttempts = data.numberOfReplanningAttempts + 1),
      currentLocation = SpaceTime(
        currentCoord,
        tick
      ),
      isWithinTripReplanning = true,
      excludeModes = (if (data.numberOfReplanningAttempts > 0) Vector(RIDE_HAIL, RIDE_HAIL_POOLED, RIDE_HAIL_TRANSIT)
                      else Vector()) ++ (if (canUseCars(currentCoord, nextCoord)) Vector.empty[BeamMode]
                                         else Vector(BeamMode.RIDE_HAIL, BeamMode.CAR, BeamMode.CAV)).distinct
    )
  }

  when(WaitingForReservationConfirmation) {
    // TRANSIT SUCCESS
    case Event(ReservationResponse(Right(response), _), data: BasePersonData) =>
      handleSuccessfulReservation(response.triggersToSchedule, data)
    // TRANSIT FAILURE
    case Event(
          ReservationResponse(Left(firstErrorResponse), _),
          data @ BasePersonData(_, _, nextLeg :: _, _, _, _, _, _, _, _, _, _)
        ) =>
      logDebug(s"replanning because ${firstErrorResponse.errorCode}")

      val replanningReason = getReplanningReasonFrom(data, firstErrorResponse.errorCode.entryName)
      eventsManager.processEvent(
        new ReplanningEvent(_currentTick.get, Id.createPersonId(id), replanningReason)
      )
      val currentCoord = beamServices.geo.wgs2Utm(nextLeg.beamLeg.travelPath.startPoint).loc
      val nextCoord = nextActivity(data).get.getCoord
      goto(ChoosingMode) using ChoosesModeData(
        data.copy(numberOfReplanningAttempts = data.numberOfReplanningAttempts + 1),
        currentLocation = SpaceTime(currentCoord, _currentTick.get),
        isWithinTripReplanning = true,
        excludeModes =
          if (canUseCars(currentCoord, nextCoord)) Vector.empty
          else Vector(BeamMode.RIDE_HAIL, BeamMode.CAR, BeamMode.CAV)
      )
    // RIDE HAIL DELAY
    case Event(DelayedRideHailResponse, data: BasePersonData) =>
      // this means ride hail manager is taking time to assign and we should complete our
      // current trigger and wait to be re-triggered by the manager
      val (_, triggerId) = releaseTickAndTriggerId()
      scheduler ! CompletionNotice(triggerId, Vector())
      stay() using data
    // RIDE HAIL DELAY FAILURE
    // we use trigger for this to get triggerId back into hands of the person
    case Event(
          TriggerWithId(RideHailResponseTrigger(tick, response @ RideHailResponse(_, _, Some(error), _, _)), triggerId),
          data: BasePersonData
        ) =>
      holdTickAndTriggerId(tick, triggerId)
      handleFailedRideHailReservation(error, response, data)
    // RIDE HAIL SUCCESS
    // no trigger needed here since we're going to Waiting anyway without any other actions needed
    case Event(
          RideHailResponse(req, travelProposal, None, triggersToSchedule, directTripTravelProposal),
          data: BasePersonData
        ) =>
      eventsManager.processEvent(
        new RideHailReservationConfirmationEvent(
          _currentTick.getOrElse(req.departAt).toDouble,
          Id.createPersonId(id),
          RideHailReservationConfirmationEvent.typeWhenPooledIs(req.asPooled),
          None,
          req.requestTime.getOrElse(req.departAt),
          req.departAt,
          req.quotedWaitTime,
          beamServices.geo.utm2Wgs(req.pickUpLocationUTM),
          beamServices.geo.utm2Wgs(req.destinationUTM),
          travelProposal.flatMap(
            _.passengerSchedule.legsWithPassenger(bodyVehiclePersonId).headOption.map(_.startTime)
          ),
          directTripTravelProposal.map(_.travelDistanceForCustomer(bodyVehiclePersonId)),
          directTripTravelProposal.map(_.travelTimeForCustomer(bodyVehiclePersonId))
        )
      )
      handleSuccessfulReservation(triggersToSchedule, data, travelProposal)
    // RIDE HAIL FAILURE
    case Event(
          response @ RideHailResponse(_, _, Some(error), _, _),
          data @ BasePersonData(_, _, _, _, _, _, _, _, _, _, _, _)
        ) =>
      handleFailedRideHailReservation(error, response, data)
  }

  when(Waiting) {
    /*
     * Learn as passenger that it is time to board the vehicle
     */
    case Event(
          TriggerWithId(BoardVehicleTrigger(tick, vehicleToEnter), triggerId),
          data @ BasePersonData(_, _, currentLeg :: _, currentVehicle, _, _, _, _, _, _, _, _)
        ) =>
      logDebug(s"PersonEntersVehicle: $vehicleToEnter @ $tick")
      eventsManager.processEvent(new PersonEntersVehicleEvent(tick, id, vehicleToEnter))

      if (currentLeg.cost > 0.0) {
        currentLeg.beamLeg.travelPath.transitStops.foreach { transitStopInfo =>
          // If it doesn't have transitStopInfo, it is not a transit but a ridehailing trip
          eventsManager.processEvent(new AgencyRevenueEvent(tick, transitStopInfo.agencyId, currentLeg.cost))
        }
        eventsManager.processEvent(
          new PersonCostEvent(
            tick,
            id,
            data.currentTrip.get.tripClassifier.value,
            0.0, // incentive applies to a whole trip and is accounted for at Arrival
            0.0, // only drivers pay tolls, if a toll is in the fare it's still a fare
            currentLeg.cost
          )
        )
      }

      goto(Moving) replying CompletionNotice(triggerId) using data.copy(
        currentVehicle = vehicleToEnter +: currentVehicle
      )
  }

  when(Moving) {
    /*
     * Learn as passenger that it is time to alight the vehicle
     */
    case Event(
          TriggerWithId(AlightVehicleTrigger(tick, vehicleToExit, energyConsumedOption), triggerId),
          data @ BasePersonData(_, _, _ :: restOfCurrentTrip, currentVehicle, _, _, _, _, _, _, _, _)
        ) if vehicleToExit.equals(currentVehicle.head) =>
      updateFuelConsumed(energyConsumedOption)
      logDebug(s"PersonLeavesVehicle: $vehicleToExit @ $tick")
      eventsManager.processEvent(new PersonLeavesVehicleEvent(tick, id, vehicleToExit))
      holdTickAndTriggerId(tick, triggerId)
      goto(ProcessingNextLegOrStartActivity) using data.copy(
        restOfCurrentTrip = restOfCurrentTrip.dropWhile(leg => leg.beamVehicleId == vehicleToExit),
        currentVehicle = currentVehicle.tail
      )
  }

  // Callback from DrivesVehicle. Analogous to AlightVehicleTrigger, but when driving ourselves.
  when(PassengerScheduleEmpty) {
    case Event(PassengerScheduleEmptyMessage(_, toll, triggerId, energyConsumedOption), data: BasePersonData) =>
      updateFuelConsumed(energyConsumedOption)
      val netTripCosts = data.currentTripCosts // This includes tolls because it comes from leg.cost
      if (toll > 0.0 || netTripCosts > 0.0)
        eventsManager.processEvent(
          new PersonCostEvent(
            _currentTick.get,
            matsimPlan.getPerson.getId,
            data.restOfCurrentTrip.head.beamLeg.mode.value,
            0.0,
            toll,
            netTripCosts // Again, includes tolls but "net" here means actual money paid by the person
          )
        )
      val dataForNextLegOrActivity = if (data.restOfCurrentTrip.head.unbecomeDriverOnCompletion) {
        data.copy(
          restOfCurrentTrip = data.restOfCurrentTrip.tail,
          currentVehicle = if (data.currentVehicle.size > 1) data.currentVehicle.tail else Vector(),
          currentTripCosts = 0.0
        )
      } else {
        data.copy(
          restOfCurrentTrip = data.restOfCurrentTrip.tail,
          currentVehicle = Vector(body.id),
          currentTripCosts = 0.0
        )
      }
      if (data.restOfCurrentTrip.head.unbecomeDriverOnCompletion) {
        val vehicleToExit = data.currentVehicle.head
        currentBeamVehicle.unsetDriver()
        nextNotifyVehicleResourceIdle.foreach(currentBeamVehicle.getManager.get ! _)
        eventsManager.processEvent(
          new PersonLeavesVehicleEvent(_currentTick.get, Id.createPersonId(id), vehicleToExit)
        )
        if (currentBeamVehicle != body) {
          if (currentBeamVehicle.beamVehicleType.vehicleCategory != Bike) {
            if (currentBeamVehicle.stall.isEmpty) logWarn("Expected currentBeamVehicle.stall to be defined.")
          }
          if (!currentBeamVehicle.isMustBeDrivenHome) {
            // Is a shared vehicle. Give it up.
            currentBeamVehicle.getManager.get ! ReleaseVehicle(currentBeamVehicle, triggerId)
            beamVehicles -= data.currentVehicle.head
          }
        }
      }
      goto(ProcessingNextLegOrStartActivity) using dataForNextLegOrActivity

  }

  when(ReadyToChooseParking, stateTimeout = Duration.Zero) {
    case Event(
          StateTimeout,
          data @ BasePersonData(_, _, completedLeg :: theRestOfCurrentTrip, _, _, _, _, _, _, _, currentCost, _)
        ) =>
      log.debug("ReadyToChooseParking, restoftrip: {}", theRestOfCurrentTrip.toString())
      goto(ChoosingParkingSpot) using data.copy(
        restOfCurrentTrip = theRestOfCurrentTrip,
        currentTripCosts = currentCost + completedLeg.cost
      )
  }

  onTransition { case _ -> _ =>
    unstashAll()
  }

  when(TryingToBoardVehicle) {
    case Event(Boarded(vehicle, _), _: BasePersonData) =>
      beamVehicles.put(vehicle.id, ActualVehicle(vehicle))
      potentiallyChargingBeamVehicles.remove(vehicle.id)
      goto(ProcessingNextLegOrStartActivity)
    case Event(NotAvailable(_), basePersonData: BasePersonData) =>
      log.debug("{} replanning because vehicle not available when trying to board")
      val replanningReason = getReplanningReasonFrom(basePersonData, ReservationErrorCode.ResourceUnavailable.entryName)
      eventsManager.processEvent(
        new ReplanningEvent(_currentTick.get, Id.createPersonId(id), replanningReason)
      )
      val currentCoord =
        beamServices.geo.wgs2Utm(basePersonData.restOfCurrentTrip.head.beamLeg.travelPath.startPoint).loc
      val nextCoord = nextActivity(basePersonData).get.getCoord
      goto(ChoosingMode) using ChoosesModeData(
        basePersonData.copy(
          currentTourMode = None, // Have to give up my mode as well, perhaps there's no option left for driving.
          currentTourPersonalVehicle = None,
          numberOfReplanningAttempts = basePersonData.numberOfReplanningAttempts + 1
        ),
        SpaceTime(currentCoord, _currentTick.get),
        excludeModes =
          if (canUseCars(currentCoord, nextCoord)) Vector.empty
          else Vector(BeamMode.RIDE_HAIL, BeamMode.CAR, BeamMode.CAV)
      )
  }

  when(ProcessingNextLegOrStartActivity, stateTimeout = Duration.Zero) {
    case Event(
          StateTimeout,
          data @ BasePersonData(
            _,
            _,
            nextLeg :: restOfCurrentTrip,
            currentVehicle,
            _,
            _,
            _,
            _,
            _,
            _,
            _,
            _
          )
        ) if nextLeg.asDriver =>
      // Declaring a function here because this case is already so convoluted that I require a return
      // statement from within.
      // TODO: Refactor.
      def nextState: FSM.State[BeamAgentState, PersonData] = {
        val currentVehicleForNextState =
          if (currentVehicle.isEmpty || currentVehicle.head != nextLeg.beamVehicleId) {
            beamVehicles(nextLeg.beamVehicleId) match {
              case t @ Token(_, manager, _) =>
                manager ! TryToBoardVehicle(t, self, getCurrentTriggerIdOrGenerate)
                return goto(TryingToBoardVehicle)
              case _: ActualVehicle =>
              // That's fine, continue
            }
            eventsManager.processEvent(
              new PersonEntersVehicleEvent(
                _currentTick.get,
                Id.createPersonId(id),
                nextLeg.beamVehicleId
              )
            )
            nextLeg.beamVehicleId +: currentVehicle
          } else {
            currentVehicle
          }
        val legsToInclude = nextLeg +: restOfCurrentTrip.takeWhile(_.beamVehicleId == nextLeg.beamVehicleId)
        val newPassengerSchedule = PassengerSchedule().addLegs(legsToInclude.map(_.beamLeg))

        // Really? Also in the ReleasingParkingSpot case? How can it be that only one case releases the trigger,
        // but both of them send a CompletionNotice?
        if (nextLeg.beamLeg.endTime > lastTickOfSimulation) {
          scheduler ! CompletionNotice(
            _currentTriggerId.get,
            Vector()
          )
        } else {
          scheduler ! CompletionNotice(
            _currentTriggerId.get,
            Vector(ScheduleTrigger(StartLegTrigger(_currentTick.get, nextLeg.beamLeg), self))
          )
        }

        val stateToGo =
          if (
            nextLeg.beamLeg.mode == CAR
            || beamVehicles(nextLeg.beamVehicleId)
              .asInstanceOf[ActualVehicle]
              .vehicle
              .isSharedVehicle
          ) {
            log.debug(
              "ProcessingNextLegOrStartActivity, going to ReleasingParkingSpot with legsToInclude: {}",
              legsToInclude
            )
            ReleasingParkingSpot
          } else {
            releaseTickAndTriggerId()
            WaitingToDrive
          }
        goto(stateToGo) using data.copy(
          passengerSchedule = newPassengerSchedule,
          currentLegPassengerScheduleIndex = 0,
          currentVehicle = currentVehicleForNextState
        )
      }
      nextState

    // TRANSIT but too late
    case Event(StateTimeout, data @ BasePersonData(_, _, nextLeg :: _, _, _, _, _, _, _, _, _, _))
        if nextLeg.beamLeg.mode.isTransit && nextLeg.beamLeg.startTime < _currentTick.get =>
      // We've missed the bus. This occurs when something takes longer than planned (based on the
      // initial inquiry). So we replan but change tour mode to WALK_TRANSIT since we've already done our non-transit
      // portion.
      log.debug("Missed transit pickup, late by {} sec", _currentTick.get - nextLeg.beamLeg.startTime)

      val replanningReason = getReplanningReasonFrom(data, ReservationErrorCode.MissedTransitPickup.entryName)
      eventsManager.processEvent(
        new ReplanningEvent(_currentTick.get, Id.createPersonId(id), replanningReason)
      )
      val currentCoord = beamServices.geo.wgs2Utm(nextLeg.beamLeg.travelPath.startPoint).loc
      val nextCoord = nextActivity(data).get.getCoord
      goto(ChoosingMode) using ChoosesModeData(
        personData = data
          .copy(currentTourMode = Some(WALK_TRANSIT), numberOfReplanningAttempts = data.numberOfReplanningAttempts + 1),
        currentLocation = SpaceTime(currentCoord, _currentTick.get),
        isWithinTripReplanning = true,
        excludeModes =
          if (canUseCars(currentCoord, nextCoord)) Vector.empty
          else Vector(BeamMode.RIDE_HAIL, BeamMode.CAR, BeamMode.CAV)
      )
    // TRANSIT
    case Event(StateTimeout, BasePersonData(_, _, nextLeg :: _, _, _, _, _, _, _, _, _, _))
        if nextLeg.beamLeg.mode.isTransit =>
      val resRequest = TransitReservationRequest(
        nextLeg.beamLeg.travelPath.transitStops.get.fromIdx,
        nextLeg.beamLeg.travelPath.transitStops.get.toIdx,
        PersonIdWithActorRef(id, self),
        getCurrentTriggerIdOrGenerate
      )
      TransitDriverAgent.selectByVehicleId(nextLeg.beamVehicleId) ! resRequest
      goto(WaitingForReservationConfirmation)
    // RIDE_HAIL
    case Event(StateTimeout, BasePersonData(_, _, nextLeg :: tailOfCurrentTrip, _, _, _, _, _, _, _, _, _))
        if nextLeg.isRideHail =>
      val legSegment = nextLeg :: tailOfCurrentTrip.takeWhile(leg => leg.beamVehicleId == nextLeg.beamVehicleId)

      rideHailManager ! RideHailRequest(
        ReserveRide,
        PersonIdWithActorRef(id, self),
        beamServices.geo.wgs2Utm(nextLeg.beamLeg.travelPath.startPoint.loc),
        _currentTick.get,
        beamServices.geo.wgs2Utm(legSegment.last.beamLeg.travelPath.endPoint.loc),
        nextLeg.isPooledTrip,
        requestTime = _currentTick,
        quotedWaitTime = Some(nextLeg.beamLeg.startTime - _currentTick.get),
        triggerId = getCurrentTriggerIdOrGenerate
      )

      eventsManager.processEvent(
        new ReserveRideHailEvent(
          _currentTick.get.toDouble,
          id,
          _currentTick.get,
          nextLeg.beamLeg.travelPath.startPoint.loc,
          legSegment.last.beamLeg.travelPath.endPoint.loc
        )
      )
      goto(WaitingForReservationConfirmation)
    // CAV but too late
    // TODO: Refactor so it uses literally the same code block as transit
    case Event(StateTimeout, data @ BasePersonData(_, _, nextLeg :: _, _, _, _, _, _, _, _, _, _))
        if nextLeg.beamLeg.startTime < _currentTick.get =>
      // We've missed the CAV. This occurs when something takes longer than planned (based on the
      // initial inquiry). So we replan but change tour mode to WALK_TRANSIT since we've already done our non-transit
      // portion.
      log.warning("Missed CAV pickup, late by {} sec", _currentTick.get - nextLeg.beamLeg.startTime)

      val replanningReason = getReplanningReasonFrom(data, ReservationErrorCode.MissedTransitPickup.entryName)
      eventsManager.processEvent(
        new ReplanningEvent(_currentTick.get, Id.createPersonId(id), replanningReason)
      )
      val currentCoord = beamServices.geo.wgs2Utm(nextLeg.beamLeg.travelPath.startPoint).loc
      val nextCoord = nextActivity(data).get.getCoord
      goto(ChoosingMode) using ChoosesModeData(
        personData = data
          .copy(currentTourMode = Some(WALK_TRANSIT), numberOfReplanningAttempts = data.numberOfReplanningAttempts + 1),
        currentLocation = SpaceTime(currentCoord, _currentTick.get),
        isWithinTripReplanning = true,
        excludeModes =
          if (canUseCars(currentCoord, nextCoord)) Vector.empty
          else Vector(BeamMode.RIDE_HAIL, BeamMode.CAR, BeamMode.CAV)
      )
    // CAV
    // TODO: Refactor so it uses literally the same code block as transit
    case Event(StateTimeout, BasePersonData(_, _, nextLeg :: tailOfCurrentTrip, _, _, _, _, _, _, _, _, _)) =>
      val legSegment = nextLeg :: tailOfCurrentTrip.takeWhile(leg => leg.beamVehicleId == nextLeg.beamVehicleId)
      val resRequest = ReservationRequest(
        legSegment.head.beamLeg,
        legSegment.last.beamLeg,
        PersonIdWithActorRef(id, self),
        getCurrentTriggerIdOrGenerate
      )
      context.actorSelection(
        householdRef.path.child(HouseholdCAVDriverAgent.idFromVehicleId(nextLeg.beamVehicleId).toString)
      ) ! resRequest
      goto(WaitingForReservationConfirmation)

    case Event(
          StateTimeout,
          data @ BasePersonData(
            currentActivityIndex,
            _,
            _,
            _,
            currentTourMode @ Some(HOV2_TELEPORTATION | HOV3_TELEPORTATION),
            _,
            _,
            _,
            _,
            _,
            _,
            _
          )
        ) =>
      nextActivity(data) match {
        case Some(activity) =>
          val (tick, triggerId) = releaseTickAndTriggerId()
<<<<<<< HEAD
          val endTime =
            if (activity.getEndTime >= tick && Math.abs(activity.getEndTime) < Double.PositiveInfinity) {
              activity.getEndTime
            } else if (activity.getEndTime >= 0.0 && activity.getEndTime < tick) {
              tick
            } else {
              // logWarn(s"Activity endTime is negative or infinite ${activity}, assuming duration of 10 minutes.")
              // TODO consider ending the day here to match MATSim convention for start/end activity
              tick + 60 * 10
            }
          val newEndTime = if (lastTickOfSimulation >= tick) {
            Math.min(lastTickOfSimulation, endTime)
          } else {
            endTime
          }
=======
          val activityEndTime = calculateActivityEndTime(activity, tick)
>>>>>>> dcec723d

          assert(activity.getLinkId != null)
          eventsManager.processEvent(
            new PersonArrivalEvent(tick, id, activity.getLinkId, CAR.value)
          )

          eventsManager.processEvent(
            new ActivityStartEvent(
              tick,
              id,
              activity.getLinkId,
              activity.getFacilityId,
              activity.getType
            )
          )
          scheduler ! CompletionNotice(
            triggerId,
<<<<<<< HEAD
            Vector(ScheduleTrigger(ActivityEndTrigger(newEndTime.toInt), self))
=======
            Vector(ScheduleTrigger(ActivityEndTrigger(activityEndTime.toInt), self))
>>>>>>> dcec723d
          )
          goto(PerformingActivity) using data.copy(
            currentActivityIndex = currentActivityIndex + 1,
            currentTrip = None,
            restOfCurrentTrip = List(),
            currentTourPersonalVehicle = None,
            currentTourMode = if (activity.getType.equals("Home")) None else currentTourMode,
            hasDeparted = false
          )
        case None =>
          logDebug("PersonAgent nextActivity returned None")
          val (_, triggerId) = releaseTickAndTriggerId()
          scheduler ! CompletionNotice(triggerId)
          stop
      }

    case Event(
          StateTimeout,
          data @ BasePersonData(
            currentActivityIndex,
            Some(currentTrip),
            _,
            _,
            currentTourMode,
            currentTourPersonalVehicle,
            _,
            _,
            _,
            _,
            _,
            _
          )
        ) =>
      nextActivity(data) match {
        case Some(activity) =>
          val (tick, triggerId) = releaseTickAndTriggerId()
<<<<<<< HEAD
          val endTime =
            if (
              activity.getEndTime >= tick && Math
                .abs(activity.getEndTime) < Double.PositiveInfinity
            ) {
              activity.getEndTime
            } else if (activity.getEndTime >= 0.0 && activity.getEndTime < tick) {
              tick
            } else {
              // logWarn(s"Activity endTime is negative or infinite ${activity}, assuming duration of 10 minutes.")
              // TODO consider ending the day here to match MATSim convention for start/end activity
              tick + 60 * 10
            }
          val newEndTime = if (lastTickOfSimulation >= tick) {
            Math.min(lastTickOfSimulation, endTime)
          } else {
            endTime
          }
=======
          val activityEndTime = calculateActivityEndTime(activity, tick)

>>>>>>> dcec723d
          // Report travelled distance for inclusion in experienced plans.
          // We currently get large unaccountable differences in round trips, e.g. work -> home may
          // be twice as long as home -> work. Probably due to long links, and the location of the activity
          // on the link being undefined.
          eventsManager.processEvent(
            new TeleportationArrivalEvent(
              tick,
              id,
              currentTrip.legs.map(l => l.beamLeg.travelPath.distanceInM).sum
            )
          )
          assert(activity.getLinkId != null)
          eventsManager.processEvent(
            new PersonArrivalEvent(tick, id, activity.getLinkId, currentTrip.tripClassifier.value)
          )
          val incentive = beamScenario.modeIncentives.computeIncentive(attributes, currentTrip.tripClassifier)
          if (incentive > 0.0)
            eventsManager.processEvent(
              new PersonCostEvent(
                tick,
                id,
                currentTrip.tripClassifier.value,
                math.min(incentive, currentTrip.costEstimate),
                0.0,
                0.0 // the cost as paid by person has already been accounted for, this event is just about the incentive
              )
            )
          val correctedTrip = correctTripEndTime(data.currentTrip.get, tick, body.id, body.beamVehicleType.id)
          val generalizedTime =
            modeChoiceCalculator.getGeneralizedTimeOfTrip(correctedTrip, Some(attributes), nextActivity(data))
          val generalizedCost = modeChoiceCalculator.getNonTimeCost(correctedTrip) + attributes
            .getVOT(generalizedTime)
          // Correct the trip to deal with ride hail / disruptions and then register to skimmer
          val (odSkimmerEvent, origCoord, destCoord) = ODSkimmerEvent.forTaz(
            tick,
            beamServices,
            correctedTrip,
            generalizedTime,
            generalizedCost,
            curFuelConsumed.primaryFuel + curFuelConsumed.secondaryFuel
          )
          eventsManager.processEvent(odSkimmerEvent)
          if (beamServices.beamConfig.beam.exchange.output.activitySimSkimsEnabled) {
            val (origin, destination) = beamScenario.exchangeGeoMap match {
              case Some(geoMap) =>
                val origGeo = geoMap.getTAZ(origCoord)
                val destGeo = geoMap.getTAZ(destCoord)
                (origGeo.tazId.toString, destGeo.tazId.toString)
              case None =>
                (odSkimmerEvent.origin, odSkimmerEvent.destination)
            }
            val asSkimmerEvent = ActivitySimSkimmerEvent(
              origin,
              destination,
              odSkimmerEvent.eventTime,
              odSkimmerEvent.trip,
              odSkimmerEvent.generalizedTimeInHours,
              odSkimmerEvent.generalizedCost,
              odSkimmerEvent.energyConsumption,
              beamServices.beamConfig.beam.router.skim.activity_sim_skimmer.name
            )
            eventsManager.processEvent(asSkimmerEvent)
          }

          correctedTrip.legs.filter(x => x.beamLeg.mode == CAR || x.beamLeg.mode == CAV).foreach { carLeg =>
            eventsManager.processEvent(DriveTimeSkimmerEvent(tick, beamServices, carLeg))
          }

          resetFuelConsumed()

          val activityStartEvent = new ActivityStartEvent(
            tick,
            id,
            activity.getLinkId,
            activity.getFacilityId,
            activity.getType
          )
          eventsManager.processEvent(activityStartEvent)

          scheduler ! CompletionNotice(
            triggerId,
            Vector(ScheduleTrigger(ActivityEndTrigger(activityEndTime.toInt), self))
          )
          goto(PerformingActivity) using data.copy(
            currentActivityIndex = currentActivityIndex + 1,
            currentTrip = None,
            restOfCurrentTrip = List(),
            currentTourPersonalVehicle = currentTourPersonalVehicle match {
              case Some(personalVehId) =>
                val personalVeh = beamVehicles(personalVehId).asInstanceOf[ActualVehicle].vehicle
                if (activity.getType.equals("Home")) {
                  potentiallyChargingBeamVehicles.put(personalVeh.id, beamVehicles(personalVeh.id))
                  beamVehicles -= personalVeh.id
                  personalVeh.getManager.get ! ReleaseVehicle(personalVeh, triggerId)
                  None
                } else {
                  currentTourPersonalVehicle
                }
              case None =>
                None
            },
            currentTourMode = if (activity.getType.equals("Home")) None else currentTourMode,
            hasDeparted = false
          )
        case None =>
          logDebug("PersonAgent nextActivity returned None")
          val (_, triggerId) = releaseTickAndTriggerId()
          scheduler ! CompletionNotice(triggerId)
          stop
      }
  }

  def getReplanningReasonFrom(data: BasePersonData, prefix: String): String = {
    data.currentTourMode
      .collect { case mode =>
        s"$prefix $mode"
      }
      .getOrElse(prefix)
  }

  def handleSuccessfulReservation(
    triggersToSchedule: Vector[ScheduleTrigger],
    data: BasePersonData,
    travelProposal: Option[TravelProposal] = None
  ): FSM.State[BeamAgentState, PersonData] = {
    if (_currentTriggerId.isDefined) {
      val (tick, triggerId) = releaseTickAndTriggerId()
      log.debug("releasing tick {} and scheduling triggers from reservation responses: {}", tick, triggersToSchedule)
      scheduler ! CompletionNotice(triggerId, triggersToSchedule)
    } else {
      // if _currentTriggerId is empty, this means we have received the reservation response from a batch
      // vehicle allocation process. It's ok, the trigger is with the ride hail manager.
    }
    val newData = travelProposal match {
      case Some(newTrip) =>
        data.copy(
          restOfCurrentTrip = data.restOfCurrentTrip
            .takeWhile(_.isRideHail)
            .map(_.copy(beamVehicleId = newTrip.rideHailAgentLocation.vehicleId)) ++ data.restOfCurrentTrip.dropWhile(
            _.isRideHail
          )
        )
      case None =>
        data
    }
    goto(Waiting) using newData

  }

  def handleBoardOrAlightOutOfPlace: State = {
    stash
    stay
  }

  val myUnhandled: StateFunction = {
    case Event(BeamAgentSchedulerTimer, _) =>
      // Put a breakpoint here to see an internal state of the actor
      log.debug(s"Received message from ${sender()}")
      stay
    case Event(IllegalTriggerGoToError(reason), _) =>
      stop(Failure(reason))
    case Event(Status.Failure(reason), _) =>
      stop(Failure(reason))
    case Event(StateTimeout, _) =>
      log.error("Events leading up to this point:\n\t" + getLog.mkString("\n\t"))
      stop(
        Failure(
          "Timeout - this probably means this agent was not getting a reply it was expecting."
        )
      )
    case Event(Finish, _) =>
      if (stateName == Moving) {
        log.warning(s"$id is still travelling at end of simulation.")
        log.warning(s"$id events leading up to this point:\n\t${getLog.mkString("\n\t")}")
      } else if (stateName == PerformingActivity) {
        logger.debug(s"$id is performing Activity at end of simulation")
        logger.warn("Performing Activity at end of simulation")
      } else {
        logger.warn(s"$id has received Finish while in state: $stateName, personId: $id")
      }
      stop
    case Event(TriggerWithId(_: BoardVehicleTrigger, _), _: ChoosesModeData) =>
      handleBoardOrAlightOutOfPlace
    case Event(TriggerWithId(_: AlightVehicleTrigger, _), _: ChoosesModeData) =>
      handleBoardOrAlightOutOfPlace
    case Event(
          TriggerWithId(BoardVehicleTrigger(_, vehicleId), triggerId),
          BasePersonData(_, _, _, currentVehicle, _, _, _, _, _, _, _, _)
        ) if currentVehicle.nonEmpty && currentVehicle.head.equals(vehicleId) =>
      log.debug("Person {} in state {} received Board for vehicle that he is already on, ignoring...", id, stateName)
      stay() replying CompletionNotice(triggerId, Vector())
    case Event(TriggerWithId(_: BoardVehicleTrigger, _), _: BasePersonData) =>
      handleBoardOrAlightOutOfPlace
    case Event(TriggerWithId(_: AlightVehicleTrigger, _), _: BasePersonData) =>
      handleBoardOrAlightOutOfPlace
    case Event(_: NotifyVehicleIdle, _) =>
      stay()
    case Event(TriggerWithId(_: RideHailResponseTrigger, triggerId), _) =>
      stay() replying CompletionNotice(triggerId)
    case ev @ Event(RideHailResponse(_, _, _, _, _), _) =>
      stop(Failure(s"Unexpected RideHailResponse from ${sender()}: $ev"))
    case Event(ParkingInquiryResponse(_, _, _), _) =>
      stop(Failure("Unexpected ParkingInquiryResponse"))
    case ev @ Event(StartingRefuelSession(_, _), _) =>
      log.debug("myUnhandled.StartingRefuelSession: {}", ev)
      stay()
    case ev @ Event(UnhandledVehicle(_, _, _), _) =>
      log.debug("myUnhandled.UnhandledVehicle: {}", ev)
      stay()
    case ev @ Event(WaitingToCharge(_, _, _), _) =>
      log.debug("myUnhandled.WaitingInLine: {}", ev)
      stay()
    case ev @ Event(EndingRefuelSession(_, _, _), _) =>
      log.debug("myUnhandled.EndingRefuelSession: {}", ev)
      stay()
    case Event(e, s) =>
      log.warning("received unhandled request {} in state {}/{}", e, stateName, s)
      stay()
  }

  whenUnhandled(drivingBehavior.orElse(myUnhandled))

  override def logPrefix(): String = s"PersonAgent:$id "
}<|MERGE_RESOLUTION|>--- conflicted
+++ resolved
@@ -548,25 +548,6 @@
         val modeOfNextLeg = _experiencedBeamPlan.getPlanElements.get(indexOfNextActivity - 1) match {
           case leg: Leg => BeamMode.fromString(leg.getMode)
           case _        => None
-<<<<<<< HEAD
-        }
-        // If the mode of the next leg is defined and is CAV, use it, otherwise,
-        // If we don't have a current tour mode (i.e. are not on a tour aka at home),
-        // use the mode of the next leg as the new tour mode.
-        val nextTourMode = modeOfNextLeg match {
-          case Some(CAV) =>
-            Some(CAV)
-          case _ =>
-            data.currentTourMode.orElse(modeOfNextLeg)
-        }
-        val personData = data.copy(
-          currentTourMode = nextTourMode,
-          numberOfReplanningAttempts = 0
-        )
-        goto(ChoosingMode) using ChoosesModeData(
-          personData = personData,
-          SpaceTime(currentActivity(data).getCoord, _currentTick.get)
-=======
         }
         val currentCoord = currentActivity(data).getCoord
         val nextCoord = nextActivity(data).get.getCoord
@@ -587,7 +568,6 @@
           excludeModes =
             if (canUseCars(currentCoord, nextCoord)) Vector.empty
             else Vector(BeamMode.RIDE_HAIL, BeamMode.CAR, BeamMode.CAV)
->>>>>>> dcec723d
         )
     }
 
@@ -596,7 +576,7 @@
   when(Teleporting) {
     case Event(
           TriggerWithId(PersonDepartureTrigger(tick), triggerId),
-          data @ BasePersonData(_, Some(currentTrip), _, _, maybeCurrentTourMode, _, _, _, false, _, _, _)
+          data @ BasePersonData(_, Some(currentTrip), _, _, _, _, _, _, false, _, _, _)
         ) =>
       endActivityAndDepart(tick, currentTrip, data)
 
@@ -634,7 +614,7 @@
   when(Teleporting) {
     case Event(
           TriggerWithId(PersonDepartureTrigger(tick), triggerId),
-          data @ BasePersonData(_, Some(currentTrip), _, _, maybeCurrentTourMode, _, _, _, false, _, _, _)
+          data @ BasePersonData(_, Some(currentTrip), _, _, _, _, _, _, false, _, _, _)
         ) =>
       assert(currentActivity(data).getLinkId != null)
 
@@ -696,35 +676,10 @@
       */
     case Event(
           TriggerWithId(PersonDepartureTrigger(tick), triggerId),
-          data @ BasePersonData(_, Some(currentTrip), _, _, maybeCurrentTourMode, _, _, _, false, _, _, _)
+          data @ BasePersonData(_, Some(currentTrip), _, _, _, _, _, _, false, _, _, _)
         ) =>
-<<<<<<< HEAD
-      assert(currentActivity(data).getLinkId != null)
-
-      // We end our activity when we actually leave, not when we decide to leave, i.e. when we look for a bus or
-      // hail a ride. We stay at the party until our Uber is there.
-      eventsManager.processEvent(
-        new ActivityEndEvent(
-          tick,
-          id,
-          currentActivity(data).getLinkId,
-          currentActivity(data).getFacilityId,
-          currentActivity(data).getType
-        )
-      )
-
-      eventsManager.processEvent(
-        new PersonDepartureEvent(
-          tick,
-          id,
-          currentActivity(data).getLinkId,
-          currentTrip.tripClassifier.value
-        )
-      )
-=======
       endActivityAndDepart(tick, currentTrip, data)
 
->>>>>>> dcec723d
       holdTickAndTriggerId(tick, triggerId)
       goto(ProcessingNextLegOrStartActivity) using data.copy(hasDeparted = true)
 
@@ -1213,25 +1168,7 @@
       nextActivity(data) match {
         case Some(activity) =>
           val (tick, triggerId) = releaseTickAndTriggerId()
-<<<<<<< HEAD
-          val endTime =
-            if (activity.getEndTime >= tick && Math.abs(activity.getEndTime) < Double.PositiveInfinity) {
-              activity.getEndTime
-            } else if (activity.getEndTime >= 0.0 && activity.getEndTime < tick) {
-              tick
-            } else {
-              // logWarn(s"Activity endTime is negative or infinite ${activity}, assuming duration of 10 minutes.")
-              // TODO consider ending the day here to match MATSim convention for start/end activity
-              tick + 60 * 10
-            }
-          val newEndTime = if (lastTickOfSimulation >= tick) {
-            Math.min(lastTickOfSimulation, endTime)
-          } else {
-            endTime
-          }
-=======
           val activityEndTime = calculateActivityEndTime(activity, tick)
->>>>>>> dcec723d
 
           assert(activity.getLinkId != null)
           eventsManager.processEvent(
@@ -1249,11 +1186,7 @@
           )
           scheduler ! CompletionNotice(
             triggerId,
-<<<<<<< HEAD
-            Vector(ScheduleTrigger(ActivityEndTrigger(newEndTime.toInt), self))
-=======
             Vector(ScheduleTrigger(ActivityEndTrigger(activityEndTime.toInt), self))
->>>>>>> dcec723d
           )
           goto(PerformingActivity) using data.copy(
             currentActivityIndex = currentActivityIndex + 1,
@@ -1290,29 +1223,8 @@
       nextActivity(data) match {
         case Some(activity) =>
           val (tick, triggerId) = releaseTickAndTriggerId()
-<<<<<<< HEAD
-          val endTime =
-            if (
-              activity.getEndTime >= tick && Math
-                .abs(activity.getEndTime) < Double.PositiveInfinity
-            ) {
-              activity.getEndTime
-            } else if (activity.getEndTime >= 0.0 && activity.getEndTime < tick) {
-              tick
-            } else {
-              // logWarn(s"Activity endTime is negative or infinite ${activity}, assuming duration of 10 minutes.")
-              // TODO consider ending the day here to match MATSim convention for start/end activity
-              tick + 60 * 10
-            }
-          val newEndTime = if (lastTickOfSimulation >= tick) {
-            Math.min(lastTickOfSimulation, endTime)
-          } else {
-            endTime
-          }
-=======
           val activityEndTime = calculateActivityEndTime(activity, tick)
 
->>>>>>> dcec723d
           // Report travelled distance for inclusion in experienced plans.
           // We currently get large unaccountable differences in round trips, e.g. work -> home may
           // be twice as long as home -> work. Probably due to long links, and the location of the activity
