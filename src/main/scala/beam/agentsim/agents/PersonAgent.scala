--- conflicted
+++ resolved
@@ -469,56 +469,6 @@
     )
   }
 
-<<<<<<< HEAD
-  when(PerformingActivity) {
-    case Event(TriggerWithId(ActivityEndTrigger(tick), triggerId), data: BasePersonData) =>
-      nextActivity(data) match {
-        case None =>
-          logger.warn("didn't get nextActivity, PersonAgent:438")
-
-          // if we still have a BEV/PHEV that is connected to a charging point,
-          // we assume that they will charge until the end of the simulation and throwing events accordingly
-          (beamVehicles ++ potentiallyChargingBeamVehicles).foreach(idVehicleOrTokenTuple => {
-            beamScenario.privateVehicles
-              .get(idVehicleOrTokenTuple._1)
-              .foreach(beamvehicle => {
-                if ((beamvehicle.isPHEV | beamvehicle.isBEV) & beamvehicle.isConnectedToChargingPoint()) {
-                  handleEndCharging(Time.parseTime(beamScenario.beamConfig.beam.agentsim.endTime).toInt, beamvehicle)
-                }
-              })
-          })
-          stay replying CompletionNotice(triggerId)
-        case Some(nextAct) =>
-          logDebug(s"wants to go to ${nextAct.getType} @ $tick")
-          holdTickAndTriggerId(tick, triggerId)
-          val modeOfNextLeg = _experiencedBeamPlan.getPlanElements
-            .get(_experiencedBeamPlan.getPlanElements.indexOf(nextAct) - 1) match {
-            case leg: Leg =>
-              BeamMode.fromString(leg.getMode)
-            case _ => None
-          }
-          val currentCoord = currentActivity(data).getCoord
-          val nextCoord = nextActivity(data).get.getCoord
-          goto(ChoosingMode) using ChoosesModeData(
-            personData = data.copy(
-              // If the mode of the next leg is defined and is CAV, use it, otherwise,
-              // If we don't have a current tour mode (i.e. are not on a tour aka at home),
-              // use the mode of the next leg as the new tour mode.
-              currentTourMode = modeOfNextLeg match {
-                case Some(CAV) =>
-                  Some(CAV)
-                case _ =>
-                  data.currentTourMode.orElse(modeOfNextLeg)
-              },
-              numberOfReplanningAttempts = 0
-            ),
-            SpaceTime(currentCoord, _currentTick.get),
-            excludeModes =
-              if (canUseCars(currentCoord, nextCoord)) Vector.empty
-              else BeamMode.carModes
-          )
-      }
-=======
   when(PerformingActivity) { case Event(TriggerWithId(ActivityEndTrigger(tick), triggerId), data: BasePersonData) =>
     nextActivity(data) match {
       case None =>
@@ -549,7 +499,7 @@
           SpaceTime(currentActivity(data).getCoord, _currentTick.get)
         )
     }
->>>>>>> 97762262
+
   }
 
   private def canUseCars(currentCoord: Coord, nextCoord: Coord): Boolean = {
@@ -640,17 +590,13 @@
         tick
       ),
       isWithinTripReplanning = true,
-<<<<<<< HEAD
-      excludeModes =
-      (if (data.numberOfReplanningAttempts > 0) Vector(RIDE_HAIL, RIDE_HAIL_POOLED, RIDE_HAIL_TRANSIT)
-       else Vector()) ++ (if (canUseCars(currentCoord, nextCoord)) Vector.empty[BeamMode]
-                          else BeamMode.carModes).distinct
-=======
+
+
       excludeModes = if (data.numberOfReplanningAttempts > 0) { Vector(RIDE_HAIL, RIDE_HAIL_POOLED, RIDE_HAIL_TRANSIT) }
       else {
         Vector()
       }
->>>>>>> 97762262
+
     )
   }
 
