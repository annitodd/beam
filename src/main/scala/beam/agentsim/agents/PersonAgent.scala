--- conflicted
+++ resolved
@@ -55,10 +55,6 @@
 import beam.utils.NetworkHelper
 import beam.utils.logging.ExponentialLazyLogging
 import com.conveyal.r5.transit.TransportNetwork
-<<<<<<< HEAD
-=======
-import com.vividsolutions.jts.geom.Envelope
->>>>>>> dcec723d
 import org.matsim.api.core.v01.events._
 import org.matsim.api.core.v01.population._
 import org.matsim.api.core.v01.{Coord, Id}
@@ -601,7 +597,7 @@
   when(Teleporting) {
     case Event(
           TriggerWithId(PersonDepartureTrigger(tick), triggerId),
-          data @ BasePersonData(_, Some(currentTrip), _, _, maybeCurrentTourMode, _, _, _, false, _, _, _)
+          data @ BasePersonData(_, Some(currentTrip), _, _, _, _, _, _, false, _, _, _, _)
         ) =>
       endActivityAndDepart(tick, currentTrip, data)
 
@@ -615,7 +611,7 @@
 
     case Event(
           TriggerWithId(TeleportationEndsTrigger(tick), triggerId),
-          data @ BasePersonData(_, Some(currentTrip), _, _, maybeCurrentTourMode, _, _, _, true, _, _, _)
+          data @ BasePersonData(_, Some(currentTrip), _, _, maybeCurrentTourMode, _, _, _, true, _, _, _, _)
         ) =>
       holdTickAndTriggerId(tick, triggerId)
 
@@ -643,11 +639,7 @@
       */
     case Event(
           TriggerWithId(PersonDepartureTrigger(tick), triggerId),
-<<<<<<< HEAD
           data @ BasePersonData(_, Some(currentTrip), _, _, _, _, _, _, false, _, _, _, _)
-=======
-          data @ BasePersonData(_, Some(currentTrip), _, _, maybeCurrentTourMode, _, _, _, false, _, _, _)
->>>>>>> dcec723d
         ) =>
       endActivityAndDepart(tick, currentTrip, data)
 
@@ -1243,6 +1235,7 @@
             _,
             _,
             currentTourMode @ Some(HOV2_TELEPORTATION | HOV3_TELEPORTATION),
+            _,
             _,
             _,
             _,
