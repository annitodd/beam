--- conflicted
+++ resolved
@@ -277,15 +277,10 @@
 
   val networkHelper: NetworkHelper = beamServices.networkHelper
   val geo: GeoUtils = beamServices.geo
-<<<<<<< HEAD
+
   val minDistanceToTrainStop =
     beamScenario.beamConfig.beam.agentsim.agents.tripBehaviors.carUsage.minDistanceToTrainStop
-=======
-
-  val minDistanceToTrainStop =
-    beamScenario.beamConfig.beam.agentsim.agents.tripBehaviors.carUsage.minDistanceToTrainStop
-
->>>>>>> 14702995
+
   val bodyType: BeamVehicleType = beamScenario.vehicleTypes(
     Id.create(beamScenario.beamConfig.beam.agentsim.agents.bodyType, classOf[BeamVehicleType])
   )
@@ -510,16 +505,10 @@
         )
     }
   }
+
   private def canUseCars(currentCoord: Coord, nextCoord: Coord): Boolean = {
 
     beamScenario.trainStopQuadTree
-      .getDisk(currentCoord.getX, currentCoord.getY, minDistanceToTrainStop)
-      .isEmpty || beamScenario.trainStopQuadTree.getDisk(nextCoord.getX, nextCoord.getY, minDistanceToTrainStop).isEmpty
-  }
-
-
-  private def canUseCars(currentCoord: Coord, nextCoord: Coord): Boolean = {
-    currentCoord == null || beamScenario.trainStopQuadTree
       .getDisk(currentCoord.getX, currentCoord.getY, minDistanceToTrainStop)
       .isEmpty || beamScenario.trainStopQuadTree.getDisk(nextCoord.getX, nextCoord.getY, minDistanceToTrainStop).isEmpty
   }
@@ -600,10 +589,7 @@
     eventsManager.processEvent(new ReplanningEvent(tick, Id.createPersonId(id), replanningReason))
     val currentCoord = beamServices.geo.wgs2Utm(data.restOfCurrentTrip.head.beamLeg.travelPath.startPoint).loc
     val nextCoord = nextActivity(data).get.getCoord
-<<<<<<< HEAD
-
-=======
->>>>>>> 14702995
+
     goto(ChoosingMode) using ChoosesModeData(
       data.copy(currentTourMode = None, numberOfReplanningAttempts = data.numberOfReplanningAttempts + 1),
       currentLocation = SpaceTime(
@@ -611,16 +597,9 @@
         tick
       ),
       isWithinTripReplanning = true,
-<<<<<<< HEAD
-      excludeModes =
-        (if (data.numberOfReplanningAttempts > 0) Vector(RIDE_HAIL, RIDE_HAIL_POOLED, RIDE_HAIL_TRANSIT)
-        else Vector()) ++ (if (canUseCars(currentCoord, nextCoord)) Vector.empty[BeamMode]
-        else Vector(BeamMode.RIDE_HAIL, BeamMode.CAR, BeamMode.CAV)).distinct
-=======
       excludeModes = (if (data.numberOfReplanningAttempts > 0) Vector(RIDE_HAIL, RIDE_HAIL_POOLED, RIDE_HAIL_TRANSIT)
                       else Vector()) ++ (if (canUseCars(currentCoord, nextCoord)) Vector.empty[BeamMode]
                                          else Vector(BeamMode.RIDE_HAIL, BeamMode.CAR, BeamMode.CAV)).distinct
->>>>>>> 14702995
     )
   }
 
@@ -648,10 +627,6 @@
         excludeModes =
           if (canUseCars(currentCoord, nextCoord)) Vector.empty
           else Vector(BeamMode.RIDE_HAIL, BeamMode.CAR, BeamMode.CAV)
-<<<<<<< HEAD
-
-=======
->>>>>>> 14702995
       )
     // RIDE HAIL DELAY
     case Event(DelayedRideHailResponse, data: BasePersonData) =>
@@ -833,10 +808,7 @@
       val currentCoord =
         beamServices.geo.wgs2Utm(basePersonData.restOfCurrentTrip.head.beamLeg.travelPath.startPoint).loc
       val nextCoord = nextActivity(basePersonData).get.getCoord
-<<<<<<< HEAD
-
-=======
->>>>>>> 14702995
+
       goto(ChoosingMode) using ChoosesModeData(
         basePersonData.copy(
           currentTourMode = None, // Have to give up my mode as well, perhaps there's no option left for driving.
