package beam.agentsim.agents

import java.util.concurrent.TimeUnit

import akka.actor.Props
import beam.agentsim.agents.BeamAgent._
import beam.agentsim.agents.BeamAgentScheduler._
import beam.agentsim.agents.PersonAgent.{Driving, _}
import beam.agentsim.events.AgentsimEventsBus.MatsimEvent
import beam.agentsim.events.{PathTraversalEvent, PointProcessEvent}
import beam.agentsim.routing.RoutingMessages.RoutingRequest
import beam.agentsim.routing.opentripplanner.OpenTripPlannerRouter.{BeamItinerary, BeamLeg, BeamTrip, RoutingResponse}
import beam.utils.DebugLib
import glokka.Registry
import org.matsim.api.core.v01.events._
import org.matsim.api.core.v01.population._
import org.matsim.api.core.v01.{Id, TransportMode}
import org.matsim.core.api.experimental.events.AgentWaitingForPtEvent
import org.matsim.pt.transitSchedule.api.TransitStopFacility
import org.slf4j.LoggerFactory

import scala.concurrent.ExecutionContext.Implicits.global
import scala.util.Random

/**
  * Created by sfeygin on 2/6/17.
  */
object PersonAgent {

  val timeToChooseMode: Double = 0.0
  val minActDuration: Double = 0.0
  val teleportWalkDuration = 0.0

  private val logger = LoggerFactory.getLogger(classOf[PersonAgent])

  type ChoiceCalculator = (Vector[BeamTrip]) => BeamTrip

  def mnlChoice(alternatives: Vector[BeamTrip]): BeamTrip = {
    val altModesAndTimes = for(alt <- alternatives) yield {
      val altMode = if (alt.legs.length == 1) {
        alt.legs.head.mode
      } else {
        if (alt.legs(1).mode.equalsIgnoreCase("CAR")) {
          "CAR"
        } else {
          "PT"
        }
      }
      val travelTime = (for (leg <- alt.legs) yield (leg.travelTime)).foldLeft(0.0) {
        _ + _
      }
      (altMode, travelTime)
    }
    val altUtilities = for(alt <- altModesAndTimes)yield( altUtility(alt._1, alt._2) )
    val sumExpUtilities = altUtilities.foldLeft(0.0)( _ + math.exp(_) )
    val altProbabilities = for( util <- altUtilities) yield ( math.exp(util) / sumExpUtilities )
    val cumulativeAltProbabilities = altProbabilities.scanLeft(0.0)( _ + _ )
    val randDraw = Random.nextDouble()
    val chosenIndex = for(i <- (1 to cumulativeAltProbabilities.length - 1) if randDraw < cumulativeAltProbabilities(i)) yield ( i-1 )
    alternatives(chosenIndex.head)
  }
  def altUtility(mode: String, travelTime: Double): Double = {
    val intercept = if(mode.equalsIgnoreCase("CAR")){ 1.0 }else{ 0.0 }
    intercept + -0.001 * travelTime
  }
  def randomChoice(alternatives: Vector[BeamTrip]): BeamTrip = {
    Random.shuffle(alternatives.toList).head
  }

  // syntactic sugar for props creation
  def props(personId: Id[PersonAgent], personData: PersonData) = Props(classOf[PersonAgent], personId, personData)

  //////////////////////////////
  // PersonData Begin... //
  /////////////////////////////
  object PersonData {

    import scala.collection.JavaConverters._

    /**
      * [[PersonData]] factory method to assist in  creating [[PersonData]].
      * Permits creation of
      *
      * @param plan : The plan having at least some `Activities`
      * @return `PersonData`
      */
    def apply(plan: Plan): PersonData = PersonData(planToVec(plan), 0, BeamTrip.noneTrip, Vector[BeamTrip](), mnlChoice)

    def planToVec(plan: Plan): Vector[Activity] = {
      scala.collection.immutable.Vector.empty[Activity] ++ plan.getPlanElements.asScala.filter(p => p.isInstanceOf[Activity]).map(p => p.asInstanceOf[Activity])
    }

    implicit def plan2PersonData(plan: Plan): PersonData = PersonData(plan)

  }

  case class PersonData(activityChain: Vector[Activity], currentActivityIndex: Int = 0,
                        currentRoute: BeamTrip = BeamTrip.noneTrip,
                        currentAlternatives: Vector[BeamTrip] = Vector[BeamTrip](),
                        choiceCalculator: ChoiceCalculator) extends BeamAgentData {

    def activityOrMessage(ind: Int, msg: String): Either[String, Activity] = {
      if (ind < 0 || ind >= activityChain.length) Left(msg) else Right(activityChain(ind))
    }

    def currentActivity: Activity = activityChain(currentActivityIndex)

    def nextActivity: Either[String, Activity] = {
      activityOrMessage(currentActivityIndex + 1, "plan finished")
    }

    def prevActivity: Either[String, Activity] = {
      activityOrMessage(currentActivityIndex - 1, "at start")
    }


  }


  // End PersonData ~

  sealed trait InActivity extends BeamAgentState

  case object PerformingActivity extends InActivity {
    override def identifier = "Performing an Activity"
  }

  sealed trait Traveling extends BeamAgentState

  case object ChoosingMode extends Traveling {
    override def identifier = "ChoosingMode"
  }

  case object Driving extends Traveling {
    override def identifier = "Driving"
  }

  case object Walking extends Traveling {
    override def identifier = "Walking"
  }

  case object Waiting extends Traveling {
    override def identifier = "Waiting"
  }

  case object OnTransit extends Traveling {
    override def identifier = "OnTransit"
  }

  case object Boarding extends Traveling {
    override def identifier = "Boarding"
  }

  case object Alighting extends Traveling {
    override def identifier = "Alighting"
  }

  case class ResetPersonAgent(tick: Double) extends Trigger

  case class ActivityStartTrigger(tick: Double) extends Trigger

  case class ActivityEndTrigger(tick: Double) extends Trigger

  case class RouteResponseWrapper(tick: Double, triggerId: Long, alternatives: Vector[BeamTrip]) extends Trigger

  case class FinishWrapper(tick: Double, triggerId: Long) extends Trigger

  case class NextActivityWrapper(tick: Double, triggerId: Long) extends Trigger

  case class PersonDepartureTrigger(tick: Double) extends Trigger

  case class PersonEntersVehicleTrigger(tick: Double) extends Trigger

  case class PersonLeavesVehicleTrigger(tick: Double) extends Trigger

  case class PersonEntersBoardingQueueTrigger(tick: Double) extends Trigger

  case class PersonEntersAlightingQueueTrigger(tick: Double) extends Trigger

  case class PersonArrivesTransitStopTrigger(tick: Double) extends Trigger

  case class PersonArrivalTrigger(tick: Double) extends Trigger

  case class TeleportationArrivalTrigger(tick: Double) extends Trigger


}

class PersonAgent(override val id: Id[PersonAgent], override val data: PersonData) extends BeamAgent[PersonData] {

  import akka.pattern.{ask, pipe}
  import beam.agentsim.sim.AgentsimServices._

  private implicit val timeout = akka.util.Timeout(5000, TimeUnit.SECONDS)

  when(Uninitialized) {
    case Event(TriggerWithId(InitializeTrigger(tick), triggerId), _) =>
      goto(Initialized) replying CompletionNotice(triggerId)
  }

  when(Initialized) {
    case Event(TriggerWithId(ActivityStartTrigger(tick), triggerId), info: BeamAgentInfo[PersonData]) =>
      val currentActivity = info.data.currentActivity
      agentSimEventsBus.publish(MatsimEvent(new ActivityStartEvent(tick, id, currentActivity.getLinkId, currentActivity.getFacilityId, currentActivity.getType)))
      // Since this is the first activity of the day, we don't increment the currentActivityIndex
      logInfo(s"starting at ${currentActivity.getType}")
      goto(PerformingActivity) using info replying completed(triggerId, schedule[ActivityEndTrigger](currentActivity.getEndTime))
  }

  when(PerformingActivity) {
    case Event(TriggerWithId(ActivityEndTrigger(tick), triggerId), info: BeamAgentInfo[PersonData]) =>
      val currentActivity = info.data.currentActivity

      // Activity ends, so publish to EventBus
      agentSimEventsBus.publish(MatsimEvent(new ActivityEndEvent(tick, id, currentActivity.getLinkId, currentActivity.getFacilityId, currentActivity.getType)))

      info.data.nextActivity.fold(
        msg => {
          logInfo(s"didn't get nextActivity because $msg")
          self ! FinishWrapper(tick, triggerId)
        },
        nextAct => {
          logInfo(s"going to ${nextAct.getType}")
          val routerFuture = (beamRouter ? RoutingRequest(info.data.currentActivity, nextAct, tick, id)).mapTo[RoutingResponse] map { result =>
            val theRoute = result.els.getFirst.asInstanceOf[BeamItinerary].itinerary
            RouteResponseWrapper(tick, triggerId, theRoute)
          } pipeTo self
        }
      )
      stay()
    case Event(result: RouteResponseWrapper, info: BeamAgentInfo[PersonData]) =>
      val completionNotice = completed(result.triggerId, schedule[PersonDepartureTrigger](result.tick))
      if (info.id.toString.equals("3")) {
        DebugLib.emptyFunctionForSettingBreakPoint()
      }
      // Send CN directly to scheduler.
      // Can't reply as usual here, since execution context post-pipe captures self as sender via closure.
      schedulerRef ! completionNotice
      goto(ChoosingMode) using stateData.copy(id, info.data.copy(currentAlternatives = result.alternatives))
    case Event(msg: FinishWrapper, info: BeamAgentInfo[PersonData]) =>
      schedulerRef ! CompletionNotice(msg.triggerId)
      goto(Error)
  }

  // TODO: Deal with case of arriving too late at next activity
  when(ChoosingMode) {
    case Event(TriggerWithId(PersonDepartureTrigger(tick), triggerId), info: BeamAgentInfo[PersonData]) =>
      if (info.data.currentAlternatives.isEmpty) {
        logError("going to Error b/c empty route received")
        goto(Error) replying CompletionNotice(triggerId)
      } else {
        val tripChoice: BeamTrip = info.data.choiceCalculator(info.data.currentAlternatives)
        val procData = procStateData(tripChoice, tick)
        // Here, we actually need to do an extra step of look-ahead to get the correct (non-walk) mode
        val restTrip = procData.restTrip
        restTrip.legs.headOption match {
<<<<<<< HEAD
          case Some(BeamLeg(_, "WALK",_, _)) | Some(BeamLeg(_, "CAR",_, _)) | Some(BeamLeg(_, "WAITING",_, _)) =>
            agentSimEventsBus.publish(MatsimEvent(new PointProcessEvent(procData.nextLeg.startTime,id,"CHOICE",info.data.currentActivity.getCoord)))
=======
          case Some(BeamLeg(_, "WALK", _)) | Some(BeamLeg(_, "CAR", _)) | Some(BeamLeg(_, "WAITING", _)) =>
            agentSimEventsBus.publish(MatsimEvent(new PointProcessEvent(procData.nextLeg.startTime, id, "CHOICE", info.data.currentActivity.getCoord)))
>>>>>>> 4bdb44eb
          case _ =>
          //do nothing
        }
        restTrip.legs.headOption match {
          case Some(BeamLeg(_, "WALK",_, _)) if restTrip.legs.length == 1 =>
            agentSimEventsBus.publish(MatsimEvent(new PersonDepartureEvent(tick, id, info.data.currentActivity.getLinkId, TransportMode.walk)))
            goto(Walking) using BeamAgentInfo(id, stateData.data.copy(currentRoute = tripChoice)) replying
              completed(triggerId, schedule[TeleportationArrivalTrigger](tick + timeToChooseMode))
          case Some(BeamLeg(_, "WALK",_, _)) if restTrip.legs.length > 1 =>
            agentSimEventsBus.publish(MatsimEvent(new PersonDepartureEvent(tick, id, info.data.currentActivity.getLinkId, TransportMode.walk)))
            goto(Walking) using BeamAgentInfo(id, stateData.data.copy(currentRoute = tripChoice)) replying
              completed(triggerId, schedule[TeleportationArrivalTrigger](tick + timeToChooseMode))
          case Some(BeamLeg(_, "CAR",_, _)) if restTrip.legs.length > 1 =>
            agentSimEventsBus.publish(MatsimEvent(new PersonDepartureEvent(tick, id, info.data.currentActivity.getLinkId, TransportMode.car)))
            goto(Walking) using BeamAgentInfo(id, stateData.data.copy(currentRoute = tripChoice)) replying
              completed(triggerId, schedule[PersonEntersVehicleTrigger](tick + timeToChooseMode))
          case Some(BeamLeg(_, "WAITING",_, _)) =>
            agentSimEventsBus.publish(MatsimEvent(new PersonDepartureEvent(tick, id, info.data.currentActivity.getLinkId, TransportMode.pt)))
            goto(Walking) using BeamAgentInfo(id, stateData.data.copy(currentRoute = tripChoice)) replying
              completed(triggerId, schedule[PersonArrivesTransitStopTrigger](tick + timeToChooseMode))
<<<<<<< HEAD
          case Some(BeamLeg(_,_,_,_))=>
=======
          case Some(BeamLeg(_, _, _)) =>
>>>>>>> 4bdb44eb
            logError(s"going to Error on trigger $triggerId in ChoosingMode due to unknown mode")
            goto(Error) using stateData.copy(id, stateData.data.copy()) replying CompletionNotice(triggerId)
          case None | Some(_) =>
            logError(s"going to Error on trigger $triggerId in ChoosingMode due to no next leg")
            goto(Error) using stateData.copy(id, stateData.data.copy()) replying CompletionNotice(triggerId)
        }
      }
  }

  // TODO: Get Vehicle ids and implement currentVehicle as member of PersonData
  when(Walking) {
    // -> Driving
    case Event(TriggerWithId(PersonEntersVehicleTrigger(tick), triggerId), info: BeamAgentInfo[PersonData]) =>
      val procData = procStateData(info.data.currentRoute, tick)
      agentSimEventsBus.publish(MatsimEvent(new PersonEntersVehicleEvent(tick, id, Id.createVehicleId(s"car_$id"))))
      goto(Driving) using BeamAgentInfo(id, stateData.data.copy(currentRoute = procData.restTrip)) replying
        completed(triggerId, schedule[PersonLeavesVehicleTrigger](procData.nextStart))

    // -> Transit
    case Event(TriggerWithId(PersonArrivesTransitStopTrigger(tick), triggerId), info: BeamAgentInfo[PersonData]) =>
      val procData = procStateData(info.data.currentRoute, tick)
      agentSimEventsBus.publish(MatsimEvent(PathTraversalEvent(tick, id, procData.nextLeg.graphPath, procData.nextLeg.mode)))
      goto(Waiting) using stateData.copy(id, info.data.copy(currentRoute = procData.restTrip)) replying
        completed(triggerId, schedule[PersonEntersBoardingQueueTrigger](procData.nextStart))

    // TODO: Transfer on Transit

    //-> NextActivity
    case Event(TriggerWithId(TeleportationArrivalTrigger(tick), triggerId), info: BeamAgentInfo[PersonData]) =>
      val procData = procStateData(info.data.currentRoute, tick)
      agentSimEventsBus.publish(MatsimEvent(PathTraversalEvent(tick, id, procData.nextLeg.graphPath, procData.nextLeg.mode)))
      val arrivalTime = teleportWalkDuration + tick
      agentSimEventsBus.publish(MatsimEvent(new PersonArrivalEvent(arrivalTime, id, info.data.nextActivity.right.get.getLinkId, TransportMode.walk)))
      val nextAct = info.data.nextActivity.right.get // No danger of failure here
      agentSimEventsBus.publish(MatsimEvent(new ActivityStartEvent(arrivalTime, id, nextAct.getLinkId, nextAct.getFacilityId, nextAct.getType)))
      logInfo(s"arrived at ${nextAct.getType} at $arrivalTime")
      // Agent should arrive before next activity ends, schedule trigger accordingly
      val actEndTriggerTime = Math.max(tick + minActDuration, nextAct.getEndTime)
      schedulerRef ! completed(triggerId, schedule[ActivityEndTrigger](actEndTriggerTime))
      goto(PerformingActivity) using stateData.copy(id, info.data.copy(currentActivityIndex = info.data.currentActivityIndex + 1))
  }

  // Driving-related states

  when(Driving) {
    case Event(TriggerWithId(PersonLeavesVehicleTrigger(tick), triggerId), info: BeamAgentInfo[PersonData]) =>
      val procData = procStateData(info.data.currentRoute, tick)
      publishPathTraversal(PathTraversalEvent(tick, id, procData.nextLeg.graphPath, procData.nextLeg.mode))
      agentSimEventsBus.publish(MatsimEvent(new PersonLeavesVehicleEvent(procData.nextStart, id, Id.createVehicleId(s"car_$id"))))
      agentSimEventsBus.publish(MatsimEvent(new PersonArrivalEvent(procData.nextStart, id, info.data.nextActivity.right.get.getLinkId, TransportMode.car)))
      goto(Walking) using BeamAgentInfo(id, stateData.data.copy(currentRoute = procData.restTrip)) replying
        completed(triggerId, schedule[TeleportationArrivalTrigger](procData.nextStart))
  }

  // Transit-related states

  when(Waiting) {
    case Event(TriggerWithId(PersonEntersBoardingQueueTrigger(tick), triggerId), info: BeamAgentInfo[PersonData]) =>
      val procData = procStateData(info.data.currentRoute, tick)
<<<<<<< HEAD
            agentSimEventsBus.publish(MatsimEvent(PathTraversalEvent(tick, id, procData.nextLeg.graphPath,procData.nextLeg.mode)))
=======
      publishPathTraversal(PathTraversalEvent(tick, id, procData.nextLeg.graphPath, procData.nextLeg.mode))
>>>>>>> 4bdb44eb
      agentSimEventsBus.publish(MatsimEvent(new AgentWaitingForPtEvent(tick, id, Id.create(Random.nextInt(), classOf[TransitStopFacility]), Id.create(Random.nextInt(), classOf[TransitStopFacility]))))
      goto(Boarding) using stateData.copy(id, info.data.copy(currentRoute = procData.restTrip)) replying
        completed(triggerId, schedule[PersonArrivesTransitStopTrigger](procData.nextStart))
  }

  when(Boarding) {
    case Event(TriggerWithId(PersonArrivesTransitStopTrigger(tick), triggerId), info: BeamAgentInfo[PersonData]) =>
      val procData = procStateData(info.data.currentRoute, tick)
<<<<<<< HEAD
            agentSimEventsBus.publish(MatsimEvent(PathTraversalEvent(tick, id, procData.nextLeg.graphPath,procData.nextLeg.mode)))
=======
      publishPathTraversal(PathTraversalEvent(tick, id, procData.nextLeg.graphPath, procData.nextLeg.mode))
>>>>>>> 4bdb44eb
      agentSimEventsBus.publish(MatsimEvent(new PersonEntersVehicleEvent(tick, id, Id.createVehicleId(s"pt_$id"))))
      goto(OnTransit) using stateData.copy(id, info.data.copy(currentRoute = procData.restTrip)) replying
        completed(triggerId, schedule[PersonEntersAlightingQueueTrigger](procData.nextStart))
  }

  when(OnTransit) {
    case Event(TriggerWithId(PersonEntersAlightingQueueTrigger(tick), triggerId), info: BeamAgentInfo[PersonData]) =>
      val procData = procStateData(info.data.currentRoute, tick)
      publishPathTraversal(PathTraversalEvent(tick, id, procData.nextLeg.graphPath, procData.nextLeg.mode))
      goto(Alighting) using stateData.copy(id, info.data.copy(currentRoute = procData.restTrip)) replying
        completed(triggerId, schedule[PersonLeavesVehicleTrigger](procData.nextStart))
  }

  when(Alighting) {
    case Event(TriggerWithId(PersonLeavesVehicleTrigger(tick), triggerId), info: BeamAgentInfo[PersonData]) =>
      val procData = procStateData(info.data.currentRoute, tick)
      agentSimEventsBus.publish(MatsimEvent(new PersonLeavesVehicleEvent(tick, id, Id.createVehicleId(s"pt_$id"))))
<<<<<<< HEAD
            agentSimEventsBus.publish(MatsimEvent(PathTraversalEvent(tick, id, procData.nextLeg.graphPath,procData.nextLeg.mode)))
=======
      publishPathTraversal(PathTraversalEvent(tick, id, procData.nextLeg.graphPath, procData.nextLeg.mode))
>>>>>>> 4bdb44eb
      val restTrip = procData.restTrip

      // If there are remaining legs in transit trip (Transfers)
      restTrip.legs.headOption match {
        case Some(BeamLeg(_, "WALK",_,_)) if restTrip.legs.length == 1 =>
          agentSimEventsBus.publish(MatsimEvent(new PersonArrivalEvent(tick, id, info.data.nextActivity.right.get.getLinkId, TransportMode.pt)))
          goto(Walking) using stateData.copy(id, info.data.copy(currentRoute = restTrip)) replying
            completed(triggerId, schedule[TeleportationArrivalTrigger](procData.nextStart))
        case Some(BeamLeg(_, "WALK",_, _)) if restTrip.legs.length > 1 =>
          goto(Walking) using BeamAgentInfo(id, stateData.data.copy(currentRoute = restTrip)) replying // walk to different stop
            completed(triggerId, schedule[PersonArrivesTransitStopTrigger](procData.nextStart))
        case Some(BeamLeg(_, "WAITING",_, _)) =>
          goto(Waiting) using BeamAgentInfo(id, stateData.data.copy(currentRoute = restTrip)) replying
            completed(triggerId, schedule[PersonEntersBoardingQueueTrigger](procData.nextStart))
<<<<<<< HEAD
        case Some(BeamLeg(_, _,_, _)) =>  // Not sure if this is a good idea
=======
        case Some(BeamLeg(_, _, _)) => // Not sure if this is a good idea
>>>>>>> 4bdb44eb
          goto(Walking) using stateData.copy(id, info.data.copy(currentRoute = restTrip)) replying //
            completed(triggerId, schedule[TeleportationArrivalTrigger](procData.nextStart))
        case None =>
          logError(s"going to Error on trigger $triggerId in ALIGHTING")
          goto(Error) using stateData.copy(id, stateData.data.copy()) replying CompletionNotice(triggerId)
      }
  }


  onTransition {
    case Uninitialized -> Initialized =>
      registry ! Registry.Tell("scheduler", ScheduleTrigger(ActivityStartTrigger(0.0), self))
    case PerformingActivity -> ChoosingMode =>
      logInfo(s"going from PerformingActivity to ChoosingMode")
    case ChoosingMode -> Walking =>
      logInfo(s"going from ChoosingMode to Walking")
    case Walking -> Driving =>
      logInfo(s"going from Walking to Driving")
    case Driving -> Walking =>
      logInfo(s"going from Driving to Walking")
    case Walking -> PerformingActivity =>
      logInfo(s"going from Walking to PerformingActivity")
  }

  /*
   * Helper methods
   */
  def logInfo(msg: String): Unit = {
    //    log.info(s"PersonAgent $id: $msg")
  }

  def logWarn(msg: String): Unit = {
    log.warning(s"PersonAgent $id: $msg")
  }

  def logError(msg: String): Unit = {
    log.error(s"PersonAgent $id: $msg")
  }

  // NEVER use stateData in below, pass `info` object directly (closure around stateData on object creation)

  // TODO: Use shapeless Hlist/Generics (if Triggers only have double field) or roll own method to accept multiple triggers.
  def schedule[T <: Trigger](tick: Double)(implicit tag: scala.reflect.ClassTag[T]): Vector[ScheduleTrigger] = {
    Vector[ScheduleTrigger](ScheduleTrigger(tag.runtimeClass.getConstructor(classOf[Double]).newInstance(new java.lang.Double(tick)).asInstanceOf[T], self))
  }

  def completed(triggerId: Long, scheduleTriggers: Vector[ScheduleTrigger]): CompletionNotice = {
    CompletionNotice(triggerId, scheduleTriggers)
  }

  private def procStateData(trip: BeamTrip, tick: Double): ProcessedData = {

    val nextLeg: BeamLeg = trip.legs.head
    val restTrip: BeamTrip = BeamTrip(trip.legs.tail)
    val nextStart = if (restTrip.legs.nonEmpty) {
      restTrip.legs.head.startTime
    } else {
      tick
    }
    ProcessedData(nextLeg, restTrip, nextStart)
  }

  case class ProcessedData(nextLeg: BeamLeg, restTrip: BeamTrip, nextStart: Double)

  private def publishPathTraversal(event: PathTraversalEvent): Unit = {
    if(PathTraversalEvent.EVENTS_TO_PUBLISH contains event.mode){
      agentSimEventsBus.publish(MatsimEvent(event))
    }
  }


}

<|MERGE_RESOLUTION|>--- conflicted
+++ resolved
@@ -254,13 +254,8 @@
         // Here, we actually need to do an extra step of look-ahead to get the correct (non-walk) mode
         val restTrip = procData.restTrip
         restTrip.legs.headOption match {
-<<<<<<< HEAD
           case Some(BeamLeg(_, "WALK",_, _)) | Some(BeamLeg(_, "CAR",_, _)) | Some(BeamLeg(_, "WAITING",_, _)) =>
             agentSimEventsBus.publish(MatsimEvent(new PointProcessEvent(procData.nextLeg.startTime,id,"CHOICE",info.data.currentActivity.getCoord)))
-=======
-          case Some(BeamLeg(_, "WALK", _)) | Some(BeamLeg(_, "CAR", _)) | Some(BeamLeg(_, "WAITING", _)) =>
-            agentSimEventsBus.publish(MatsimEvent(new PointProcessEvent(procData.nextLeg.startTime, id, "CHOICE", info.data.currentActivity.getCoord)))
->>>>>>> 4bdb44eb
           case _ =>
           //do nothing
         }
@@ -281,11 +276,7 @@
             agentSimEventsBus.publish(MatsimEvent(new PersonDepartureEvent(tick, id, info.data.currentActivity.getLinkId, TransportMode.pt)))
             goto(Walking) using BeamAgentInfo(id, stateData.data.copy(currentRoute = tripChoice)) replying
               completed(triggerId, schedule[PersonArrivesTransitStopTrigger](tick + timeToChooseMode))
-<<<<<<< HEAD
-          case Some(BeamLeg(_,_,_,_))=>
-=======
           case Some(BeamLeg(_, _, _)) =>
->>>>>>> 4bdb44eb
             logError(s"going to Error on trigger $triggerId in ChoosingMode due to unknown mode")
             goto(Error) using stateData.copy(id, stateData.data.copy()) replying CompletionNotice(triggerId)
           case None | Some(_) =>
@@ -345,11 +336,7 @@
   when(Waiting) {
     case Event(TriggerWithId(PersonEntersBoardingQueueTrigger(tick), triggerId), info: BeamAgentInfo[PersonData]) =>
       val procData = procStateData(info.data.currentRoute, tick)
-<<<<<<< HEAD
-            agentSimEventsBus.publish(MatsimEvent(PathTraversalEvent(tick, id, procData.nextLeg.graphPath,procData.nextLeg.mode)))
-=======
       publishPathTraversal(PathTraversalEvent(tick, id, procData.nextLeg.graphPath, procData.nextLeg.mode))
->>>>>>> 4bdb44eb
       agentSimEventsBus.publish(MatsimEvent(new AgentWaitingForPtEvent(tick, id, Id.create(Random.nextInt(), classOf[TransitStopFacility]), Id.create(Random.nextInt(), classOf[TransitStopFacility]))))
       goto(Boarding) using stateData.copy(id, info.data.copy(currentRoute = procData.restTrip)) replying
         completed(triggerId, schedule[PersonArrivesTransitStopTrigger](procData.nextStart))
@@ -358,11 +345,7 @@
   when(Boarding) {
     case Event(TriggerWithId(PersonArrivesTransitStopTrigger(tick), triggerId), info: BeamAgentInfo[PersonData]) =>
       val procData = procStateData(info.data.currentRoute, tick)
-<<<<<<< HEAD
-            agentSimEventsBus.publish(MatsimEvent(PathTraversalEvent(tick, id, procData.nextLeg.graphPath,procData.nextLeg.mode)))
-=======
       publishPathTraversal(PathTraversalEvent(tick, id, procData.nextLeg.graphPath, procData.nextLeg.mode))
->>>>>>> 4bdb44eb
       agentSimEventsBus.publish(MatsimEvent(new PersonEntersVehicleEvent(tick, id, Id.createVehicleId(s"pt_$id"))))
       goto(OnTransit) using stateData.copy(id, info.data.copy(currentRoute = procData.restTrip)) replying
         completed(triggerId, schedule[PersonEntersAlightingQueueTrigger](procData.nextStart))
@@ -380,11 +363,7 @@
     case Event(TriggerWithId(PersonLeavesVehicleTrigger(tick), triggerId), info: BeamAgentInfo[PersonData]) =>
       val procData = procStateData(info.data.currentRoute, tick)
       agentSimEventsBus.publish(MatsimEvent(new PersonLeavesVehicleEvent(tick, id, Id.createVehicleId(s"pt_$id"))))
-<<<<<<< HEAD
-            agentSimEventsBus.publish(MatsimEvent(PathTraversalEvent(tick, id, procData.nextLeg.graphPath,procData.nextLeg.mode)))
-=======
       publishPathTraversal(PathTraversalEvent(tick, id, procData.nextLeg.graphPath, procData.nextLeg.mode))
->>>>>>> 4bdb44eb
       val restTrip = procData.restTrip
 
       // If there are remaining legs in transit trip (Transfers)
@@ -399,11 +378,7 @@
         case Some(BeamLeg(_, "WAITING",_, _)) =>
           goto(Waiting) using BeamAgentInfo(id, stateData.data.copy(currentRoute = restTrip)) replying
             completed(triggerId, schedule[PersonEntersBoardingQueueTrigger](procData.nextStart))
-<<<<<<< HEAD
         case Some(BeamLeg(_, _,_, _)) =>  // Not sure if this is a good idea
-=======
-        case Some(BeamLeg(_, _, _)) => // Not sure if this is a good idea
->>>>>>> 4bdb44eb
           goto(Walking) using stateData.copy(id, info.data.copy(currentRoute = restTrip)) replying //
             completed(triggerId, schedule[TeleportationArrivalTrigger](procData.nextStart))
         case None =>
