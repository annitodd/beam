--- conflicted
+++ resolved
@@ -197,12 +197,8 @@
   private def warnAndRescheduleNotifyLeg(tick: Double, triggerId: Long, beamLeg: BeamLeg, isStart: Boolean = true) = {
 
     _numReschedules = _numReschedules + 1
-<<<<<<< HEAD
-    if (_numReschedules > 500) {
-=======
     if(_numReschedules > 500){
       cancelTrip(_currentRoute.legs,_currentVehicle)
->>>>>>> 27500420
       stop(Failure(s"Too many reschedule attempts."))
     } else {
       val toSchedule = if (isStart) {
@@ -219,14 +215,9 @@
     /*
      * Starting Trip
      */
-<<<<<<< HEAD
-    case Event(TriggerWithId(PersonDepartureTrigger(tick), triggerId), _: BeamAgentInfo[PersonData]) =>
-
-=======
     case Event(TriggerWithId(PersonDepartureTrigger(tick), triggerId), info: BeamAgentInfo[PersonData]) =>
       _currentTripMode = Some(_currentRoute.tripClassifier)
       context.system.eventStream.publish(new PersonDepartureEvent(tick, id, currentActivity.getLinkId, _currentTripMode.get.matsimMode))
->>>>>>> 27500420
       processNextLegOrStartActivity(triggerId, tick)
     /*
      * Complete leg(s) as driver
@@ -284,13 +275,8 @@
           }
       }
 
-<<<<<<< HEAD
-    case Event(TriggerWithId(NotifyLegEndTrigger(_, beamLeg), _), _) =>
-      stop(Failure(s"Going to Error: NotifyLegEndTrigger while in state Waiting with beamLeg: $beamLeg"))
-=======
     case Event(TriggerWithId(NotifyLegEndTrigger(tick,beamLeg), triggerId), _) =>
       warnAndRescheduleNotifyLeg(tick, triggerId, beamLeg, false)
->>>>>>> 27500420
   }
 
   chainedWhen(Moving) {
@@ -430,15 +416,9 @@
             //TODO consider ending the day here to match MATSim convention for start/end activity
             tick + 60 * 10
           }
-<<<<<<< HEAD
-          context.system.eventStream.publish(new PersonArrivalEvent(tick, id, activity.getLinkId, savedLegMode.value))
-          context.system.eventStream.publish(new ActivityStartEvent(tick, id, activity.getLinkId, activity
-            .getFacilityId, activity.getType))
-=======
           context.system.eventStream.publish(new PersonArrivalEvent(tick, id, activity.getLinkId, _currentTripMode.get.matsimMode))
           _currentTripMode = None
           context.system.eventStream.publish(new ActivityStartEvent(tick, id, activity.getLinkId, activity.getFacilityId, activity.getType))
->>>>>>> 27500420
           goto(PerformingActivity) replying completed(triggerId, schedule[ActivityEndTrigger](endTime, self))
       }
     }
