package beam.agentsim.agents

import akka.actor.SupervisorStrategy.Stop
import akka.actor.{ActorLogging, ActorRef, OneForOneStrategy, Props, Terminated}
import akka.util.Timeout
import beam.agentsim.agents.BeamAgent.Finish
import beam.agentsim.agents.household.HouseholdActor
import beam.agentsim.agents.household.HouseholdActor.{GetVehicleTypes, VehicleTypesResponse}
import beam.agentsim.agents.vehicles.{BeamVehicle, BeamVehicleType, VehicleManager}
import beam.agentsim.scheduler.BeamAgentScheduler.{CompletionNotice, ScheduleTrigger}
import beam.agentsim.scheduler.Trigger.TriggerWithId
import beam.router.RouteHistory
import beam.router.osm.TollCalculator
import beam.sim.vehicles.VehiclesAdjustment
import beam.sim.{BeamScenario, BeamServices}
import beam.utils.logging.LoggingMessageActor
import com.conveyal.r5.transit.TransportNetwork
import com.vividsolutions.jts.geom.Envelope
import org.matsim.api.core.v01.population.{Activity, Person}
import org.matsim.api.core.v01.{Coord, Id, Scenario}
import org.matsim.core.api.experimental.events.EventsManager
import org.matsim.households.Household

import java.util.concurrent.TimeUnit
import scala.collection.JavaConverters

class Population(
  val scenario: Scenario,
  val beamScenario: BeamScenario,
  val beamServices: BeamServices,
  val scheduler: ActorRef,
  val transportNetwork: TransportNetwork,
  val tollCalculator: TollCalculator,
  val router: ActorRef,
  val rideHailManager: ActorRef,
  val parkingManager: ActorRef,
  val chargingNetworkManager: ActorRef,
  val sharedVehicleFleets: Seq[ActorRef],
  val eventsManager: EventsManager,
  val routeHistory: RouteHistory
) extends LoggingMessageActor
    with ActorLogging {

  // Our PersonAgents have their own explicit error state into which they recover
  // by themselves. So we do not restart them.
  override val supervisorStrategy: OneForOneStrategy =
    OneForOneStrategy(maxNrOfRetries = 0) {
      case _: Exception      => Stop
      case _: AssertionError => Stop
    }

  override def loggedReceive: PartialFunction[Any, Unit] = { case TriggerWithId(InitializeTrigger(_), triggerId) =>
    implicit val timeout: Timeout = Timeout(120, TimeUnit.SECONDS)
    sharedVehicleFleets.foreach(_ ! GetVehicleTypes(triggerId))
    contextBecome(getVehicleTypes(triggerId, sharedVehicleFleets.size, Set.empty))
  }

  def getVehicleTypes(triggerId: Long, responsesLeft: Int, vehicleTypes: Set[BeamVehicleType]): Receive = {
    if (responsesLeft <= 0) {
      finishInitialization(triggerId, vehicleTypes)
    } else { case VehicleTypesResponse(sharedVehicleTypes, _) =>
      contextBecome(getVehicleTypes(triggerId, responsesLeft - 1, vehicleTypes ++ sharedVehicleTypes))
    }
  }

  def finishInitialization(triggerId: Long, vehicleTypes: Set[BeamVehicleType]): Receive = {
    initHouseholds(vehicleTypes)
    scheduler ! CompletionNotice(triggerId, Vector())
    val awaitFinish: Receive = {
      case Terminated(_) =>
      // Do nothing
      case Finish =>
        context.children.foreach(_ ! Finish)
        dieIfNoChildren()
        contextBecome { case Terminated(_) =>
          dieIfNoChildren()
        }
    }
    awaitFinish
  }

  def dieIfNoChildren(): Unit = {
    if (context.children.isEmpty) {
      context.stop(self)
    } else {
      log.debug("Remaining: {}", context.children)
    }
  }

  private def initHouseholds(sharedVehicleTypes: Set[BeamVehicleType]): Unit = {
    val vehicleAdjustment = VehiclesAdjustment.getVehicleAdjustment(beamScenario)
    scenario.getHouseholds.getHouseholds.values().forEach { household =>
      //TODO a good example where projection should accompany the data
      if (
        scenario.getHouseholds.getHouseholdAttributes
          .getAttribute(household.getId.toString, "homecoordx") == null
      ) {
        log.error(
          s"Cannot find homeCoordX for household ${household.getId} which will be interpreted at 0.0"
        )
      }
      if (
        scenario.getHouseholds.getHouseholdAttributes
          .getAttribute(household.getId.toString.toLowerCase(), "homecoordy") == null
      ) {
        log.error(
          s"Cannot find homeCoordY for household ${household.getId} which will be interpreted at 0.0"
        )
      }
      val homeCoord = new Coord(
        scenario.getHouseholds.getHouseholdAttributes
          .getAttribute(household.getId.toString, "homecoordx")
          .asInstanceOf[Double],
        scenario.getHouseholds.getHouseholdAttributes
          .getAttribute(household.getId.toString, "homecoordy")
          .asInstanceOf[Double]
      )

      val householdVehicles: Map[Id[BeamVehicle], BeamVehicle] = JavaConverters
        .collectionAsScalaIterable(household.getVehicleIds)
        .map { vid =>
          val bv = beamScenario.privateVehicles(BeamVehicle.createId(vid))
          val reservedFor =
            VehicleManager.createOrGetReservedFor(household.getId.toString, VehicleManager.TypeEnum.Household)
          bv.vehicleManagerId.set(reservedFor.managerId)
          bv.id -> bv
        }
        .toMap
      val householdActor = context.actorOf(
        HouseholdActor.props(
          beamServices,
          beamScenario,
          beamServices.modeChoiceCalculatorFactory,
          scheduler,
          transportNetwork,
          tollCalculator,
          router,
          rideHailManager,
          parkingManager,
          chargingNetworkManager,
          eventsManager,
          scenario.getPopulation,
          household,
          householdVehicles,
          homeCoord,
          sharedVehicleFleets,
          sharedVehicleTypes,
<<<<<<< HEAD
          routeHistory,
          boundingBox,
          vehicleAdjustment
=======
          routeHistory
>>>>>>> f70230e3
        ),
        household.getId.toString
      )
      context.watch(householdActor)
      scheduler ! ScheduleTrigger(InitializeTrigger(0), householdActor)
    }
    log.info(s"Initialized ${scenario.getHouseholds.getHouseholds.size} households")
  }

}

object Population {
  val defaultVehicleRange = 500e3
  val refuelRateLimitInWatts: Option[_] = None

  def getVehiclesFromHousehold(
    household: Household,
    beamScenario: BeamScenario
  ): Map[Id[BeamVehicle], BeamVehicle] = {
    val houseHoldVehicles = JavaConverters.collectionAsScalaIterable(household.getVehicleIds)
    houseHoldVehicles.map(i => Id.create(i, classOf[BeamVehicle]) -> beamScenario.privateVehicles(i)).toMap
  }

  def personInitialLocation(person: Person): Coord =
    person.getSelectedPlan.getPlanElements
      .iterator()
      .next()
      .asInstanceOf[Activity]
      .getCoord

  def props(
    scenario: Scenario,
    beamScenario: BeamScenario,
    services: BeamServices,
    scheduler: ActorRef,
    transportNetwork: TransportNetwork,
    tollCalculator: TollCalculator,
    router: ActorRef,
    rideHailManager: ActorRef,
    parkingManager: ActorRef,
    chargingNetworkManager: ActorRef,
    sharedVehicleFleets: Seq[ActorRef],
    eventsManager: EventsManager,
    routeHistory: RouteHistory
  ): Props = {
    Props(
      new Population(
        scenario,
        beamScenario,
        services,
        scheduler,
        transportNetwork,
        tollCalculator,
        router,
        rideHailManager,
        parkingManager,
        chargingNetworkManager,
        sharedVehicleFleets,
        eventsManager,
        routeHistory
      )
    )
  }
}<|MERGE_RESOLUTION|>--- conflicted
+++ resolved
@@ -15,7 +15,6 @@
 import beam.sim.{BeamScenario, BeamServices}
 import beam.utils.logging.LoggingMessageActor
 import com.conveyal.r5.transit.TransportNetwork
-import com.vividsolutions.jts.geom.Envelope
 import org.matsim.api.core.v01.population.{Activity, Person}
 import org.matsim.api.core.v01.{Coord, Id, Scenario}
 import org.matsim.core.api.experimental.events.EventsManager
@@ -145,13 +144,8 @@
           homeCoord,
           sharedVehicleFleets,
           sharedVehicleTypes,
-<<<<<<< HEAD
           routeHistory,
-          boundingBox,
           vehicleAdjustment
-=======
-          routeHistory
->>>>>>> f70230e3
         ),
         household.getId.toString
       )
