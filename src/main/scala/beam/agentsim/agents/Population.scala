--- conflicted
+++ resolved
@@ -18,7 +18,6 @@
 import beam.utils.MathUtils
 import beam.utils.logging.LoggingMessageActor
 import com.conveyal.r5.transit.TransportNetwork
-import com.vividsolutions.jts.geom.Envelope
 import org.matsim.api.core.v01.population.{Activity, Person}
 import org.matsim.api.core.v01.{Coord, Id, Scenario}
 import org.matsim.core.api.experimental.events.EventsManager
@@ -153,13 +152,8 @@
           homeCoord,
           sharedVehicleFleets,
           sharedVehicleTypes,
-<<<<<<< HEAD
-          routeHistory
-=======
           routeHistory,
-          boundingBox,
           vehicleAdjustment
->>>>>>> 6d6d93bc
         ),
         household.getId.toString
       )
