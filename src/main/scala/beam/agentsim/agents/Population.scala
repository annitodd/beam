package beam.agentsim.agents

import java.util.concurrent.TimeUnit

import akka.actor.SupervisorStrategy.Stop
import akka.actor.{Actor, ActorLogging, ActorRef, Identify, OneForOneStrategy, Props, Terminated}
import akka.pattern._
import akka.util.Timeout
import beam.agentsim.agents.BeamAgent.Finish
import beam.agentsim.agents.household.HouseholdActor
import beam.agentsim.agents.vehicles.BeamVehicle
import beam.router.{BeamSkimmer, RouteHistory}
import beam.router.osm.TollCalculator
import beam.sim.BeamServices
import com.conveyal.r5.transit.TransportNetwork
import org.matsim.api.core.v01.population.{Activity, Leg, Person}
import org.matsim.api.core.v01.{Coord, Id, Scenario}
import org.matsim.core.api.experimental.events.EventsManager
import org.matsim.households.Household

import scala.collection.JavaConverters._
import scala.collection.{mutable, JavaConverters}
import scala.concurrent.{Await, Future}

class Population(
  val scenario: Scenario,
  val beamServices: BeamServices,
  val scheduler: ActorRef,
  val transportNetwork: TransportNetwork,
  val tollCalculator: TollCalculator,
  val router: ActorRef,
  val rideHailManager: ActorRef,
  val parkingManager: ActorRef,
  val sharedVehicleFleets: Seq[ActorRef],
  val eventsManager: EventsManager,
  val routeHistory: RouteHistory,
  val beamSkimmer: BeamSkimmer
) extends Actor
    with ActorLogging {

  // Our PersonAgents have their own explicit error state into which they recover
  // by themselves. So we do not restart them.
  override val supervisorStrategy: OneForOneStrategy =
    OneForOneStrategy(maxNrOfRetries = 0) {
      case _: Exception      => Stop
      case _: AssertionError => Stop
    }
  private implicit val timeout: Timeout = Timeout(50000, TimeUnit.SECONDS)

  private val personToHouseholdId: mutable.Map[Id[Person], Id[Household]] =
    mutable.Map()
  scenario.getHouseholds.getHouseholds.forEach { (householdId, matSimHousehold) =>
    personToHouseholdId ++= matSimHousehold.getMemberIds.asScala
      .map(personId => personId -> householdId)
  }

  initHouseholds()

  override def receive: PartialFunction[Any, Unit] = {
    case Terminated(_) =>
    // Do nothing
    case Finish =>
      context.children.foreach(_ ! Finish)
      dieIfNoChildren()
      context.become {
        case Terminated(_) =>
          dieIfNoChildren()
      }
  }

  def dieIfNoChildren(): Unit = {
    if (context.children.isEmpty) {
      context.stop(self)
    } else {
      log.debug("Remaining: {}", context.children)
    }
  }

  private def initHouseholds(iterId: Option[String] = None): Unit = {
    import scala.concurrent.ExecutionContext.Implicits.global

    try {
      // Have to wait for households to create people so they can send their first trigger to the scheduler
      val houseHoldsInitialized =
        Future.sequence(scenario.getHouseholds.getHouseholds.values().asScala.map { household =>
          //TODO a good example where projection should accompany the data
          if (scenario.getHouseholds.getHouseholdAttributes
                .getAttribute(household.getId.toString, "homecoordx") == null) {
            log.error(
              s"Cannot find homeCoordX for household ${household.getId} which will be interpreted at 0.0"
            )
          }
          if (scenario.getHouseholds.getHouseholdAttributes
                .getAttribute(household.getId.toString.toLowerCase(), "homecoordy") == null) {
            log.error(
              s"Cannot find homeCoordY for household ${household.getId} which will be interpreted at 0.0"
            )
          }
          val homeCoord = new Coord(
            scenario.getHouseholds.getHouseholdAttributes
              .getAttribute(household.getId.toString, "homecoordx")
              .asInstanceOf[Double],
            scenario.getHouseholds.getHouseholdAttributes
              .getAttribute(household.getId.toString, "homecoordy")
              .asInstanceOf[Double]
          )

          val householdVehicles: Map[Id[BeamVehicle], BeamVehicle] = JavaConverters
            .collectionAsScalaIterable(household.getVehicleIds)
            .map { vid =>
              val bvid = BeamVehicle.createId(vid)
              bvid -> beamServices.privateVehicles(bvid)
            }
            .toMap
          val householdActor = context.actorOf(
            HouseholdActor.props(
              beamServices,
              beamServices.modeChoiceCalculatorFactory,
              scheduler,
              transportNetwork,
              tollCalculator,
              router,
              rideHailManager,
              parkingManager,
              eventsManager,
              scenario.getPopulation,
              household,
              householdVehicles,
              homeCoord,
              sharedVehicleFleets,
              routeHistory,
              beamSkimmer
            ),
            household.getId.toString
          )

          context.watch(householdActor)
          householdActor ? Identify(0)
        })
      Await.result(houseHoldsInitialized, timeout.duration)
      log.info(s"Initialized ${scenario.getHouseholds.getHouseholds.size} households")
    } catch {
      case e: Exception =>
        log.error(e, "Error initializing houseHolds")
        throw e
    }

<<<<<<< HEAD
    println("Stop")

=======
>>>>>>> 0e331664
  }

}

object Population {
  val defaultVehicleRange = 500e3
  val refuelRateLimitInWatts: Option[_] = None

  def getVehiclesFromHousehold(
    household: Household,
    beamServices: BeamServices
  ): Map[Id[BeamVehicle], BeamVehicle] = {
    val houseHoldVehicles = JavaConverters.collectionAsScalaIterable(household.getVehicleIds)
    houseHoldVehicles.map(i => Id.create(i, classOf[BeamVehicle]) -> beamServices.privateVehicles(i)).toMap
  }

  def personInitialLocation(person: Person): Coord =
    person.getSelectedPlan.getPlanElements
      .iterator()
      .next()
      .asInstanceOf[Activity]
      .getCoord

  def props(
    scenario: Scenario,
    services: BeamServices,
    scheduler: ActorRef,
    transportNetwork: TransportNetwork,
    tollCalculator: TollCalculator,
    router: ActorRef,
    rideHailManager: ActorRef,
    parkingManager: ActorRef,
    sharedVehicleFleets: Seq[ActorRef],
    eventsManager: EventsManager,
    routeHistory: RouteHistory,
    beamSkimmer: BeamSkimmer
  ): Props = {
    Props(
      new Population(
        scenario,
        services,
        scheduler,
        transportNetwork,
        tollCalculator,
        router,
        rideHailManager,
        parkingManager,
        sharedVehicleFleets,
        eventsManager,
        routeHistory,
        beamSkimmer
      )
    )
  }
}<|MERGE_RESOLUTION|>--- conflicted
+++ resolved
@@ -145,11 +145,6 @@
         throw e
     }
 
-<<<<<<< HEAD
-    println("Stop")
-
-=======
->>>>>>> 0e331664
   }
 
 }
