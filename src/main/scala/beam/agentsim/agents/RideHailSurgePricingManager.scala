package beam.agentsim.agents


import beam.agentsim.infrastructure.TAZTreeMap
import beam.router.BeamRouter.Location
import beam.sim.BeamServices
import beam.sim.config.BeamConfig
import com.google.inject.{Inject, Provides, Singleton}

import scala.collection.mutable
import scala.collection.mutable.{ArrayBuffer, ArraySeq, HashMap}
import scala.collection.JavaConverters._
import scala.util.Random

@Provides
@Singleton
class RideHailSurgePricingManager@Inject()(beamConfig: BeamConfig) {

  // TODO: open taz gz files!

  // TODO: load following parameters directly from config (add them there)
<<<<<<< HEAD
  val timeBinSize = 60*60;
  val numberOfTimeBins = 3600*24/timeBinSize + 1;
=======

  var tazTreeMap: TAZTreeMap=null

  // TODO: can we allow any other class to inject taz as well, without loading multiple times?
  if(null != beamConfig.beam.agentsim.taz.file && !beamConfig.beam.agentsim.taz.file.isEmpty)
    tazTreeMap = TAZTreeMap.fromCsv(beamConfig.beam.agentsim.taz.file)

  val timeBinSize = 60*60; // TODO: does throw exception for 60min, if +1 missing below
  val numberOfTimeBins = 3600*24/timeBinSize +1;
>>>>>>> aea153f7
  val surgeLevelAdaptionStep = 0.1;
  var isFirstIteration=true

  var surgePriceBins: HashMap[String, ArraySeq[SurgePriceBin]] = new HashMap()

  var rideHailingRevenue= ArrayBuffer[Double]()

  // TODO: add system iteration revenue in class (add after each iteration), so that it can be accessed during graph generation!






  // TODO: initialize all bins (price levels and iteration revenues)!

  if (tazTreeMap!=null) {
    tazTreeMap.tazQuadTree.values().asScala.foreach { i =>
      val taz = i.tazId.toString
      val arr = ArrayBuffer[SurgePriceBin]()
      for (_ <- 0 to numberOfTimeBins - 1) {
        arr.append(SurgePriceBin(0.0, 0.0, 1.0, 1.0))
      }
      surgePriceBins.put(taz, ArraySeq[SurgePriceBin](arr.toArray: _*))
    }
  }


//println()


  // this should be invoked after each iteration

  // TODO: initialize in BEAMSim and also reset there after each iteration?
  def updateSurgePriceLevels(): Unit = {

    if (isFirstIteration){
      // TODO: can we refactor the following two blocks of code to reduce duplication?
      println()
      // TODO: seed following random to some config seed?
      val rand=Random
      surgePriceBins.values.foreach{ binArray =>
        for (j <- 0 to binArray.size-1){
         // print(j+ "-")
          val surgePriceBin = binArray.apply(j)
          val updatedSurgeLevel = if(rand.nextBoolean()){
            surgePriceBin.currentIterationSurgePriceLevel + surgeLevelAdaptionStep
          } else {
            surgePriceBin.currentIterationSurgePriceLevel - surgeLevelAdaptionStep
          }
          val updatedBin=surgePriceBin.copy(currentIterationSurgePriceLevel = updatedSurgeLevel)

          binArray.update(j,updatedBin)
        }
       // println()
      }

      isFirstIteration=false

    } else {
      // TODO: move surge price by step in direction of positive movement
   //   iterate over all items
      print()
      surgePriceBins.values.foreach{ binArray =>
        for (j <- 0 to binArray.size-1){
          val surgePriceBin = binArray.apply(j)
          val updatedPreviousSurgePriceLevel=surgePriceBin.currentIterationSurgePriceLevel;
          val updatedSurgeLevel = if(surgePriceBin.currentIterationRevenue > surgePriceBin.previousIterationRevenue){
            surgePriceBin.currentIterationSurgePriceLevel + surgeLevelAdaptionStep
          } else {
            surgePriceBin.currentIterationSurgePriceLevel - surgeLevelAdaptionStep
          }
          val updatedBin=surgePriceBin.copy(previousIterationSurgePriceLevel=updatedPreviousSurgePriceLevel, currentIterationSurgePriceLevel = updatedSurgeLevel)
          binArray.update(j,updatedBin)
        }
      }
    }

    updatePreviousIterationRevenuesAndResetCurrent
  }



  private def updatePreviousIterationRevenuesAndResetCurrent = {
    surgePriceBins.values.foreach{ i =>
      for (j <- 0 to i.size-1){

        val surgePriceBin=i.apply(j)
        val updatedPrevIterRevenue=surgePriceBin.currentIterationRevenue
        val updatedBin=surgePriceBin.copy(previousIterationRevenue=updatedPrevIterRevenue,currentIterationRevenue = -1)
        i.update(j,updatedBin)
      }
    }
  }

  def getSurgeLevel(location: Location, time: Double): Double = {
    if (tazTreeMap==null) return 1.0;


    val taz = tazTreeMap.getTAZ(location.getX, location.getY)
    val timeBinIndex = Math.round(time / timeBinSize).toInt;
    surgePriceBins.get(taz.tazId.toString).map(i => i(timeBinIndex).previousIterationSurgePriceLevel).getOrElse(throw new Exception("no surge level found"))
  }

  def addRideCost(time: Double, cost: Double, pickupLocation: Location): Unit = {
    if (tazTreeMap==null) return;

    val taz = tazTreeMap.getTAZ(pickupLocation.getX, pickupLocation.getY)
    val timeBinIndex = Math.round(time / timeBinSize).toInt;

    surgePriceBins.get(taz.tazId.toString).foreach{ i =>
      val surgePriceBin=i.apply(timeBinIndex)
      val updatedCurrentIterRevenue=surgePriceBin.currentIterationRevenue+ cost
      val updatedBin=surgePriceBin.copy(currentIterationRevenue=updatedCurrentIterRevenue)
      i.update(timeBinIndex,updatedBin)
    }
  }
  // TODO: print revenue each iteration out


  def updateRevenueStats()={
    // TODO: is not functioning properly yet
    rideHailingRevenue.append(getCurrentIterationRevenueSum)
    rideHailingRevenue.foreach(println)
  }

  private def getCurrentIterationRevenueSum():Double = {
    var sum:Double=0
    surgePriceBins.values.foreach{ i =>
      for (j <- 0 to i.size-1){
        val surgePriceBin=i.apply(j)
        sum+=surgePriceBin.currentIterationRevenue
      }
    }
    sum
  }


}


// TO
case class SurgePriceBin(previousIterationRevenue: Double, currentIterationRevenue: Double, previousIterationSurgePriceLevel:Double, currentIterationSurgePriceLevel:Double)<|MERGE_RESOLUTION|>--- conflicted
+++ resolved
@@ -19,10 +19,6 @@
   // TODO: open taz gz files!
 
   // TODO: load following parameters directly from config (add them there)
-<<<<<<< HEAD
-  val timeBinSize = 60*60;
-  val numberOfTimeBins = 3600*24/timeBinSize + 1;
-=======
 
   var tazTreeMap: TAZTreeMap=null
 
@@ -32,7 +28,6 @@
 
   val timeBinSize = 60*60; // TODO: does throw exception for 60min, if +1 missing below
   val numberOfTimeBins = 3600*24/timeBinSize +1;
->>>>>>> aea153f7
   val surgeLevelAdaptionStep = 0.1;
   var isFirstIteration=true
 
