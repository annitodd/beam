--- conflicted
+++ resolved
@@ -66,11 +66,7 @@
 
   case class RideHailingAgentLocation(rideHailAgent: ActorRef, vehicleId: Id[Vehicle], currentLocation: SpaceTime)
 
-<<<<<<< HEAD
-  def props(name: String, fares: Map[Id[VehicleType], BigDecimal], fleet: Map[Id[Vehicle], Vehicle], services: BeamServices,managedVehicles:Map[Id[Vehicle],ActorRef]) = {
-=======
   def props(name: String, fares: Map[Id[VehicleType], BigDecimal], fleet: Map[Id[Vehicle], Vehicle], services: BeamServices, managedVehicles: Map[Id[Vehicle], ActorRef]) = {
->>>>>>> ba139bbe
     Props(classOf[RideHailingManager], RideHailingManagerData(name, fares, fleet), services, managedVehicles: Map[Id[Vehicle], ActorRef])
   }
 }
