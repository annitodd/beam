package beam.agentsim.agents

import java.util.concurrent.TimeUnit

import akka.actor.{ActorRef, Props}
import beam.agentsim.Resource.ResourceIsAvailableNotification
import beam.agentsim.ResourceManager.VehicleManager
import beam.agentsim.agents.BeamAgent.BeamAgentData
import beam.agentsim.agents.RideHailingManager._
import beam.agentsim.agents.TriggerUtils._
import beam.agentsim.agents.modalBehaviors.DrivesVehicle.StartLegTrigger
import beam.agentsim.agents.util.{AggregatorFactory, SingleActorAggregationResult}
import beam.agentsim.agents.vehicles.BeamVehicle.StreetVehicle
<<<<<<< HEAD
import beam.agentsim.agents.vehicles.{PassengerSchedule, VehicleManager, VehiclePersonId}
=======
import beam.agentsim.agents.vehicles.{CarVehicle, PassengerSchedule, VehiclePersonId}
>>>>>>> a1117406
import beam.agentsim.events.SpaceTime
import beam.agentsim.events.resources.ReservationErrorCode.ReservationErrorCode
import beam.agentsim.events.resources.vehicle._
import beam.agentsim.events.resources.{ReservationError, ReservationErrorCode}
import beam.router.BeamRouter.{Location, RoutingRequest, RoutingRequestTripInfo, RoutingResponse}
import beam.router.Modes.BeamMode._
import beam.router.RoutingModel.{BeamTime, BeamTrip}
import beam.router.{BeamRouter, RoutingModel}
import beam.sim.{BeamServices, HasServices}
import com.eaio.uuid.UUIDGen
import org.matsim.api.core.v01.population.Person
import org.matsim.api.core.v01.{Coord, Id}
import org.matsim.core.utils.collections.QuadTree
import org.matsim.core.utils.geometry.CoordUtils
import org.matsim.vehicles.{Vehicle, VehicleType}
import org.slf4j.{Logger, LoggerFactory}

<<<<<<< HEAD
=======
import scala.collection.mutable
import scala.concurrent.Future
>>>>>>> a1117406
import scala.concurrent.duration.{Duration, FiniteDuration}

/**
  * BEAM
  */

object RideHailingManager {
  val log: Logger = LoggerFactory.getLogger(classOf[RideHailingManager])

  def nextRideHailingInquiryId: Id[RideHailingInquiry] = Id.create(UUIDGen.createTime(UUIDGen.newTime()).toString, classOf[RideHailingInquiry])

  case class RideHailingInquiry(inquiryId: Id[RideHailingInquiry], customerId: Id[PersonAgent], pickUpLocation: Location, departAt: BeamTime, destination: Location)

  case class TravelProposal(rideHailingAgentLocation: RideHailingAgentLocation, timesToCustomer: Long, estimatedPrice: BigDecimal, estimatedTravelTime: Option[Duration], responseRideHailing2Pickup: RoutingResponse, responseRideHailing2Dest: RoutingResponse)

  case class RideHailingInquiryResponse(inquiryId: Id[RideHailingInquiry], proposals: Vector[TravelProposal], error: Option[ReservationError] = None)

  case object RideUnavailableError extends ReservationError {
    override def errorCode: ReservationErrorCode = ReservationErrorCode.ResourceUnAvailable
  }

  case class ReserveRide(inquiryId: Id[RideHailingInquiry], customerIds: VehiclePersonId, pickUpLocation: Location, departAt: BeamTime, destination: Location)

  case class ReserveRideResponse(inquiryId: Id[RideHailingInquiry], data: Either[ReservationError, RideHailConfirmData])

  case class RideHailConfirmData(rideHailAgent: ActorRef, customerId: Id[PersonAgent], travelProposal: TravelProposal)

  case class RegisterRideAvailable(rideHailingAgent: ActorRef, vehicleId: Id[Vehicle], availableSince: SpaceTime)

  case class RegisterRideUnavailable(ref: ActorRef, location: Coord)

  case object RideUnavailableAck

  case object RideAvailableAck

  case class RideHailingAgentLocation(rideHailAgent: ActorRef, vehicleId: Id[Vehicle], currentLocation: SpaceTime)

  def props(name: String, fares: Map[Id[VehicleType], BigDecimal], fleet: Map[Id[Vehicle], Vehicle], services: BeamServices,managedVehicles:Map[Id[Vehicle],ActorRef]) = {
    Props(classOf[RideHailingManager], RideHailingManagerData(name, fares, fleet), services, managedVehicles: Map[Id[Vehicle], ActorRef])
  }
}

//TODO: Build RHM from XML to be able to specify different kinds of TNC/Rideshare types and attributes
case class RideHailingManagerData(name: String, fares: Map[Id[VehicleType], BigDecimal],
                                  fleet: Map[Id[Vehicle], Vehicle]) extends BeamAgentData

class RideHailingManager(info: RideHailingManagerData,
                         val beamServices: BeamServices,
                         val managedVehicles: Map[Id[Vehicle], ActorRef]) extends VehicleManager with HasServices with AggregatorFactory {

  import scala.collection.JavaConverters._

  override val resources: Map[Id[Vehicle], ActorRef] = managedVehicles

  val DefaultCostPerMile = BigDecimal(beamServices.beamConfig.beam.rideHailing.defaultCostPerMile)
  val DefaultCostPerMinute = BigDecimal(beamServices.beamConfig.beam.rideHailing.defaultCostPerMinute)
  val radius: Double = 1000

  // improve search to take into account time rideHailingAgentSpatialIndex is available
  private val rideHailingAgentSpatialIndex = {
    new QuadTree[RideHailingAgentLocation](
      beamServices.geo.utmbbox.minX,
      beamServices.geo.utmbbox.minY,
      beamServices.geo.utmbbox.maxX,
      beamServices.geo.utmbbox.maxY)
  }
<<<<<<< HEAD
  private val availableRideHailVehicles = collection.concurrent.TrieMap[Id[Vehicle], RideHailingAgentLocation]()
  private var lockedVehicles = Set[Id[Vehicle]]()
  private val inServiceRideHailVehicles = collection.concurrent.TrieMap[Id[Vehicle], RideHailingAgentLocation]()
  //TODO: let's make sorted-map to be get latest and oldest orders to expire some of the
  private val pendingInquiries = collection.concurrent.TrieMap[Id[RideHailingInquiry], (TravelProposal, BeamTrip)]()
  private val pendingModifyPassengerScheduleAcks = collection.concurrent.TrieMap[Id[RideHailingInquiry], ReservationResponse]()
=======

  private def inBounds(coord: Coord) = coord.getX > rideHailingAgentSpatialIndex.getMinEasting  && coord.getX < rideHailingAgentSpatialIndex.getMaxEasting && coord.getY > rideHailingAgentSpatialIndex.getMinNorthing && coord.getY < rideHailingAgentSpatialIndex.getMaxNorthing

  private val availableRideHailVehicles = mutable.Map[Id[Vehicle], RideHailingAgentLocation]()
  private val inServiceRideHailVehicles = mutable.Map[Id[Vehicle], RideHailingAgentLocation]()
  //XXX: let's make sorted-map to be get latest and oldest orders to expire some of the
  private val pendingInquiries = mutable.TreeMap[Id[RideHailingInquiry], (TravelProposal, BeamTrip)]()
  private val pendingModifyPassengerScheduleAcks = mutable.TreeMap[Id[RideHailingInquiry], ReservationResponse]()
  import scala.concurrent.ExecutionContext.Implicits._
>>>>>>> a1117406

  override def receive: Receive = {

    case ResourceIsAvailableNotification(vehicleAgentRef: ActorRef, vehicleId: Id[Vehicle], availableIn: SpaceTime) =>

      val rideHailingAgentLocation = RideHailingAgentLocation(vehicleAgentRef, vehicleId, availableIn)
      rideHailingAgentSpatialIndex.put(availableIn.loc.getX, availableIn.loc.getY, rideHailingAgentLocation)
      availableRideHailVehicles.put(vehicleId, rideHailingAgentLocation)
      inServiceRideHailVehicles.remove(vehicleId)

      sender ! RideAvailableAck

    case RideHailingInquiry(inquiryId, personId, customerPickUp, departAt, destination) =>

      val customerAgent = sender()
      getClosestRideHailingAgent(customerPickUp,radius).filterNot(x => lockedVehicles(x._1.vehicleId)) match {
        case Some((rideHailingLocation, shortDistanceToRideHailingAgent)) =>
          //          val params = RoutingRequestParams(departAt, Vector(RIDE_HAILING), vehiclePersonId)
          lockedVehicles += rideHailingLocation.vehicleId
          // This hbv represents a customer agent leg
          val customerAgentBody = StreetVehicle(Id.createVehicleId(s"body-$personId"), SpaceTime((customerPickUp, departAt.atTime)), WALK, asDriver = true)

          val customerTripRequestId = BeamRouter.nextId
          val rideHailing2CustomerRequestId = BeamRouter.nextId
          val rideHailingVehicleAtOrigin = StreetVehicle(rideHailingLocation.vehicleId, SpaceTime((rideHailingLocation.currentLocation.loc, departAt.atTime)), CAR, asDriver = false)
          val rideHailingVehicleAtPickup = StreetVehicle(rideHailingLocation.vehicleId, SpaceTime((customerPickUp, departAt.atTime)), CAR, asDriver = false)
          val routeRequests = Map(
            beamServices.beamRouter.path -> List(
              RoutingRequest(rideHailing2CustomerRequestId, RoutingRequestTripInfo(rideHailingLocation.currentLocation.loc, customerPickUp, departAt, Vector(),
                Vector(rideHailingVehicleAtOrigin), personId)),
              //XXXX: customer trip request might be redundant... possibly pass in info
              RoutingRequest(customerTripRequestId, RoutingRequestTripInfo(customerPickUp, destination, departAt, Vector(), Vector(customerAgentBody, rideHailingVehicleAtPickup), personId)))
          )

          aggregateResponsesTo(customerAgent, routeRequests, Option(self)) { case result: SingleActorAggregationResult =>
            val responses = result.mapListTo[RoutingResponse].map(res => (res.id, res)).toMap
            val rideHailingAgent2CustomerResponse = responses(rideHailing2CustomerRequestId)
            val rideHailing2DestinationResponse = responses(customerTripRequestId)

            val timesToCustomer: Vector[Long] = rideHailingAgent2CustomerResponse.itineraries.map(t => t.totalTravelTime)
            // TODO: Find better way of doing this error checking than sentry value
            val timeToCustomer = if (timesToCustomer.nonEmpty) {
              timesToCustomer.min
            } else Long.MaxValue
            // TODO: Do unit conversion elsewhere... use squants or homegrown unit conversions, but enforce
            val rideHailingFare = DefaultCostPerMinute / 60.0


            val customerPlans2Costs: Map[RoutingModel.EmbodiedBeamTrip, BigDecimal] = rideHailing2DestinationResponse.itineraries.map(t => (t, rideHailingFare * t.totalTravelTime)).toMap
            val itins2Cust = rideHailingAgent2CustomerResponse.itineraries.filter(x => x.tripClassifier.equals(RIDEHAIL))
            val itins2Dest = rideHailing2DestinationResponse.itineraries.filter(x => x.tripClassifier.equals(RIDEHAIL))
            if (timeToCustomer < Long.MaxValue && customerPlans2Costs.nonEmpty && itins2Cust.nonEmpty && itins2Dest.nonEmpty) {
              val (customerTripPlan, cost) = customerPlans2Costs.minBy(_._2)

              //TODO: include customerTrip plan in response to reuse( as option BeamTrip can include createdTime to check if the trip plan is still valid
              //TODO: we response with collection of TravelCost to be able to consolidate responses from different ride hailing companies

<<<<<<< HEAD
              val modRHA2Cust = itins2Cust.map(l => l.copy(legs = l.legs.map(c => c.copy(asDriver = true))))
              val modRHA2Dest = itins2Dest.map(l => l.copy(legs = l.legs.map(c => c.copy(asDriver = c.beamLeg.mode == WALK, unbecomeDriverOnCompletion = c.beamLeg == l.legs(2).beamLeg, beamLeg = c.beamLeg.copy(startTime = c.beamLeg.startTime + timeToCustomer)))))
=======

              val modRHA2Cust = rideHailingAgent2CustomerResponse.itineraries.filter(x => x.tripClassifier.equals(RIDEHAIL)).map(l => l.copy(legs = l.legs.map(c => c.copy(asDriver = true))))
              val modRHA2Dest = rideHailing2DestinationResponse.itineraries.filter(x => x.tripClassifier.equals(RIDEHAIL)).map(l => l.copy(legs = l.legs.map(c => c.copy(asDriver = (c.beamLeg.mode == WALK), unbecomeDriverOnCompletion = c.beamLeg == l.legs(2).beamLeg, beamLeg = c.beamLeg.copy(startTime = c.beamLeg.startTime + timeToCustomer)))))
>>>>>>> a1117406

              val rideHailingAgent2CustomerResponseMod = RoutingResponse(rideHailingAgent2CustomerResponse.id, modRHA2Cust)
              val rideHailing2DestinationResponseMod = RoutingResponse(rideHailing2DestinationResponse.id, modRHA2Dest)

              val travelProposal = TravelProposal(rideHailingLocation, timeToCustomer, cost, Option(FiniteDuration(customerTripPlan.totalTravelTime, TimeUnit.SECONDS)), rideHailingAgent2CustomerResponseMod, rideHailing2DestinationResponseMod)
              pendingInquiries.put(inquiryId, (travelProposal, modRHA2Dest.head.toBeamTrip()))
              log.info(s"Found ride to hail for  person=$personId and inquiryId=$inquiryId within $shortDistanceToRideHailingAgent meters, timeToCustomer=$timeToCustomer seconds and cost=$$$cost")
              RideHailingInquiryResponse(inquiryId, Vector(travelProposal))
            } else {
              log.debug(s"Router could not find route to customer person=$personId for inquiryId=$inquiryId")
              lockedVehicles -= rideHailingLocation.vehicleId
              RideHailingInquiryResponse(inquiryId, Vector(), error = Option(CouldNotFindRouteToCustomer))
            }
          }
        case None =>
          // no rides to hail
          log.debug(s"Router could not find vehicle for customer person=$personId for inquiryId=$inquiryId")
          customerAgent ! RideHailingInquiryResponse(inquiryId, Vector(), error = Option(VehicleUnavailable))
      }

    case ReserveRide(inquiryId, vehiclePersonIds, customerPickUp, departAt, destination) =>
<<<<<<< HEAD
      if (pendingInquiries.contains(inquiryId)) {
        //TODO: probably it make sense to add some expiration time (TTL) to pending inquiries
        val travelPlanOpt = pendingInquiries.remove(inquiryId)
        val customerAgent = sender()
        /**
          * 1. customerAgent ! ReserveRideConfirmation(rideHailingAgentSpatialIndex, customerId, travelProposal)
          * 2. rideHailingAgentSpatialIndex ! PickupCustomer
          */
        getClosestRideHailingAgent(customerPickUp, radius).filter(x => lockedVehicles(x._1.vehicleId)) match {
          case Some((closestRideHailingAgent,_)) if travelPlanOpt.isDefined && closestRideHailingAgent == travelPlanOpt.get._1.rideHailingAgentLocation =>
            val travelProposal = travelPlanOpt.get._1
            val tripPlan = travelPlanOpt.map(_._2)
            handleReservation(inquiryId, vehiclePersonIds, customerPickUp, destination, customerAgent, closestRideHailingAgent, travelProposal, tripPlan)
          // We have an agent nearby, but it's not the one we originally wanted
          case Some((closestRideHailingAgent,_))  =>
            lockedVehicles -= closestRideHailingAgent.vehicleId
            customerAgent ! ReservationResponse(Id.create(inquiryId.toString, classOf[ReservationRequest]), Left(VehicleUnavailable))
          case _ =>
            customerAgent ! ReservationResponse(Id.create(inquiryId.toString, classOf[ReservationRequest]), Left(VehicleUnavailable))
        }
      } else {
        sender() ! ReservationResponse(Id.create(inquiryId.toString, classOf[ReservationRequest]), Left(VehicleUnavailable))
=======
      //TODO: probably it make sense to add some expiration time (TTL) to pending inquiries
      val travelPlanOpt = pendingInquiries.remove(inquiryId)
      val customerAgent = sender()
      /**
        * 1. customerAgent ! ReserveRideConfirmation(rideHailingAgentSpatialIndex, customerId, travelProposal)
        * 2. rideHailingAgentSpatialIndex ! PickupCustomer
        */
      Option(rideHailingAgentSpatialIndex.getClosest(customerPickUp.getX, customerPickUp.getY)) match {
        case Some(closestRideHailingAgent) if travelPlanOpt.isDefined && closestRideHailingAgent == travelPlanOpt.get._1.rideHailingAgentLocation =>
          val travelProposal = travelPlanOpt.get._1
          val tripPlan = travelPlanOpt.map(_._2)
          handleReservation(inquiryId, vehiclePersonIds, customerPickUp, destination, customerAgent, closestRideHailingAgent, travelProposal, tripPlan)
        //        case Some(closestRideHailingAgent) =>
        //          handleReservation(inquiryId, closestRideHailingAgent, vehiclePersonIds, customerPickUp, departAt, destination, customerAgent)
        case None =>
          customerAgent ! ReservationResponse(Id.create(inquiryId.toString, classOf[ReservationRequest]), Left(VehicleUnavailable))
>>>>>>> a1117406
      }
    case ModifyPassengerScheduleAck(inquiryIDOption) =>
      completeReservation(Id.create(inquiryIDOption.get.toString, classOf[RideHailingInquiry]))
    case msg =>
      log.info(s"unknown message received by RideHailingManager $msg")
  }

  //  private def handleReservation(inquiryId: Id[RideHailingInquiry], closestRideHailingAgentLocation: RideHailingAgentLocation, vehiclePersonId: Id[PersonAgent], customerPickUp: Location, departAt: BeamTime, destination: Location, customerAgent: ActorRef) = {
  //    //    val params = RoutingRequestParams(departAt, Vector(TAXI), vehiclePersonId)
  //    val customerTripRequestId = BeamRouter.nextId
  //    val routeRequests = Map(
  //      beamServices.beamRouter.path -> List(
  //        //TODO update based on new Request spec
  //        RoutingRequest(customerTripRequestId, RoutingRequestTripInfo(customerPickUp, destination, departAt, Vector(RideHailing), Vector(), vehiclePersonId))
  //      ))
  //    aggregateResponsesTo(customerAgent, routeRequests) { case result: SingleActorAggregationResult =>
  //      val customerTripPlan = result.mapListTo[RoutingResponse].headOption
  //      val rideHailingFare = DefaultCostPerMinute / 60.0
  //      val tripAndCostOpt = customerTripPlan.map(_.itineraries.map(t => (t, rideHailingFare * t.totalTravelTime)).minBy(_._2))
  //      val responseToCustomer = tripAndCostOpt.map { case (tripRoute, cost) =>
  //        //XXX: we didn't find rideHailing inquiry in pendingInquiries let's set max pickup time to avoid another routing request
  //        val timeToCustomer = beamServices.beamConfig.MaxPickupTimeInSeconds
  //        val travelProposal = TravelProposal(closestRideHailingAgentLocation, timeToCustomer, cost, Option(FiniteDuration(tripRoute.totalTravelTime, TimeUnit.SECONDS)), customerTripPlan.get, customerTripPlan.get)
  //        val confirmation = ReservationResponse(Id.create(inquiryId.toString,classOf[ReservationRequest]), Right(ReserveConfirmInfo(closestRideHailingAgentLocation.vehicleId, vehiclePersonId, travelProposal)))
  //        triggerCustomerPickUp(customerPickUp, destination, closestRideHailingAgentLocation, Option(tripRoute.toBeamTrip()), confirmation)
  //        confirmation
  //      }.getOrElse {
  //        ReserveRideResponse(inquiryId, Left(VehicleUnavailable))
  //      }
  //      responseToCustomer
  //    }
  //  }

  private def handleReservation(inquiryId: Id[RideHailingInquiry], vehiclePersonId: VehiclePersonId, customerPickUp: Location, destination: Location,
                                customerAgent: ActorRef, closestRideHailingAgentLocation: RideHailingAgentLocation, travelProposal: TravelProposal, trip2DestPlan: Option[BeamTrip]) = {

    // Modify RH agent passenger schedule and create BeamAgentScheduler message that will dispatch RH agent to do the pickup
    val passengerSchedule = PassengerSchedule()
    passengerSchedule.addLegs(travelProposal.responseRideHailing2Pickup.itineraries.head.toBeamTrip.legs) // Adds empty trip to customer
    passengerSchedule.addPassenger(vehiclePersonId, trip2DestPlan.get.legs.filter(_.mode == CAR)) // Adds customer's actual trip to destination
    inServiceRideHailVehicles.put(closestRideHailingAgentLocation.vehicleId, closestRideHailingAgentLocation)
    lockedVehicles -= closestRideHailingAgentLocation.vehicleId
    rideHailingAgentSpatialIndex.remove(closestRideHailingAgentLocation.currentLocation.loc.getX, closestRideHailingAgentLocation.currentLocation.loc.getY, closestRideHailingAgentLocation)

    // Create confirmation info but stash until we receive ModifyPassengerScheduleAck
    val triggerToSchedule = schedule[StartLegTrigger](passengerSchedule.schedule.firstKey.startTime, closestRideHailingAgentLocation.rideHailAgent, passengerSchedule.schedule.firstKey)
    pendingModifyPassengerScheduleAcks.put(inquiryId, ReservationResponse(Id.create(inquiryId.toString, classOf[ReservationRequest]), Right(ReserveConfirmInfo(trip2DestPlan.head.legs.head, trip2DestPlan.last.legs.last, vehiclePersonId, triggerToSchedule))))
<<<<<<< HEAD
=======

>>>>>>> a1117406
    closestRideHailingAgentLocation.rideHailAgent ! ModifyPassengerSchedule(passengerSchedule, Some(inquiryId))
  }

  private def completeReservation(inquiryId: Id[RideHailingInquiry]): Unit = {
<<<<<<< HEAD
    pendingModifyPassengerScheduleAcks.remove(inquiryId) match {
      case Some(response) =>
        log.info(s"Completed reservation for $inquiryId")
        val customerRef = beamServices.personRefs(response.response.right.get.passengerVehiclePersonId.personId)
        customerRef ! response
      case None =>
        log.error(s"Vehicle was reserved by another agent for inquiry id $inquiryId")
        sender() ! ReservationResponse(Id.create(inquiryId.toString, classOf[ReservationRequest]), Left(VehicleUnavailable))
    }

=======
    val response = pendingModifyPassengerScheduleAcks.remove(inquiryId).get
    val customerRef = beamServices.personRefs(response.response.right.get.passengerVehiclePersonId.personId)
    customerRef ! response
>>>>>>> a1117406
  }

  //  triggerCustomerPickUp(customerPickUp, destination, closestRideHailingAgentLocation, trip2DestPlan, travelProposal.responseRideHailing2Pickup.itineraries.head.toBeamTrip(), confirmation, vehiclePersonId)
  private def triggerCustomerPickUp(customerPickUp: Location, destination: Location, closestRideHailingAgentLocation: RideHailingAgentLocation, trip2DestPlan: Option[BeamTrip], trip2CustPlan: BeamTrip, confirmation: ReservationResponse, personId: Id[Person]) = {
  }

  private def findVehicle(resourceId: Id[Vehicle]): Option[Vehicle] = {
    info.fleet.get(resourceId)
  }

<<<<<<< HEAD

  private def getClosestRideHailingAgent(pickupLocation:Coord,radius:Double): Option[(RideHailingAgentLocation, Double)] ={
    val nearbyRideHailingAgents = rideHailingAgentSpatialIndex.getDisk(pickupLocation.getX, pickupLocation.getY, radius).asScala.toVector
    val distances2RideHailingAgents = nearbyRideHailingAgents.map(rideHailingAgentLocation => {
      val distance = CoordUtils.calcProjectedEuclideanDistance(pickupLocation, rideHailingAgentLocation.currentLocation.loc)
      (rideHailingAgentLocation, distance)
    })
    //TODO: Possibly get multiple taxis in this block
    distances2RideHailingAgents.sortBy(_._2).headOption
  }
  override def findResource(resourceId: Id[Vehicle]): Option[ActorRef] = ???
=======
  override def findResource(resourceId: Id[Vehicle]): Option[ActorRef] = resources.get(resourceId).flatMap(_ => beamServices.vehicleRefs.get(resourceId))

>>>>>>> a1117406

}<|MERGE_RESOLUTION|>--- conflicted
+++ resolved
@@ -11,11 +11,7 @@
 import beam.agentsim.agents.modalBehaviors.DrivesVehicle.StartLegTrigger
 import beam.agentsim.agents.util.{AggregatorFactory, SingleActorAggregationResult}
 import beam.agentsim.agents.vehicles.BeamVehicle.StreetVehicle
-<<<<<<< HEAD
-import beam.agentsim.agents.vehicles.{PassengerSchedule, VehicleManager, VehiclePersonId}
-=======
-import beam.agentsim.agents.vehicles.{CarVehicle, PassengerSchedule, VehiclePersonId}
->>>>>>> a1117406
+import beam.agentsim.agents.vehicles.{PassengerSchedule, VehiclePersonId}
 import beam.agentsim.events.SpaceTime
 import beam.agentsim.events.resources.ReservationErrorCode.ReservationErrorCode
 import beam.agentsim.events.resources.vehicle._
@@ -33,12 +29,9 @@
 import org.matsim.vehicles.{Vehicle, VehicleType}
 import org.slf4j.{Logger, LoggerFactory}
 
-<<<<<<< HEAD
-=======
-import scala.collection.mutable
-import scala.concurrent.Future
->>>>>>> a1117406
 import scala.concurrent.duration.{Duration, FiniteDuration}
+import beam.agentsim.agents.vehicles.{CarVehicle, PassengerSchedule, VehiclePersonId}
+import beam.agentsim.agents.vehicles.{PassengerSchedule, VehicleManager, VehiclePersonId}
 
 /**
   * BEAM
@@ -104,24 +97,12 @@
       beamServices.geo.utmbbox.maxX,
       beamServices.geo.utmbbox.maxY)
   }
-<<<<<<< HEAD
   private val availableRideHailVehicles = collection.concurrent.TrieMap[Id[Vehicle], RideHailingAgentLocation]()
   private var lockedVehicles = Set[Id[Vehicle]]()
   private val inServiceRideHailVehicles = collection.concurrent.TrieMap[Id[Vehicle], RideHailingAgentLocation]()
   //TODO: let's make sorted-map to be get latest and oldest orders to expire some of the
   private val pendingInquiries = collection.concurrent.TrieMap[Id[RideHailingInquiry], (TravelProposal, BeamTrip)]()
   private val pendingModifyPassengerScheduleAcks = collection.concurrent.TrieMap[Id[RideHailingInquiry], ReservationResponse]()
-=======
-
-  private def inBounds(coord: Coord) = coord.getX > rideHailingAgentSpatialIndex.getMinEasting  && coord.getX < rideHailingAgentSpatialIndex.getMaxEasting && coord.getY > rideHailingAgentSpatialIndex.getMinNorthing && coord.getY < rideHailingAgentSpatialIndex.getMaxNorthing
-
-  private val availableRideHailVehicles = mutable.Map[Id[Vehicle], RideHailingAgentLocation]()
-  private val inServiceRideHailVehicles = mutable.Map[Id[Vehicle], RideHailingAgentLocation]()
-  //XXX: let's make sorted-map to be get latest and oldest orders to expire some of the
-  private val pendingInquiries = mutable.TreeMap[Id[RideHailingInquiry], (TravelProposal, BeamTrip)]()
-  private val pendingModifyPassengerScheduleAcks = mutable.TreeMap[Id[RideHailingInquiry], ReservationResponse]()
-  import scala.concurrent.ExecutionContext.Implicits._
->>>>>>> a1117406
 
   override def receive: Receive = {
 
@@ -179,14 +160,8 @@
               //TODO: include customerTrip plan in response to reuse( as option BeamTrip can include createdTime to check if the trip plan is still valid
               //TODO: we response with collection of TravelCost to be able to consolidate responses from different ride hailing companies
 
-<<<<<<< HEAD
               val modRHA2Cust = itins2Cust.map(l => l.copy(legs = l.legs.map(c => c.copy(asDriver = true))))
               val modRHA2Dest = itins2Dest.map(l => l.copy(legs = l.legs.map(c => c.copy(asDriver = c.beamLeg.mode == WALK, unbecomeDriverOnCompletion = c.beamLeg == l.legs(2).beamLeg, beamLeg = c.beamLeg.copy(startTime = c.beamLeg.startTime + timeToCustomer)))))
-=======
-
-              val modRHA2Cust = rideHailingAgent2CustomerResponse.itineraries.filter(x => x.tripClassifier.equals(RIDEHAIL)).map(l => l.copy(legs = l.legs.map(c => c.copy(asDriver = true))))
-              val modRHA2Dest = rideHailing2DestinationResponse.itineraries.filter(x => x.tripClassifier.equals(RIDEHAIL)).map(l => l.copy(legs = l.legs.map(c => c.copy(asDriver = (c.beamLeg.mode == WALK), unbecomeDriverOnCompletion = c.beamLeg == l.legs(2).beamLeg, beamLeg = c.beamLeg.copy(startTime = c.beamLeg.startTime + timeToCustomer)))))
->>>>>>> a1117406
 
               val rideHailingAgent2CustomerResponseMod = RoutingResponse(rideHailingAgent2CustomerResponse.id, modRHA2Cust)
               val rideHailing2DestinationResponseMod = RoutingResponse(rideHailing2DestinationResponse.id, modRHA2Dest)
@@ -208,47 +183,24 @@
       }
 
     case ReserveRide(inquiryId, vehiclePersonIds, customerPickUp, departAt, destination) =>
-<<<<<<< HEAD
-      if (pendingInquiries.contains(inquiryId)) {
-        //TODO: probably it make sense to add some expiration time (TTL) to pending inquiries
-        val travelPlanOpt = pendingInquiries.remove(inquiryId)
-        val customerAgent = sender()
-        /**
-          * 1. customerAgent ! ReserveRideConfirmation(rideHailingAgentSpatialIndex, customerId, travelProposal)
-          * 2. rideHailingAgentSpatialIndex ! PickupCustomer
-          */
-        getClosestRideHailingAgent(customerPickUp, radius).filter(x => lockedVehicles(x._1.vehicleId)) match {
-          case Some((closestRideHailingAgent,_)) if travelPlanOpt.isDefined && closestRideHailingAgent == travelPlanOpt.get._1.rideHailingAgentLocation =>
-            val travelProposal = travelPlanOpt.get._1
-            val tripPlan = travelPlanOpt.map(_._2)
-            handleReservation(inquiryId, vehiclePersonIds, customerPickUp, destination, customerAgent, closestRideHailingAgent, travelProposal, tripPlan)
-          // We have an agent nearby, but it's not the one we originally wanted
-          case Some((closestRideHailingAgent,_))  =>
-            lockedVehicles -= closestRideHailingAgent.vehicleId
-            customerAgent ! ReservationResponse(Id.create(inquiryId.toString, classOf[ReservationRequest]), Left(VehicleUnavailable))
-          case _ =>
-            customerAgent ! ReservationResponse(Id.create(inquiryId.toString, classOf[ReservationRequest]), Left(VehicleUnavailable))
-        }
-      } else {
-        sender() ! ReservationResponse(Id.create(inquiryId.toString, classOf[ReservationRequest]), Left(VehicleUnavailable))
-=======
-      //TODO: probably it make sense to add some expiration time (TTL) to pending inquiries
+      if (pendingInquiries.contains(inquiryId)) {//TODO: probably it make sense to add some expiration time (TTL) to pending inquiries
       val travelPlanOpt = pendingInquiries.remove(inquiryId)
       val customerAgent = sender()
       /**
         * 1. customerAgent ! ReserveRideConfirmation(rideHailingAgentSpatialIndex, customerId, travelProposal)
         * 2. rideHailingAgentSpatialIndex ! PickupCustomer
         */
-      Option(rideHailingAgentSpatialIndex.getClosest(customerPickUp.getX, customerPickUp.getY)) match {
-        case Some(closestRideHailingAgent) if travelPlanOpt.isDefined && closestRideHailingAgent == travelPlanOpt.get._1.rideHailingAgentLocation =>
+      getClosestRideHailingAgent(customerPickUp, radius).filter(x => lockedVehicles(x._1.vehicleId)) match {
+        case Some((closestRideHailingAgent,_)) if travelPlanOpt.isDefined && closestRideHailingAgent == travelPlanOpt.get._1.rideHailingAgentLocation =>
           val travelProposal = travelPlanOpt.get._1
           val tripPlan = travelPlanOpt.map(_._2)
           handleReservation(inquiryId, vehiclePersonIds, customerPickUp, destination, customerAgent, closestRideHailingAgent, travelProposal, tripPlan)
-        //        case Some(closestRideHailingAgent) =>
-        //          handleReservation(inquiryId, closestRideHailingAgent, vehiclePersonIds, customerPickUp, departAt, destination, customerAgent)
-        case None =>
-          customerAgent ! ReservationResponse(Id.create(inquiryId.toString, classOf[ReservationRequest]), Left(VehicleUnavailable))
->>>>>>> a1117406
+// We have an agent nearby, but it's not the one we originally wanted       case Some((closestRideHailingAgent,_)) =>
+lockedVehicles -= closestRideHailingAgent.vehicleId customerAgent! ReservationResponse(Id.create(inquiryId.toString, classOf[ReservationRequest]), Left(VehicleUnavailable))
+        case _ =>
+          customerAgent ! ReservationResponse(Id.create(inquiryId.toString,classOf[ReservationRequest]), Left(VehicleUnavailable))}
+      } else {
+        sender() ! ReservationResponse(Id.create(inquiryId.toString, classOf[ReservationRequest]), Left(VehicleUnavailable))
       }
     case ModifyPassengerScheduleAck(inquiryIDOption) =>
       completeReservation(Id.create(inquiryIDOption.get.toString, classOf[RideHailingInquiry]))
@@ -296,15 +248,10 @@
     // Create confirmation info but stash until we receive ModifyPassengerScheduleAck
     val triggerToSchedule = schedule[StartLegTrigger](passengerSchedule.schedule.firstKey.startTime, closestRideHailingAgentLocation.rideHailAgent, passengerSchedule.schedule.firstKey)
     pendingModifyPassengerScheduleAcks.put(inquiryId, ReservationResponse(Id.create(inquiryId.toString, classOf[ReservationRequest]), Right(ReserveConfirmInfo(trip2DestPlan.head.legs.head, trip2DestPlan.last.legs.last, vehiclePersonId, triggerToSchedule))))
-<<<<<<< HEAD
-=======
-
->>>>>>> a1117406
     closestRideHailingAgentLocation.rideHailAgent ! ModifyPassengerSchedule(passengerSchedule, Some(inquiryId))
   }
 
   private def completeReservation(inquiryId: Id[RideHailingInquiry]): Unit = {
-<<<<<<< HEAD
     pendingModifyPassengerScheduleAcks.remove(inquiryId) match {
       case Some(response) =>
         log.info(s"Completed reservation for $inquiryId")
@@ -315,11 +262,6 @@
         sender() ! ReservationResponse(Id.create(inquiryId.toString, classOf[ReservationRequest]), Left(VehicleUnavailable))
     }
 
-=======
-    val response = pendingModifyPassengerScheduleAcks.remove(inquiryId).get
-    val customerRef = beamServices.personRefs(response.response.right.get.passengerVehiclePersonId.personId)
-    customerRef ! response
->>>>>>> a1117406
   }
 
   //  triggerCustomerPickUp(customerPickUp, destination, closestRideHailingAgentLocation, trip2DestPlan, travelProposal.responseRideHailing2Pickup.itineraries.head.toBeamTrip(), confirmation, vehiclePersonId)
@@ -330,7 +272,6 @@
     info.fleet.get(resourceId)
   }
 
-<<<<<<< HEAD
 
   private def getClosestRideHailingAgent(pickupLocation:Coord,radius:Double): Option[(RideHailingAgentLocation, Double)] ={
     val nearbyRideHailingAgents = rideHailingAgentSpatialIndex.getDisk(pickupLocation.getX, pickupLocation.getY, radius).asScala.toVector
@@ -342,9 +283,5 @@
     distances2RideHailingAgents.sortBy(_._2).headOption
   }
   override def findResource(resourceId: Id[Vehicle]): Option[ActorRef] = ???
-=======
-  override def findResource(resourceId: Id[Vehicle]): Option[ActorRef] = resources.get(resourceId).flatMap(_ => beamServices.vehicleRefs.get(resourceId))
-
->>>>>>> a1117406
 
 }