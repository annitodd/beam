--- conflicted
+++ resolved
@@ -80,11 +80,7 @@
     ).initMap
     val rand = new Random(beamScenario.beamConfig.matsim.modules.global.randomSeed)
     transitSchedule.foreach { case (tripVehId, (route, legs)) =>
-<<<<<<< HEAD
-      initializer.createTransitVehicle(tripVehId, route, legs, rand.nextInt()).foreach { vehicle =>
-=======
       initializer.createTransitVehicle(tripVehId, route, rand.nextInt()).foreach { vehicle =>
->>>>>>> cc46647f
         val transitDriverId = TransitDriverAgent.createAgentIdFromVehicleId(tripVehId)
         val transitDriverAgentProps = TransitDriverAgent.props(
           scheduler,
