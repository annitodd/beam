package beam.agentsim.agents.choice.mode

import beam.router.Modes.BeamMode.CAR
import beam.router.RoutingModel.EmbodiedBeamTrip
import beam.sim.BeamServices

import scala.io.Source

/**
  * BEAM
  */
object BridgeTollDefaults {
  private var tollPrices: Map[Int, Double] = _

  def estimateBridgeFares(
    alternatives: Seq[EmbodiedBeamTrip],
    beamServices: BeamServices
  ): Seq[BigDecimal] = {

    val tollPriceFile = beamServices.beamConfig.beam.agentsim.toll.file
    if (tollPrices == null) tollPrices = readTollPrices(tollPriceFile)

    alternatives.map { alt =>
      alt.tripClassifier match {
        case CAR =>
<<<<<<< HEAD
          BigDecimal(alt.toBeamTrip.legs.map { beamLeg =>
            if (beamLeg.mode.toString.equalsIgnoreCase("CAR")) {
              beamLeg.travelPath.linkIds.filter(tollPrices.contains).map(tollPrices).sum
            } else {
              0
            }
          }.sum)
=======
          BigDecimal(
            alt
              .toBeamTrip()
              .legs
              .map { beamLeg =>
                if (beamLeg.mode.toString.equalsIgnoreCase("CAR")) {
                  beamLeg.travelPath.linkIds.filter(tollPrices.contains).map(tollPrices).sum
                } else {
                  0
                }
              }
              .sum
          )
>>>>>>> aae37912
        case _ =>
          BigDecimal(0)
      }
    }
  }

  private def readTollPrices(tollPricesFile: String): Map[Int, Double] = {
    Source
      .fromFile(tollPricesFile)
      .getLines()
      .map(_.split(","))
      .filterNot(_(0).equalsIgnoreCase("linkId"))
      .map(t => t(0).toInt -> t(1).toDouble)
      .toMap
  }
}<|MERGE_RESOLUTION|>--- conflicted
+++ resolved
@@ -23,18 +23,9 @@
     alternatives.map { alt =>
       alt.tripClassifier match {
         case CAR =>
-<<<<<<< HEAD
-          BigDecimal(alt.toBeamTrip.legs.map { beamLeg =>
-            if (beamLeg.mode.toString.equalsIgnoreCase("CAR")) {
-              beamLeg.travelPath.linkIds.filter(tollPrices.contains).map(tollPrices).sum
-            } else {
-              0
-            }
-          }.sum)
-=======
           BigDecimal(
             alt
-              .toBeamTrip()
+              .toBeamTrip
               .legs
               .map { beamLeg =>
                 if (beamLeg.mode.toString.equalsIgnoreCase("CAR")) {
@@ -45,7 +36,6 @@
               }
               .sum
           )
->>>>>>> aae37912
         case _ =>
           BigDecimal(0)
       }
