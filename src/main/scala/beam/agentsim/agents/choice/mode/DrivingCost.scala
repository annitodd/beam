package beam.agentsim.agents.choice.mode

import beam.agentsim.agents.vehicles.BeamVehicleType
import beam.agentsim.agents.vehicles.FuelType.FuelType
import beam.router.model.BeamLeg

/**
  * BEAM
  */
object DrivingCost {

<<<<<<< HEAD
  def estimateDrivingCost(leg: BeamLeg, vehicleType: BeamVehicleType, fuelTypePrices: Map[FuelType, Double]): Double = {
    val distance = leg.travelPath.distanceInM
    val travelTime = leg.duration
    val consumption = vehicleType.primaryFuelConsumptionInJoulePerMeter
    val fuelPrice = fuelTypePrices(vehicleType.primaryFuelType)
    (distance * consumption * fuelPrice) / 1000000 + distance * vehicleType.monetaryCostPerMeter +
    travelTime * vehicleType.monetaryCostPerSecond + vehicleType.monetaryCostPerUsage
=======
  def estimateDrivingCost(
    distance: Double,
    travelTime: Int,
    vehicleType: BeamVehicleType,
    fuelPrice: Double
  ): Double = {
    val consumption: Double = vehicleType.primaryFuelConsumptionInJoulePerMeter
    (distance * consumption * fuelPrice) / 1000000 + distance * vehicleType.monetaryCostPerMeter + travelTime * vehicleType.monetaryCostPerSecond
>>>>>>> 97762262
  }

}<|MERGE_RESOLUTION|>--- conflicted
+++ resolved
@@ -9,15 +9,7 @@
   */
 object DrivingCost {
 
-<<<<<<< HEAD
-  def estimateDrivingCost(leg: BeamLeg, vehicleType: BeamVehicleType, fuelTypePrices: Map[FuelType, Double]): Double = {
-    val distance = leg.travelPath.distanceInM
-    val travelTime = leg.duration
-    val consumption = vehicleType.primaryFuelConsumptionInJoulePerMeter
-    val fuelPrice = fuelTypePrices(vehicleType.primaryFuelType)
-    (distance * consumption * fuelPrice) / 1000000 + distance * vehicleType.monetaryCostPerMeter +
-    travelTime * vehicleType.monetaryCostPerSecond + vehicleType.monetaryCostPerUsage
-=======
+
   def estimateDrivingCost(
     distance: Double,
     travelTime: Int,
@@ -26,7 +18,7 @@
   ): Double = {
     val consumption: Double = vehicleType.primaryFuelConsumptionInJoulePerMeter
     (distance * consumption * fuelPrice) / 1000000 + distance * vehicleType.monetaryCostPerMeter + travelTime * vehicleType.monetaryCostPerSecond
->>>>>>> 97762262
+
   }
 
 }