--- conflicted
+++ resolved
@@ -271,20 +271,12 @@
       val maxOccupancyLevel: Double = getMaxTransitOccupancyLevel(altAndIdx._1)
 
       ModeCostTimeTransfer(
-<<<<<<< HEAD
-        altAndIdx._1,
-        incentivizedCost,
-        scaledTime,
-        numTransfers,
-        maxOccupancyLevel,
-        altAndIdx._2
-=======
-        mode = mode,
+        embodiedBeamTrip = altAndIdx._1,
         cost = incentivizedCost,
         scaledTime = scaledTime,
         numTransfers = numTransfers,
+        transitOccupancyLevel = maxOccupancyLevel,
         index = altAndIdx._2
->>>>>>> 05e40670
       )
     }
   }
