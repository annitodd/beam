package beam.agentsim.agents.choice.mode

import beam.agentsim.agents.choice.logit._
<<<<<<< HEAD
=======
import beam.agentsim.agents.choice.logit

>>>>>>> 65dfbb2d
import beam.agentsim.agents.choice.mode.ModeChoiceMultinomialLogit.ModeCostTimeTransfer
import beam.agentsim.agents.modalbehaviors.ModeChoiceCalculator
import beam.router.Modes.BeamMode
import beam.router.Modes.BeamMode._
import beam.router.model.{EmbodiedBeamLeg, EmbodiedBeamTrip}
import beam.sim.BeamServices
import beam.sim.config.BeamConfig.Beam.Agentsim.Agents
import beam.sim.config.BeamConfig.Beam.Agentsim.Agents.ModalBehaviors
import beam.sim.population.AttributesOfIndividual
import beam.utils.logging.ExponentialLazyLogging
import org.matsim.api.core.v01.Id
import org.matsim.api.core.v01.population.Activity
import org.matsim.api.core.v01.population.Person
import org.matsim.vehicles.Vehicle
import beam.agentsim.agents.modalbehaviors.ModeChoiceCalculator._

import scala.collection.mutable
import scala.collection.mutable.ListBuffer
import scala.util.Random

/**
  * BEAM
  */
class ModeChoiceMultinomialLogit(val beamServices: BeamServices, val model: MultinomialLogit[String, String])
    extends ModeChoiceCalculator
    with ExponentialLazyLogging {

  var expectedMaximumUtility: Double = 0.0
  val modalBehaviors: ModalBehaviors = beamServices.getModalBehaviors()

  override def apply(
    alternatives: IndexedSeq[EmbodiedBeamTrip],
    attributesOfIndividual: AttributesOfIndividual,
    destinationActivity: Option[Activity]
  ): Option[EmbodiedBeamTrip] = {
    if (alternatives.isEmpty) {
      None
    } else {
      val modeCostTimeTransfers = altsToModeCostTimeTransfers(alternatives, attributesOfIndividual, destinationActivity)
      val bestInGroup =
      modeCostTimeTransfers groupBy (_.mode) map {
        case (_, group) => group minBy timeAndCost
      }
      val inputData = bestInGroup.map { mct =>
        val theParams: Map[String, Double] =
          Map("cost" -> (mct.cost + mct.scaledTime))
        val transferParam: Map[String, Double] = if (mct.mode.isTransit) {
          Map("transfer" -> mct.numTransfers)
        } else {
          Map()
        }
<<<<<<< HEAD
        Alternative(mct.mode.value, theParams ++ transferParam)
      }.toVector
=======
        (mct.mode.value, theParams ++ transferParam)
      }.toMap
>>>>>>> 65dfbb2d

      val chosenModeOpt = model.sampleAlternative(inputData, new Random())
      expectedMaximumUtility = model.getExpectedMaximumUtility(inputData).getOrElse(0)

      chosenModeOpt match {
        case Some(chosenMode) =>
          val chosenModeCostTime =
<<<<<<< HEAD
            bestInGroup.filter(_.mode.value.equalsIgnoreCase(chosenMode.alternativeId))
=======
            bestInGroup.filter(_.mode.value.equalsIgnoreCase(chosenMode.alternativeType))
>>>>>>> 65dfbb2d
          if (chosenModeCostTime.isEmpty || chosenModeCostTime.head.index < 0) {
            None
          } else {
            Some(alternatives(chosenModeCostTime.head.index))
          }
        case None =>
          None
      }
    }
  }

  def timeAndCost(mct: ModeCostTimeTransfer): Double = {
    mct.scaledTime + mct.cost
  }

  // Generalized Time is always in hours!

  override def getGeneralizedTimeOfTrip(
    embodiedBeamTrip: EmbodiedBeamTrip,
    attributesOfIndividual: Option[AttributesOfIndividual],
    destinationActivity: Option[Activity]
  ): Double = {
    val waitingTime = embodiedBeamTrip.totalTravelTimeInSecs - embodiedBeamTrip.legs.map(_.beamLeg.duration).sum
    embodiedBeamTrip.legs
      .map(x => getGeneralizedTimeOfLeg(x, attributesOfIndividual, destinationActivity))
      .sum + getGeneralizedTime(waitingTime, None, None)
  }

  override def getGeneralizedTimeOfLeg(
    embodiedBeamLeg: EmbodiedBeamLeg,
    attributesOfIndividual: Option[AttributesOfIndividual],
    destinationActivity: Option[Activity]
  ): Double = {
    attributesOfIndividual match {
      case Some(attributes) =>
        attributes.getGeneralizedTimeOfLegForMNL(
          embodiedBeamLeg,
          this,
          beamServices,
          destinationActivity
        )
      case None =>
        embodiedBeamLeg.beamLeg.duration * modeMultipliers.getOrElse(Some(embodiedBeamLeg.beamLeg.mode), 1.0) / 3600
    }
  }

  override def getGeneralizedTime(
    time: Double,
    beamMode: Option[BeamMode] = None,
    beamLeg: Option[EmbodiedBeamLeg] = None
  ): Double = {
    time / 3600 * modeMultipliers.getOrElse(beamMode, 1.0)
  }

  def altsToModeCostTimeTransfers(
    alternatives: IndexedSeq[EmbodiedBeamTrip],
    attributesOfIndividual: AttributesOfIndividual,
    destinationActivity: Option[Activity]
  ): IndexedSeq[ModeCostTimeTransfer] = {
    alternatives.zipWithIndex.map { altAndIdx =>
      val mode = altAndIdx._1.tripClassifier
      val totalCost = getNonTimeCost(altAndIdx._1)
      val incentive: Double = beamServices.modeIncentives.computeIncentive(attributesOfIndividual, mode)

      val incentivizedCost =
        Math.max(0, totalCost.toDouble - incentive)

      if (totalCost < incentive)
        logger.warn(
          "Mode incentive is even higher then the cost, setting cost to zero. Mode: {}, Cost: {}, Incentive: {}",
          mode,
          totalCost,
          incentive
        )

      val numTransfers = mode match {
        case TRANSIT | WALK_TRANSIT | DRIVE_TRANSIT | RIDE_HAIL_TRANSIT =>
          var nVeh = -1
          var vehId = Id.create("dummy", classOf[Vehicle])
          altAndIdx._1.legs.foreach { leg =>
            if (leg.beamLeg.mode.isTransit && leg.beamVehicleId != vehId) {
              vehId = leg.beamVehicleId
              nVeh = nVeh + 1
            }
          }
          nVeh
        case _ =>
          0
      }
      assert(numTransfers >= 0)
      val scaledTime = attributesOfIndividual.getVOT(
        getGeneralizedTimeOfTrip(altAndIdx._1, Some(attributesOfIndividual), destinationActivity)
      )
      ModeCostTimeTransfer(
        mode,
        incentivizedCost,
        scaledTime,
        numTransfers,
        altAndIdx._2
      )
    }
  }

  lazy val modeMultipliers: mutable.Map[Option[BeamMode], Double] =
    mutable.Map[Option[BeamMode], Double](
      Some(TRANSIT)           -> modalBehaviors.modeVotMultiplier.transit,
      Some(RIDE_HAIL)         -> modalBehaviors.modeVotMultiplier.rideHail,
      Some(RIDE_HAIL_POOLED)  -> modalBehaviors.modeVotMultiplier.rideHailPooled,
      Some(RIDE_HAIL_TRANSIT) -> modalBehaviors.modeVotMultiplier.rideHailTransit,
      Some(CAV)               -> modalBehaviors.modeVotMultiplier.CAV,
//      Some(WAITING)          -> modalBehaviors.modeVotMultiplier.waiting, TODO think of alternative for waiting. For now assume "NONE" is waiting
      Some(BIKE) -> modalBehaviors.modeVotMultiplier.bike,
      Some(WALK) -> modalBehaviors.modeVotMultiplier.walk,
      Some(CAR)  -> modalBehaviors.modeVotMultiplier.drive,
      None       -> modalBehaviors.modeVotMultiplier.waiting
    )

  lazy val poolingMultipliers: mutable.Map[automationLevel, Double] =
    mutable.Map[automationLevel, Double](
      levelLE2 -> modalBehaviors.poolingMultiplier.LevelLE2,
      level3   -> modalBehaviors.poolingMultiplier.Level3,
      level4   -> modalBehaviors.poolingMultiplier.Level4,
      level5   -> modalBehaviors.poolingMultiplier.Level5
    )

  lazy val situationMultipliers: mutable.Map[(timeSensitivity, congestionLevel, roadwayType, automationLevel), Double] =
    mutable.Map[(timeSensitivity, congestionLevel, roadwayType, automationLevel), Double](
      (highSensitivity, highCongestion, highway, levelLE2)    -> modalBehaviors.highTimeSensitivity.highCongestion.highwayFactor.LevelLE2,
      (highSensitivity, highCongestion, nonHighway, levelLE2) -> modalBehaviors.highTimeSensitivity.highCongestion.nonHighwayFactor.LevelLE2,
      (highSensitivity, lowCongestion, highway, levelLE2)     -> modalBehaviors.highTimeSensitivity.lowCongestion.highwayFactor.LevelLE2,
      (highSensitivity, lowCongestion, nonHighway, levelLE2)  -> modalBehaviors.highTimeSensitivity.lowCongestion.nonHighwayFactor.LevelLE2,
      (lowSensitivity, highCongestion, highway, levelLE2)     -> modalBehaviors.lowTimeSensitivity.highCongestion.highwayFactor.LevelLE2,
      (lowSensitivity, highCongestion, nonHighway, levelLE2)  -> modalBehaviors.lowTimeSensitivity.highCongestion.nonHighwayFactor.LevelLE2,
      (lowSensitivity, lowCongestion, highway, levelLE2)      -> modalBehaviors.lowTimeSensitivity.lowCongestion.highwayFactor.LevelLE2,
      (lowSensitivity, lowCongestion, nonHighway, levelLE2)   -> modalBehaviors.lowTimeSensitivity.lowCongestion.nonHighwayFactor.LevelLE2,
      (highSensitivity, highCongestion, highway, level3)      -> modalBehaviors.highTimeSensitivity.highCongestion.highwayFactor.Level3,
      (highSensitivity, highCongestion, nonHighway, level3)   -> modalBehaviors.highTimeSensitivity.highCongestion.nonHighwayFactor.Level3,
      (highSensitivity, lowCongestion, highway, level3)       -> modalBehaviors.highTimeSensitivity.lowCongestion.highwayFactor.Level3,
      (highSensitivity, lowCongestion, nonHighway, level3)    -> modalBehaviors.highTimeSensitivity.lowCongestion.nonHighwayFactor.Level3,
      (lowSensitivity, highCongestion, highway, level3)       -> modalBehaviors.lowTimeSensitivity.highCongestion.highwayFactor.Level3,
      (lowSensitivity, highCongestion, nonHighway, level3)    -> modalBehaviors.lowTimeSensitivity.highCongestion.nonHighwayFactor.Level3,
      (lowSensitivity, lowCongestion, highway, level3)        -> modalBehaviors.lowTimeSensitivity.lowCongestion.highwayFactor.Level3,
      (lowSensitivity, lowCongestion, nonHighway, level3)     -> modalBehaviors.lowTimeSensitivity.lowCongestion.nonHighwayFactor.Level3,
      (highSensitivity, highCongestion, highway, level4)      -> modalBehaviors.highTimeSensitivity.highCongestion.highwayFactor.Level4,
      (highSensitivity, highCongestion, nonHighway, level4)   -> modalBehaviors.highTimeSensitivity.highCongestion.nonHighwayFactor.Level4,
      (highSensitivity, lowCongestion, highway, level4)       -> modalBehaviors.highTimeSensitivity.lowCongestion.highwayFactor.Level4,
      (highSensitivity, lowCongestion, nonHighway, level4)    -> modalBehaviors.highTimeSensitivity.lowCongestion.nonHighwayFactor.Level4,
      (lowSensitivity, highCongestion, highway, level4)       -> modalBehaviors.lowTimeSensitivity.highCongestion.highwayFactor.Level4,
      (lowSensitivity, highCongestion, nonHighway, level4)    -> modalBehaviors.lowTimeSensitivity.highCongestion.nonHighwayFactor.Level4,
      (lowSensitivity, lowCongestion, highway, level4)        -> modalBehaviors.lowTimeSensitivity.lowCongestion.highwayFactor.Level4,
      (lowSensitivity, lowCongestion, nonHighway, level4)     -> modalBehaviors.lowTimeSensitivity.lowCongestion.nonHighwayFactor.Level4,
      (highSensitivity, highCongestion, highway, level5)      -> modalBehaviors.highTimeSensitivity.highCongestion.highwayFactor.Level5,
      (highSensitivity, highCongestion, nonHighway, level5)   -> modalBehaviors.highTimeSensitivity.highCongestion.nonHighwayFactor.Level5,
      (highSensitivity, lowCongestion, highway, level5)       -> modalBehaviors.highTimeSensitivity.lowCongestion.highwayFactor.Level5,
      (highSensitivity, lowCongestion, nonHighway, level5)    -> modalBehaviors.highTimeSensitivity.lowCongestion.nonHighwayFactor.Level5,
      (lowSensitivity, highCongestion, highway, level5)       -> modalBehaviors.lowTimeSensitivity.highCongestion.highwayFactor.Level5,
      (lowSensitivity, highCongestion, nonHighway, level5)    -> modalBehaviors.lowTimeSensitivity.highCongestion.nonHighwayFactor.Level5,
      (lowSensitivity, lowCongestion, highway, level5)        -> modalBehaviors.lowTimeSensitivity.lowCongestion.highwayFactor.Level5,
      (lowSensitivity, lowCongestion, nonHighway, level5)     -> modalBehaviors.lowTimeSensitivity.lowCongestion.nonHighwayFactor.Level5
    )

  override def utilityOf(
    alternative: EmbodiedBeamTrip,
    attributesOfIndividual: AttributesOfIndividual,
    destinationActivity: Option[Activity]
  ): Double = {
    val modeCostTimeTransfer =
      altsToModeCostTimeTransfers(IndexedSeq(alternative), attributesOfIndividual, destinationActivity).head
    utilityOf(
      modeCostTimeTransfer.mode,
      modeCostTimeTransfer.cost + modeCostTimeTransfer.scaledTime,
      modeCostTimeTransfer.scaledTime,
      modeCostTimeTransfer.numTransfers
    )
  }

  def utilityOf(mode: BeamMode, cost: Double, time: Double, numTransfers: Int = 0): Double = {
    val variables =
      Map(
        "transfer" -> numTransfers.toDouble,
        "cost"     -> cost
      )
<<<<<<< HEAD
    model.getUtilityOfAlternative(Alternative(mode.value, variables))
=======
    model.getUtilityOfAlternative(mode.value, variables).getOrElse(0)
>>>>>>> 65dfbb2d
  }

  override def computeAllDayUtility(
    trips: ListBuffer[EmbodiedBeamTrip],
    person: Person,
    attributesOfIndividual: AttributesOfIndividual
  ): Double = trips.map(utilityOf(_, attributesOfIndividual, None)).sum // TODO: Update with destination activity
}

object ModeChoiceMultinomialLogit {

  def buildModelFromConfig(mnlConfig: Agents.ModalBehaviors.MulitnomialLogit): MultinomialLogit[String, String] = {

<<<<<<< HEAD
    val commonUtility = Some(
      UtilityFunction[String, String](
        "COMMON",
        Set(UtilityFunctionParam("cost", UtilityFunctionParamType("multiplier"), -1))
      )
    )

    val mnlUtilityFunctions: Vector[UtilityFunction[String, String]] = Vector(
      UtilityFunction[String, String](
        "car",
        Set(UtilityFunctionParam("intercept", UtilityFunctionParamType("intercept"), mnlConfig.params.car_intercept))
      ),
      UtilityFunction[String, String](
        "cav",
        Set(UtilityFunctionParam("intercept", UtilityFunctionParamType("intercept"), mnlConfig.params.cav_intercept))
      ),
      UtilityFunction[String, String](
        "walk",
        Set(UtilityFunctionParam("intercept", UtilityFunctionParamType("intercept"), mnlConfig.params.walk_intercept))
      ),
      UtilityFunction[String, String](
        "ride_hail",
        Set(
          UtilityFunctionParam("intercept", UtilityFunctionParamType("intercept"), mnlConfig.params.ride_hail_intercept)
        )
      ),
      UtilityFunction[String, String](
        "ride_hail_pooled",
        Set(
          UtilityFunctionParam(
            "intercept",
            UtilityFunctionParamType("intercept"),
            mnlConfig.params.ride_hail_pooled_intercept
          )
        )
      ),
      UtilityFunction[String, String](
        "ride_hail_transit",
        Set(
          UtilityFunctionParam(
            "intercept",
            UtilityFunctionParamType("intercept"),
            mnlConfig.params.ride_hail_transit_intercept
          ),
          UtilityFunctionParam(
            "transfer",
            UtilityFunctionParamType("multiplier"),
            mnlConfig.params.transfer
          )
        )
      ),
      UtilityFunction[String, String](
        "bike",
        Set(UtilityFunctionParam("intercept", UtilityFunctionParamType("intercept"), mnlConfig.params.bike_intercept))
      ),
      UtilityFunction[String, String](
        "walk_transit",
        Set(
          UtilityFunctionParam(
            "intercept",
            UtilityFunctionParamType("intercept"),
            mnlConfig.params.walk_transit_intercept
          ),
          UtilityFunctionParam("transfer", UtilityFunctionParamType("multiplier"), mnlConfig.params.transfer)
        )
      ),
      UtilityFunction[String, String](
        "drive_transit",
        Set(
          UtilityFunctionParam(
            "intercept",
            UtilityFunctionParamType("intercept"),
            mnlConfig.params.drive_transit_intercept
          ),
          UtilityFunctionParam("transfer", UtilityFunctionParamType("multiplier"), mnlConfig.params.transfer)
        )
      ),
    )

//    val mnlData: Vector[MnlData] = Vector(
//      new MnlData("COMMON", "cost", "multiplier", -1.0),
//      new MnlData("car", "intercept", "intercept", mnlConfig.params.car_intercept),
//      new MnlData("cav", "intercept", "intercept", mnlConfig.params.cav_intercept),
//      new MnlData("walk", "intercept", "intercept", mnlConfig.params.walk_intercept),
//      new MnlData(
//        "ride_hail",
//        "intercept",
//        "intercept",
//        mnlConfig.params.ride_hail_intercept
//      ),
//      new MnlData(
//        "ride_hail_pooled",
//        "intercept",
//        "intercept",
//        mnlConfig.params.ride_hail_pooled_intercept
//      ),
//      new MnlData("bike", "intercept", "intercept", mnlConfig.params.bike_intercept),
//      new MnlData(
//        "walk_transit",
//        "intercept",
//        "intercept",
//        mnlConfig.params.walk_transit_intercept
//      ),
//      new MnlData("walk_transit", "transfer", "multiplier", mnlConfig.params.transfer),
//      new MnlData(
//        "drive_transit",
//        "intercept",
//        "intercept",
//        mnlConfig.params.drive_transit_intercept
//      ),
//      new MnlData("drive_transit", "transfer", "multiplier", mnlConfig.params.transfer),
//      new MnlData(
//        "ride_hail_transit",
//        "intercept",
//        "intercept",
//        mnlConfig.params.ride_hail_transit_intercept
//      ),
//      new MnlData("ride_hail_transit", "transfer", "multiplier", mnlConfig.params.transfer)
//    )

    MultinomialLogit(
      mnlUtilityFunctions,
      commonUtility
    )
=======
    val commonUtility: Map[String, UtilityFunctionOperation] = Map(
      "cost" -> UtilityFunctionOperation("multiplier", -1)
    )

    val mnlUtilityFunctions: Map[String, Map[String, UtilityFunctionOperation]] = Map(
      "car" -> Map(
        "intercept" ->
        UtilityFunctionOperation("intercept", mnlConfig.params.car_intercept)
      ),
      "cav"       -> Map("intercept" -> UtilityFunctionOperation("intercept", mnlConfig.params.cav_intercept)),
      "walk"      -> Map("intercept" -> UtilityFunctionOperation("intercept", mnlConfig.params.walk_intercept)),
      "ride_hail" -> Map("intercept" -> UtilityFunctionOperation("intercept", mnlConfig.params.ride_hail_intercept)),
      "ride_hail_pooled" -> Map(
        "intercept" -> UtilityFunctionOperation("intercept", mnlConfig.params.ride_hail_pooled_intercept)
      ),
      "ride_hail_transit" -> Map(
        "intercept" -> UtilityFunctionOperation("intercept", mnlConfig.params.ride_hail_transit_intercept),
        "transfer"  -> UtilityFunctionOperation("multiplier", mnlConfig.params.transfer)
      ),
      "bike" -> Map("intercept" -> UtilityFunctionOperation("intercept", mnlConfig.params.bike_intercept)),
      "walk_transit" -> Map(
        "intercept" -> UtilityFunctionOperation("intercept", mnlConfig.params.walk_transit_intercept),
        "transfer"  -> UtilityFunctionOperation("multiplier", mnlConfig.params.transfer)
      ),
      "drive_transit" -> Map(
        "intercept" -> UtilityFunctionOperation("intercept", mnlConfig.params.drive_transit_intercept),
        "transfer"  -> UtilityFunctionOperation("multiplier", mnlConfig.params.transfer)
      )
    )

    logit.MultinomialLogit(
      mnlUtilityFunctions,
      commonUtility
    )
>>>>>>> 65dfbb2d
  }

  case class ModeCostTimeTransfer(
    mode: BeamMode,
    cost: Double,
    scaledTime: Double,
    numTransfers: Int,
    index: Int = -1
  )

}<|MERGE_RESOLUTION|>--- conflicted
+++ resolved
@@ -1,11 +1,8 @@
 package beam.agentsim.agents.choice.mode
 
 import beam.agentsim.agents.choice.logit._
-<<<<<<< HEAD
-=======
 import beam.agentsim.agents.choice.logit
 
->>>>>>> 65dfbb2d
 import beam.agentsim.agents.choice.mode.ModeChoiceMultinomialLogit.ModeCostTimeTransfer
 import beam.agentsim.agents.modalbehaviors.ModeChoiceCalculator
 import beam.router.Modes.BeamMode
@@ -57,13 +54,8 @@
         } else {
           Map()
         }
-<<<<<<< HEAD
-        Alternative(mct.mode.value, theParams ++ transferParam)
-      }.toVector
-=======
         (mct.mode.value, theParams ++ transferParam)
       }.toMap
->>>>>>> 65dfbb2d
 
       val chosenModeOpt = model.sampleAlternative(inputData, new Random())
       expectedMaximumUtility = model.getExpectedMaximumUtility(inputData).getOrElse(0)
@@ -71,11 +63,7 @@
       chosenModeOpt match {
         case Some(chosenMode) =>
           val chosenModeCostTime =
-<<<<<<< HEAD
-            bestInGroup.filter(_.mode.value.equalsIgnoreCase(chosenMode.alternativeId))
-=======
             bestInGroup.filter(_.mode.value.equalsIgnoreCase(chosenMode.alternativeType))
->>>>>>> 65dfbb2d
           if (chosenModeCostTime.isEmpty || chosenModeCostTime.head.index < 0) {
             None
           } else {
@@ -258,11 +246,7 @@
         "transfer" -> numTransfers.toDouble,
         "cost"     -> cost
       )
-<<<<<<< HEAD
-    model.getUtilityOfAlternative(Alternative(mode.value, variables))
-=======
     model.getUtilityOfAlternative(mode.value, variables).getOrElse(0)
->>>>>>> 65dfbb2d
   }
 
   override def computeAllDayUtility(
@@ -276,132 +260,6 @@
 
   def buildModelFromConfig(mnlConfig: Agents.ModalBehaviors.MulitnomialLogit): MultinomialLogit[String, String] = {
 
-<<<<<<< HEAD
-    val commonUtility = Some(
-      UtilityFunction[String, String](
-        "COMMON",
-        Set(UtilityFunctionParam("cost", UtilityFunctionParamType("multiplier"), -1))
-      )
-    )
-
-    val mnlUtilityFunctions: Vector[UtilityFunction[String, String]] = Vector(
-      UtilityFunction[String, String](
-        "car",
-        Set(UtilityFunctionParam("intercept", UtilityFunctionParamType("intercept"), mnlConfig.params.car_intercept))
-      ),
-      UtilityFunction[String, String](
-        "cav",
-        Set(UtilityFunctionParam("intercept", UtilityFunctionParamType("intercept"), mnlConfig.params.cav_intercept))
-      ),
-      UtilityFunction[String, String](
-        "walk",
-        Set(UtilityFunctionParam("intercept", UtilityFunctionParamType("intercept"), mnlConfig.params.walk_intercept))
-      ),
-      UtilityFunction[String, String](
-        "ride_hail",
-        Set(
-          UtilityFunctionParam("intercept", UtilityFunctionParamType("intercept"), mnlConfig.params.ride_hail_intercept)
-        )
-      ),
-      UtilityFunction[String, String](
-        "ride_hail_pooled",
-        Set(
-          UtilityFunctionParam(
-            "intercept",
-            UtilityFunctionParamType("intercept"),
-            mnlConfig.params.ride_hail_pooled_intercept
-          )
-        )
-      ),
-      UtilityFunction[String, String](
-        "ride_hail_transit",
-        Set(
-          UtilityFunctionParam(
-            "intercept",
-            UtilityFunctionParamType("intercept"),
-            mnlConfig.params.ride_hail_transit_intercept
-          ),
-          UtilityFunctionParam(
-            "transfer",
-            UtilityFunctionParamType("multiplier"),
-            mnlConfig.params.transfer
-          )
-        )
-      ),
-      UtilityFunction[String, String](
-        "bike",
-        Set(UtilityFunctionParam("intercept", UtilityFunctionParamType("intercept"), mnlConfig.params.bike_intercept))
-      ),
-      UtilityFunction[String, String](
-        "walk_transit",
-        Set(
-          UtilityFunctionParam(
-            "intercept",
-            UtilityFunctionParamType("intercept"),
-            mnlConfig.params.walk_transit_intercept
-          ),
-          UtilityFunctionParam("transfer", UtilityFunctionParamType("multiplier"), mnlConfig.params.transfer)
-        )
-      ),
-      UtilityFunction[String, String](
-        "drive_transit",
-        Set(
-          UtilityFunctionParam(
-            "intercept",
-            UtilityFunctionParamType("intercept"),
-            mnlConfig.params.drive_transit_intercept
-          ),
-          UtilityFunctionParam("transfer", UtilityFunctionParamType("multiplier"), mnlConfig.params.transfer)
-        )
-      ),
-    )
-
-//    val mnlData: Vector[MnlData] = Vector(
-//      new MnlData("COMMON", "cost", "multiplier", -1.0),
-//      new MnlData("car", "intercept", "intercept", mnlConfig.params.car_intercept),
-//      new MnlData("cav", "intercept", "intercept", mnlConfig.params.cav_intercept),
-//      new MnlData("walk", "intercept", "intercept", mnlConfig.params.walk_intercept),
-//      new MnlData(
-//        "ride_hail",
-//        "intercept",
-//        "intercept",
-//        mnlConfig.params.ride_hail_intercept
-//      ),
-//      new MnlData(
-//        "ride_hail_pooled",
-//        "intercept",
-//        "intercept",
-//        mnlConfig.params.ride_hail_pooled_intercept
-//      ),
-//      new MnlData("bike", "intercept", "intercept", mnlConfig.params.bike_intercept),
-//      new MnlData(
-//        "walk_transit",
-//        "intercept",
-//        "intercept",
-//        mnlConfig.params.walk_transit_intercept
-//      ),
-//      new MnlData("walk_transit", "transfer", "multiplier", mnlConfig.params.transfer),
-//      new MnlData(
-//        "drive_transit",
-//        "intercept",
-//        "intercept",
-//        mnlConfig.params.drive_transit_intercept
-//      ),
-//      new MnlData("drive_transit", "transfer", "multiplier", mnlConfig.params.transfer),
-//      new MnlData(
-//        "ride_hail_transit",
-//        "intercept",
-//        "intercept",
-//        mnlConfig.params.ride_hail_transit_intercept
-//      ),
-//      new MnlData("ride_hail_transit", "transfer", "multiplier", mnlConfig.params.transfer)
-//    )
-
-    MultinomialLogit(
-      mnlUtilityFunctions,
-      commonUtility
-    )
-=======
     val commonUtility: Map[String, UtilityFunctionOperation] = Map(
       "cost" -> UtilityFunctionOperation("multiplier", -1)
     )
@@ -436,7 +294,6 @@
       mnlUtilityFunctions,
       commonUtility
     )
->>>>>>> 65dfbb2d
   }
 
   case class ModeCostTimeTransfer(
