--- conflicted
+++ resolved
@@ -50,13 +50,8 @@
             ._2
       }
 
-<<<<<<< HEAD
-      val inputData = bestInGroup.map{ mct =>
-        val theParams = Map("cost"->mct.cost.toDouble,"time"->mct.time)
-=======
       val inputData = bestInGroup.map { mct =>
         val theParams = Map("cost" -> mct.cost.toDouble, "time" -> mct.time)
->>>>>>> 63d2232f
         val transferParam = if (mct.mode.isTransit) {
           Map("transfer" -> mct.numTransfers.toDouble)
         } else {
@@ -115,11 +110,6 @@
           (altAndIdx._1.costEstimate + rideHailDefaults(altAndIdx._2)) * beamServices.beamConfig.beam.agentsim.tuning.rideHailPrice +
           bridgeTollsDefaults(altAndIdx._2) * beamServices.beamConfig.beam.agentsim.tuning.tollPrice
         case RIDE_HAIL_TRANSIT =>
-<<<<<<< HEAD
-          (altAndIdx._1.legs.filter(_.beamLeg.mode.isTransit).map(_.cost).sum + transitFareDefaults(altAndIdx._2)) * beamServices.beamConfig.beam.agentsim.tuning.transitPrice +
-            (altAndIdx._1.legs.filter(_.isRideHail).map(_.cost).sum + rideHailDefaults(altAndIdx._2)) * beamServices.beamConfig.beam.agentsim.tuning.rideHailPrice +
-              bridgeTollsDefaults(altAndIdx._2) * beamServices.beamConfig.beam.agentsim.tuning.tollPrice
-=======
           (altAndIdx._1.legs.filter(_.beamLeg.mode.isTransit).map(_.cost).sum + transitFareDefaults(
             altAndIdx._2
           )) * beamServices.beamConfig.beam.agentsim.tuning.transitPrice +
@@ -128,7 +118,6 @@
             .map(_.cost)
             .sum + rideHailDefaults(altAndIdx._2)) * beamServices.beamConfig.beam.agentsim.tuning.rideHailPrice +
           bridgeTollsDefaults(altAndIdx._2) * beamServices.beamConfig.beam.agentsim.tuning.tollPrice
->>>>>>> 63d2232f
         case CAR =>
           altAndIdx._1.costEstimate + gasolineCostDefaults(altAndIdx._2) + bridgeTollsDefaults(
             altAndIdx._2
