--- conflicted
+++ resolved
@@ -134,15 +134,9 @@
     val document: Document = builder.build(is).asInstanceOf[Document]
     var theModelOpt: Option[MultinomialLogit] = None
 
-<<<<<<< HEAD
     document.getRootElement.getChildren.asScala.foreach { child =>
       if (child.asInstanceOf[Element].getName.equalsIgnoreCase("mnl")) {
-        val rootNode = child.asInstanceOf[Element].getChild("parameters").getChild("multinomialLogit")
-=======
-    document.getRootElement.getChildren.asScala.foreach{child =>
-      if(child.asInstanceOf[Element].getName.equalsIgnoreCase("mnl")){
         val rootNode = child.asInstanceOf[Element].getChild("parameters").asInstanceOf[Element].getChild("multinomialLogit").asInstanceOf[Element]
->>>>>>> 6e296767
         theModelOpt = Some(MultinomialLogit.multinomialLogitFactory(rootNode))
       }
     }
