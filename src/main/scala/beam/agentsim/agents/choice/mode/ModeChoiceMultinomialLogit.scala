--- conflicted
+++ resolved
@@ -443,18 +443,14 @@
         "transfer"              -> UtilityFunctionOperation("multiplier", params.transfer)
       ),
       "drive_transit" -> Map(
-<<<<<<< HEAD
         "intercept"             -> UtilityFunctionOperation("intercept", params.drive_transit_intercept),
         "transitOccupancyLevel" -> UtilityFunctionOperation("multiplier", params.transit_crowding),
         "transfer"              -> UtilityFunctionOperation("multiplier", params.transfer)
-=======
-        "intercept" -> UtilityFunctionOperation("intercept", params.drive_transit_intercept),
-        "transfer"  -> UtilityFunctionOperation("multiplier", params.transfer)
       ),
       "bike_transit" -> Map(
-        "intercept" -> UtilityFunctionOperation("intercept", params.bike_transit_intercept),
-        "transfer"  -> UtilityFunctionOperation("multiplier", params.transfer)
->>>>>>> 55566744
+        "intercept"             -> UtilityFunctionOperation("intercept", params.bike_transit_intercept),
+        "transitOccupancyLevel" -> UtilityFunctionOperation("multiplier", params.transit_crowding),
+        "transfer"              -> UtilityFunctionOperation("multiplier", params.transfer)
       )
     )
 
