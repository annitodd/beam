--- conflicted
+++ resolved
@@ -401,14 +401,9 @@
         case (counter, plan) =>
           val usedCarOut = plan.trips.sliding(2).foldLeft(false) {
             case (usedCar, Seq(prevTrip, curTrip)) =>
-<<<<<<< HEAD
-              val (pickup, dropoff, travelTime) = getPickupAndDropoff(plan, curTrip, prevTrip, counter, skim)
-              if (firstPickupOfTheDay.isEmpty || firstPickupOfTheDay.get.baselineNonPooledTime > pickup.baselineNonPooledTime)
-=======
               val (pickup, dropoff, travelTime) =
                 getPickupAndDropoff(plan, curTrip, prevTrip, counter, skim, beamVehicleType)
               if (firstPickupOfTheDay.isEmpty || firstPickupOfTheDay.get.time > pickup.time)
->>>>>>> 5703895f
                 firstPickupOfTheDay = Some(pickup)
               tours.append(pickup)
               tours.append(dropoff)
