--- conflicted
+++ resolved
@@ -25,20 +25,13 @@
   val household: Household,
   val householdVehicles: List[BeamVehicle],
   val timeWindow: Map[MobilityRequestTrait, Int],
+  val skimmer: BeamSkimmer,
+  val beamServices: BeamServices,
   val stopSearchAfterXSolutions: Int = 100,
-  val limitCavToXPersons: Int = 3,
-<<<<<<< HEAD
-  val beamServices: Option[BeamServices] = None
-) (implicit val population: org.matsim.api.core.v01.population.Population) {
-
-  val skimmer: BeamSkimmer = new BeamSkimmer(beamServices)
-=======
-  val skim: BeamSkimmer,
-  val beamServices: BeamServices
+  val limitCavToXPersons: Int = 3
 ) {
   implicit val population: org.matsim.api.core.v01.population.Population =
     beamServices.matsimServices.getScenario.getPopulation
->>>>>>> 808d7803
   import beam.agentsim.agents.memberships.Memberships.RankedGroup._
   private val householdPlans =
     household.members.take(limitCavToXPersons).map(person => BeamPlan(person.getSelectedPlan))
@@ -64,15 +57,9 @@
     // compute all the feasible schedules through
     var feasibleSchedulesOut = List.empty[CAVFleetSchedule]
     val feasibleSchedules =
-<<<<<<< HEAD
       mutable.ListBuffer[CAVFleetSchedule](CAVFleetSchedule(emptySchedules.toList, householdRequests.get))
     for (request <- householdRequests.get.requests; schedule <- feasibleSchedules) {
       val (newSchedule, feasible) = schedule.check(request, skimmer)
-=======
-      mutable.ListBuffer[CAVFleetSchedule](CAVFleetSchedule(emptyFleetSchedule.toList, householdRequests))
-    for (request <- householdRequests.requests; schedule <- feasibleSchedules) {
-      val (newSchedule, feasible) = schedule.check(request, skim, beamServices)
->>>>>>> 808d7803
       if (!feasible) feasibleSchedules -= schedule
       feasibleSchedules.prependAll(newSchedule)
 
@@ -109,14 +96,8 @@
 
     // ***
     def check(
-<<<<<<< HEAD
       request: MobilityRequest,
       skim: BeamSkimmer
-=======
-      request: MobilityServiceRequest,
-      skim: BeamSkimmer,
-      beamServices: BeamServices
->>>>>>> 808d7803
     ): (List[CAVFleetSchedule], Boolean) = {
       import scala.collection.mutable.{ListBuffer => MListBuffer}
       val outHouseholdSchedule = MListBuffer.empty[Option[CAVFleetSchedule]]
@@ -176,20 +157,12 @@
 ) {
 
   def check(
-<<<<<<< HEAD
     request: MobilityRequest,
     householdTrips: HouseholdTripsRequests,
     timeWindow: Map[MobilityRequestTrait, Int],
-    skim: BeamSkimmer
-  ): (Option[CAVSchedule], HouseholdTripsRequests, Boolean) = {
-=======
-    request: MobilityServiceRequest,
-    householdTrips: HouseholdTrips,
-    timeWindow: Map[MobilityServiceRequestType, Int],
     skim: BeamSkimmer,
     beamServices: BeamServices
-  ): (Option[CAVSchedule], HouseholdTrips, Boolean) = {
->>>>>>> 808d7803
+  ): (Option[CAVSchedule], HouseholdTripsRequests, Boolean) = {
     val travelTime = skim
       .getTimeDistanceAndCost(
         schedule.head.activity.getCoord,
@@ -417,7 +390,6 @@
         case (counter, plan) =>
           val usedCarOut = plan.trips.sliding(2).foldLeft(false) {
             case (usedCar, Seq(prevTrip, curTrip)) =>
-<<<<<<< HEAD
               val (pickup, dropoff, travelTime) = getPickupAndDropoff(plan, curTrip, prevTrip, counter, skim)
               if (firstPickupOfTheDay.isEmpty || firstPickupOfTheDay.get.time > pickup.time)
                 firstPickupOfTheDay = Some(pickup)
@@ -426,36 +398,6 @@
               if (!Modes.isChainBasedMode(pickup.defaultMode) || tours.head.trip.parentTour != pickup.trip.parentTour) {
                 requests.append(tours.toList)
                 tours.clear()
-=======
-              val legTrip = curTrip.leg
-              val defaultMode = getDefaultMode(legTrip, counter)
-              val travelTime = skim
-                .getTimeDistanceAndCost(
-                  prevTrip.activity.getCoord,
-                  curTrip.activity.getCoord,
-                  0,
-                  defaultMode,
-                  org.matsim.api.core.v01.Id.create[BeamVehicleType]("", classOf[BeamVehicleType])
-                )
-                .time
-                .toInt
-
-              val startTime = prevTrip.activity.getEndTime.toInt
-              val arrivalTime = startTime + travelTime
-
-              val nextTripStartTime = curTrip.activity.getEndTime
-              if (nextTripStartTime != Double.NegativeInfinity) {
-                if (startTime >= nextTripStartTime.toInt) {
-                  throw HouseholdTripsException(
-                    s"Illegal plan for person ${plan.getPerson.getId.toString}, activity ends at $startTime which is later than the next activity ending at $nextTripStartTime"
-                  )
-                } else if (arrivalTime > nextTripStartTime.toInt) {
-                  logger.warn(
-                    "The necessary travel time to arrive to the next activity is beyond the end time of the same activity"
-                  )
-                  break
-                }
->>>>>>> 808d7803
               }
               tripTravelTime(curTrip) = travelTime
               totTravelTime += travelTime
@@ -486,9 +428,7 @@
         defaultMode,
         org.matsim.api.core.v01.Id.create[BeamVehicleType]("", classOf[BeamVehicleType])
       )
-      .timeAndCost
       .time
-      .get
 
     val startTime = prevTrip.activity.getEndTime.toInt
     val arrivalTime = startTime + travelTime
