package beam.agentsim.agents.household
import akka.actor.ActorRef
import beam.agentsim.agents.{MobilityRequest, _}
import beam.agentsim.agents.household.CAVSchedule.RouteOrEmbodyRequest
import beam.agentsim.agents.planning.{BeamPlan, Trip}
import beam.agentsim.agents.vehicles.VehicleProtocol.StreetVehicle
import beam.agentsim.agents.vehicles.{BeamVehicle, BeamVehicleType, VehiclePersonId}
import beam.agentsim.events.SpaceTime
import beam.router.BeamRouter.{EmbodyWithCurrentTravelTime, RoutingRequest}
import beam.router.Modes.BeamMode
import beam.router.Modes.BeamMode.{CAR, CAV}
import beam.router.{BeamRouter, BeamSkimmer, Modes, RouteHistory}
import beam.sim.BeamServices
import beam.utils.logging.ExponentialLoggerWrapperImpl
import com.conveyal.r5.transit.TransportNetwork
import org.matsim.api.core.v01.Id
import org.matsim.api.core.v01.population._
import org.matsim.households.Household
import org.matsim.vehicles.Vehicle

import scala.collection.immutable.{List, Map}
import scala.collection.mutable

class HouseholdCAVScheduling(
  val household: Household,
  val householdVehicles: List[BeamVehicle],
  val timeWindow: Map[MobilityRequestTrait, Int],
  val stopSearchAfterXSolutions: Int = 100,
  val limitCavToXPersons: Int = 3,
<<<<<<< HEAD
  val skim: BeamSkimmer,
  val beamServices: BeamServices
) {
  implicit val population: org.matsim.api.core.v01.population.Population =
    beamServices.matsimServices.getScenario.getPopulation
=======
  val skimmer: BeamSkimmer,
  val beamServices: Option[BeamServices] = None
)(implicit val population: org.matsim.api.core.v01.population.Population) {
>>>>>>> ef44eead
  import beam.agentsim.agents.memberships.Memberships.RankedGroup._
  private val householdPlans =
    household.members.take(limitCavToXPersons).map(person => BeamPlan(person.getSelectedPlan))

  // ***
  def getAllFeasibleSchedules(): List[CAVFleetSchedule] = {
    // extract potential household CAV requests from plans
    val householdRequests =
      HouseholdTripsRequests.get(householdPlans, householdVehicles.size, timeWindow, skimmer)

    // initialize household schedule
    val cavVehicles = householdVehicles.filter(_.beamVehicleType.automationLevel > 3)

    if (householdRequests.isEmpty || cavVehicles.isEmpty)
      return List[CAVFleetSchedule]()

    val emptySchedules = mutable.ListBuffer.empty[CAVSchedule]
    cavVehicles.foldLeft(()) {
      case (_, cav) =>
        emptySchedules.prepend(new CAVSchedule(List[MobilityRequest](householdRequests.get.homePickup), cav, 0))
    }

    // compute all the feasible schedules through
    var feasibleSchedulesOut = List.empty[CAVFleetSchedule]
    val feasibleSchedules =
<<<<<<< HEAD
      mutable.ListBuffer[CAVFleetSchedule](CAVFleetSchedule(emptyFleetSchedule.toList, householdRequests))
    for (request <- householdRequests.requests; schedule <- feasibleSchedules) {
      val (newSchedule, feasible) = schedule.check(request, skim, beamServices)
=======
      mutable.ListBuffer[CAVFleetSchedule](CAVFleetSchedule(emptySchedules.toList, householdRequests.get))
    for (request <- householdRequests.get.requests; schedule <- feasibleSchedules) {
      val (newSchedule, feasible) = schedule.check(request, skimmer)
>>>>>>> ef44eead
      if (!feasible) feasibleSchedules -= schedule
      feasibleSchedules.prependAll(newSchedule)

      if (feasibleSchedules.size >= stopSearchAfterXSolutions) {
        // pruning incomplete schedules before returning the result
        return feasibleSchedules.filter(_.cavFleetSchedule.forall(_.schedule.head.tag == Dropoff)).toList
      }
    }
    feasibleSchedulesOut = feasibleSchedules.toList
    feasibleSchedules.toList
  }

  // ***
  // get k lowest scored schedules
  def getKBestSchedules(k: Int): List[CAVFleetSchedule] = {
    getAllFeasibleSchedules.sortBy(_.householdTrips.totalTravelTime).take(k)
  }

  // ***
  def getBestScheduleWithTheLongestCAVChain: List[CAVFleetSchedule] = {
    val mapRank =
      getAllFeasibleSchedules.map(x => x -> x.cavFleetSchedule.foldLeft(0)((a, b) => a + b.schedule.size)).toMap
    var output = List.empty[CAVFleetSchedule]
    if (mapRank.nonEmpty) {
      val maxRank = mapRank.maxBy(_._2)._2
      output =
        mapRank.withFilter(_._2 == maxRank).map(x => x._1).toList.sortBy(_.householdTrips.totalTravelTime).take(1)
    }
    output
  }

  // ***
  case class CAVFleetSchedule(cavFleetSchedule: List[CAVSchedule], householdTrips: HouseholdTripsRequests) {

    // ***
    def check(
<<<<<<< HEAD
      request: MobilityServiceRequest,
      skim: BeamSkimmer,
      beamServices: BeamServices
=======
      request: MobilityRequest,
      skim: BeamSkimmer
>>>>>>> ef44eead
    ): (List[CAVFleetSchedule], Boolean) = {
      import scala.collection.mutable.{ListBuffer => MListBuffer}
      val outHouseholdSchedule = MListBuffer.empty[Option[CAVFleetSchedule]]
      var feasibleOut = cavFleetSchedule.foldLeft(true) {
        case (feasible, cavSchedule) =>
          val (scheduleOption, trips, isFeasible) =
            cavSchedule.check(request, householdTrips, timeWindow, skim, beamServices)
          outHouseholdSchedule.prepend(
            scheduleOption.map(
              schedule => CAVFleetSchedule(schedule :: cavFleetSchedule.filter(_ != cavSchedule), trips)
            )
          )
          feasible && isFeasible
      }

      var finalHouseholdSchedule = outHouseholdSchedule.flatten

      if (CAVSchedule.isInChainMode(request)) {
        if (CAVSchedule.isWithinTourInAtLeastOneSchedule(request, cavFleetSchedule.map(_.schedule))) {
          // schedule to be marked unfeasible as the agent is using CAV in a chained tour
          // not marking the schedule unfeasible will allow future iteration that violates chain-based modes
          feasibleOut = false
          if (!finalHouseholdSchedule.flatMap(_.cavFleetSchedule).exists(_.schedule.head.person == request.person))
            // Dead end! chain-based mode not to be violated by any CAV of the household
            // agent did not get picked up by a CAV in the next trip of the same tour
            finalHouseholdSchedule = MListBuffer.empty[CAVFleetSchedule]
        } else {
          // Dead end! chain-based mode not to be violated by any CAV of the household
          // agent cannot be picked up by CAV if the tour already started without CAV in chained tours
          finalHouseholdSchedule = MListBuffer.empty[CAVFleetSchedule]
        }
      }

      (finalHouseholdSchedule.toList, feasibleOut)
    }
    // ***
    override def toString: String = {
      cavFleetSchedule
        .foldLeft(new StringBuilder) {
          case (output, cavSchedule) => output.insert(0, s"$cavSchedule\n")
        }
        .insert(
          0,
          s"HH|TT:${householdTrips.totalTravelTime}|TT0:${householdTrips.defaultTravelTime}.\n"
        )
        .toString
    }
  }
}

// ************
// ************
case class CAVSchedule(
  schedule: List[MobilityRequest],
  cav: BeamVehicle,
  occupancy: Int
) {

  def check(
<<<<<<< HEAD
    request: MobilityServiceRequest,
    householdTrips: HouseholdTrips,
    timeWindow: Map[MobilityServiceRequestType, Int],
    skim: BeamSkimmer,
    beamServices: BeamServices
  ): (Option[CAVSchedule], HouseholdTrips, Boolean) = {
=======
    request: MobilityRequest,
    householdTrips: HouseholdTripsRequests,
    timeWindow: Map[MobilityRequestTrait, Int],
    skim: BeamSkimmer,
    beamServices: Option[BeamServices]
  ): (Option[CAVSchedule], HouseholdTripsRequests, Boolean) = {
>>>>>>> ef44eead
    val travelTime = skim
      .getTimeDistanceAndCost(
        schedule.head.activity.getCoord,
        request.activity.getCoord,
        request.time,
        CAR,
        cav.beamVehicleType.id,
<<<<<<< HEAD
        Some(beamServices)
      )
      .time
      .toInt
=======
        beamServices
      )
      .time
>>>>>>> ef44eead
    val prevServiceTime = schedule.head.serviceTime
    val serviceTime = prevServiceTime + travelTime
    val upperBoundServiceTime = request.time + timeWindow(request.tag)
    val lowerBoundServiceTime = request.time - timeWindow(request.tag)
    val index = schedule.indexWhere(_.person == request.person)

    var newCavSchedule: Option[CAVSchedule] = None
    var newHouseholdTrips: HouseholdTripsRequests = householdTrips
    var feasible: Boolean = true

    request.tag match {
      case Pickup if occupancy == 0 && serviceTime <= upperBoundServiceTime =>
        // otherwise the empty cav arrives too late to pickup a passenger
        var newSchedule = schedule
        var newServiceTime = serviceTime
        if (serviceTime < request.time) {
          val relocationRequest = MobilityRequest(
            None,
            request.activity,
            prevServiceTime,
            request.trip,
            BeamMode.CAV,
            Relocation,
            prevServiceTime
          )
          newSchedule = relocationRequest :: newSchedule
          newServiceTime = request.time
        }
        newCavSchedule = Some(
          new CAVSchedule(
            request.copy(serviceTime = newServiceTime) :: newSchedule,
            cav,
            occupancy + 1
          )
        )
      case Pickup if occupancy != 0 && serviceTime >= lowerBoundServiceTime && serviceTime <= upperBoundServiceTime =>
        // otherwise the cav arrives either too early or too late to pickup another passenger
        val newServiceTime = if (serviceTime < request.time) request.time else serviceTime
        newCavSchedule = Some(
          new CAVSchedule(
            request.copy(serviceTime = newServiceTime) :: schedule,
            cav,
            occupancy + 1
          )
        )
      case Dropoff if index < 0 || schedule(index).tag != Pickup =>
      // cav cannot dropoff a non passenger
      case Dropoff if serviceTime < lowerBoundServiceTime || serviceTime > upperBoundServiceTime =>
        // cav arriving too early or too late to the dropoff time
        // since the agent is already a passenger, such a schedule to be marked unfeasible
        // to avoid the agent to be picked up in the first place
        feasible = false
      case Dropoff =>
        val cavTripTravelTime = serviceTime - schedule(index).time // it includes the waiting time
        val newTotalTravelTime = householdTrips.totalTravelTime - householdTrips.tripTravelTime(
          request.trip
        ) + cavTripTravelTime
        if (newTotalTravelTime < householdTrips.defaultTravelTime) {
          newCavSchedule = Some(
            new CAVSchedule(
              request.copy(serviceTime = serviceTime) :: schedule,
              cav,
              occupancy - 1
            )
          )
          newHouseholdTrips = householdTrips.copy(
            tripTravelTime = householdTrips.tripTravelTime + (request.trip -> cavTripTravelTime),
            totalTravelTime = newTotalTravelTime
          )
        }
        // whether the passenger successfully get dropped of or not, the current schedule
        // should be marked unfeasible, to avoid that the passenger never get dropped of.
        feasible = false
      case _ => // no action
    }
    (newCavSchedule, newHouseholdTrips, feasible)
  }

  // ***
  def toRoutingRequests(
    beamServices: BeamServices,
    transportNetwork: TransportNetwork,
    routeHistory: RouteHistory
  ): (List[Option[RouteOrEmbodyRequest]], CAVSchedule) = {
    var newMobilityRequests = List[MobilityRequest]()
//    val requestList = (schedule.reverse :+ schedule.head).tail
    val requestList = (schedule.tail :+ schedule.head)
      .sliding(2)
      .map { wayPoints =>
        val orig = wayPoints(0)
        val dest = wayPoints(1)
        val origin = SpaceTime(orig.activity.getCoord, Math.round(orig.time))
        if (beamServices.geo.distUTMInMeters(orig.activity.getCoord, dest.activity.getCoord) < beamServices.beamConfig.beam.agentsim.thresholdForWalkingInMeters) {
          newMobilityRequests = newMobilityRequests :+ orig
          None
        } else {
          val theVehicle = StreetVehicle(
            Id.create(cav.id.toString, classOf[Vehicle]),
            cav.beamVehicleType.id,
            origin,
            CAV,
            asDriver = true
          )
          val origLink = beamServices.geo.getNearestR5Edge(
            transportNetwork.streetLayer,
            beamServices.geo.utm2Wgs(orig.activity.getCoord),
            10E3
          )
          val destLink = beamServices.geo.getNearestR5Edge(
            transportNetwork.streetLayer,
            beamServices.geo.utm2Wgs(dest.activity.getCoord),
            10E3
          )
          routeHistory.getRoute(origLink, destLink, orig.time) match {
            case Some(rememberedRoute) =>
              val embodyReq = BeamRouter.linkIdsToEmbodyRequest(
                rememberedRoute,
                theVehicle,
                origin.time,
                CAV,
                beamServices,
                orig.activity.getCoord,
                dest.activity.getCoord
              )
              newMobilityRequests = newMobilityRequests :+ orig.copy(routingRequestId = Some(embodyReq.requestId))
              Some(RouteOrEmbodyRequest(None, Some(embodyReq)))
            case None =>
              val routingRequest = RoutingRequest(
                orig.activity.getCoord,
                dest.activity.getCoord,
                origin.time,
                IndexedSeq(),
                IndexedSeq(
                  StreetVehicle(
                    Id.create(cav.id.toString, classOf[Vehicle]),
                    cav.beamVehicleType.id,
                    origin,
                    CAV,
                    asDriver = true
                  )
                )
              )
              newMobilityRequests = newMobilityRequests :+ orig.copy(routingRequestId = Some(routingRequest.requestId))
              Some(RouteOrEmbodyRequest(Some(routingRequest), None))
          }
        }
      }
      .toList
    (requestList, new CAVSchedule(newMobilityRequests, cav, occupancy))
  }
  // ***
  override def toString: String = {
    schedule
      .foldLeft(new StringBuilder) {
        case (output, request) => output.insert(0, "\t\t" + request.toString + "\n")
      }
      .insert(0, s"\tcav-id:${cav.id}\n")
      .toString
  }
}

object CAVSchedule {
  case class RouteOrEmbodyRequest(routeReq: Option[RoutingRequest], embodyReq: Option[EmbodyWithCurrentTravelTime])

  def isInChainMode(request: MobilityRequest): Boolean = {
    request.tag == Pickup && Modes.isChainBasedMode(request.defaultMode) && request.trip.parentTour.trips
      .indexOf(request.trip) > 0
  }

  def isWithinTour(request: MobilityRequest, schedule: List[MobilityRequest]): Boolean = {
    val index = schedule.indexWhere(_.person == request.person)
    index >= 0 && request.trip.parentTour == schedule(index).trip.parentTour
  }

  def isWithinTourInAtLeastOneSchedule(
    request: MobilityRequest,
    scheduleList: List[List[MobilityRequest]]
  ): Boolean = {
    for (schedule <- scheduleList)
      if (isWithinTour(request, schedule))
        return true
    false
  }

}

// Helper classes for convert Beam plans to MobilityServiceRequest
case class HouseholdTripsException(message: String, cause: Throwable = null) extends Exception(message, cause)
case class HouseholdTripsLogger(name: String) extends ExponentialLoggerWrapperImpl(name)

object HouseholdTripsHelper {

  import scala.collection.mutable.{ListBuffer => MListBuffer, Map => MMap}
  import scala.util.control.Breaks._
  val logger = HouseholdTripsLogger(getClass.getName)

  def getDefaultMode(legOption: Option[Leg], nbVehicles: Int): BeamMode = {
    legOption
      .flatMap(leg => BeamMode.fromString(leg.getMode))
      .getOrElse(if (nbVehicles <= 0) BeamMode.TRANSIT else BeamMode.CAR)
  }

  def getListOfPickupsDropoffs(
    householdPlans: Seq[BeamPlan],
    householdNbOfVehicles: Int,
    skim: BeamSkimmer
  ): (List[List[MobilityRequest]], Option[MobilityRequest], MMap[Trip, Int], Int) = {
    val requests = MListBuffer.empty[List[MobilityRequest]]
    val tours = MListBuffer.empty[MobilityRequest]
    val tripTravelTime = MMap[Trip, Int]()
    var totTravelTime = 0
    var firstPickupOfTheDay: Option[MobilityRequest] = None
    breakable {
      householdPlans.foldLeft(householdNbOfVehicles) {
        case (counter, plan) =>
          val usedCarOut = plan.trips.sliding(2).foldLeft(false) {
            case (usedCar, Seq(prevTrip, curTrip)) =>
<<<<<<< HEAD
              val legTrip = curTrip.leg
              val defaultMode = getDefaultMode(legTrip, counter)
              val travelTime = skim
                .getTimeDistanceAndCost(
                  prevTrip.activity.getCoord,
                  curTrip.activity.getCoord,
                  0,
                  defaultMode,
                  org.matsim.api.core.v01.Id.create[BeamVehicleType]("", classOf[BeamVehicleType])
                )
                .time
                .toInt

              val startTime = prevTrip.activity.getEndTime.toInt
              val arrivalTime = startTime + travelTime

              val nextTripStartTime = curTrip.activity.getEndTime
              if (nextTripStartTime != Double.NegativeInfinity) {
                if (startTime >= nextTripStartTime.toInt) {
                  throw HouseholdTripsException(
                    s"Illegal plan for person ${plan.getPerson.getId.toString}, activity ends at $startTime which is later than the next activity ending at $nextTripStartTime"
                  )
                } else if (arrivalTime > nextTripStartTime.toInt) {
                  logger.warn(
                    "The necessary travel time to arrive to the next activity is beyond the end time of the same activity"
                  )
                  break
                }
=======
              val (pickup, dropoff, travelTime) = getPickupAndDropoff(plan, curTrip, prevTrip, counter, skim)
              if (firstPickupOfTheDay.isEmpty || firstPickupOfTheDay.get.time > pickup.time)
                firstPickupOfTheDay = Some(pickup)
              tours.append(pickup)
              tours.append(dropoff)
              if (!Modes.isChainBasedMode(pickup.defaultMode) || tours.head.trip.parentTour != pickup.trip.parentTour) {
                requests.append(tours.toList)
                tours.clear()
>>>>>>> ef44eead
              }
              tripTravelTime(curTrip) = travelTime
              totTravelTime += travelTime
              if (pickup.defaultMode == BeamMode.CAR) true else usedCar
          }
          requests.append(tours.toList)
          tours.clear()
          if (usedCarOut) counter - 1 else counter
      }
    }
    (requests.toList, firstPickupOfTheDay, tripTravelTime, totTravelTime)
  }

  def getPickupAndDropoff(
    plan: BeamPlan,
    curTrip: Trip,
    prevTrip: Trip,
    counter: Int,
    skim: BeamSkimmer
  ): (MobilityRequest, MobilityRequest, Int) = {
    val legTrip = curTrip.leg
    val defaultMode = getDefaultMode(legTrip, counter)
    val travelTime = skim
      .getTimeDistanceAndCost(
        prevTrip.activity.getCoord,
        curTrip.activity.getCoord,
        0,
        defaultMode,
        org.matsim.api.core.v01.Id.create[BeamVehicleType]("", classOf[BeamVehicleType])
      )
      .time

    val startTime = prevTrip.activity.getEndTime.toInt
    val arrivalTime = startTime + travelTime

    val nextTripStartTime = curTrip.activity.getEndTime
    if (nextTripStartTime != Double.NegativeInfinity && startTime >= nextTripStartTime.toInt) {
      logger.warn(
        s"Illegal plan for person ${plan.getPerson.getId.toString}, activity ends at $startTime which is later than the next activity ending at $nextTripStartTime"
      )
      break
    } else if (nextTripStartTime != Double.NegativeInfinity && arrivalTime > nextTripStartTime.toInt) {
      logger.warn(
        "The necessary travel time to arrive to the next activity is beyond the end time of the same activity"
      )
      break
    }

    val vehiclePersonId =
      VehiclePersonId(Id.create(plan.getPerson.getId, classOf[Vehicle]), plan.getPerson.getId, ActorRef.noSender)

    val pickup = MobilityRequest(
      Some(vehiclePersonId),
      prevTrip.activity,
      startTime,
      curTrip,
      defaultMode,
      Pickup,
      startTime
    )
    val dropoff = MobilityRequest(
      Some(vehiclePersonId),
      curTrip.activity,
      arrivalTime,
      curTrip,
      defaultMode,
      Dropoff,
      arrivalTime,
      pickupRequest = Some(pickup)
    )
    (pickup, dropoff, travelTime)
  }
}

case class HouseholdTripsRequests(
  requests: List[MobilityRequest],
  homePickup: MobilityRequest,
  defaultTravelTime: Int,
  tripTravelTime: Map[Trip, Int],
  totalTravelTime: Int
) {
  override def toString: String = requests.toString
}

object HouseholdTripsRequests {

  def get(
    householdPlans: Seq[BeamPlan],
    householdNbOfVehicles: Int,
    timeWindow: Map[MobilityRequestTrait, Int],
    skim: BeamSkimmer
  ): Option[HouseholdTripsRequests] = {
    val (requests, firstPickupOfTheDay, tripTravelTime, totTravelTime) =
      HouseholdTripsHelper.getListOfPickupsDropoffs(householdPlans, householdNbOfVehicles, skim)
    // Sum(tDi - tPi) <= Sum(tauDi - tauPi) + (alpha + beta)|R|/2
    val sumTimeWindows = requests.size * timeWindow.foldLeft(0)(_ + _._2)
    // adding a time window to the total travel time
    firstPickupOfTheDay map (
      homePickup =>
        HouseholdTripsRequests(
          requests.flatten.sortWith(_.time < _.time),
          homePickup.copy(person = None, tag = Init),
          totTravelTime + sumTimeWindows,
          tripTravelTime.toMap,
          totTravelTime
        )
    )
  }
}<|MERGE_RESOLUTION|>--- conflicted
+++ resolved
@@ -27,17 +27,9 @@
   val timeWindow: Map[MobilityRequestTrait, Int],
   val stopSearchAfterXSolutions: Int = 100,
   val limitCavToXPersons: Int = 3,
-<<<<<<< HEAD
-  val skim: BeamSkimmer,
-  val beamServices: BeamServices
-) {
-  implicit val population: org.matsim.api.core.v01.population.Population =
-    beamServices.matsimServices.getScenario.getPopulation
-=======
   val skimmer: BeamSkimmer,
   val beamServices: Option[BeamServices] = None
 )(implicit val population: org.matsim.api.core.v01.population.Population) {
->>>>>>> ef44eead
   import beam.agentsim.agents.memberships.Memberships.RankedGroup._
   private val householdPlans =
     household.members.take(limitCavToXPersons).map(person => BeamPlan(person.getSelectedPlan))
@@ -63,15 +55,9 @@
     // compute all the feasible schedules through
     var feasibleSchedulesOut = List.empty[CAVFleetSchedule]
     val feasibleSchedules =
-<<<<<<< HEAD
-      mutable.ListBuffer[CAVFleetSchedule](CAVFleetSchedule(emptyFleetSchedule.toList, householdRequests))
-    for (request <- householdRequests.requests; schedule <- feasibleSchedules) {
-      val (newSchedule, feasible) = schedule.check(request, skim, beamServices)
-=======
       mutable.ListBuffer[CAVFleetSchedule](CAVFleetSchedule(emptySchedules.toList, householdRequests.get))
     for (request <- householdRequests.get.requests; schedule <- feasibleSchedules) {
       val (newSchedule, feasible) = schedule.check(request, skimmer)
->>>>>>> ef44eead
       if (!feasible) feasibleSchedules -= schedule
       feasibleSchedules.prependAll(newSchedule)
 
@@ -108,14 +94,8 @@
 
     // ***
     def check(
-<<<<<<< HEAD
-      request: MobilityServiceRequest,
-      skim: BeamSkimmer,
-      beamServices: BeamServices
-=======
       request: MobilityRequest,
       skim: BeamSkimmer
->>>>>>> ef44eead
     ): (List[CAVFleetSchedule], Boolean) = {
       import scala.collection.mutable.{ListBuffer => MListBuffer}
       val outHouseholdSchedule = MListBuffer.empty[Option[CAVFleetSchedule]]
@@ -175,21 +155,12 @@
 ) {
 
   def check(
-<<<<<<< HEAD
-    request: MobilityServiceRequest,
-    householdTrips: HouseholdTrips,
-    timeWindow: Map[MobilityServiceRequestType, Int],
-    skim: BeamSkimmer,
-    beamServices: BeamServices
-  ): (Option[CAVSchedule], HouseholdTrips, Boolean) = {
-=======
     request: MobilityRequest,
     householdTrips: HouseholdTripsRequests,
     timeWindow: Map[MobilityRequestTrait, Int],
     skim: BeamSkimmer,
     beamServices: Option[BeamServices]
   ): (Option[CAVSchedule], HouseholdTripsRequests, Boolean) = {
->>>>>>> ef44eead
     val travelTime = skim
       .getTimeDistanceAndCost(
         schedule.head.activity.getCoord,
@@ -197,16 +168,9 @@
         request.time,
         CAR,
         cav.beamVehicleType.id,
-<<<<<<< HEAD
-        Some(beamServices)
-      )
-      .time
-      .toInt
-=======
         beamServices
       )
       .time
->>>>>>> ef44eead
     val prevServiceTime = schedule.head.serviceTime
     val serviceTime = prevServiceTime + travelTime
     val upperBoundServiceTime = request.time + timeWindow(request.tag)
@@ -424,36 +388,6 @@
         case (counter, plan) =>
           val usedCarOut = plan.trips.sliding(2).foldLeft(false) {
             case (usedCar, Seq(prevTrip, curTrip)) =>
-<<<<<<< HEAD
-              val legTrip = curTrip.leg
-              val defaultMode = getDefaultMode(legTrip, counter)
-              val travelTime = skim
-                .getTimeDistanceAndCost(
-                  prevTrip.activity.getCoord,
-                  curTrip.activity.getCoord,
-                  0,
-                  defaultMode,
-                  org.matsim.api.core.v01.Id.create[BeamVehicleType]("", classOf[BeamVehicleType])
-                )
-                .time
-                .toInt
-
-              val startTime = prevTrip.activity.getEndTime.toInt
-              val arrivalTime = startTime + travelTime
-
-              val nextTripStartTime = curTrip.activity.getEndTime
-              if (nextTripStartTime != Double.NegativeInfinity) {
-                if (startTime >= nextTripStartTime.toInt) {
-                  throw HouseholdTripsException(
-                    s"Illegal plan for person ${plan.getPerson.getId.toString}, activity ends at $startTime which is later than the next activity ending at $nextTripStartTime"
-                  )
-                } else if (arrivalTime > nextTripStartTime.toInt) {
-                  logger.warn(
-                    "The necessary travel time to arrive to the next activity is beyond the end time of the same activity"
-                  )
-                  break
-                }
-=======
               val (pickup, dropoff, travelTime) = getPickupAndDropoff(plan, curTrip, prevTrip, counter, skim)
               if (firstPickupOfTheDay.isEmpty || firstPickupOfTheDay.get.time > pickup.time)
                 firstPickupOfTheDay = Some(pickup)
@@ -462,7 +396,6 @@
               if (!Modes.isChainBasedMode(pickup.defaultMode) || tours.head.trip.parentTour != pickup.trip.parentTour) {
                 requests.append(tours.toList)
                 tours.clear()
->>>>>>> ef44eead
               }
               tripTravelTime(curTrip) = travelTime
               totTravelTime += travelTime
