--- conflicted
+++ resolved
@@ -112,13 +112,8 @@
     case GetVehicleTypes(triggerId) =>
       sender() ! VehicleTypesResponse(vehicles.values.map(_.beamVehicleType).toSet, triggerId)
 
-<<<<<<< HEAD
-    case MobilityStatusInquiry(personId, whenWhere, _, triggerId, maybeForceAvailability) =>
-      (maybeDefaultBeamVehicleType, maybeForceAvailability) match {
-=======
     case MobilityStatusInquiry(personId, whenWhere, _, requireVehicleCategoryAvailable, triggerId) =>
       (maybeDefaultBeamVehicleType, requireVehicleCategoryAvailable) match {
->>>>>>> fd4b9ca6
         case (Some(defaultBeamVehicleType), Some(neededVehicleCategory))
             if defaultBeamVehicleType.vehicleCategory == neededVehicleCategory =>
           if (availableVehicles.isEmpty) {
