--- conflicted
+++ resolved
@@ -1,4 +1,5 @@
 package beam.agentsim.agents.household
+
 import java.util.concurrent.TimeUnit
 import akka.actor.Status.{Failure, Success}
 import akka.actor.ActorRef
@@ -34,7 +35,7 @@
   parkingManager: ActorRef,
   vehicles: Map[Id[BeamVehicle], BeamVehicle],
   homeCoord: Coord,
-  implicit val debug: Debug,
+  implicit val debug: Debug
 ) extends LoggingMessageActor
     with ExponentialLazyLogging {
   private implicit val timeout: Timeout = Timeout(50000, TimeUnit.SECONDS)
@@ -47,35 +48,25 @@
   override def loggedReceive: Receive = {
     case ResolvedParkingResponses(triggerId, xs) =>
       logger.debug(s"ResolvedParkingResponses ($triggerId, $xs)")
-      xs.foreach {
-        case (id, resp) =>
-          val veh = vehicles(id)
-          veh.setManager(Some(self))
-          veh.spaceTime = SpaceTime(homeCoord.getX, homeCoord.getY, 0)
-          veh.setMustBeDrivenHome(true)
-          veh.useParkingStall(resp.stall)
-          self ! ReleaseVehicleAndReply(veh, triggerId = triggerId)
+      xs.foreach { case (id, resp) =>
+        val veh = vehicles(id)
+        veh.setManager(Some(self))
+        veh.spaceTime = SpaceTime(homeCoord.getX, homeCoord.getY, 0)
+        veh.setMustBeDrivenHome(true)
+        veh.useParkingStall(resp.stall)
+        self ! ReleaseVehicleAndReply(veh, triggerId = triggerId)
       }
       triggerSender.foreach(actorRef => actorRef ! CompletionNotice(triggerId, Vector()))
 
     case TriggerWithId(InitializeTrigger(_), triggerId) =>
       triggerSender = Some(sender())
       val HasEnoughFuelToBeParked: Boolean = true
-      val listOfFutures: List[Future[(Id[BeamVehicle], ParkingInquiryResponse)]] = vehicles.toList.map {
-        case (id, _) =>
-<<<<<<< HEAD
-          // 0.0 duration for a free parking overnight
-          // FIXME it shouldn't be null when charging
-          (parkingManager ? ParkingInquiry(homeCoord, "init", 0.0)).mapTo[ParkingInquiryResponse].map { r =>
+      val listOfFutures: List[Future[(Id[BeamVehicle], ParkingInquiryResponse)]] = vehicles.toList.map { case (id, _) =>
+        (parkingManager ? ParkingInquiry(SpaceTime(homeCoord, 0), "init", triggerId = triggerId))
+          .mapTo[ParkingInquiryResponse]
+          .map { r =>
             (id, r)
           }
-=======
-          (parkingManager ? ParkingInquiry(SpaceTime(homeCoord, 0), "init", triggerId = triggerId))
-            .mapTo[ParkingInquiryResponse]
-            .map { r =>
-              (id, r)
-            }
->>>>>>> bfb505aa
       }
       val futureOfList = Future.sequence(listOfFutures)
       val response = futureOfList.map(ResolvedParkingResponses(triggerId, _))
@@ -130,6 +121,7 @@
 }
 
 object HouseholdFleetManager {
+
   case class ResolvedParkingResponses(triggerId: Long, xs: List[(Id[BeamVehicle], ParkingInquiryResponse)])
       extends HasTriggerId
 }