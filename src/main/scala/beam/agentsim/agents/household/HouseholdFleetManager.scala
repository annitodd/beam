--- conflicted
+++ resolved
@@ -1,11 +1,5 @@
 package beam.agentsim.agents.household
-<<<<<<< HEAD
-import beam.agentsim.infrastructure.ChargingNetworkManager.ChargingPlugRequest
-import java.util.concurrent.TimeUnit
-import akka.actor.Status.{Failure, Success}
-=======
-
->>>>>>> bce4d30f
+
 import akka.actor.ActorRef
 import akka.actor.Status.{Failure, Success}
 import akka.pattern.pipe
@@ -16,8 +10,9 @@
 import beam.agentsim.agents.household.HouseholdActor._
 import beam.agentsim.agents.household.HouseholdFleetManager.ResolvedParkingResponses
 import beam.agentsim.agents.modalbehaviors.DrivesVehicle.ActualVehicle
-import beam.agentsim.agents.vehicles.{BeamVehicle,VehicleManager}
+import beam.agentsim.agents.vehicles.{BeamVehicle, VehicleManager}
 import beam.agentsim.events.SpaceTime
+import beam.agentsim.infrastructure.ChargingNetworkManager._
 import beam.agentsim.infrastructure.{ParkingInquiry, ParkingInquiryResponse}
 import beam.agentsim.scheduler.BeamAgentScheduler.CompletionNotice
 import beam.agentsim.scheduler.HasTriggerId
@@ -25,21 +20,21 @@
 import beam.sim.config.BeamConfig.Beam.Debug
 import beam.utils.logging.pattern.ask
 import beam.utils.logging.{ExponentialLazyLogging, LoggingMessageActor}
+import org.matsim.api.core.v01.population.Person
 import org.matsim.api.core.v01.{Coord, Id}
-import org.matsim.households.Household
 
 import java.util.concurrent.TimeUnit
+import scala.collection.mutable
 import scala.concurrent.{ExecutionContext, Future}
 
 class HouseholdFleetManager(
   parkingManager: ActorRef,
   chargingNetworkManager: ActorRef,
-  household: Household,
   vehicles: Map[Id[BeamVehicle], BeamVehicle],
-  homeCoord: Coord,
-  maybeEmergencyHouseholdVehicleGenerator: Option[EmergencyHouseholdVehicleGenerator],
-  implicit val debug: Debug
-) extends LoggingMessageActor
+  homeAndStartingWorkLocations: Map[Id[Person], (String, Coord)],
+  maybeEmergencyHouseholdVehicleGenerator: Option[EmergencyHouseholdVehicleGenerator]
+)(implicit val debug: Debug)
+    extends LoggingMessageActor
     with ExponentialLazyLogging {
   private implicit val timeout: Timeout = Timeout(50000, TimeUnit.SECONDS)
   private implicit val executionContext: ExecutionContext = context.dispatcher
@@ -50,6 +45,8 @@
 
   private var availableVehicles: List[BeamVehicle] = Nil
   var triggerSender: Option[ActorRef] = None
+
+  private val trackingVehicleAssignmentAtInitialization = mutable.HashMap.empty[Id[BeamVehicle], Id[Person]]
 
   override def loggedReceive: Receive = {
     case ResolvedParkingResponses(triggerId, xs) =>
@@ -62,9 +59,11 @@
         veh.useParkingStall(resp.stall)
         if (resp.stall.chargingPointType.isDefined) {
           chargingNetworkManager ! ChargingPlugRequest(
-            0, veh, resp.stall, 
+            0,
+            veh,
+            resp.stall,
             // use first household member id as stand-in.
-            household.getMemberIds().get(0),  
+            trackingVehicleAssignmentAtInitialization(id),
             triggerId
           )
         }
@@ -75,41 +74,30 @@
 
     case TriggerWithId(InitializeTrigger(_), triggerId) =>
       triggerSender = Some(sender())
-<<<<<<< HEAD
-
-      val listOfFutures: 
-        List[Future[(Id[BeamVehicle], ParkingInquiryResponse)]] = 
-          // Request that all household vehicles be parked at the home coordinate. If the vehicle is an EV, 
-          // send the request to the charging manager. Otherwise send request to the parking manager.
-          vehicles.toList.map { case (id, vehicle) =>
-            if (vehicle.isBEV | vehicle.isPHEV) {
-              (chargingNetworkManager ? ParkingInquiry.init(SpaceTime(homeCoord, 0), 
-                "init",
-                VehicleManager.getReservedFor(vehicle.vehicleManagerId.get).get,
-                beamVehicle = Option(vehicle), triggerId = triggerId))
-                .mapTo[ParkingInquiryResponse]
-                .map ( r =>
-                  (id, r)
-                )
-            } else {
-              (parkingManager ? ParkingInquiry.init(SpaceTime(homeCoord, 0), "init", triggerId = triggerId))
-                .mapTo[ParkingInquiryResponse]
-                .map { r =>
-                  (id, r)
-                }
-            }
-=======
-      val listOfFutures: List[Future[(Id[BeamVehicle], ParkingInquiryResponse)]] = vehicles.toList.map { case (id, _) =>
-        (parkingManager ? ParkingInquiry.init(
-          SpaceTime(homeCoord, 0),
-          "init",
-          triggerId = triggerId
-        ))
-          .mapTo[ParkingInquiryResponse]
-          .map { r =>
-            (id, r)
->>>>>>> bce4d30f
-          }
+      val listOfFutures: List[Future[(Id[BeamVehicle], ParkingInquiryResponse)]] = {
+        // Request that all household vehicles be parked at the home coordinate. If the vehicle is an EV,
+        // send the request to the charging manager. Otherwise send request to the parking manager.
+        val workingPersonsList = homeAndStartingWorkLocations.filter(_._2._1 == "Work").keys.toBuffer
+        vehicles.toList.map { case (id, vehicle) =>
+          val personId: Id[Person] =
+            if (workingPersonsList.nonEmpty) workingPersonsList.remove(0)
+            else
+              homeAndStartingWorkLocations
+                .find(_._2._1 == "Home")
+                .map(_._1)
+                .getOrElse(homeAndStartingWorkLocations.keys.head)
+          trackingVehicleAssignmentAtInitialization.put(vehicle.id, personId)
+          val inquiry = ParkingInquiry.init(
+            SpaceTime(homeAndStartingWorkLocations(personId)._2, 0),
+            "init",
+            VehicleManager.getReservedFor(vehicle.vehicleManagerId.get).get,
+            beamVehicle = Option(vehicle),
+            triggerId = triggerId
+          )
+          if (vehicle.isEV) (chargingNetworkManager ? inquiry).mapTo[ParkingInquiryResponse].map(r => (id, r))
+          else (parkingManager ? inquiry).mapTo[ParkingInquiryResponse].map(r => (id, r))
+        }
+      }
       val futureOfList = Future.sequence(listOfFutures)
       val response = futureOfList.map(ResolvedParkingResponses(triggerId, _))
       response.pipeTo(self)
@@ -151,17 +139,20 @@
         for {
           neededVehicleCategory              <- requireVehicleCategoryAvailable
           emergencyHouseholdVehicleGenerator <- maybeEmergencyHouseholdVehicleGenerator
-          vehicle                            <- emergencyHouseholdVehicleGenerator.createVehicle(personId, nextVehicleIndex, neededVehicleCategory)
         } yield {
           val vehicleCreatedOutOfThinAir: Boolean = if (availableVehicles.isEmpty) {
-            logger.warn(
-              s"No vehicles available for category ${neededVehicleCategory} available for person ${personId.toString}, creating a new vehicle with id ${vehicle.id.toString}"
-            )
-            emergencyHouseholdVehicleGenerator.createVehicle(personId, nextVehicleIndex, neededVehicleCategory) match {
+            emergencyHouseholdVehicleGenerator.createVehicle(
+              personId,
+              nextVehicleIndex,
+              neededVehicleCategory,
+              whenWhere,
+              self
+            ) match {
               case Some(vehicle) =>
+                logger.warn(
+                  s"No vehicles available for category ${neededVehicleCategory} available for person ${personId.toString}, creating a new vehicle with id ${vehicle.id.toString}"
+                )
                 nextVehicleIndex += 1
-                vehicle.setManager(Some(self))
-                vehicle.spaceTime = whenWhere
                 val mobilityRequester = sender()
                 vehiclesInternal(vehicle.id) = vehicle
 
@@ -211,13 +202,20 @@
         }
       }
 
+    case pir: ParkingInquiryResponse =>
+      logger.error(s"STUCK with ParkingInquiryResponse: $pir")
+    case e @ StartingRefuelSession(_, _) =>
+      logger.debug("HouseholdFleetManager.StartingRefuelSession: {}", e)
+    case e @ UnhandledVehicle(_, _, _) =>
+      logger.debug("HouseholdFleetManager.UnhandledVehicle: {}", e)
+    case e @ WaitingToCharge(_, _, _) =>
+      logger.debug("HouseholdFleetManager.WaitingInLine: {}", e)
+    case e @ EndingRefuelSession(_, _, triggerId) =>
+      logger.debug("HouseholdFleetManager.EndingRefuelSession: {}", e)
+      triggerSender.get ! CompletionNotice(triggerId)
     case Finish =>
       context.stop(self)
-
     case Success =>
-    case pir: ParkingInquiryResponse =>
-      logger.error(s"STUCK with ParkingInquiryResponse: $pir")
-
     case x =>
       logger.warn(s"No handler for $x")
   }
