package beam.agentsim.agents.modalBehaviors

import akka.actor.FSM.Failure
import akka.actor.{ActorRef, FSM}
import beam.agentsim.Resource.CheckInResource
import beam.agentsim.agents.BeamAgent._
import beam.agentsim.agents.PersonAgent._
import beam.agentsim.agents.RideHailingManager.{ReserveRide, RideHailingInquiry, RideHailingInquiryResponse}
import beam.agentsim.agents.TriggerUtils._
import beam.agentsim.agents._
import beam.agentsim.agents.household.HouseholdActor.MobilityStatusInquiry.mobilityStatusInquiry
import beam.agentsim.agents.household.HouseholdActor.{MobilityStatusReponse, ReleaseVehicleReservation}
import beam.agentsim.agents.modalBehaviors.ChoosesMode.{ChoosesModeData, LegWithPassengerVehicle, WaitingForReservationConfirmationData}
import beam.agentsim.agents.modalBehaviors.DrivesVehicle.NotifyLegStartTrigger
import beam.agentsim.agents.planning.Strategy.ModeChoiceStrategy
import beam.agentsim.agents.vehicles.AccessErrorCodes.RideHailNotRequestedError
import beam.agentsim.agents.vehicles.VehicleProtocol.StreetVehicle
import beam.agentsim.agents.vehicles.{VehiclePersonId, VehicleStack, _}
import beam.agentsim.events.{ModeChoiceEvent, SpaceTime}
import beam.agentsim.scheduler.TriggerWithId
import beam.router.BeamRouter.{EmbodyWithCurrentTravelTime, RoutingRequest, RoutingResponse}
import beam.router.Modes
import beam.router.Modes.BeamMode
import beam.router.Modes.BeamMode._
import beam.router.RoutingModel._
import com.conveyal.r5.profile.StreetMode
import org.matsim.api.core.v01.Id
import org.matsim.api.core.v01.population.{Leg, Person}
import org.matsim.core.controler.Controler
import org.matsim.core.population.routes.NetworkRoute
import org.matsim.vehicles.Vehicle

import scala.collection.JavaConverters._


/**
  * BEAM
  */
trait ChoosesMode {
  this: PersonAgent => // Self type restricts this trait to only mix into a PersonAgent

  onTransition {
    case PerformingActivity -> ChoosingMode =>
      val modeChoiceStrategy = _experiencedBeamPlan.getStrategy(nextActivity.right.get, classOf[ModeChoiceStrategy]).asInstanceOf[Option[ModeChoiceStrategy]]
      modeChoiceStrategy match {
        case Some(ModeChoiceStrategy(mode)) if mode == CAR || mode == BIKE || mode == DRIVE_TRANSIT =>
          // Only need to get available street vehicles from household if our mode requires such a vehicle
          context.parent ! mobilityStatusInquiry(id)
        case None =>
          context.parent ! mobilityStatusInquiry(id)
        case _ =>
          // Otherwise, send empty list to self
          self ! MobilityStatusReponse(Vector())
      }
  }

  when(ChoosingMode) ( transform {
    case Event(MobilityStatusReponse(streetVehicles), info @ BeamAgentInfo(_ , choosesModeData: ChoosesModeData,_,_,_,_)) =>
      val bodyStreetVehicle = StreetVehicle(bodyId, SpaceTime(currentActivity.getCoord, _currentTick.get.toLong),
        WALK, asDriver = true)
      var availablePersonalStreetVehicles = streetVehicles.filter(_.asDriver)
      var rideHailingResult = choosesModeData.rideHailingResult
      val nextAct = nextActivity.right.get
      val departTime = DiscreteTime(_currentTick.get.toInt)

      val maybeLeg = _experiencedBeamPlan.getPlanElements.get(_experiencedBeamPlan.getPlanElements.indexOf(nextAct)-1) match {
        case l: Leg => Some(l)
        case _ => None
      }
      val modeChoiceStrategy = maybeLeg.map(l => ModeChoiceStrategy(BeamMode.withValue(l.getMode)))
      modeChoiceStrategy match {
        case Some(ModeChoiceStrategy(mode)) if mode == CAR || mode == BIKE || mode == DRIVE_TRANSIT =>
          // In these cases, a personal vehicle will be involved
          availablePersonalStreetVehicles = streetVehicles.filter(_.asDriver)
        case None =>
          availablePersonalStreetVehicles = streetVehicles.filter(_.asDriver)
        case Some(ModeChoiceStrategy(mode)) if mode == DRIVE_TRANSIT =>
          val tour = _experiencedBeamPlan.getTourContaining(nextAct)
          val tripIndex = tour.tripIndexOfElement(nextAct)
          if (tripIndex == 0 || tripIndex == tour.trips.size - 1) {
            availablePersonalStreetVehicles = streetVehicles.filter(_.asDriver)
          } else {
            availablePersonalStreetVehicles = Vector()
          }
        case _ =>
          availablePersonalStreetVehicles = Vector()
      }

      // Mark rideHailingResult as None if we need to request a new one, or fake a result if we don't need to make a request
      modeChoiceStrategy match {
        case Some(ModeChoiceStrategy(mode)) if mode == RIDE_HAIL =>
          rideHailingResult = None
        case None =>
          rideHailingResult = None
        case _ =>
          rideHailingResult = Some(RideHailingInquiryResponse(Id.create[RideHailingInquiry]("NA", classOf[RideHailingInquiry]), Vector(), Some(RideHailNotRequestedError)))
      }

      def makeRequestWith(transitModes: Vector[BeamMode], vehicles: Vector[StreetVehicle], streetVehiclesAsAccess: Boolean = true): Unit = {
        router ! RoutingRequest(currentActivity.getCoord, nextAct.getCoord, departTime, Modes.filterForTransit(transitModes), vehicles, streetVehiclesAsAccess)
      }

      def makeRideHailRequest(): Unit = {
        rideHailingManager ! RideHailingInquiry(RideHailingManager.nextRideHailingInquiryId, id, currentActivity.getCoord, departTime, nextAct.getCoord)
      }

      def filterStreetVehiclesForQuery(streetVehicles: Vector[StreetVehicle], byMode: BeamMode): Vector[StreetVehicle] = {
        currentTourPersonalVehicle match {
          case Some(personalVeh) =>
            // We already have a vehicle we're using on this tour, so filter down to that
            streetVehicles.filter(_.id == personalVeh)
          case None =>
            // Otherwise, filter by mode
            streetVehicles.filter(_.mode == byMode)
        }
      }

      // Form and send requests
      modeChoiceStrategy match {
        case None =>
          makeRequestWith(Vector(TRANSIT), streetVehicles :+ bodyStreetVehicle)
          makeRideHailRequest()
        case Some(ModeChoiceStrategy(mode)) if mode == WALK =>
          makeRequestWith(Vector(), Vector(bodyStreetVehicle))
        case Some(ModeChoiceStrategy(mode)) if mode == WALK_TRANSIT =>
          makeRequestWith(Vector(TRANSIT), Vector(bodyStreetVehicle))
        case Some(ModeChoiceStrategy(mode)) if mode == CAR || mode == BIKE =>
          maybeLeg.map(l => (l, l.getRoute)) match {
            case Some((l, r: NetworkRoute)) =>
              val maybeVehicle = filterStreetVehiclesForQuery(streetVehicles, mode).headOption
              maybeVehicle match {
                case Some(vehicle) =>
                  val leg = BeamLeg(departTime.atTime, mode, l.getTravelTime.toLong, BeamPath((r.getStartLinkId +: r.getLinkIds.asScala :+ r.getEndLinkId).map(id => id.toString.toInt).toVector, None, SpaceTime.zero, SpaceTime.zero, 0.0))
                  router ! EmbodyWithCurrentTravelTime(leg, vehicle.id)
                case _ =>
                  makeRequestWith(Vector(), filterStreetVehiclesForQuery(streetVehicles, mode) :+ bodyStreetVehicle)
              }
            case _ =>
              makeRequestWith(Vector(), filterStreetVehiclesForQuery(streetVehicles, mode) :+ bodyStreetVehicle)
          }
        case Some(ModeChoiceStrategy(mode)) if mode == DRIVE_TRANSIT =>
          currentTour.tripIndexOfElement(nextAct) match {
            case ind if ind == 0 =>
              makeRequestWith(Vector(TRANSIT), filterStreetVehiclesForQuery(streetVehicles, CAR) :+ bodyStreetVehicle)
            case ind if ind == currentTour.trips.size - 1 =>
              makeRequestWith(Vector(TRANSIT), filterStreetVehiclesForQuery(streetVehicles, CAR) :+ bodyStreetVehicle, streetVehiclesAsAccess = false)
            case _ =>
              makeRequestWith(Vector(TRANSIT), Vector(bodyStreetVehicle))
          }
        case Some(ModeChoiceStrategy(mode)) if mode == RIDE_HAIL =>
          makeRequestWith(Vector(), Vector(bodyStreetVehicle)) // We need a WALK alternative if RH fails
          makeRideHailRequest()
      }
<<<<<<< HEAD

      stay() using info.copy(data = info.data.copy(maybeModeChoiceData = Some(choosesModeData.copy(availablePersonalStreetVehicles = availablePersonalStreetVehicles, rideHailingResult = rideHailingResult))))
    /*
     * Receive and store data needed for choice.
     */
    case Event(theRouterResult: RoutingResponse, info @ BeamAgentInfo(_ , PersonData(Some(choosesModeData)),_,_,_)) =>
      stay() using info.copy(data = PersonData(Some(choosesModeData.copy(routingResponse = Some(theRouterResult)))))
    case Event(theRideHailingResult: RideHailingInquiryResponse, info @ BeamAgentInfo(_ , PersonData(Some(choosesModeData)),_,_,_)) =>
      stay() using info.copy(data = stateData.data.copy(maybeModeChoiceData = Some(choosesModeData.copy(rideHailingResult = Some(theRideHailingResult)))))
=======
      val newPersonData = choosesModeData.copy(availablePersonalStreetVehicles = availablePersonalStreetVehicles, rideHailingResult = rideHailingResult)
      stay() using info.copy(data = newPersonData)
    /*
     * Receive and store data needed for choice.
     */
    case Event(theRouterResult: RoutingResponse, info @ BeamAgentInfo(_ , choosesModeData: ChoosesModeData,_,_,_,_)) =>
      val newPersonData = choosesModeData.copy(routingResponse = Some(theRouterResult))
      stay() using info.copy(data = newPersonData)
    case Event(theRideHailingResult: RideHailingInquiryResponse, info @ BeamAgentInfo(_ , choosesModeData: ChoosesModeData,_,_,_,_)) =>
      val newPersonData = choosesModeData.copy(rideHailingResult = Some(theRideHailingResult))
      stay() using info.copy(data = newPersonData)
>>>>>>> 1412da3e

    case Event(TriggerWithId(NotifyLegStartTrigger(tick, beamLeg), theTriggerId), _) =>
      // We've received this leg too early...
      stash()
      stay()
  } using completeChoiceIfReady)

<<<<<<< HEAD
  when(WaitingForReservationConfirmation) (transform {
    case Event(ReservationResponse(requestId, Right(reservationConfirmation)), info @ BeamAgentInfo(_ , PersonData(Some(choosesModeData)),_,_,_)) =>
      val awaitingReservationConfirmation = choosesModeData.awaitingReservationConfirmation + (requestId -> Some(sender()))
      if (awaitingReservationConfirmation.values.forall(x => x.isDefined)) {
        reservationConfirmation.triggersToSchedule.foreach(scheduler ! _)
        goto(Waiting)
      } else {
        stay()
      } using info.copy(data = PersonData(Some(choosesModeData.copy(awaitingReservationConfirmation = awaitingReservationConfirmation))))
    case Event(ReservationResponse(requestId, Left(error)), info @ BeamAgentInfo(_ , PersonData(Some(choosesModeData)),_,_,_)) =>
      var awaitingReservationConfirmation = choosesModeData.awaitingReservationConfirmation
      var rideHailingResult = choosesModeData.rideHailingResult
      var routingResponse = choosesModeData.routingResponse
      choosesModeData.pendingChosenTrip.get.tripClassifier match {
        case RIDE_HAIL =>
          awaitingReservationConfirmation = awaitingReservationConfirmation - requestId
          rideHailingResult = Some(rideHailingResult.get.copy(proposals = Vector(), error = Some(error)))
        case _ =>
          routingResponse = Some(routingResponse.get.copy(itineraries = routingResponse.get.itineraries.diff(Seq
          (choosesModeData.pendingChosenTrip.get))))
      }
      cancelTrip(choosesModeData.pendingChosenTrip.get.legs, _currentVehicle)
      awaitingReservationConfirmation = Map()
      if (choosesModeData.routingResponse.get.itineraries.isEmpty & choosesModeData.rideHailingResult.get.error.isDefined) {
        // RideUnavailableError is defined for RHM and the trips are empty, but we don't check
        // if more agents could be hailed.
        stop(Failure(error.errorCode.toString))
      } else {

        goto(ChoosingMode) using info.copy(data = info.data.copy(maybeModeChoiceData = Some(choosesModeData.copy(pendingChosenTrip = None, awaitingReservationConfirmation = awaitingReservationConfirmation, rideHailingResult = rideHailingResult, routingResponse = routingResponse))))
      }
=======
  when(WaitingForReservationConfirmation) (transform { transform {
    case Event(response@ReservationResponse(requestId, _), info @ BeamAgentInfo(_ , wfrcData @ WaitingForReservationConfirmationData(pendingReservationConfirmation, awaitingReservationConfirmation, choosesModeData),_,_,_,_)) =>
      stay() using info.copy(data = wfrcData.copy(pendingReservationConfirmation = pendingReservationConfirmation - requestId, awaitingReservationConfirmation = awaitingReservationConfirmation + (requestId -> (sender(), response))))
>>>>>>> 1412da3e
    case Event(TriggerWithId(NotifyLegStartTrigger(tick, beamLeg),theTriggerId),_) =>
      // We've received this leg too early...
      stash()
      stay()
  } using finalizeReservationsIfReady } using completeChoiceIfReady)

  def finalizeReservationsIfReady: PartialFunction[State, State] = {
    case s@FSM.State(stateName, info@BeamAgentInfo(_, wfrcData@WaitingForReservationConfirmationData(pendingReservationConfirmation, awaitingReservationConfirmation, choosesModeData), _, _, triggersToSchedule, _), timeout, stopReason, replies)
      if pendingReservationConfirmation.isEmpty =>
      if (awaitingReservationConfirmation.values.forall(_._2.response.isRight)) {
        val triggers = awaitingReservationConfirmation.flatMap(_._2._2.response.right.get.triggersToSchedule)
        log.debug("scheduling triggers from reservation responses: {}", triggers)
        goto(Waiting) using info.copy(data = choosesModeData, triggersToSchedule = triggers.toVector ++ triggersToSchedule)
      } else {
        val firstErrorResponse = awaitingReservationConfirmation.values.filter(_._2.response.isLeft).head._2.response.left.get
        var rideHailingResult = choosesModeData.rideHailingResult
        var routingResponse = choosesModeData.routingResponse
        choosesModeData.pendingChosenTrip.get.tripClassifier match {
          case RIDE_HAIL =>
            rideHailingResult = Some(rideHailingResult.get.copy(proposals = Vector(), error = Some(firstErrorResponse)))
          case _ =>
            routingResponse = Some(routingResponse.get.copy(itineraries = routingResponse.get.itineraries.diff(Seq
            (choosesModeData.pendingChosenTrip.get))))
        }
        if (choosesModeData.routingResponse.get.itineraries.isEmpty & choosesModeData.rideHailingResult.get.error.isDefined) {
          // RideUnavailableError is defined for RHM and the trips are empty, but we don't check
          // if more agents could be hailed.
          stop(Failure(firstErrorResponse.errorCode.toString))
        } else {
          cancelTrip(stateData.data.asInstanceOf[WaitingForReservationConfirmationData].choosesModeData.pendingChosenTrip.get.legs, _currentVehicle)
          goto(ChoosingMode) using info.copy(
            data = choosesModeData.copy(pendingChosenTrip = None, rideHailingResult = rideHailingResult, routingResponse = routingResponse),
            triggersToSchedule = Vector()
          )
        }
      }

  }

  def completeChoiceIfReady: PartialFunction[State, State] = {
    case s @ FSM.State(stateName, info @ BeamAgentInfo(_ , choosesModeData @ ChoosesModeData(None, Some(routingResponse), Some(rideHailingResult), _, _),_,_,_,_), timeout, stopReason, replies) =>
      val modeAlreadyDefined = _experiencedBeamPlan.getStrategy(nextActivity.right.get, classOf[ModeChoiceStrategy]).isDefined
      var predefinedMode: Option[BeamMode] = None
      var combinedItinerariesForChoice = rideHailingResult.proposals.flatMap(x => x.responseRideHailing2Dest.itineraries) ++ routingResponse.itineraries

      if (modeAlreadyDefined) {
        predefinedMode = Some(_experiencedBeamPlan.getStrategy(nextActivity.right.get, classOf[ModeChoiceStrategy]).get.asInstanceOf[ModeChoiceStrategy].mode)
        if (predefinedMode.get != WALK) {
          val itinsWithoutWalk = if (predefinedMode.get == DRIVE_TRANSIT) {
            combinedItinerariesForChoice.filter(itin => itin.tripClassifier == CAR || itin.tripClassifier == DRIVE_TRANSIT)
          } else {
            combinedItinerariesForChoice.filter(_.tripClassifier != WALK)
          }
          if (itinsWithoutWalk.nonEmpty) combinedItinerariesForChoice = itinsWithoutWalk
        }
      }

<<<<<<< HEAD
      modeChoiceCalculator(combinedItinerariesForChoice) match{
        case Some(chosenTrip) =>
          newChoosesModeData = newChoosesModeData.copy(pendingChosenTrip = Some(chosenTrip))
          if (chosenTrip.requiresReservationConfirmation) {
            sendReservationRequests(chosenTrip, newChoosesModeData, info)
          } else {
            goto(Waiting) using info.copy(data = info.data.copy(maybeModeChoiceData = Some(newChoosesModeData)))
          }
        case None =>
          // Bad things happen but we want them to continue their day, so we signal to downstream that trip should be made to be expensive
          goto(Waiting) using info.copy(data = info.data.copy(maybeModeChoiceData = Some(newChoosesModeData)))
    }
  }

  def sendReservationRequests(chosenTrip: EmbodiedBeamTrip, choosesModeData: ChoosesModeData, info:BeamAgent.BeamAgentInfo[PersonAgent.PersonData]): State = {
=======
      val chosenTrip: EmbodiedBeamTrip = modeChoiceCalculator(combinedItinerariesForChoice)
      if (chosenTrip.requiresReservationConfirmation) {
        val awaitingReservationConfirmation = sendReservationRequests(chosenTrip, choosesModeData)
        goto(WaitingForReservationConfirmation) using info.copy(data = WaitingForReservationConfirmationData(pendingReservationConfirmation = awaitingReservationConfirmation, awaitingReservationConfirmation = Map(), choosesModeData.copy(pendingChosenTrip = Some(chosenTrip))))
      } else {
        goto(Waiting) using info.copy(data = choosesModeData.copy(pendingChosenTrip = Some(chosenTrip)))
      }
  }

  def sendReservationRequests(chosenTrip: EmbodiedBeamTrip, choosesModeData: ChoosesModeData) = {
>>>>>>> 1412da3e
    var inferredVehicle: VehicleStack = VehicleStack()
    var exitNextVehicle = false
    var legsWithPassengerVehicle: Vector[LegWithPassengerVehicle] = Vector()
    val rideHailingLeg = RideHailingAgent.getRideHailingTrip(chosenTrip)
    var awaitingReservationConfirmation = Set[Id[ReservationRequest]]()
    if (rideHailingLeg.nonEmpty) {
      val departAt = DiscreteTime(rideHailingLeg.head.beamLeg.startTime.toInt)
      val rideHailingId = Id.create(choosesModeData.rideHailingResult.get.inquiryId.toString, classOf[ReservationRequest])
      rideHailingManager ! ReserveRide(choosesModeData.rideHailingResult.get.inquiryId, VehiclePersonId
      (bodyId, id), currentActivity.getCoord, departAt, nextActivity.right.get.getCoord)
      awaitingReservationConfirmation = awaitingReservationConfirmation + rideHailingId
    } else {
      var prevLeg = chosenTrip.legs.head
      for (leg <- chosenTrip.legs) {
        if (exitNextVehicle || (!prevLeg.asDriver && leg.beamVehicleId != prevLeg.beamVehicleId)) inferredVehicle =
          inferredVehicle.pop()
        //        if (exitNextVehicle) inferredVehicle = inferredVehicle.pop()

        if (inferredVehicle.nestedVehicles.nonEmpty) {
          val passengerVeh: Id[Vehicle] = if (inferredVehicle.outermostVehicle() == leg.beamVehicleId) {
            if (inferredVehicle.nestedVehicles.size < 2) {
              // In this case, we are changing into a WALK leg
              Id.create("dummy", classOf[Vehicle])
            } else {
              inferredVehicle.penultimateVehicle()
            }
          } else {
            inferredVehicle.outermostVehicle()
          }
          legsWithPassengerVehicle = legsWithPassengerVehicle :+ LegWithPassengerVehicle(leg, passengerVeh)
        }
        inferredVehicle = inferredVehicle.pushIfNew(leg.beamVehicleId)
        exitNextVehicle = leg.asDriver && leg.unbecomeDriverOnCompletion
        prevLeg = leg
      }
      val ungroupedLegs = legsWithPassengerVehicle.filter(_.leg.beamLeg.mode.isTransit()).toList
      var runningVehId = ungroupedLegs.head.leg.beamVehicleId
      var groupedLegs = List[List[LegWithPassengerVehicle]]()
      var currentSegmentList = List[LegWithPassengerVehicle]()
      ungroupedLegs.foreach { legwithpass =>
        if (legwithpass.leg.beamVehicleId == runningVehId) {
          currentSegmentList = currentSegmentList :+ legwithpass
        } else {
          groupedLegs = groupedLegs :+ currentSegmentList
          currentSegmentList = List(legwithpass)
          runningVehId = legwithpass.leg.beamVehicleId
        }
        groupedLegs = groupedLegs.slice(0, groupedLegs.size - 1) :+ currentSegmentList
      }
      if (groupedLegs.nonEmpty) {
        groupedLegs.foreach { legSegment =>
          val legs = legSegment.sortBy(_.leg.beamLeg.startTime)
          val vehId = legSegment.head.leg.beamVehicleId
          val resRequest = ReservationRequestWithVehicle(new ReservationRequest(legs.head.leg.beamLeg, legs.last.leg
            .beamLeg, VehiclePersonId(legs.head.passengerVehicle, id)), vehId)
          TransitDriverAgent.selectByVehicleId(vehId) ! resRequest
          awaitingReservationConfirmation = awaitingReservationConfirmation + resRequest.request.requestId
        }
      }
    }
<<<<<<< HEAD
    goto(WaitingForReservationConfirmation) using info.copy(data = info.data.copy(maybeModeChoiceData = Some(choosesModeData.copy(awaitingReservationConfirmation = awaitingReservationConfirmation))))
=======
    awaitingReservationConfirmation
>>>>>>> 1412da3e
  }


  onTransition {
    case ChoosingMode -> Waiting =>
      unstashAll()
<<<<<<< HEAD
      val chosenTrip = nextStateData.data.maybeModeChoiceData.get.pendingChosenTrip match {
        case Some(pendingChosenTrip) =>
          pendingChosenTrip
        case None =>
          createExpensiveWalkTrip(nextStateData.data.maybeModeChoiceData.get)
      }
      scheduleDepartureWithValidatedTrip(chosenTrip, nextStateData.data.maybeModeChoiceData.get)
=======
      scheduleDepartureWithValidatedTrip(nextStateData.data.asInstanceOf[ChoosesModeData].pendingChosenTrip.get, nextStateData.data.asInstanceOf[ChoosesModeData])
>>>>>>> 1412da3e
    case WaitingForReservationConfirmation -> Waiting =>
      // Schedule triggers contained in reservation confirmation
      nextStateData.triggersToSchedule.foreach(scheduler ! _)
      unstashAll()
<<<<<<< HEAD
      val chosenTrip = nextStateData.data.maybeModeChoiceData.get.pendingChosenTrip match {
        case Some(pendingChosenTrip) =>
          pendingChosenTrip
        case None =>
          createExpensiveWalkTrip(nextStateData.data.maybeModeChoiceData.get)
      }
      scheduleDepartureWithValidatedTrip(chosenTrip, nextStateData.data.maybeModeChoiceData.get)
  }

  def createExpensiveWalkTrip(choosesModeData: ChoosesModeData): EmbodiedBeamTrip = {
    val originalWalkTripLeg = choosesModeData.routingResponse.get.itineraries.filter(_.tripClassifier == WALK).head.legs.head
    EmbodiedBeamTrip(Vector(originalWalkTripLeg.copy(cost = BigDecimal(100.0))))
=======
      scheduleDepartureWithValidatedTrip(nextStateData.data.asInstanceOf[ChoosesModeData].pendingChosenTrip.get, nextStateData.data.asInstanceOf[ChoosesModeData])
>>>>>>> 1412da3e
  }

  def scheduleDepartureWithValidatedTrip(chosenTrip: EmbodiedBeamTrip, choosesModeData: ChoosesModeData) = {
    val (tick, theTriggerId) = releaseTickAndTriggerId()
    var availablePersonalStreetVehicles = choosesModeData.availablePersonalStreetVehicles
    // Write start and end links of chosen route into Activities.
    // We don't check yet whether the incoming and outgoing routes agree on the link an Activity is on.
    // Our aim should be that every transition from a link to another link be accounted for.
    val links = chosenTrip.legs.flatMap(l => l.beamLeg.travelPath.linkIds)
    if (links.nonEmpty) {
      _experiencedBeamPlan.activities(_currentActivityIndex).setLinkId(Id.createLinkId(links.head))
      _experiencedBeamPlan.activities(_currentActivityIndex + 1).setLinkId(Id.createLinkId(links.last))
    } else {
      val origin = beamServices.geo.utm2Wgs(_experiencedBeamPlan.activities(_currentActivityIndex).getCoord)
      val destination = beamServices.geo.utm2Wgs(_experiencedBeamPlan.activities(_currentActivityIndex + 1).getCoord)
      _experiencedBeamPlan.activities(_currentActivityIndex).setLinkId(Id.createLinkId(transportNetwork.streetLayer.findSplit(origin.getY, origin.getX, 1000.0, StreetMode.WALK).edge))
      _experiencedBeamPlan.activities(_currentActivityIndex + 1).setLinkId(Id.createLinkId(transportNetwork.streetLayer.findSplit(destination.getY, destination.getX, 1000.0, StreetMode.WALK).edge))
    }

    def availableAlternatives = {
      val theModes = choosesModeData.routingResponse.get.itineraries.map(_.tripClassifier).distinct
      if (choosesModeData.rideHailingResult.isDefined && choosesModeData.rideHailingResult.get.error.isEmpty) {
        theModes :+ RIDE_HAIL
      } else {
        theModes
      }
    }

    eventsManager.processEvent(new ModeChoiceEvent(tick, id, chosenTrip.tripClassifier.value, choosesModeData.expectedMaxUtilityOfLatestChoice.getOrElse[Double](Double.NaN),
      _experiencedBeamPlan.activities(_currentActivityIndex).getLinkId.toString, availableAlternatives.mkString(":"), choosesModeData.availablePersonalStreetVehicles.nonEmpty, chosenTrip.legs.map(_.beamLeg.travelPath.distanceInM).sum, _experiencedBeamPlan.tourIndexOfElement(nextActivity.right.get), chosenTrip))

    _experiencedBeamPlan.getStrategy(_experiencedBeamPlan.activities(_currentActivityIndex + 1), classOf[ModeChoiceStrategy]) match {
      case None =>
        _experiencedBeamPlan.putStrategy(currentTour, ModeChoiceStrategy(chosenTrip.tripClassifier))
      case _ =>
    }

    val personalVehicleUsed: Vector[Id[Vehicle]] = choosesModeData.availablePersonalStreetVehicles.map(_.id).intersect(chosenTrip.vehiclesInTrip)

    if (personalVehicleUsed.nonEmpty) {
      if (personalVehicleUsed.size > 1) {
        logWarn(s"Found multiple personal vehicle in use for chosenTrip: $chosenTrip but only expected one. Using " +
          s"only one for subsequent planning.")
      }
      currentTourPersonalVehicle = Some(personalVehicleUsed(0))
      availablePersonalStreetVehicles = availablePersonalStreetVehicles filterNot (_.id == personalVehicleUsed(0))
    }
    availablePersonalStreetVehicles.foreach { veh =>
      context.parent ! ReleaseVehicleReservation(id, veh.id)
      context.parent ! CheckInResource(veh.id, None)
    }
    if (chosenTrip.tripClassifier != RIDE_HAIL && choosesModeData.rideHailingResult.get.proposals.nonEmpty) {
      rideHailingManager ! ReleaseVehicleReservation(id, choosesModeData.rideHailingResult.get.proposals.head
        .rideHailingAgentLocation.vehicleId)
    }
    availablePersonalStreetVehicles = Vector()
    _currentTrip = Some(chosenTrip)
    _restOfCurrentTrip = chosenTrip
    scheduler ! completed(triggerId = theTriggerId, schedule[PersonDepartureTrigger](chosenTrip.legs.head.beamLeg.startTime, self))
  }

}

object ChoosesMode {
  case class ChoosesModeData(pendingChosenTrip: Option[EmbodiedBeamTrip] = None,
                             routingResponse: Option[RoutingResponse] = None,
                             rideHailingResult: Option[RideHailingInquiryResponse] = None,
                             availablePersonalStreetVehicles: Vector[StreetVehicle] = Vector(),
                             expectedMaxUtilityOfLatestChoice: Option[Double] = None) extends PersonData

  case class WaitingForReservationConfirmationData(pendingReservationConfirmation: Set[Id[ReservationRequest]], awaitingReservationConfirmation: Map[Id[ReservationRequest], (ActorRef, ReservationResponse)], choosesModeData: ChoosesModeData) extends PersonData

  case class LegWithPassengerVehicle(leg: EmbodiedBeamLeg, passengerVehicle: Id[Vehicle])

}

case class CancelReservation(reservationId: Id[ReservationRequest], passengerId: Id[Person])

case class CancelReservationWithVehicle(vehiclePersonId: VehiclePersonId)<|MERGE_RESOLUTION|>--- conflicted
+++ resolved
@@ -151,17 +151,6 @@
           makeRequestWith(Vector(), Vector(bodyStreetVehicle)) // We need a WALK alternative if RH fails
           makeRideHailRequest()
       }
-<<<<<<< HEAD
-
-      stay() using info.copy(data = info.data.copy(maybeModeChoiceData = Some(choosesModeData.copy(availablePersonalStreetVehicles = availablePersonalStreetVehicles, rideHailingResult = rideHailingResult))))
-    /*
-     * Receive and store data needed for choice.
-     */
-    case Event(theRouterResult: RoutingResponse, info @ BeamAgentInfo(_ , PersonData(Some(choosesModeData)),_,_,_)) =>
-      stay() using info.copy(data = PersonData(Some(choosesModeData.copy(routingResponse = Some(theRouterResult)))))
-    case Event(theRideHailingResult: RideHailingInquiryResponse, info @ BeamAgentInfo(_ , PersonData(Some(choosesModeData)),_,_,_)) =>
-      stay() using info.copy(data = stateData.data.copy(maybeModeChoiceData = Some(choosesModeData.copy(rideHailingResult = Some(theRideHailingResult)))))
-=======
       val newPersonData = choosesModeData.copy(availablePersonalStreetVehicles = availablePersonalStreetVehicles, rideHailingResult = rideHailingResult)
       stay() using info.copy(data = newPersonData)
     /*
@@ -173,7 +162,6 @@
     case Event(theRideHailingResult: RideHailingInquiryResponse, info @ BeamAgentInfo(_ , choosesModeData: ChoosesModeData,_,_,_,_)) =>
       val newPersonData = choosesModeData.copy(rideHailingResult = Some(theRideHailingResult))
       stay() using info.copy(data = newPersonData)
->>>>>>> 1412da3e
 
     case Event(TriggerWithId(NotifyLegStartTrigger(tick, beamLeg), theTriggerId), _) =>
       // We've received this leg too early...
@@ -181,43 +169,9 @@
       stay()
   } using completeChoiceIfReady)
 
-<<<<<<< HEAD
-  when(WaitingForReservationConfirmation) (transform {
-    case Event(ReservationResponse(requestId, Right(reservationConfirmation)), info @ BeamAgentInfo(_ , PersonData(Some(choosesModeData)),_,_,_)) =>
-      val awaitingReservationConfirmation = choosesModeData.awaitingReservationConfirmation + (requestId -> Some(sender()))
-      if (awaitingReservationConfirmation.values.forall(x => x.isDefined)) {
-        reservationConfirmation.triggersToSchedule.foreach(scheduler ! _)
-        goto(Waiting)
-      } else {
-        stay()
-      } using info.copy(data = PersonData(Some(choosesModeData.copy(awaitingReservationConfirmation = awaitingReservationConfirmation))))
-    case Event(ReservationResponse(requestId, Left(error)), info @ BeamAgentInfo(_ , PersonData(Some(choosesModeData)),_,_,_)) =>
-      var awaitingReservationConfirmation = choosesModeData.awaitingReservationConfirmation
-      var rideHailingResult = choosesModeData.rideHailingResult
-      var routingResponse = choosesModeData.routingResponse
-      choosesModeData.pendingChosenTrip.get.tripClassifier match {
-        case RIDE_HAIL =>
-          awaitingReservationConfirmation = awaitingReservationConfirmation - requestId
-          rideHailingResult = Some(rideHailingResult.get.copy(proposals = Vector(), error = Some(error)))
-        case _ =>
-          routingResponse = Some(routingResponse.get.copy(itineraries = routingResponse.get.itineraries.diff(Seq
-          (choosesModeData.pendingChosenTrip.get))))
-      }
-      cancelTrip(choosesModeData.pendingChosenTrip.get.legs, _currentVehicle)
-      awaitingReservationConfirmation = Map()
-      if (choosesModeData.routingResponse.get.itineraries.isEmpty & choosesModeData.rideHailingResult.get.error.isDefined) {
-        // RideUnavailableError is defined for RHM and the trips are empty, but we don't check
-        // if more agents could be hailed.
-        stop(Failure(error.errorCode.toString))
-      } else {
-
-        goto(ChoosingMode) using info.copy(data = info.data.copy(maybeModeChoiceData = Some(choosesModeData.copy(pendingChosenTrip = None, awaitingReservationConfirmation = awaitingReservationConfirmation, rideHailingResult = rideHailingResult, routingResponse = routingResponse))))
-      }
-=======
   when(WaitingForReservationConfirmation) (transform { transform {
     case Event(response@ReservationResponse(requestId, _), info @ BeamAgentInfo(_ , wfrcData @ WaitingForReservationConfirmationData(pendingReservationConfirmation, awaitingReservationConfirmation, choosesModeData),_,_,_,_)) =>
       stay() using info.copy(data = wfrcData.copy(pendingReservationConfirmation = pendingReservationConfirmation - requestId, awaitingReservationConfirmation = awaitingReservationConfirmation + (requestId -> (sender(), response))))
->>>>>>> 1412da3e
     case Event(TriggerWithId(NotifyLegStartTrigger(tick, beamLeg),theTriggerId),_) =>
       // We've received this leg too early...
       stash()
@@ -275,34 +229,21 @@
         }
       }
 
-<<<<<<< HEAD
       modeChoiceCalculator(combinedItinerariesForChoice) match{
         case Some(chosenTrip) =>
-          newChoosesModeData = newChoosesModeData.copy(pendingChosenTrip = Some(chosenTrip))
           if (chosenTrip.requiresReservationConfirmation) {
-            sendReservationRequests(chosenTrip, newChoosesModeData, info)
+            val awaitingReservationConfirmation = sendReservationRequests(chosenTrip, choosesModeData)
+            goto(WaitingForReservationConfirmation) using info.copy(data = WaitingForReservationConfirmationData(pendingReservationConfirmation = awaitingReservationConfirmation, awaitingReservationConfirmation = Map(), choosesModeData.copy(pendingChosenTrip = Some(chosenTrip))))
           } else {
-            goto(Waiting) using info.copy(data = info.data.copy(maybeModeChoiceData = Some(newChoosesModeData)))
+            goto(Waiting) using info.copy(data = choosesModeData.copy(pendingChosenTrip = Some(chosenTrip)))
           }
         case None =>
           // Bad things happen but we want them to continue their day, so we signal to downstream that trip should be made to be expensive
-          goto(Waiting) using info.copy(data = info.data.copy(maybeModeChoiceData = Some(newChoosesModeData)))
-    }
-  }
-
-  def sendReservationRequests(chosenTrip: EmbodiedBeamTrip, choosesModeData: ChoosesModeData, info:BeamAgent.BeamAgentInfo[PersonAgent.PersonData]): State = {
-=======
-      val chosenTrip: EmbodiedBeamTrip = modeChoiceCalculator(combinedItinerariesForChoice)
-      if (chosenTrip.requiresReservationConfirmation) {
-        val awaitingReservationConfirmation = sendReservationRequests(chosenTrip, choosesModeData)
-        goto(WaitingForReservationConfirmation) using info.copy(data = WaitingForReservationConfirmationData(pendingReservationConfirmation = awaitingReservationConfirmation, awaitingReservationConfirmation = Map(), choosesModeData.copy(pendingChosenTrip = Some(chosenTrip))))
-      } else {
-        goto(Waiting) using info.copy(data = choosesModeData.copy(pendingChosenTrip = Some(chosenTrip)))
-      }
+          goto(Waiting) using info.copy(data = choosesModeData.copy(pendingChosenTrip = None))
+    }
   }
 
   def sendReservationRequests(chosenTrip: EmbodiedBeamTrip, choosesModeData: ChoosesModeData) = {
->>>>>>> 1412da3e
     var inferredVehicle: VehicleStack = VehicleStack()
     var exitNextVehicle = false
     var legsWithPassengerVehicle: Vector[LegWithPassengerVehicle] = Vector()
@@ -363,48 +304,36 @@
         }
       }
     }
-<<<<<<< HEAD
-    goto(WaitingForReservationConfirmation) using info.copy(data = info.data.copy(maybeModeChoiceData = Some(choosesModeData.copy(awaitingReservationConfirmation = awaitingReservationConfirmation))))
-=======
     awaitingReservationConfirmation
->>>>>>> 1412da3e
   }
 
 
   onTransition {
     case ChoosingMode -> Waiting =>
       unstashAll()
-<<<<<<< HEAD
-      val chosenTrip = nextStateData.data.maybeModeChoiceData.get.pendingChosenTrip match {
+      val chosenTrip = nextStateData.data.asInstanceOf[ChoosesModeData].pendingChosenTrip match {
         case Some(pendingChosenTrip) =>
           pendingChosenTrip
         case None =>
-          createExpensiveWalkTrip(nextStateData.data.maybeModeChoiceData.get)
-      }
-      scheduleDepartureWithValidatedTrip(chosenTrip, nextStateData.data.maybeModeChoiceData.get)
-=======
-      scheduleDepartureWithValidatedTrip(nextStateData.data.asInstanceOf[ChoosesModeData].pendingChosenTrip.get, nextStateData.data.asInstanceOf[ChoosesModeData])
->>>>>>> 1412da3e
+          createExpensiveWalkTrip(nextStateData.data.asInstanceOf[ChoosesModeData])
+      }
+      scheduleDepartureWithValidatedTrip(chosenTrip, nextStateData.data.asInstanceOf[ChoosesModeData])
     case WaitingForReservationConfirmation -> Waiting =>
       // Schedule triggers contained in reservation confirmation
       nextStateData.triggersToSchedule.foreach(scheduler ! _)
       unstashAll()
-<<<<<<< HEAD
-      val chosenTrip = nextStateData.data.maybeModeChoiceData.get.pendingChosenTrip match {
+      val chosenTrip = nextStateData.data.asInstanceOf[ChoosesModeData].pendingChosenTrip match {
         case Some(pendingChosenTrip) =>
           pendingChosenTrip
         case None =>
-          createExpensiveWalkTrip(nextStateData.data.maybeModeChoiceData.get)
-      }
-      scheduleDepartureWithValidatedTrip(chosenTrip, nextStateData.data.maybeModeChoiceData.get)
+          createExpensiveWalkTrip(nextStateData.data.asInstanceOf[ChoosesModeData])
+      }
+      scheduleDepartureWithValidatedTrip(chosenTrip, nextStateData.data.asInstanceOf[ChoosesModeData])
   }
 
   def createExpensiveWalkTrip(choosesModeData: ChoosesModeData): EmbodiedBeamTrip = {
     val originalWalkTripLeg = choosesModeData.routingResponse.get.itineraries.filter(_.tripClassifier == WALK).head.legs.head
     EmbodiedBeamTrip(Vector(originalWalkTripLeg.copy(cost = BigDecimal(100.0))))
-=======
-      scheduleDepartureWithValidatedTrip(nextStateData.data.asInstanceOf[ChoosesModeData].pendingChosenTrip.get, nextStateData.data.asInstanceOf[ChoosesModeData])
->>>>>>> 1412da3e
   }
 
   def scheduleDepartureWithValidatedTrip(chosenTrip: EmbodiedBeamTrip, choosesModeData: ChoosesModeData) = {
