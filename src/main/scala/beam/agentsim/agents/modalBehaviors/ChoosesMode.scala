package beam.agentsim.agents.modalBehaviors

import akka.actor.ActorRef
import akka.actor.FSM.Failure
import beam.agentsim.Resource.CheckInResource
import beam.agentsim.agents.BeamAgent.{AnyState, BeamAgentInfo, Initialized, Uninitialized}
import beam.agentsim.agents.PersonAgent._
import beam.agentsim.agents.RideHailingManager.{ReserveRide, RideHailingInquiry, RideHailingInquiryResponse}
import beam.agentsim.agents.TriggerUtils._
import beam.agentsim.agents._
import beam.agentsim.agents.choice.logit.LatentClassChoiceModel.{Mandatory, TourType}
import beam.agentsim.agents.choice.mode.{ModeChoiceLCCM, ModeChoiceMultinomialLogit}
import beam.agentsim.agents.household.HouseholdActor.MobilityStatusInquiry._
import beam.agentsim.agents.household.HouseholdActor.{MobilityStatusReponse, ReleaseVehicleReservation}
import beam.agentsim.agents.modalBehaviors.ChoosesMode.{BeginModeChoiceTrigger, FinalizeModeChoiceTrigger, LegWithPassengerVehicle}
import beam.agentsim.agents.modalBehaviors.ModeChoiceCalculator.AttributesOfIndividual
<<<<<<< HEAD
import beam.agentsim.agents.planning.Startegy.ModeChoiceStrategy
import beam.agentsim.agents.vehicles.BeamVehicle.StreetVehicle
import beam.agentsim.agents.vehicles.household.HouseholdActor.MobilityStatusInquiry._
import beam.agentsim.agents.vehicles.household.HouseholdActor.{MobilityStatusReponse, ReleaseVehicleReservation}
import beam.agentsim.agents.vehicles.{VehiclePersonId, VehicleStack}
import beam.agentsim.events.resources.vehicle.{ReservationRequest, ReservationRequestWithVehicle, ReservationResponse}
=======
import beam.agentsim.agents.vehicles.AccessErrorCodes.RideHailNotRequestedError
import beam.agentsim.agents.vehicles.VehicleProtocol.StreetVehicle
import beam.agentsim.agents.vehicles.{VehiclePersonId, VehicleStack, _}
>>>>>>> fb1bc102
import beam.agentsim.events.{ModeChoiceEvent, SpaceTime}
import beam.agentsim.scheduler.BeamAgentScheduler.ScheduleTrigger
import beam.agentsim.scheduler.{Trigger, TriggerWithId}
import beam.router.BeamRouter.{RoutingRequest, RoutingResponse}
import beam.router.Modes.BeamMode
import beam.router.Modes.BeamMode._
import beam.router.RoutingModel._
import beam.sim.HasServices
<<<<<<< HEAD
import beam.agentsim.events.resources.vehicle.RideHailNotRequested
import com.conveyal.r5.api.util.{LegMode, TransitModes}
=======
>>>>>>> fb1bc102
import org.matsim.api.core.v01.Id
import org.matsim.api.core.v01.population.Person
import org.matsim.vehicles.Vehicle

import scala.collection.JavaConverters._
import scala.collection.mutable
import scala.util.Random

/**
  * BEAM
  */
trait ChoosesMode extends BeamAgent[PersonData] with HasServices {
  this: PersonAgent => // Self type restricts this trait to only mix into a PersonAgent

  var routingResponse: Option[RoutingResponse] = None
  var rideHailingResult: Option[RideHailingInquiryResponse] = None
  var hasReceivedCompleteChoiceTrigger = false
  var awaitingReservationConfirmation: mutable.Map[Id[ReservationRequest], Option[ActorRef]] = mutable.Map()
  var pendingChosenTrip: Option[EmbodiedBeamTrip] = None
  var currentTourPersonalVehicle: Option[Id[Vehicle]] = None
  var availablePersonalStreetVehicles: Vector[StreetVehicle] = Vector()
  var modeChoiceCalculator: ModeChoiceCalculator = _
  var expectedMaxUtilityOfLatestChoice: Option[Double] = None

  private def availableAlternatives = {
    val theModes = routingResponse.get.itineraries.map(_.tripClassifier).distinct
    if(rideHailingResult.isDefined && rideHailingResult.get.error.isEmpty){
      theModes :+ RIDEHAIL
    }else{
      theModes
    }
  }

  //TODO source these attributes from pop input data
  lazy val attributesOfIndividual: AttributesOfIndividual = AttributesOfIndividual(beamServices.households
  (_household).getIncome.getIncome,
    beamServices.households(_household).getMemberIds.size(),
    new Random().nextBoolean(),
    beamServices.households(_household).getVehicleIds.asScala.map(beamServices.vehicles).count(_.getType
      .getDescription.toLowerCase.contains("car")),
    beamServices.households(_household).getVehicleIds.asScala.map(beamServices.vehicles).count(_.getType
      .getDescription.toLowerCase.contains("bike")))

  def completeChoiceIfReady(): State = {
    if (hasReceivedCompleteChoiceTrigger && routingResponse.isDefined && rideHailingResult.isDefined) {
<<<<<<< HEAD
      val modeAlreadyDefined = _experiencedBeamPlan.getStrategy(nextActivity.right.get,classOf[ModeChoiceStrategy]).isDefined
      var predefinedMode: Option[BeamMode] = None
      var combinedItinerariesForChoice = rideHailingResult.get.proposals.flatMap(x => x.responseRideHailing2Dest.itineraries) ++
          routingResponse.get.itineraries

=======

      val combinedItinerariesForChoice =
        rideHailingResult.get.proposals.flatMap(x => x.responseRideHailing2Dest.itineraries) ++
          routingResponse.get.itineraries
      assert(combinedItinerariesForChoice.nonEmpty, "Empty choice set.")
>>>>>>> fb1bc102

      if(modeAlreadyDefined){
        predefinedMode = Some(_experiencedBeamPlan.getStrategy(nextActivity.right.get,classOf[ModeChoiceStrategy]).get.asInstanceOf[ModeChoiceStrategy].mode)
        if(predefinedMode.get != WALK){
          val itinsWithoutWalk = combinedItinerariesForChoice.filter(_.tripClassifier != WALK)
          if(itinsWithoutWalk.nonEmpty) combinedItinerariesForChoice = itinsWithoutWalk
        }
      }
      if(combinedItinerariesForChoice.isEmpty){
        assert(combinedItinerariesForChoice.nonEmpty, "Empty choice set.")
      }

      //Debugging
      if(modeAlreadyDefined){
        val theMode = _experiencedBeamPlan.getStrategy(nextActivity.right.get,classOf[ModeChoiceStrategy]).get.asInstanceOf[ModeChoiceStrategy].mode
        val i = 0
      }
      var chosenTrip: EmbodiedBeamTrip = modeChoiceCalculator match {
        case logit: ModeChoiceLCCM =>
          val tourType: TourType = Mandatory
          logit(combinedItinerariesForChoice, Some(attributesOfIndividual), tourType)
        case logit: ModeChoiceMultinomialLogit =>
          val trip = logit(combinedItinerariesForChoice)
          expectedMaxUtilityOfLatestChoice = Some(logit.expectedMaximumUtility)
          trip
        case _ =>
          modeChoiceCalculator(combinedItinerariesForChoice)
      }

<<<<<<< HEAD
      if(chosenTrip.tripClassifier == WALK){
        _experiencedBeamPlan.getStrategy(currentTour,classOf[ModeChoiceStrategy]).foreach{ stratOption =>
          if(stratOption.asInstanceOf[ModeChoiceStrategy].mode == DRIVE_TRANSIT) {
            val i = 0
          }
        }
      }

=======
>>>>>>> fb1bc102
      if (chosenTrip.requiresReservationConfirmation) {
        pendingChosenTrip = Some(chosenTrip)
        sendReservationRequests(chosenTrip)
      } else {
        scheduleDepartureWithValidatedTrip(chosenTrip)
      }
    } else {
      stay()
    }
  }

  def sendReservationRequests(chosenTrip: EmbodiedBeamTrip): State = {

    var inferredVehicle: VehicleStack = VehicleStack()
    var exitNextVehicle = false
    var legsWithPassengerVehicle: Vector[LegWithPassengerVehicle] = Vector()
    val rideHailingLeg = RideHailingAgent.getRideHailingTrip(chosenTrip)

    if (rideHailingLeg.nonEmpty) {
      val departAt = DiscreteTime(rideHailingLeg.head.beamLeg.startTime.toInt)
      val rideHailingId = Id.create(rideHailingResult.get.inquiryId.toString, classOf[ReservationRequest])
      beamServices.rideHailingManager ! ReserveRide(rideHailingResult.get.inquiryId, VehiclePersonId
      (_humanBodyVehicle, id), currentActivity.getCoord, departAt, nextActivity.right.get.getCoord)
      awaitingReservationConfirmation = awaitingReservationConfirmation + (rideHailingId -> None)
    } else {
      var prevLeg = chosenTrip.legs.head
      for (leg <- chosenTrip.legs) {
        if (exitNextVehicle || (!prevLeg.asDriver && leg.beamVehicleId != prevLeg.beamVehicleId)) inferredVehicle =
          inferredVehicle.pop()
        //        if (exitNextVehicle) inferredVehicle = inferredVehicle.pop()

        if (inferredVehicle.nestedVehicles.nonEmpty) {
          val passengerVeh: Id[Vehicle] = if (inferredVehicle.outermostVehicle() == leg.beamVehicleId) {
            if (inferredVehicle.nestedVehicles.size < 2) {
              // In this case, we are changing into a WALK leg
              Id.create("dummy", classOf[Vehicle])
            } else {
              inferredVehicle.penultimateVehicle()
            }
          } else {
            inferredVehicle.outermostVehicle()
          }
          legsWithPassengerVehicle = legsWithPassengerVehicle :+ LegWithPassengerVehicle(leg, passengerVeh)
        }
        inferredVehicle = inferredVehicle.pushIfNew(leg.beamVehicleId)
        exitNextVehicle = leg.asDriver && leg.unbecomeDriverOnCompletion
        prevLeg = leg
      }
      val ungroupedLegs = legsWithPassengerVehicle.filter(_.leg.beamLeg.mode.isTransit()).toList
      var runningVehId = ungroupedLegs.head.leg.beamVehicleId
      var groupedLegs = List[List[LegWithPassengerVehicle]]()
      var currentSegmentList = List[LegWithPassengerVehicle]()
      ungroupedLegs.foreach { legwithpass =>
        if (legwithpass.leg.beamVehicleId == runningVehId) {
          currentSegmentList = currentSegmentList :+ legwithpass
        } else {
          groupedLegs = groupedLegs :+ currentSegmentList
          currentSegmentList = List(legwithpass)
          runningVehId = legwithpass.leg.beamVehicleId
        }
        groupedLegs = groupedLegs.slice(0, groupedLegs.size - 1) :+ currentSegmentList
      }
      if (groupedLegs.nonEmpty) {
        groupedLegs.foreach { legSegment =>
          val legs = legSegment.sortBy(_.leg.beamLeg.startTime)
          val vehId = legSegment.head.leg.beamVehicleId
          val resRequest = ReservationRequestWithVehicle(new ReservationRequest(legs.head.leg.beamLeg, legs.last.leg
            .beamLeg, VehiclePersonId(legs.head.passengerVehicle, id)), vehId)
          TransitDriverAgent.selectByVehicleId(vehId) ! resRequest
          awaitingReservationConfirmation = awaitingReservationConfirmation + (resRequest.request.requestId -> None)
        }
      }
    }
    stay()
  }


  def scheduleDepartureWithValidatedTrip(chosenTrip: EmbodiedBeamTrip, triggersToSchedule: Vector[ScheduleTrigger] =
  Vector()): State = {

    val (tick, theTriggerId) = releaseTickAndTriggerId()

<<<<<<< HEAD
    val location = if(chosenTrip.legs.nonEmpty && chosenTrip.legs.head.beamLeg.travelPath.linkIds.nonEmpty){ chosenTrip.legs.head.beamLeg.travelPath.linkIds.head.toString }else{ "" }
    context.system.eventStream.publish(new ModeChoiceEvent(tick, id, chosenTrip.tripClassifier.value, expectedMaxUtilityOfLatestChoice.getOrElse[Double](Double.NaN),
      location,availableAlternatives.mkString(":"),availablePersonalStreetVehicles.nonEmpty,chosenTrip.legs.map(_.beamLeg.travelPath.distanceInM).sum,_experiencedBeamPlan.tourIndexOfElement(nextActivity.right.get)))

    _experiencedBeamPlan.getStrategy(nextActivity.right.get,classOf[ModeChoiceStrategy]) match {
      case None =>
        _experiencedBeamPlan.putStrategy(currentTour,ModeChoiceStrategy(chosenTrip.tripClassifier))
      case _ =>
    }
=======
    val location = if (chosenTrip.legs.nonEmpty && chosenTrip.legs.head.beamLeg.travelPath.linkIds.nonEmpty) {
      chosenTrip.legs.head.beamLeg.travelPath.linkIds.head.toString
    } else {
      ""
    }

    eventsManager.processEvent(new ModeChoiceEvent(tick, id, chosenTrip.tripClassifier.value,
      expectedMaxUtilityOfLatestChoice.getOrElse[Double](Double.NaN),
      location, availableAlternatives.mkString(":"), availablePersonalStreetVehicles.nonEmpty, chosenTrip.legs.map(_
        .beamLeg.travelPath.distanceInM).sum))
>>>>>>> fb1bc102

    val personalVehicleUsed: Vector[Id[Vehicle]] = availablePersonalStreetVehicles.map(_.id).intersect(chosenTrip.vehiclesInTrip)

    if (personalVehicleUsed.nonEmpty) {
      if (personalVehicleUsed.size > 1) {
        logWarn(s"Found multiple personal vehicle in use for chosenTrip: $chosenTrip but only expected one. Using " +
          s"only one for subsequent planning.")
      }
      currentTourPersonalVehicle = Some(personalVehicleUsed(0))
      availablePersonalStreetVehicles = availablePersonalStreetVehicles filterNot (_.id == personalVehicleUsed(0))
    }
    val householdRef: ActorRef = beamServices.householdRefs(_household)
    availablePersonalStreetVehicles.foreach { veh =>
      householdRef ! ReleaseVehicleReservation(id, veh.id)
      householdRef ! CheckInResource(veh.id)
    }
    if (chosenTrip.tripClassifier != RIDEHAIL && rideHailingResult.get.proposals.nonEmpty) {
      beamServices.rideHailingManager ! ReleaseVehicleReservation(id, rideHailingResult.get.proposals.head
        .rideHailingAgentLocation.vehicleId)
    }
    availablePersonalStreetVehicles = Vector()
    _currentRoute = chosenTrip
    routingResponse = None
    rideHailingResult = None
    awaitingReservationConfirmation.clear()
    hasReceivedCompleteChoiceTrigger = false
    pendingChosenTrip = None
    beamServices.schedulerRef ! completed(triggerId = theTriggerId, triggersToSchedule ++
      schedule[PersonDepartureTrigger](chosenTrip.legs.head.beamLeg.startTime, self))
    goto(Waiting)
  }

  chainedWhen(Uninitialized) {
    case Event(TriggerWithId(InitializeTrigger(_), _), _) =>
      modeChoiceCalculator = beamServices.modeChoiceCalculator.clone()
      goto(Initialized)
  }

  chainedWhen(ChoosingMode) {
    /*
     * Begin Choice Process
     *
     * When we begin the mode choice process, we send out requests for data that we need from other system components.
     * Then we reply with a completion notice and schedule the finalize choice trigger.
     */
    case Event(TriggerWithId(BeginModeChoiceTrigger(tick), triggerId), _: BeamAgentInfo[PersonData]) =>
      logInfo(s"inside ChoosesMode @ $tick")
      holdTickAndTriggerId(tick, triggerId)
      val modeChoiceStrategy = _experiencedBeamPlan.getStrategy(nextActivity.right.get,classOf[ModeChoiceStrategy]).asInstanceOf[Option[ModeChoiceStrategy]]
      modeChoiceStrategy match {
        case Some(ModeChoiceStrategy(mode)) if mode == CAR || mode == BIKE || mode == DRIVE_TRANSIT =>
          // Only need to get available street vehicles from household if our mode requires such a vehicle
          beamServices.householdRefs.get(_household).foreach(_ ! mobilityStatusInquiry(id))
        case None =>
          beamServices.householdRefs.get(_household).foreach(_ ! mobilityStatusInquiry(id))
        case _ =>
          // Otherwise, send empty list to self
          self ! MobilityStatusReponse(Vector())
      }
      stay()
    case Event(MobilityStatusReponse(streetVehicles), _: BeamAgentInfo[PersonData]) =>
      val (tick, theTriggerId) = releaseTickAndTriggerId()
<<<<<<< HEAD
      val bodyStreetVehicle = StreetVehicle(_humanBodyVehicle, SpaceTime(currentActivity.getCoord, tick.toLong), WALK, asDriver = true)
      val nextAct = nextActivity.right.get
      val departTime = DiscreteTime(tick.toInt)

      val modeChoiceStrategy = _experiencedBeamPlan.getStrategy(nextAct,classOf[ModeChoiceStrategy]).asInstanceOf[Option[ModeChoiceStrategy]]
      modeChoiceStrategy match {
        case Some(ModeChoiceStrategy(mode)) if mode == CAR || mode == BIKE || mode == DRIVE_TRANSIT =>
        // In these cases, a personal vehicle will be involved
          availablePersonalStreetVehicles = streetVehicles.filter(_.asDriver)
        case None =>
          availablePersonalStreetVehicles = streetVehicles.filter(_.asDriver)
        case Some(ModeChoiceStrategy(mode)) if mode == DRIVE_TRANSIT =>
          val tour = _experiencedBeamPlan.getTourContaining(nextAct)
          val tripIndex = tour.tripIndexOfElement(nextAct)
          if(tripIndex == 0 || tripIndex == tour.trips.size - 1){
            availablePersonalStreetVehicles = streetVehicles.filter(_.asDriver)
          }else{
            availablePersonalStreetVehicles = Vector()
          }
        case _ =>
          availablePersonalStreetVehicles = Vector()
      }

      // Mark rideHailingResult as None if we need to request a new one, or fake a result if we don't need to make a request
      modeChoiceStrategy match {
        case Some(ModeChoiceStrategy(mode)) if mode == RIDEHAIL =>
          rideHailingResult = None
        case None =>
          rideHailingResult = None
        case _ =>
          rideHailingResult = Some(RideHailingInquiryResponse(Id.create[RideHailingInquiry]("NA", classOf[RideHailingInquiry]), Vector(), Some(RideHailNotRequested)))
      }

      def makeRequestWith(transitModes: Vector[BeamMode], vehicles: Vector[StreetVehicle], streetVehiclesAsAccess: Boolean = true): Unit ={
        val req = RoutingRequest(currentActivity, nextAct, departTime, transitModes, vehicles, id)
        beamServices.beamRouter ! req
        logInfo(req.toString)
      }
      def makeRideHailRequest(): Unit = {
        beamServices.rideHailingManager ! RideHailingInquiry(RideHailingManager.nextRideHailingInquiryId, id, currentActivity.getCoord, departTime, nextAct.getCoord)
      }
      def filterStreetVehiclesForQuery(streetVehicles: Vector[StreetVehicle], byMode: BeamMode): Vector[StreetVehicle] = {
        currentTourPersonalVehicle match {
          case Some(personalVeh) =>
            // We already have a vehicle we're using on this tour, so filter down to that
            streetVehicles.filter(_.id == personalVeh)
          case None =>
            // Otherwise, filter by mode
            streetVehicles.filter(_.mode == byMode)
        }
      }

      // Form and send requests
      modeChoiceStrategy match {
        case None =>
          makeRequestWith(Vector(TRANSIT),streetVehicles :+ bodyStreetVehicle)
          makeRideHailRequest
        case Some(ModeChoiceStrategy(mode)) if mode == WALK =>
          makeRequestWith(Vector(),Vector(bodyStreetVehicle))
        case Some(ModeChoiceStrategy(mode)) if mode == WALK_TRANSIT =>
          makeRequestWith(Vector(TRANSIT),Vector(bodyStreetVehicle))
        case Some(ModeChoiceStrategy(mode)) if mode == CAR || mode == BIKE =>
          makeRequestWith(Vector(),filterStreetVehiclesForQuery(streetVehicles, mode) :+ bodyStreetVehicle)
        case Some(ModeChoiceStrategy(mode)) if mode == DRIVE_TRANSIT =>
          makeRequestWith(Vector(TRANSIT),filterStreetVehiclesForQuery(streetVehicles, CAR) :+ bodyStreetVehicle, streetVehiclesAsAccess = false)
        case Some(ModeChoiceStrategy(mode)) if mode == RIDEHAIL =>
          makeRequestWith(Vector(),Vector(bodyStreetVehicle)) // We need a WALK alternative if RH fails
          makeRideHailRequest
=======
      val bodyStreetVehicle = StreetVehicle(_humanBodyVehicle, SpaceTime(currentActivity.getCoord, tick.toLong),
        WALK, asDriver = true)
      availablePersonalStreetVehicles = streetVehicles.filter(_.asDriver)

      val nextAct = nextActivity.right.get
      val departTime = DiscreteTime(tick.toInt)
      currentTourPersonalVehicle match {
        case Some(personalVeh) =>
          beamServices.beamRouter ! RoutingRequest(currentActivity, nextAct, departTime, Vector(), streetVehicles
            .filter(_.id == personalVeh) :+ bodyStreetVehicle, id)
          logInfo(RoutingRequest(currentActivity, nextAct, departTime, Vector(), streetVehicles.filter(_.id ==
            personalVeh) :+ bodyStreetVehicle, id).toString)
          rideHailingResult = Some(RideHailingInquiryResponse(Id.create[RideHailingInquiry]("NA",
            classOf[RideHailingInquiry]), Vector(), Some(RideHailNotRequestedError)))
        case None =>
          beamServices.beamRouter ! RoutingRequest(currentActivity, nextAct, departTime, Vector(BeamMode.TRANSIT),
            streetVehicles :+ bodyStreetVehicle, id)
          logInfo(RoutingRequest(currentActivity, nextAct, departTime, Vector(BeamMode.TRANSIT), streetVehicles :+
            bodyStreetVehicle, id).toString)
          //TODO parameterize search distance
          val pickUpLocation = currentActivity.getCoord
          beamServices.rideHailingManager ! RideHailingInquiry(RideHailingManager.nextRideHailingInquiryId, id,
            pickUpLocation, departTime, nextAct.getCoord)
>>>>>>> fb1bc102
      }

      beamServices.schedulerRef ! completed(theTriggerId, schedule[FinalizeModeChoiceTrigger](tick, self))
      stay()
    /*
     * Receive and store data needed for choice.
     */
    case Event(theRouterResult: RoutingResponse, _: BeamAgentInfo[PersonData]) =>
      routingResponse = Some(theRouterResult)
      completeChoiceIfReady()
    case Event(theRideHailingResult: RideHailingInquiryResponse, _: BeamAgentInfo[PersonData]) =>
      rideHailingResult = Some(theRideHailingResult)
      completeChoiceIfReady()
    /*
     * Process ReservationReponses
     */
    case Event(ReservationResponse(requestId, Right(reservationConfirmation)), _) =>
      awaitingReservationConfirmation = awaitingReservationConfirmation + (requestId -> Some(sender()))
      if (awaitingReservationConfirmation.values.forall(x => x.isDefined)) {
        scheduleDepartureWithValidatedTrip(pendingChosenTrip.get, reservationConfirmation.triggersToSchedule)
      } else {
        stay()
      }
    case Event(ReservationResponse(requestId, Left(error)), _) =>

      pendingChosenTrip.get.tripClassifier match {
        case RIDEHAIL =>
          awaitingReservationConfirmation = awaitingReservationConfirmation - requestId
          rideHailingResult = Some(rideHailingResult.get.copy(proposals = Vector(), error = Some(error)))
        case _ =>
          routingResponse = Some(routingResponse.get.copy(itineraries = routingResponse.get.itineraries.diff(Seq
          (pendingChosenTrip.get))))
      }
      cancelReservations()
      if (routingResponse.get.itineraries.isEmpty & rideHailingResult.get.error.isDefined) {
        // RideUnavailableError is defined for RHM and the trips are empty, but we don't check
        // if more agents could be hailed.
        stop(Failure(error.errorCode.toString))
      } else {
        pendingChosenTrip = None
        completeChoiceIfReady()
      }
    case Event(ReservationResponse(_, _), _) =>
      stop(Failure("unknown res response"))
    /*
     * Finishing choice.
     */
    case Event(TriggerWithId(FinalizeModeChoiceTrigger(tick), theTriggerId), _: BeamAgentInfo[PersonData]) =>
      holdTickAndTriggerId(tick, theTriggerId)
      hasReceivedCompleteChoiceTrigger = true
      completeChoiceIfReady()
  }
  chainedWhen(AnyState) {
    case Event(res@ReservationResponse(_, _), _) =>
      logWarn(s"Reservation confirmation received from state $stateName: ${res.response}")
      stay()
  }

  def cancelReservations(): Unit = {
    cancelTrip(pendingChosenTrip.get.legs, _currentVehicle)
    awaitingReservationConfirmation.clear()
  }


}

object ChoosesMode {

  case class BeginModeChoiceTrigger(tick: Double) extends Trigger

  case class FinalizeModeChoiceTrigger(tick: Double) extends Trigger

  case class LegWithPassengerVehicle(leg: EmbodiedBeamLeg, passengerVehicle: Id[Vehicle])

}

case class CancelReservation(reservationId: Id[ReservationRequest], passengerId: Id[Person])

case class CancelReservationWithVehicle(vehiclePersonId: VehiclePersonId)<|MERGE_RESOLUTION|>--- conflicted
+++ resolved
@@ -14,18 +14,9 @@
 import beam.agentsim.agents.household.HouseholdActor.{MobilityStatusReponse, ReleaseVehicleReservation}
 import beam.agentsim.agents.modalBehaviors.ChoosesMode.{BeginModeChoiceTrigger, FinalizeModeChoiceTrigger, LegWithPassengerVehicle}
 import beam.agentsim.agents.modalBehaviors.ModeChoiceCalculator.AttributesOfIndividual
-<<<<<<< HEAD
-import beam.agentsim.agents.planning.Startegy.ModeChoiceStrategy
-import beam.agentsim.agents.vehicles.BeamVehicle.StreetVehicle
-import beam.agentsim.agents.vehicles.household.HouseholdActor.MobilityStatusInquiry._
-import beam.agentsim.agents.vehicles.household.HouseholdActor.{MobilityStatusReponse, ReleaseVehicleReservation}
-import beam.agentsim.agents.vehicles.{VehiclePersonId, VehicleStack}
-import beam.agentsim.events.resources.vehicle.{ReservationRequest, ReservationRequestWithVehicle, ReservationResponse}
-=======
 import beam.agentsim.agents.vehicles.AccessErrorCodes.RideHailNotRequestedError
 import beam.agentsim.agents.vehicles.VehicleProtocol.StreetVehicle
 import beam.agentsim.agents.vehicles.{VehiclePersonId, VehicleStack, _}
->>>>>>> fb1bc102
 import beam.agentsim.events.{ModeChoiceEvent, SpaceTime}
 import beam.agentsim.scheduler.BeamAgentScheduler.ScheduleTrigger
 import beam.agentsim.scheduler.{Trigger, TriggerWithId}
@@ -34,11 +25,6 @@
 import beam.router.Modes.BeamMode._
 import beam.router.RoutingModel._
 import beam.sim.HasServices
-<<<<<<< HEAD
-import beam.agentsim.events.resources.vehicle.RideHailNotRequested
-import com.conveyal.r5.api.util.{LegMode, TransitModes}
-=======
->>>>>>> fb1bc102
 import org.matsim.api.core.v01.Id
 import org.matsim.api.core.v01.population.Person
 import org.matsim.vehicles.Vehicle
@@ -84,19 +70,11 @@
 
   def completeChoiceIfReady(): State = {
     if (hasReceivedCompleteChoiceTrigger && routingResponse.isDefined && rideHailingResult.isDefined) {
-<<<<<<< HEAD
       val modeAlreadyDefined = _experiencedBeamPlan.getStrategy(nextActivity.right.get,classOf[ModeChoiceStrategy]).isDefined
       var predefinedMode: Option[BeamMode] = None
       var combinedItinerariesForChoice = rideHailingResult.get.proposals.flatMap(x => x.responseRideHailing2Dest.itineraries) ++
           routingResponse.get.itineraries
 
-=======
-
-      val combinedItinerariesForChoice =
-        rideHailingResult.get.proposals.flatMap(x => x.responseRideHailing2Dest.itineraries) ++
-          routingResponse.get.itineraries
-      assert(combinedItinerariesForChoice.nonEmpty, "Empty choice set.")
->>>>>>> fb1bc102
 
       if(modeAlreadyDefined){
         predefinedMode = Some(_experiencedBeamPlan.getStrategy(nextActivity.right.get,classOf[ModeChoiceStrategy]).get.asInstanceOf[ModeChoiceStrategy].mode)
@@ -126,7 +104,6 @@
           modeChoiceCalculator(combinedItinerariesForChoice)
       }
 
-<<<<<<< HEAD
       if(chosenTrip.tripClassifier == WALK){
         _experiencedBeamPlan.getStrategy(currentTour,classOf[ModeChoiceStrategy]).foreach{ stratOption =>
           if(stratOption.asInstanceOf[ModeChoiceStrategy].mode == DRIVE_TRANSIT) {
@@ -135,8 +112,6 @@
         }
       }
 
-=======
->>>>>>> fb1bc102
       if (chosenTrip.requiresReservationConfirmation) {
         pendingChosenTrip = Some(chosenTrip)
         sendReservationRequests(chosenTrip)
@@ -219,7 +194,6 @@
 
     val (tick, theTriggerId) = releaseTickAndTriggerId()
 
-<<<<<<< HEAD
     val location = if(chosenTrip.legs.nonEmpty && chosenTrip.legs.head.beamLeg.travelPath.linkIds.nonEmpty){ chosenTrip.legs.head.beamLeg.travelPath.linkIds.head.toString }else{ "" }
     context.system.eventStream.publish(new ModeChoiceEvent(tick, id, chosenTrip.tripClassifier.value, expectedMaxUtilityOfLatestChoice.getOrElse[Double](Double.NaN),
       location,availableAlternatives.mkString(":"),availablePersonalStreetVehicles.nonEmpty,chosenTrip.legs.map(_.beamLeg.travelPath.distanceInM).sum,_experiencedBeamPlan.tourIndexOfElement(nextActivity.right.get)))
@@ -229,18 +203,6 @@
         _experiencedBeamPlan.putStrategy(currentTour,ModeChoiceStrategy(chosenTrip.tripClassifier))
       case _ =>
     }
-=======
-    val location = if (chosenTrip.legs.nonEmpty && chosenTrip.legs.head.beamLeg.travelPath.linkIds.nonEmpty) {
-      chosenTrip.legs.head.beamLeg.travelPath.linkIds.head.toString
-    } else {
-      ""
-    }
-
-    eventsManager.processEvent(new ModeChoiceEvent(tick, id, chosenTrip.tripClassifier.value,
-      expectedMaxUtilityOfLatestChoice.getOrElse[Double](Double.NaN),
-      location, availableAlternatives.mkString(":"), availablePersonalStreetVehicles.nonEmpty, chosenTrip.legs.map(_
-        .beamLeg.travelPath.distanceInM).sum))
->>>>>>> fb1bc102
 
     val personalVehicleUsed: Vector[Id[Vehicle]] = availablePersonalStreetVehicles.map(_.id).intersect(chosenTrip.vehiclesInTrip)
 
@@ -303,8 +265,10 @@
       stay()
     case Event(MobilityStatusReponse(streetVehicles), _: BeamAgentInfo[PersonData]) =>
       val (tick, theTriggerId) = releaseTickAndTriggerId()
-<<<<<<< HEAD
-      val bodyStreetVehicle = StreetVehicle(_humanBodyVehicle, SpaceTime(currentActivity.getCoord, tick.toLong), WALK, asDriver = true)
+      val bodyStreetVehicle = StreetVehicle(_humanBodyVehicle, SpaceTime(currentActivity.getCoord, tick.toLong),
+        WALK, asDriver = true)
+      availablePersonalStreetVehicles = streetVehicles.filter(_.asDriver)
+
       val nextAct = nextActivity.right.get
       val departTime = DiscreteTime(tick.toInt)
 
@@ -372,31 +336,6 @@
         case Some(ModeChoiceStrategy(mode)) if mode == RIDEHAIL =>
           makeRequestWith(Vector(),Vector(bodyStreetVehicle)) // We need a WALK alternative if RH fails
           makeRideHailRequest
-=======
-      val bodyStreetVehicle = StreetVehicle(_humanBodyVehicle, SpaceTime(currentActivity.getCoord, tick.toLong),
-        WALK, asDriver = true)
-      availablePersonalStreetVehicles = streetVehicles.filter(_.asDriver)
-
-      val nextAct = nextActivity.right.get
-      val departTime = DiscreteTime(tick.toInt)
-      currentTourPersonalVehicle match {
-        case Some(personalVeh) =>
-          beamServices.beamRouter ! RoutingRequest(currentActivity, nextAct, departTime, Vector(), streetVehicles
-            .filter(_.id == personalVeh) :+ bodyStreetVehicle, id)
-          logInfo(RoutingRequest(currentActivity, nextAct, departTime, Vector(), streetVehicles.filter(_.id ==
-            personalVeh) :+ bodyStreetVehicle, id).toString)
-          rideHailingResult = Some(RideHailingInquiryResponse(Id.create[RideHailingInquiry]("NA",
-            classOf[RideHailingInquiry]), Vector(), Some(RideHailNotRequestedError)))
-        case None =>
-          beamServices.beamRouter ! RoutingRequest(currentActivity, nextAct, departTime, Vector(BeamMode.TRANSIT),
-            streetVehicles :+ bodyStreetVehicle, id)
-          logInfo(RoutingRequest(currentActivity, nextAct, departTime, Vector(BeamMode.TRANSIT), streetVehicles :+
-            bodyStreetVehicle, id).toString)
-          //TODO parameterize search distance
-          val pickUpLocation = currentActivity.getCoord
-          beamServices.rideHailingManager ! RideHailingInquiry(RideHailingManager.nextRideHailingInquiryId, id,
-            pickUpLocation, departTime, nextAct.getCoord)
->>>>>>> fb1bc102
       }
 
       beamServices.schedulerRef ! completed(theTriggerId, schedule[FinalizeModeChoiceTrigger](tick, self))
