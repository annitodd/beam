package beam.agentsim.agents.modalBehaviors

import akka.actor.FSM
import akka.actor.FSM.Failure
import beam.agentsim.Resource.CheckInResource
import beam.agentsim.agents.BeamAgent._
import beam.agentsim.agents.PersonAgent._
import beam.agentsim.agents._
import beam.agentsim.agents.household.HouseholdActor.MobilityStatusInquiry.mobilityStatusInquiry
import beam.agentsim.agents.household.HouseholdActor.{MobilityStatusReponse, ReleaseVehicleReservation}
import beam.agentsim.agents.modalBehaviors.ChoosesMode.ChoosesModeData
import beam.agentsim.agents.rideHail.RideHailingManager.{ReserveRide, RideHailingInquiry, RideHailingInquiryResponse}
import beam.agentsim.agents.rideHail.{RideHailingAgent, RideHailingManager}
import beam.agentsim.agents.vehicles.AccessErrorCodes.RideHailNotRequestedError
import beam.agentsim.agents.vehicles.VehicleProtocol.StreetVehicle
import beam.agentsim.agents.vehicles.{VehiclePersonId, _}
import beam.agentsim.events.{ModeChoiceEvent, SpaceTime}
import beam.agentsim.scheduler.BeamAgentScheduler.{CompletionNotice, ScheduleTrigger}
import beam.router.BeamRouter.{EmbodyWithCurrentTravelTime, RoutingRequest, RoutingResponse}
import beam.router.Modes
import beam.router.Modes.BeamMode
import beam.router.Modes.BeamMode._
import beam.router.RoutingModel._
import com.conveyal.r5.profile.StreetMode
import org.matsim.api.core.v01.Id
import org.matsim.api.core.v01.population.Leg
import org.matsim.core.population.routes.NetworkRoute
import org.matsim.vehicles.Vehicle

import scala.collection.JavaConverters._
import scala.concurrent.duration._


/**
  * BEAM
  */
trait ChoosesMode {
  this: PersonAgent => // Self type restricts this trait to only mix into a PersonAgent

  // I will plan my trips with an earliest departure time 10 minutes from now,
  // and I will start walking/driving 10 minutes before the time scheduled by the router.

  // This is my first attempt to avoid the "Vehicle Gone" error due to our
  // simulation time window.

  // I wouldn't even call it unrealistic.
  val PLANNING_DELAY = 600

  onTransition {
    case (PerformingActivity | Waiting) -> ChoosingMode =>
      stateData.asInstanceOf[BasePersonData].currentTourMode match {
        case Some(CAR | BIKE | DRIVE_TRANSIT)  =>
          // Only need to get available street vehicles from household if our mode requires such a vehicle
          context.parent ! mobilityStatusInquiry(id)
        case None =>
          context.parent ! mobilityStatusInquiry(id)
        case _ =>
          // Otherwise, send empty list to self
          self ! MobilityStatusReponse(Vector())
      }
  }

  when(ChoosingMode) ( transform {
    case Event(MobilityStatusReponse(streetVehicles), choosesModeData: ChoosesModeData) =>
      val bodyStreetVehicle = StreetVehicle(bodyId, SpaceTime(currentActivity(choosesModeData.personData).getCoord, _currentTick.get.toLong), WALK, asDriver = true)
      val nextAct = nextActivity(choosesModeData.personData).right.get
      val departTime = DiscreteTime(_currentTick.get.toInt + PLANNING_DELAY)
      val availablePersonalStreetVehicles = choosesModeData.personData.currentTourMode match {
        case None | Some(CAR | BIKE) =>
          // In these cases, a personal vehicle will be involved
          streetVehicles.filter(_.asDriver)
        case Some(DRIVE_TRANSIT)=>
          val tour = _experiencedBeamPlan.getTourContaining(nextAct)
          val tripIndex = tour.tripIndexOfElement(nextAct)
          if (tripIndex == 0 || tripIndex == tour.trips.size - 1) {
            streetVehicles.filter(_.asDriver)
          } else {
            Vector()
          }
        case _ =>
          Vector()
      }

      // Mark rideHailingResult as None if we need to request a new one, or fake a result if we don't need to make a request
      val rideHailingResult = choosesModeData.personData.currentTourMode match {
        case None | Some(RIDE_HAIL) =>
          None
        case _ =>
          Some(RideHailingInquiryResponse(Id.create[RideHailingInquiry]("NA", classOf[RideHailingInquiry]), Vector(), Some(RideHailNotRequestedError)))
      }

      def makeRequestWith(transitModes: Vector[BeamMode], vehicles: Vector[StreetVehicle], streetVehiclesAsAccess: Boolean = true): Unit = {
        router ! RoutingRequest(currentActivity(choosesModeData.personData).getCoord, nextAct.getCoord, departTime, Modes.filterForTransit(transitModes), vehicles, streetVehiclesAsAccess)
      }

      def makeRideHailRequest(): Unit = {
        rideHailingManager ! RideHailingInquiry(RideHailingManager.nextRideHailingInquiryId, id, currentActivity(choosesModeData.personData).getCoord, departTime, nextAct.getCoord)
      }

      def filterStreetVehiclesForQuery(streetVehicles: Vector[StreetVehicle], byMode: BeamMode): Vector[StreetVehicle] = {
        choosesModeData.personData.currentTourPersonalVehicle match {
          case Some(personalVeh) =>
            // We already have a vehicle we're using on this tour, so filter down to that
            streetVehicles.filter(_.id == personalVeh)
          case None =>
            // Otherwise, filter by mode
            streetVehicles.filter(_.mode == byMode)
        }
      }

      // Form and send requests
      choosesModeData.personData.currentTourMode match {
        case None =>
          makeRequestWith(Vector(TRANSIT), streetVehicles :+ bodyStreetVehicle)
          makeRideHailRequest()
        case Some(WALK) =>
          makeRequestWith(Vector(), Vector(bodyStreetVehicle))
        case Some(WALK_TRANSIT) =>
          makeRequestWith(Vector(TRANSIT), Vector(bodyStreetVehicle))
        case Some(mode @ (CAR | BIKE)) =>
          val maybeLeg = _experiencedBeamPlan.getPlanElements.get(_experiencedBeamPlan.getPlanElements.indexOf(nextAct)-1) match {
            case l: Leg => Some(l)
            case _ => None
          }
          maybeLeg.map(l => (l, l.getRoute)) match {
            case Some((l, r: NetworkRoute)) =>
              val maybeVehicle = filterStreetVehiclesForQuery(streetVehicles, mode).headOption
              maybeVehicle match {
                case Some(vehicle) =>
                  val leg = BeamLeg(departTime.atTime, mode, l.getTravelTime.toLong, BeamPath((r.getStartLinkId +: r.getLinkIds.asScala :+ r.getEndLinkId).map(id => id.toString.toInt).toVector, None, SpaceTime.zero, SpaceTime.zero, r.getDistance))
                  router ! EmbodyWithCurrentTravelTime(leg, vehicle.id)
                case _ =>
                  makeRequestWith(Vector(), Vector(bodyStreetVehicle))
              }
            case _ =>
              makeRequestWith(Vector(), filterStreetVehiclesForQuery(streetVehicles, mode) :+ bodyStreetVehicle)
          }
        case Some(DRIVE_TRANSIT) =>
          val LastTripIndex = currentTour(choosesModeData.personData).trips.size - 1
          (currentTour(choosesModeData.personData).tripIndexOfElement(nextAct), choosesModeData.personData.currentTourPersonalVehicle) match {
            case (0,_) =>
              makeRequestWith(Vector(TRANSIT), filterStreetVehiclesForQuery(streetVehicles, CAR) :+ bodyStreetVehicle)
            // At the end of the tour, only drive home a vehicle that we have also taken away from there.
            case (LastTripIndex, Some(currentTourPersonalVehicleId)) =>
              makeRequestWith(Vector(TRANSIT), streetVehicles.filter(_.id == currentTourPersonalVehicleId) :+ bodyStreetVehicle, streetVehiclesAsAccess = false)
            case _ =>
              makeRequestWith(Vector(TRANSIT), Vector(bodyStreetVehicle))
          }
        case Some(RIDE_HAIL) =>
          makeRequestWith(Vector(), Vector(bodyStreetVehicle)) // We need a WALK alternative if RH fails
          makeRideHailRequest()
      }
      stay() using choosesModeData.copy(availablePersonalStreetVehicles = availablePersonalStreetVehicles, rideHailingResult = rideHailingResult)
    /*
     * Receive and store data needed for choice.
     */
    case Event(theRouterResult: RoutingResponse, choosesModeData: ChoosesModeData) =>
      stay() using choosesModeData.copy(routingResponse = Some(theRouterResult))
    case Event(theRideHailingResult: RideHailingInquiryResponse, choosesModeData: ChoosesModeData) =>
      stay() using choosesModeData.copy(rideHailingResult = Some(theRideHailingResult))

  } using completeChoiceIfReady)

  when(WaitingForReservationConfirmation) (transform {
    case Event(response@ReservationResponse(_, _), choosesModeData: ChoosesModeData) =>
      if (response.response.isRight) {
        val triggers = response.response.right.get.triggersToSchedule
        log.debug("scheduling triggers from reservation responses: {}", triggers)
        triggers.foreach(scheduler ! _)
        goto(FinishingModeChoice) using choosesModeData
      } else {
        val firstErrorResponse = response.response.left.get
        if (choosesModeData.routingResponse.get.itineraries.isEmpty & choosesModeData.rideHailingResult.get.error.isDefined) {
          // RideUnavailableError is defined for RHM and the trips are empty, but we don't check
          // if more agents could be hailed.
          stop(Failure(firstErrorResponse.errorCode.toString))
        } else {
          goto(ChoosingMode) using choosesModeData.copy(
            pendingChosenTrip = None,
            rideHailingResult = Some(choosesModeData.rideHailingResult.get.copy(proposals = Vector(), error = Some(firstErrorResponse))),
            routingResponse = choosesModeData.routingResponse
          )
        }
      }
  } using completeChoiceIfReady)

  case object FinishingModeChoice extends BeamAgentState

  def completeChoiceIfReady: PartialFunction[State, State] = {
    case FSM.State(_, choosesModeData @ ChoosesModeData(personData, None, Some(routingResponse), Some(rideHailingResult), _, _), _, _, _) =>
      val nextAct = nextActivity(choosesModeData.personData).right.get
      val combinedItinerariesForChoice = rideHailingResult.proposals.flatMap(x => x.responseRideHailing2Dest.itineraries) ++ routingResponse.itineraries
      val filteredItinerariesForChoice = personData.currentTourMode match {
        case Some(DRIVE_TRANSIT) =>
          val LastTripIndex = currentTour(choosesModeData.personData).trips.size - 1
          (currentTour(choosesModeData.personData).tripIndexOfElement(nextAct), personData.hasDeparted) match {
            case (0 | LastTripIndex, false) =>
              combinedItinerariesForChoice.filter(_.tripClassifier == DRIVE_TRANSIT)
            case _ =>
              combinedItinerariesForChoice.filter(_.tripClassifier == WALK_TRANSIT)
          }
        case Some(mode) =>
          combinedItinerariesForChoice.filter(_.tripClassifier == mode)
        case _ =>
          combinedItinerariesForChoice
      }
      modeChoiceCalculator(filteredItinerariesForChoice) match {
        case Some(chosenTrip) if RideHailingAgent.getRideHailingTrip(chosenTrip).nonEmpty =>
          val rideHailingLeg = RideHailingAgent.getRideHailingTrip(chosenTrip)
          val departAt = DiscreteTime(rideHailingLeg.head.beamLeg.startTime.toInt)
          rideHailingManager ! ReserveRide(choosesModeData.rideHailingResult.get.inquiryId, VehiclePersonId(bodyId, id), currentActivity(personData).getCoord, departAt, nextActivity(personData).right.get.getCoord)
          goto(WaitingForReservationConfirmation) using choosesModeData.copy(pendingChosenTrip = Some(chosenTrip))
        case Some(chosenTrip) =>
          goto(FinishingModeChoice) using choosesModeData.copy(pendingChosenTrip = Some(chosenTrip))
        case None =>
          // Bad things happen but we want them to continue their day, so we signal to downstream that trip should be made to be expensive
          val originalWalkTripLeg = routingResponse.itineraries.filter(_.tripClassifier == WALK).head.legs.head
          val expensiveWalkTrip = EmbodiedBeamTrip(Vector(originalWalkTripLeg.copy(cost = BigDecimal(100.0))))
          goto(FinishingModeChoice) using choosesModeData.copy(pendingChosenTrip = Some(expensiveWalkTrip))
      }
  }

  when(FinishingModeChoice, stateTimeout = Duration.Zero) {
    case Event(StateTimeout, data: ChoosesModeData) =>
      val chosenTrip = data.pendingChosenTrip.get
      val (tick, triggerId) = releaseTickAndTriggerId()
      // Write start and end links of chosen route into Activities.
      // We don't check yet whether the incoming and outgoing routes agree on the link an Activity is on.
      // Our aim should be that every transition from a link to another link be accounted for.
      val links = chosenTrip.legs.flatMap(l => l.beamLeg.travelPath.linkIds)
      if (links.nonEmpty) {
        _experiencedBeamPlan.activities(data.personData.currentActivityIndex).setLinkId(Id.createLinkId(links.head))
        _experiencedBeamPlan.activities(data.personData.currentActivityIndex + 1).setLinkId(Id.createLinkId(links.last))
      } else {
        val origin = beamServices.geo.utm2Wgs(_experiencedBeamPlan.activities(data.personData.currentActivityIndex).getCoord)
        val destination = beamServices.geo.utm2Wgs(_experiencedBeamPlan.activities(data.personData.currentActivityIndex + 1).getCoord)
        _experiencedBeamPlan.activities(data.personData.currentActivityIndex).setLinkId(Id.createLinkId(transportNetwork.streetLayer.findSplit(origin.getY, origin.getX, 1000.0, StreetMode.WALK).edge))
        _experiencedBeamPlan.activities(data.personData.currentActivityIndex + 1).setLinkId(Id.createLinkId(transportNetwork.streetLayer.findSplit(destination.getY, destination.getX, 1000.0, StreetMode.WALK).edge))
      }

      def availableAlternatives = {
        val theModes = data.routingResponse.get.itineraries.map(_.tripClassifier).distinct
        if (data.rideHailingResult.isDefined && data.rideHailingResult.get.error.isEmpty) {
          theModes :+ RIDE_HAIL
        } else {
          theModes
        }
      }

      eventsManager.processEvent(new ModeChoiceEvent(tick, id, chosenTrip.tripClassifier.value, data.expectedMaxUtilityOfLatestChoice.getOrElse[Double](Double.NaN),
        _experiencedBeamPlan.activities(data.personData.currentActivityIndex).getLinkId.toString, availableAlternatives.mkString(":"), data.availablePersonalStreetVehicles.nonEmpty, chosenTrip.legs.map(_.beamLeg.travelPath.distanceInM).sum, _experiencedBeamPlan.tourIndexOfElement(nextActivity(data.personData).right.get), chosenTrip))

      val personalVehicleUsed = data.availablePersonalStreetVehicles.map(_.id).intersect(chosenTrip.vehiclesInTrip).headOption

      var availablePersonalStreetVehicles = data.availablePersonalStreetVehicles
      if (personalVehicleUsed.nonEmpty) {
        availablePersonalStreetVehicles = availablePersonalStreetVehicles filterNot (_.id == personalVehicleUsed.get)
      }
      availablePersonalStreetVehicles.foreach { veh =>
        context.parent ! ReleaseVehicleReservation(id, veh.id)
        context.parent ! CheckInResource(veh.id, None)
      }
<<<<<<< HEAD
      scheduleDepartureWithValidatedTrip(chosenTrip, nextStateData.data.asInstanceOf[ChoosesModeData])
  }

  def createExpensiveWalkTrip(choosesModeData: ChoosesModeData): EmbodiedBeamTrip = {
    assert(choosesModeData.routingResponse.get.itineraries.filter(_.tripClassifier == WALK).isDefinedAt(0))
    assert(choosesModeData.routingResponse.get.itineraries.filter(_.tripClassifier == WALK).head.legs.isDefinedAt(0))
    val originalWalkTripLeg = choosesModeData.routingResponse.get.itineraries.filter(_.tripClassifier == WALK).head.legs.head
    EmbodiedBeamTrip(Vector(originalWalkTripLeg.copy(cost = BigDecimal(100.0))))
  }

  def scheduleDepartureWithValidatedTrip(chosenTrip: EmbodiedBeamTrip, choosesModeData: ChoosesModeData) = {
    val (tick, theTriggerId) = releaseTickAndTriggerId()
    var availablePersonalStreetVehicles = choosesModeData.availablePersonalStreetVehicles
    // Write start and end links of chosen route into Activities.
    // We don't check yet whether the incoming and outgoing routes agree on the link an Activity is on.
    // Our aim should be that every transition from a link to another link be accounted for.
    val links = chosenTrip.legs.flatMap(l => l.beamLeg.travelPath.linkIds)
    if (links.nonEmpty) {
      _experiencedBeamPlan.activities(_currentActivityIndex).setLinkId(Id.createLinkId(links.head))
      _experiencedBeamPlan.activities(_currentActivityIndex + 1).setLinkId(Id.createLinkId(links.last))
    } else {
      val origin = beamServices.geo.utm2Wgs(_experiencedBeamPlan.activities(_currentActivityIndex).getCoord)
      val destination = beamServices.geo.utm2Wgs(_experiencedBeamPlan.activities(_currentActivityIndex + 1).getCoord)
      _experiencedBeamPlan.activities(_currentActivityIndex).setLinkId(Id.createLinkId(transportNetwork.streetLayer.findSplit(origin.getY, origin.getX, 10000.0, StreetMode.WALK).edge))
      _experiencedBeamPlan.activities(_currentActivityIndex + 1).setLinkId(Id.createLinkId(transportNetwork.streetLayer.findSplit(destination.getY, destination.getX, 10000.0, StreetMode.WALK).edge))
    }

    def availableAlternatives = {
      val theModes = choosesModeData.routingResponse.get.itineraries.map(_.tripClassifier).distinct
      if (choosesModeData.rideHailingResult.isDefined && choosesModeData.rideHailingResult.get.error.isEmpty) {
        theModes :+ RIDE_HAIL
      } else {
        theModes
=======
      if (chosenTrip.tripClassifier != RIDE_HAIL && data.rideHailingResult.get.proposals.nonEmpty) {
        rideHailingManager ! ReleaseVehicleReservation(id, data.rideHailingResult.get.proposals.head
          .rideHailingAgentLocation.vehicleId)
>>>>>>> 5b23e5b1
      }
      scheduler ! CompletionNotice(triggerId, Vector(ScheduleTrigger(PersonDepartureTrigger(math.max(chosenTrip.legs.head.beamLeg.startTime - PLANNING_DELAY, tick)), self)))
      goto(WaitingForDeparture) using data.personData.copy(
        currentTrip = data.pendingChosenTrip,
        restOfCurrentTrip = data.pendingChosenTrip.get.legs.toList,
        currentTourMode = data.personData.currentTourMode.orElse(Some(chosenTrip.tripClassifier)),
        currentTourPersonalVehicle = data.personData.currentTourPersonalVehicle.orElse(personalVehicleUsed)
      )
  }

  onTransition {
    case FinishingModeChoice -> Waiting =>
      unstashAll()
  }

}

object ChoosesMode {
  case class ChoosesModeData(personData: BasePersonData, pendingChosenTrip: Option[EmbodiedBeamTrip] = None,
                             routingResponse: Option[RoutingResponse] = None,
                             rideHailingResult: Option[RideHailingInquiryResponse] = None,
                             availablePersonalStreetVehicles: Vector[StreetVehicle] = Vector(),
                             expectedMaxUtilityOfLatestChoice: Option[Double] = None) extends PersonData {
    override def currentVehicle: VehicleStack = personData.currentVehicle
    override def passengerSchedule: PassengerSchedule = personData.passengerSchedule

    override def withPassengerSchedule(newPassengerSchedule: PassengerSchedule): DrivingData = copy(personData = personData.copy(passengerSchedule = newPassengerSchedule))
  }

  case class LegWithPassengerVehicle(leg: EmbodiedBeamLeg, passengerVehicle: Id[Vehicle])

}<|MERGE_RESOLUTION|>--- conflicted
+++ resolved
@@ -127,7 +127,7 @@
               val maybeVehicle = filterStreetVehiclesForQuery(streetVehicles, mode).headOption
               maybeVehicle match {
                 case Some(vehicle) =>
-                  val leg = BeamLeg(departTime.atTime, mode, l.getTravelTime.toLong, BeamPath((r.getStartLinkId +: r.getLinkIds.asScala :+ r.getEndLinkId).map(id => id.toString.toInt).toVector, None, SpaceTime.zero, SpaceTime.zero, r.getDistance))
+                  val leg = BeamLeg(departTime.atTime, mode, l.getTravelTime.toLong, BeamPath((r.getStartLinkId +: r.getLinkIds.asScala :+ r.getEndLinkId).map(id => id.toString.toInt).toVector, None, SpaceTime.zero, SpaceTime.zero, 0.0))
                   router ! EmbodyWithCurrentTravelTime(leg, vehicle.id)
                 case _ =>
                   makeRequestWith(Vector(), Vector(bodyStreetVehicle))
@@ -260,45 +260,9 @@
         context.parent ! ReleaseVehicleReservation(id, veh.id)
         context.parent ! CheckInResource(veh.id, None)
       }
-<<<<<<< HEAD
-      scheduleDepartureWithValidatedTrip(chosenTrip, nextStateData.data.asInstanceOf[ChoosesModeData])
-  }
-
-  def createExpensiveWalkTrip(choosesModeData: ChoosesModeData): EmbodiedBeamTrip = {
-    assert(choosesModeData.routingResponse.get.itineraries.filter(_.tripClassifier == WALK).isDefinedAt(0))
-    assert(choosesModeData.routingResponse.get.itineraries.filter(_.tripClassifier == WALK).head.legs.isDefinedAt(0))
-    val originalWalkTripLeg = choosesModeData.routingResponse.get.itineraries.filter(_.tripClassifier == WALK).head.legs.head
-    EmbodiedBeamTrip(Vector(originalWalkTripLeg.copy(cost = BigDecimal(100.0))))
-  }
-
-  def scheduleDepartureWithValidatedTrip(chosenTrip: EmbodiedBeamTrip, choosesModeData: ChoosesModeData) = {
-    val (tick, theTriggerId) = releaseTickAndTriggerId()
-    var availablePersonalStreetVehicles = choosesModeData.availablePersonalStreetVehicles
-    // Write start and end links of chosen route into Activities.
-    // We don't check yet whether the incoming and outgoing routes agree on the link an Activity is on.
-    // Our aim should be that every transition from a link to another link be accounted for.
-    val links = chosenTrip.legs.flatMap(l => l.beamLeg.travelPath.linkIds)
-    if (links.nonEmpty) {
-      _experiencedBeamPlan.activities(_currentActivityIndex).setLinkId(Id.createLinkId(links.head))
-      _experiencedBeamPlan.activities(_currentActivityIndex + 1).setLinkId(Id.createLinkId(links.last))
-    } else {
-      val origin = beamServices.geo.utm2Wgs(_experiencedBeamPlan.activities(_currentActivityIndex).getCoord)
-      val destination = beamServices.geo.utm2Wgs(_experiencedBeamPlan.activities(_currentActivityIndex + 1).getCoord)
-      _experiencedBeamPlan.activities(_currentActivityIndex).setLinkId(Id.createLinkId(transportNetwork.streetLayer.findSplit(origin.getY, origin.getX, 10000.0, StreetMode.WALK).edge))
-      _experiencedBeamPlan.activities(_currentActivityIndex + 1).setLinkId(Id.createLinkId(transportNetwork.streetLayer.findSplit(destination.getY, destination.getX, 10000.0, StreetMode.WALK).edge))
-    }
-
-    def availableAlternatives = {
-      val theModes = choosesModeData.routingResponse.get.itineraries.map(_.tripClassifier).distinct
-      if (choosesModeData.rideHailingResult.isDefined && choosesModeData.rideHailingResult.get.error.isEmpty) {
-        theModes :+ RIDE_HAIL
-      } else {
-        theModes
-=======
       if (chosenTrip.tripClassifier != RIDE_HAIL && data.rideHailingResult.get.proposals.nonEmpty) {
         rideHailingManager ! ReleaseVehicleReservation(id, data.rideHailingResult.get.proposals.head
           .rideHailingAgentLocation.vehicleId)
->>>>>>> 5b23e5b1
       }
       scheduler ! CompletionNotice(triggerId, Vector(ScheduleTrigger(PersonDepartureTrigger(math.max(chosenTrip.legs.head.beamLeg.startTime - PLANNING_DELAY, tick)), self)))
       goto(WaitingForDeparture) using data.personData.copy(
