package beam.agentsim.agents.modalBehaviors

import akka.actor.ActorRef
import akka.actor.FSM.Failure
import beam.agentsim.Resource.CheckInResource
import beam.agentsim.agents.BeamAgent.{AnyState, BeamAgentInfo, Initialized, Uninitialized}
import beam.agentsim.agents.PersonAgent._
import beam.agentsim.agents.RideHailingManager.{ReserveRide, RideHailingInquiry, RideHailingInquiryResponse}
import beam.agentsim.agents.TriggerUtils._
import beam.agentsim.agents._
import beam.agentsim.agents.choice.logit.LatentClassChoiceModel.{Mandatory, TourType}
import beam.agentsim.agents.choice.mode.{ModeChoiceLCCM, ModeChoiceMultinomialLogit}
import beam.agentsim.agents.household.HouseholdActor.MobilityStatusInquiry._
import beam.agentsim.agents.household.HouseholdActor.{MobilityStatusReponse, ReleaseVehicleReservation}
import beam.agentsim.agents.modalBehaviors.ChoosesMode.{BeginModeChoiceTrigger, FinalizeModeChoiceTrigger,
  LegWithPassengerVehicle}
import beam.agentsim.agents.modalBehaviors.ModeChoiceCalculator.AttributesOfIndividual
import beam.agentsim.agents.vehicles.AccessErrorCodes.RideHailNotRequestedError
import beam.agentsim.agents.vehicles.VehicleProtocol.StreetVehicle
import beam.agentsim.agents.vehicles.{VehiclePersonId, VehicleStack, _}
import beam.agentsim.events.{ModeChoiceEvent, SpaceTime}
import beam.agentsim.scheduler.BeamAgentScheduler.ScheduleTrigger
import beam.agentsim.scheduler.{Trigger, TriggerWithId}
import beam.router.BeamRouter.{RoutingRequest, RoutingResponse}
import beam.router.Modes.BeamMode
import beam.router.Modes.BeamMode._
import beam.router.RoutingModel._
import beam.sim.HasServices
import org.matsim.api.core.v01.Id
import org.matsim.api.core.v01.events.PersonDepartureEvent
import org.matsim.api.core.v01.population.Person
import org.matsim.vehicles.Vehicle

import scala.collection.JavaConverters._
import scala.collection.mutable
import scala.util.Random

/**
  * BEAM
  */
trait ChoosesMode extends BeamAgent[PersonData] with HasServices {
  this: PersonAgent => // Self type restricts this trait to only mix into a PersonAgent

  var routingResponse: Option[RoutingResponse] = None
  var rideHailingResult: Option[RideHailingInquiryResponse] = None
  var hasReceivedCompleteChoiceTrigger = false
  var awaitingReservationConfirmation: mutable.Map[Id[ReservationRequest], Option[ActorRef]] = mutable.Map()
  var pendingChosenTrip: Option[EmbodiedBeamTrip] = None
  var currentTourPersonalVehicle: Option[Id[Vehicle]] = None
  var availablePersonalStreetVehicles: Vector[StreetVehicle] = Vector()
  var modeChoiceCalculator: ModeChoiceCalculator = _
  var expectedMaxUtilityOfLatestChoice: Option[Double] = None

  private def availableAlternatives = {
    routingResponse.get.itineraries.map(_.tripClassifier).distinct :+ rideHailingResult.map(_ => RIDEHAIL)
  }

  //TODO source these attributes from pop input data
  lazy val attributesOfIndividual: AttributesOfIndividual = AttributesOfIndividual(beamServices.households
  (_household).getIncome.getIncome,
    beamServices.households(_household).getMemberIds.size(),
    new Random().nextBoolean(),
    beamServices.households(_household).getVehicleIds.asScala.map(beamServices.vehicles(_)).count(_.getType
      .getDescription.toLowerCase.contains("car")),
    beamServices.households(_household).getVehicleIds.asScala.map(beamServices.vehicles(_)).count(_.getType
      .getDescription.toLowerCase.contains("bike")))

  def completeChoiceIfReady(): State = {
    if (hasReceivedCompleteChoiceTrigger && routingResponse.isDefined && rideHailingResult.isDefined) {

      val combinedItinerariesForChoice =
        rideHailingResult.get.proposals.flatMap(x => x.responseRideHailing2Dest.itineraries) ++
          routingResponse.get.itineraries
      assert(combinedItinerariesForChoice.nonEmpty, "Empty choice set.")

      val chosenTrip: EmbodiedBeamTrip = modeChoiceCalculator match {
        case logit: ModeChoiceLCCM =>
          val tourType: TourType = Mandatory
          logit(combinedItinerariesForChoice, Some(attributesOfIndividual), tourType)
        case logit: ModeChoiceMultinomialLogit =>
          val trip = logit(combinedItinerariesForChoice)
          expectedMaxUtilityOfLatestChoice = Some(logit.expectedMaximumUtility)
          trip
        case _ =>
          modeChoiceCalculator(combinedItinerariesForChoice)
      }

      if (chosenTrip.requiresReservationConfirmation) {
        pendingChosenTrip = Some(chosenTrip)
        sendReservationRequests(chosenTrip)
      } else {
        scheduleDepartureWithValidatedTrip(chosenTrip)
      }
    } else {
      stay()
    }
  }

  def sendReservationRequests(chosenTrip: EmbodiedBeamTrip): State = {

    var inferredVehicle: VehicleStack = VehicleStack()
    var exitNextVehicle = false
    var legsWithPassengerVehicle: Vector[LegWithPassengerVehicle] = Vector()
    val rideHailingLeg = RideHailingAgent.getRideHailingTrip(chosenTrip)

    if (rideHailingLeg.nonEmpty) {
      val departAt = DiscreteTime(rideHailingLeg.head.beamLeg.startTime.toInt)
      val rideHailingId = Id.create(rideHailingResult.get.inquiryId.toString, classOf[ReservationRequest])
      beamServices.rideHailingManager ! ReserveRide(rideHailingResult.get.inquiryId, VehiclePersonId
      (_humanBodyVehicle, id), currentActivity.getCoord, departAt, nextActivity.right.get.getCoord)
      awaitingReservationConfirmation = awaitingReservationConfirmation + (rideHailingId -> None)
    } else {
      var prevLeg = chosenTrip.legs.head
      for (leg <- chosenTrip.legs) {
        if (exitNextVehicle || (!prevLeg.asDriver && leg.beamVehicleId != prevLeg.beamVehicleId)) inferredVehicle =
          inferredVehicle.pop()
        //        if (exitNextVehicle) inferredVehicle = inferredVehicle.pop()

        if (inferredVehicle.nestedVehicles.nonEmpty) {
          val passengerVeh: Id[Vehicle] = if (inferredVehicle.outermostVehicle() == leg.beamVehicleId) {
            if (inferredVehicle.nestedVehicles.size < 2) {
              // In this case, we are changing into a WALK leg
              Id.create("dummy", classOf[Vehicle])
            } else {
              inferredVehicle.penultimateVehicle()
            }
          } else {
            inferredVehicle.outermostVehicle()
          }
          legsWithPassengerVehicle = legsWithPassengerVehicle :+ LegWithPassengerVehicle(leg, passengerVeh)
        }
        inferredVehicle = inferredVehicle.pushIfNew(leg.beamVehicleId)
        exitNextVehicle = leg.asDriver && leg.unbecomeDriverOnCompletion
        prevLeg = leg
      }
      val ungroupedLegs = legsWithPassengerVehicle.filter(_.leg.beamLeg.mode.isTransit()).toList
      var runningVehId = ungroupedLegs.head.leg.beamVehicleId
      var groupedLegs = List[List[LegWithPassengerVehicle]]()
      var currentSegmentList = List[LegWithPassengerVehicle]()
      ungroupedLegs.foreach { legwithpass =>
        if (legwithpass.leg.beamVehicleId == runningVehId) {
          currentSegmentList = currentSegmentList :+ legwithpass
        } else {
          groupedLegs = groupedLegs :+ currentSegmentList
          currentSegmentList = List(legwithpass)
          runningVehId = legwithpass.leg.beamVehicleId
        }
        groupedLegs = groupedLegs.slice(0, groupedLegs.size - 1) :+ currentSegmentList
      }
      if (groupedLegs.nonEmpty) {
        groupedLegs.foreach { legSegment =>
          val legs = legSegment.sortBy(_.leg.beamLeg.startTime)
          val vehId = legSegment.head.leg.beamVehicleId
          val resRequest = ReservationRequestWithVehicle(new ReservationRequest(legs.head.leg.beamLeg, legs.last.leg
            .beamLeg, VehiclePersonId(legs.head.passengerVehicle, id)), vehId)
          TransitDriverAgent.selectByVehicleId(vehId) ! resRequest
          awaitingReservationConfirmation = awaitingReservationConfirmation + (resRequest.request.requestId -> None)
        }
      }
    }
    stay()
  }


  def scheduleDepartureWithValidatedTrip(chosenTrip: EmbodiedBeamTrip, triggersToSchedule: Vector[ScheduleTrigger] =
  Vector()): State = {

    val (tick, theTriggerId) = releaseTickAndTriggerId()

    val location = if (chosenTrip.legs.nonEmpty && chosenTrip.legs.head.beamLeg.travelPath.linkIds.nonEmpty) {
      chosenTrip.legs.head.beamLeg.travelPath.linkIds.head.toString
    } else {
      ""
    }

    context.system.eventStream.publish(new ModeChoiceEvent(tick, id, chosenTrip.tripClassifier.value,
      expectedMaxUtilityOfLatestChoice.getOrElse[Double](Double.NaN),
      location, availableAlternatives.mkString(":"), availablePersonalStreetVehicles.nonEmpty, chosenTrip.legs.map(_
        .beamLeg.travelPath.distanceInM).sum))

<<<<<<< HEAD
    context.system.eventStream.publish(new PersonDepartureEvent(tick, id, currentActivity.getLinkId,
      chosenTrip.tripClassifier.matsimMode))

    val personalVehicleUsed: Vector[Id[Vehicle]] = availablePersonalStreetVehicles.map(_.id).intersect(chosenTrip
      .vehiclesInTrip)
=======
    val personalVehicleUsed: Vector[Id[Vehicle]] = availablePersonalStreetVehicles.map(_.id).intersect(chosenTrip.vehiclesInTrip)
>>>>>>> 27500420

    if (personalVehicleUsed.nonEmpty) {
      if (personalVehicleUsed.size > 1) {
        logWarn(s"Found multiple personal vehicle in use for chosenTrip: $chosenTrip but only expected one. Using " +
          s"only one for subsequent planning.")
      }
      currentTourPersonalVehicle = Some(personalVehicleUsed(0))
      availablePersonalStreetVehicles = availablePersonalStreetVehicles filterNot (_.id == personalVehicleUsed(0))
    }
    val householdRef: ActorRef = beamServices.householdRefs(_household)
    availablePersonalStreetVehicles.foreach { veh =>
      householdRef ! ReleaseVehicleReservation(id, veh.id)
      householdRef ! CheckInResource(veh.id)
    }
    if (chosenTrip.tripClassifier != RIDEHAIL && rideHailingResult.get.proposals.nonEmpty) {
      beamServices.rideHailingManager ! ReleaseVehicleReservation(id, rideHailingResult.get.proposals.head
        .rideHailingAgentLocation.vehicleId)
    }
    availablePersonalStreetVehicles = Vector()
    _currentRoute = chosenTrip
    routingResponse = None
    rideHailingResult = None
    awaitingReservationConfirmation.clear()
    hasReceivedCompleteChoiceTrigger = false
    pendingChosenTrip = None
    beamServices.schedulerRef ! completed(triggerId = theTriggerId, triggersToSchedule ++
      schedule[PersonDepartureTrigger](chosenTrip.legs.head.beamLeg.startTime, self))
    goto(Waiting)
  }

  chainedWhen(Uninitialized) {
    case Event(TriggerWithId(InitializeTrigger(_), _), _) =>
      modeChoiceCalculator = beamServices.modeChoiceCalculator.clone()
      goto(Initialized)
  }

  chainedWhen(ChoosingMode) {
    /*
     * Begin Choice Process
     *
     * When we begin the mode choice process, we send out requests for data that we need from other system components.
     * Then we reply with a completion notice and schedule the finalize choice trigger.
     */
    case Event(TriggerWithId(BeginModeChoiceTrigger(tick), triggerId), _: BeamAgentInfo[PersonData]) =>
      logInfo(s"inside ChoosesMode @ $tick")
      holdTickAndTriggerId(tick, triggerId)
      beamServices.householdRefs.get(_household).foreach(_ ! mobilityStatusInquiry(id))
      stay()
    case Event(MobilityStatusReponse(streetVehicles), _: BeamAgentInfo[PersonData]) =>
      val (tick, theTriggerId) = releaseTickAndTriggerId()
      val bodyStreetVehicle = StreetVehicle(_humanBodyVehicle, SpaceTime(currentActivity.getCoord, tick.toLong),
        WALK, asDriver = true)
      availablePersonalStreetVehicles = streetVehicles.filter(_.asDriver)

      val nextAct = nextActivity.right.get
      val departTime = DiscreteTime(tick.toInt)
      currentTourPersonalVehicle match {
        case Some(personalVeh) =>
          beamServices.beamRouter ! RoutingRequest(currentActivity, nextAct, departTime, Vector(), streetVehicles
            .filter(_.id == personalVeh) :+ bodyStreetVehicle, id)
          logInfo(RoutingRequest(currentActivity, nextAct, departTime, Vector(), streetVehicles.filter(_.id ==
            personalVeh) :+ bodyStreetVehicle, id).toString)
          rideHailingResult = Some(RideHailingInquiryResponse(Id.create[RideHailingInquiry]("NA",
            classOf[RideHailingInquiry]), Vector(), Some(RideHailNotRequestedError)))
        case None =>
          beamServices.beamRouter ! RoutingRequest(currentActivity, nextAct, departTime, Vector(BeamMode.TRANSIT),
            streetVehicles :+ bodyStreetVehicle, id)
          logInfo(RoutingRequest(currentActivity, nextAct, departTime, Vector(BeamMode.TRANSIT), streetVehicles :+
            bodyStreetVehicle, id).toString)
          //TODO parameterize search distance
          val pickUpLocation = currentActivity.getCoord
          beamServices.rideHailingManager ! RideHailingInquiry(RideHailingManager.nextRideHailingInquiryId, id,
            pickUpLocation, departTime, nextAct.getCoord)
      }

      beamServices.schedulerRef ! completed(theTriggerId, schedule[FinalizeModeChoiceTrigger](tick, self))
      stay()
    /*
     * Receive and store data needed for choice.
     */
    case Event(theRouterResult: RoutingResponse, _: BeamAgentInfo[PersonData]) =>
      routingResponse = Some(theRouterResult)
      completeChoiceIfReady()
    case Event(theRideHailingResult: RideHailingInquiryResponse, _: BeamAgentInfo[PersonData]) =>
      rideHailingResult = Some(theRideHailingResult)
      completeChoiceIfReady()
    /*
     * Process ReservationReponses
     */
    case Event(ReservationResponse(requestId, Right(reservationConfirmation)), _) =>
      awaitingReservationConfirmation = awaitingReservationConfirmation + (requestId -> Some(sender()))
      if (awaitingReservationConfirmation.values.forall(x => x.isDefined)) {
        scheduleDepartureWithValidatedTrip(pendingChosenTrip.get, reservationConfirmation.triggersToSchedule)
      } else {
        stay()
      }
    case Event(ReservationResponse(requestId, Left(error)), _) =>

      pendingChosenTrip.get.tripClassifier match {
        case RIDEHAIL =>
          awaitingReservationConfirmation = awaitingReservationConfirmation - requestId
          rideHailingResult = Some(rideHailingResult.get.copy(proposals = Vector(), error = Some(error)))
        case _ =>
          routingResponse = Some(routingResponse.get.copy(itineraries = routingResponse.get.itineraries.diff(Seq
          (pendingChosenTrip.get))))
      }
      cancelReservations()
      if (routingResponse.get.itineraries.isEmpty & rideHailingResult.get.error.isDefined) {
        // RideUnavailableError is defined for RHM and the trips are empty, but we don't check
        // if more agents could be hailed.
        stop(Failure(error.errorCode.toString))
      } else {
        pendingChosenTrip = None
        completeChoiceIfReady()
      }
    case Event(ReservationResponse(_, _), _) =>
      stop(Failure("unknown res response"))
    /*
     * Finishing choice.
     */
    case Event(TriggerWithId(FinalizeModeChoiceTrigger(tick), theTriggerId), _: BeamAgentInfo[PersonData]) =>
      holdTickAndTriggerId(tick, theTriggerId)
      hasReceivedCompleteChoiceTrigger = true
      completeChoiceIfReady()
  }
  chainedWhen(AnyState) {
    case Event(res@ReservationResponse(_, _), _) =>
      logWarn(s"Reservation confirmation received from state $stateName: ${res.response}")
      stay()
  }

  def cancelReservations(): Unit = {
    //    cancelTrip(pendingChosenTrip.get.legs, _currentVehicle)
    awaitingReservationConfirmation.clear()
  }


}

object ChoosesMode {

  case class BeginModeChoiceTrigger(tick: Double) extends Trigger

  case class FinalizeModeChoiceTrigger(tick: Double) extends Trigger

  case class LegWithPassengerVehicle(leg: EmbodiedBeamLeg, passengerVehicle: Id[Vehicle])

}

case class CancelReservation(reservationId: Id[ReservationRequest], passengerId: Id[Person])

case class CancelReservationWithVehicle(vehiclePersonId: VehiclePersonId)<|MERGE_RESOLUTION|>--- conflicted
+++ resolved
@@ -178,15 +178,7 @@
       location, availableAlternatives.mkString(":"), availablePersonalStreetVehicles.nonEmpty, chosenTrip.legs.map(_
         .beamLeg.travelPath.distanceInM).sum))
 
-<<<<<<< HEAD
-    context.system.eventStream.publish(new PersonDepartureEvent(tick, id, currentActivity.getLinkId,
-      chosenTrip.tripClassifier.matsimMode))
-
-    val personalVehicleUsed: Vector[Id[Vehicle]] = availablePersonalStreetVehicles.map(_.id).intersect(chosenTrip
-      .vehiclesInTrip)
-=======
     val personalVehicleUsed: Vector[Id[Vehicle]] = availablePersonalStreetVehicles.map(_.id).intersect(chosenTrip.vehiclesInTrip)
->>>>>>> 27500420
 
     if (personalVehicleUsed.nonEmpty) {
       if (personalVehicleUsed.size > 1) {
@@ -319,7 +311,7 @@
   }
 
   def cancelReservations(): Unit = {
-    //    cancelTrip(pendingChosenTrip.get.legs, _currentVehicle)
+    cancelTrip(pendingChosenTrip.get.legs, _currentVehicle)
     awaitingReservationConfirmation.clear()
   }
 
