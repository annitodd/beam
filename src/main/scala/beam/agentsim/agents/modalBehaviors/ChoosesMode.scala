package beam.agentsim.agents.modalBehaviors

import akka.actor.ActorRef
import beam.agentsim.agents.BeamAgent.{AnyState, BeamAgentInfo}
import beam.agentsim.agents.PersonAgent._
import beam.agentsim.agents.RideHailingManager.{ReserveRide, RideHailingInquiry, RideHailingInquiryResponse, RideUnavailableError}
import beam.agentsim.agents.TriggerUtils._
import beam.agentsim.agents._
import beam.agentsim.agents.modalBehaviors.ChoosesMode.{BeginModeChoiceTrigger, FinalizeModeChoiceTrigger, LegWithPassengerVehicle}
import beam.agentsim.agents.vehicles.BeamVehicle.StreetVehicle
import beam.agentsim.agents.vehicles.household.HouseholdActor.MobilityStatusReponse
import beam.agentsim.agents._
import beam.agentsim.agents.TriggerUtils._
import beam.agentsim.agents.vehicles.household.HouseholdActor.MobilityStatusInquiry._
import beam.agentsim.agents.vehicles.{VehiclePersonId, VehicleStack}
import beam.agentsim.events.AgentsimEventsBus.MatsimEvent
import beam.agentsim.events.resources.vehicle.{ReservationRequest, ReservationRequestWithVehicle, ReservationResponse}
import beam.agentsim.events.{ModeChoiceEvent, SpaceTime}
import beam.agentsim.scheduler.BeamAgentScheduler.ScheduleTrigger
import beam.agentsim.scheduler.{Trigger, TriggerWithId}
import beam.router.BeamRouter.{RoutingRequest, RoutingResponse}
import beam.router.Modes.BeamMode
import beam.router.Modes.BeamMode._
import beam.router.RoutingModel._
import beam.sim.HasServices
import org.matsim.api.core.v01.Id
import org.matsim.api.core.v01.events.PersonDepartureEvent
import org.matsim.api.core.v01.population.Person
import org.matsim.vehicles.Vehicle

import scala.collection.mutable

/**
  * BEAM
  */
trait ChoosesMode extends BeamAgent[PersonData] with HasServices {
  this: PersonAgent => // Self type restricts this trait to only mix into a PersonAgent

  var routingResponse: Option[RoutingResponse] = None
  var rideHailingResult: Option[RideHailingInquiryResponse] = None
  var hasReceivedCompleteChoiceTrigger = false
  var awaitingReservationConfirmation: mutable.Map[Id[ReservationRequest], Option[ActorRef]] = mutable.Map()
  var pendingChosenTrip: Option[EmbodiedBeamTrip] = None


  def completeChoiceIfReady(): State = {
    if (hasReceivedCompleteChoiceTrigger && routingResponse.isDefined && rideHailingResult.isDefined) {

      val combinedItinerariesForChoice: Vector[EmbodiedBeamTrip] = if (rideHailingResult.get.proposals.nonEmpty) {
        rideHailingResult.get.proposals.flatMap(x => x.responseRideHailing2Dest.itineraries) ++ routingResponse.get.itineraries
      } else {
        routingResponse.get.itineraries
      }

      val chosenTrip = beamServices.modeChoiceCalculator(combinedItinerariesForChoice)

      chosenTrip match {
        case Some(theChosenTrip) if theChosenTrip.legs.nonEmpty =>
          if (tripRequiresReservationConfirmation(theChosenTrip)) {
            pendingChosenTrip = chosenTrip
            sendReservationRequests(theChosenTrip)
          } else {
            scheduleDepartureWithValidatedTrip(theChosenTrip)
          }
        case _ =>
          errorFromEmptyRoutingResponse("no alternatives found")
      }
    } else {
      stay()
    }
  }

  def sendReservationRequests(chosenTrip: EmbodiedBeamTrip) = {
    if (id.toString.equals("1060-1")) {
      val i = 0
    }

    var inferredVehicle: VehicleStack = VehicleStack()
    var exitNextVehicle = false
    var legsWithPassengerVehicle: Vector[LegWithPassengerVehicle] = Vector()
    val rideHailingLeg = RideHailingAgent.getRideHailingTrip(chosenTrip)

    if (rideHailingLeg.nonEmpty) {
      val departAt = DiscreteTime(rideHailingLeg.head.beamLeg.startTime.toInt)
      val rideHailingVehicleId = rideHailingResult.get.proposals.head.rideHailingAgentLocation.vehicleId
      val rideHailingId = Id.create(rideHailingResult.get.inquiryId.toString, classOf[ReservationRequest])
      beamServices.rideHailingManager ! ReserveRide(rideHailingResult.get.inquiryId, VehiclePersonId(_humanBodyVehicle, id), currentActivity.getCoord, departAt, nextActivity.right.get.getCoord)
      awaitingReservationConfirmation = awaitingReservationConfirmation + (rideHailingId -> None)
    } else {
      var prevLeg = chosenTrip.legs.head
      for (leg <- chosenTrip.legs) {
        if (exitNextVehicle || (!prevLeg.asDriver && leg.beamVehicleId != prevLeg.beamVehicleId)) inferredVehicle = inferredVehicle.pop()

        if (inferredVehicle.nestedVehicles.nonEmpty) {
          legsWithPassengerVehicle = legsWithPassengerVehicle :+ LegWithPassengerVehicle(leg, inferredVehicle.outermostVehicle())
        }
        inferredVehicle = inferredVehicle.pushIfNew(leg.beamVehicleId)
        exitNextVehicle = leg.asDriver && leg.unbecomeDriverOnCompletion
        prevLeg = leg
      }
      val ungroupedLegs = legsWithPassengerVehicle.filter(_.leg.beamLeg.mode.isTransit).toList
      var runningVehId = ungroupedLegs.head.leg.beamVehicleId
      var groupedLegs = List[List[LegWithPassengerVehicle]]()
      var currentSegmentList = List[LegWithPassengerVehicle]()
      ungroupedLegs.foreach { legwithpass =>
        if (legwithpass.leg.beamVehicleId == runningVehId) {
          currentSegmentList = currentSegmentList :+ legwithpass
        } else {
          groupedLegs = groupedLegs :+ currentSegmentList
          currentSegmentList = List(legwithpass)
          runningVehId = legwithpass.leg.beamVehicleId
        }
        groupedLegs = groupedLegs.slice(0, groupedLegs.size - 1) :+ currentSegmentList
      }
      if (groupedLegs.nonEmpty) {
        groupedLegs.foreach { legSegment =>
          val legs = legSegment.sortBy(_.leg.beamLeg.startTime)
          val vehId = legSegment.head.leg.beamVehicleId
          val driverRef = beamServices.agentRefs(beamServices.transitDriversByVehicle(vehId).toString)
          val resRequest = ReservationRequestWithVehicle(new ReservationRequest(legs.head.leg.beamLeg, legs.last.leg.beamLeg, VehiclePersonId(legs.head.passengerVehicle, id)), vehId)
          driverRef ! resRequest
          awaitingReservationConfirmation = awaitingReservationConfirmation + (resRequest.request.requestId -> None)
        }
      }
    }
    stay()
  }


  def scheduleDepartureWithValidatedTrip(chosenTrip: EmbodiedBeamTrip, triggersToSchedule: Vector[ScheduleTrigger] = Vector()) = {

    val (tick, theTriggerId) = releaseTickAndTriggerId()
    beamServices.agentSimEventsBus.publish(MatsimEvent(new ModeChoiceEvent(tick, id, chosenTrip.tripClassifier.value)))
    beamServices.agentSimEventsBus.publish(MatsimEvent(new PersonDepartureEvent(tick, id, currentActivity.getLinkId, chosenTrip.tripClassifier.matsimMode)))
    _currentRoute = chosenTrip
    routingResponse = None
    rideHailingResult = None
    awaitingReservationConfirmation.clear()
    hasReceivedCompleteChoiceTrigger = false
    pendingChosenTrip = None
    beamServices.schedulerRef ! completed(triggerId = theTriggerId, triggersToSchedule ++ schedule[PersonDepartureTrigger](chosenTrip.legs.head.beamLeg.startTime, self))
    goto(Waiting)
  }

  /*
   * If any leg of a trip is not conducted as the drive, than a reservation must be acquired
   */
  def tripRequiresReservationConfirmation(chosenTrip: EmbodiedBeamTrip): Boolean = chosenTrip.legs.exists(!_.asDriver)

  def errorFromEmptyRoutingResponse(reason: String): ChoosesMode.this.State = {
    logWarn(s"No trip chosen because RoutingResponse empty [reason: $reason], person $id going to Error")
    beamServices.schedulerRef ! completed(triggerId = _currentTriggerId.get)
    goto(BeamAgent.Error)
  }

  chainedWhen(ChoosingMode) {
    /*
     * Begin Choice Process
     *
     * When we begin the mode choice process, we send out requests for data that we need from other system components.
     * Then we reply with a completion notice and schedule the finalize choice trigger.
     */
    case Event(TriggerWithId(BeginModeChoiceTrigger(tick), triggerId), info: BeamAgentInfo[PersonData]) =>
      logInfo(s"inside ChoosesMode @ $tick")
      holdTickAndTriggerId(tick,triggerId)
      beamServices.householdRefs.get(_household).foreach(_  ! mobilityStatusInquiry(id))
      stay()
    case Event(MobilityStatusReponse(streetVehicles), info: BeamAgentInfo[PersonData]) =>
      val (tick, theTriggerId) = releaseTickAndTriggerId()
      val bodyStreetVehicle = StreetVehicle(_humanBodyVehicle, SpaceTime(currentActivity.getCoord, tick.toLong), WALK, asDriver = true)

      val nextAct = nextActivity.right.get // No danger of failure here
    val departTime = DiscreteTime(tick.toInt)
      //val departTime = BeamTime.within(stateData.data.currentActivity.getEndTime.toInt)

      //      beamServices.beamRouter ! RoutingRequest(currentActivity, nextAct, departTime, Vector(BeamMode.CAR, BeamMode.BIKE, BeamMode.WALK, BeamMode.TRANSIT), id)
      beamServices.beamRouter ! RoutingRequest(currentActivity, nextAct, departTime, Vector(BeamMode.TRANSIT), streetVehicles :+ bodyStreetVehicle, id)
      //      beamServices.beamRouter ! RoutingRequest(currentActivity, nextAct, departTime, Vector(), streetVehicles :+ bodyStreetVehicle, id)

      //TODO parameterize search distance
      val pickUpLocation = currentActivity.getCoord
      beamServices.rideHailingManager ! RideHailingInquiry(RideHailingManager.nextRideHailingInquiryId, id, pickUpLocation, departTime, nextAct.getCoord)

      beamServices.schedulerRef ! completed(theTriggerId, schedule[FinalizeModeChoiceTrigger](tick, self))
      stay()
    /*
     * Receive and store data needed for choice.
     */
    case Event(theRouterResult: RoutingResponse, info: BeamAgentInfo[PersonData]) =>
      routingResponse = Some(theRouterResult)
      completeChoiceIfReady()
    case Event(theRideHailingResult: RideHailingInquiryResponse, info: BeamAgentInfo[PersonData]) =>
      rideHailingResult = Some(theRideHailingResult)
      completeChoiceIfReady()
    /*
     * Process ReservationReponses
     */
    case Event(ReservationResponse(requestId, Right(reservationConfirmation)), _) =>
      awaitingReservationConfirmation = awaitingReservationConfirmation + (requestId->Some(sender()))
      if (awaitingReservationConfirmation.values.forall(x => x.isDefined)) {
        scheduleDepartureWithValidatedTrip(pendingChosenTrip.get, reservationConfirmation.triggersToSchedule)
      } else {
        stay()
      }
    case Event(ReservationResponse(requestId, Left(error)), _) =>

      pendingChosenTrip.get.tripClassifier match {
        case RIDEHAIL =>
          awaitingReservationConfirmation = awaitingReservationConfirmation - requestId
          rideHailingResult = Some(rideHailingResult.get.copy(proposals = Vector(), error = Some(RideUnavailableError)))
        case _ =>
          routingResponse = Some(routingResponse.get.copy(itineraries = routingResponse.get.itineraries.diff(Seq(pendingChosenTrip.get))))
      }
      if (routingResponse.get.itineraries.isEmpty & rideHailingResult.get.error.isDefined) {
        // RideUnavailableError is defined for RHM and the trips are empty, but we don't check
        // if more agents could be hailed.
        errorFromEmptyRoutingResponse(error.errorCode.toString)
      } else {
        cancelReservations()
<<<<<<< HEAD
        pendingChosenTrip = None
        errorFromEmptyRoutingResponse("Canceled reservations... debugging move")
=======
        completeChoiceIfReady()
>>>>>>> af404f94
      }
    case Event(ReservationResponse(_, _), _) =>
      errorFromEmptyRoutingResponse("unknown res response")
    /*
     * Finishing choice.
     */
    case Event(TriggerWithId(FinalizeModeChoiceTrigger(tick), theTriggerId), info: BeamAgentInfo[PersonData]) =>
      holdTickAndTriggerId(tick, theTriggerId)
      hasReceivedCompleteChoiceTrigger = true
      completeChoiceIfReady()
  }
  chainedWhen(AnyState) {
    case Event(res@ReservationResponse(_,_),_) =>
//      logWarn(s"Reservation confirmation received from state ${stateName}: ${reservationConfirmation}")
      logError(s"Going to error, reservation response received from state ${stateName}: ${res}")
      goto(BeamAgent.Error)
  }

  def cancelReservations(): Unit = {
    cancelTrip(pendingChosenTrip.get.legs, _currentVehicle)
    awaitingReservationConfirmation.clear()
  }


}

object ChoosesMode {

  case class BeginModeChoiceTrigger(tick: Double) extends Trigger

  case class FinalizeModeChoiceTrigger(tick: Double) extends Trigger

  case class LegWithPassengerVehicle(leg: EmbodiedBeamLeg, passengerVehicle: Id[Vehicle])

}

case class CancelReservation(reservationId: Id[ReservationRequest], passengerId: Id[Person])
case class CancelReservationWithVehicle(vehiclePersonId:VehiclePersonId)<|MERGE_RESOLUTION|>--- conflicted
+++ resolved
@@ -95,7 +95,7 @@
           legsWithPassengerVehicle = legsWithPassengerVehicle :+ LegWithPassengerVehicle(leg, inferredVehicle.outermostVehicle())
         }
         inferredVehicle = inferredVehicle.pushIfNew(leg.beamVehicleId)
-        exitNextVehicle = leg.asDriver && leg.unbecomeDriverOnCompletion
+        exitNextVehicle = (leg.asDriver && leg.unbecomeDriverOnCompletion)
         prevLeg = leg
       }
       val ungroupedLegs = legsWithPassengerVehicle.filter(_.leg.beamLeg.mode.isTransit).toList
@@ -216,13 +216,9 @@
         // if more agents could be hailed.
         errorFromEmptyRoutingResponse(error.errorCode.toString)
       } else {
-        cancelReservations()
-<<<<<<< HEAD
+        completeChoiceIfReady()
         pendingChosenTrip = None
         errorFromEmptyRoutingResponse("Canceled reservations... debugging move")
-=======
-        completeChoiceIfReady()
->>>>>>> af404f94
       }
     case Event(ReservationResponse(_, _), _) =>
       errorFromEmptyRoutingResponse("unknown res response")
