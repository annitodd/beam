--- conflicted
+++ resolved
@@ -296,30 +296,6 @@
     pathLinks
   }
 
-<<<<<<< HEAD
-
-  private def getStartCoord: Coord = {
-    val startCoord=  try {
-      val r5Coord=transportNetwork.streetLayer.edgeStore.getCursor(getLinks.head.toInt).getGeometry.getCoordinate
-      Some(new Coord(r5Coord.x,r5Coord.y))
-    } catch {
-      case _: Exception => None
-    }
-    startCoord.orNull
-  }
-
-  private def getEndCoord: Coord = {
-    val endCoord:Option[Coord]=  try {
-      val r5Coord=transportNetwork.streetLayer.edgeStore.getCursor(getLinks(getLinks.size-1).toInt).getGeometry.getCoordinate
-      Some(new Coord(r5Coord.x,r5Coord.y))
-    } catch {
-      case _: Exception => None
-    }
-    endCoord.orNull
-  }
-
-=======
->>>>>>> f39e220d
   private def processNextLegOrCompleteMission() = {
     val (theTick, theTriggerId) = releaseTickAndTriggerId()
 
