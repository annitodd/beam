package beam.agentsim.agents.modalBehaviors

import akka.actor.FSM
import beam.agentsim.agents.BeamAgent.{AnyState, BeamAgentData}
import beam.agentsim.agents.PersonAgent._
import beam.agentsim.agents.modalBehaviors.DrivesVehicle._
import beam.agentsim.agents.vehicles.BeamVehicle.{AlightingConfirmation, BeamVehicleIdAndRef, BecomeDriverSuccess, BoardingConfirmation, UpdateTrajectory, VehicleFull}
import beam.agentsim.agents.vehicles.{PassengerSchedule, VehiclePersonId}
import beam.agentsim.agents.{BeamAgent, TriggerShortcuts}
import beam.agentsim.events.AgentsimEventsBus.MatsimEvent
import beam.agentsim.events.PathTraversalEvent
import beam.agentsim.events.resources.vehicle._
import beam.agentsim.scheduler.{Trigger, TriggerWithId}
import beam.router.RoutingModel.{BeamLeg, EmbodiedBeamLeg}
import beam.sim.HasServices
import beam.utils.GeoUtils
import org.matsim.api.core.v01.Id
import org.matsim.vehicles.Vehicle

import scala.collection.immutable.HashSet

/**
  * @author dserdiuk on 7/29/17.
  */
object DrivesVehicle {
  case class StartLegTrigger(tick: Double, beamLeg: BeamLeg) extends Trigger
  case class EndLegTrigger(tick: Double, beamLeg: BeamLeg) extends Trigger
  case class NotifyLegEndTrigger(tick: Double) extends Trigger
  case class NotifyLegStartTrigger(tick: Double) extends Trigger
}

trait DrivesVehicle[T <: BeamAgentData] extends  TriggerShortcuts with HasServices with BeamAgent[T]{

  //TODO: double check that mutability here is legit espeically with the schedules passed in
  protected var passengerSchedule: PassengerSchedule = PassengerSchedule()

  protected var _currentLeg: Option[BeamLeg] = None
  //TODO: send some message to set _currentVehicle
  protected var _currentVehicleUnderControl: Option[BeamVehicleIdAndRef] = None
  protected var _awaitingBoardConfirmation: Set[Id[Vehicle]] = HashSet[Id[Vehicle]]()
  protected var _awaitingAlightConfirmation: Set[Id[Vehicle]] = HashSet[Id[Vehicle]]()

  chainedWhen(Moving) {
    case Event(TriggerWithId(EndLegTrigger(tick, completedLeg), triggerId), agentInfo) =>
      //we have just completed a leg
      logDebug(s"Received EndLeg($tick, ${completedLeg.endTime}) for beamVehicleId=${_currentVehicleUnderControl.get.id}, started Boarding/Alighting   ")
      passengerSchedule.schedule.get(completedLeg) match {
        case Some(manifest) =>
          holdTickAndTriggerId(tick, triggerId)
          if(manifest.alighters.isEmpty){
            processNextLegOrCompleteMission()
          }else {
            _awaitingAlightConfirmation ++= manifest.alighters
            manifest.riders.foreach(pv => beamServices.personRefs.get(pv.personId).foreach(personRef => beamServices.schedulerRef ! scheduleOne[NotifyLegEndTrigger](tick,personRef)))
            stay()
          }
        case None =>
          logError(s"Driver ${id} did not find a manifest for BeamLeg ${_currentLeg}")
          goto(BeamAgent.Error)
      }
    case Event(AlightingConfirmation(vehicleId), agentInfo) =>
      _awaitingAlightConfirmation -= vehicleId
      if (_awaitingAlightConfirmation.isEmpty) {
        processNextLegOrCompleteMission()
      } else {
        stay()
      }
  }
  chainedWhen(Waiting) {
    case Event(TriggerWithId(StartLegTrigger(tick, newLeg), triggerId), agentInfo) =>
      holdTickAndTriggerId(tick,triggerId)
      logDebug(s"Received StartLeg($tick, ${newLeg.startTime}) for beamVehicleId=${_currentVehicleUnderControl.get.id} ")

      passengerSchedule.schedule.get(newLeg) match {
        case Some(manifest) =>
          _currentLeg = Some(newLeg)
          _currentVehicleUnderControl.get.ref ! UpdateTrajectory(newLeg.travelPath.toTrajectory)
          if(manifest.boarders.isEmpty){
            releaseAndScheduleEndLeg()
          }else {
            _awaitingBoardConfirmation ++= manifest.boarders
            manifest.riders.foreach{ personVehicle =>
              logDebug(s"Sending NotifyStartLeg to Person ${personVehicle.personId}")
              beamServices.schedulerRef ! scheduleOne[NotifyLegStartTrigger](tick,beamServices.personRefs(personVehicle.personId))
            }
            stay()
          }
        case None =>
          logError(s"Driver ${id} did not find a manifest for BeamLeg ${newLeg}")
          goto(BeamAgent.Error) replying completed(triggerId)
      }
    case Event(BoardingConfirmation(vehicleId), agentInfo) =>
      _awaitingBoardConfirmation -= vehicleId
      if (_awaitingBoardConfirmation.isEmpty) {
        releaseAndScheduleEndLeg()
      } else {
        stay()
      }
    case Event(BecomeDriverSuccess(newPassengerSchedule, assignedVehicle), info) =>
      _currentVehicleUnderControl = beamServices.vehicleRefs.get(assignedVehicle).map { vehicleRef =>
        BeamVehicleIdAndRef(assignedVehicle, vehicleRef)
      }
      newPassengerSchedule match {
        case Some(passSched) =>
          passengerSchedule = passSched
        case None =>
          passengerSchedule = PassengerSchedule()
      }
      val (tick, triggerId) = releaseTickAndTriggerId()
      val nextLeg = passengerSchedule.schedule.firstKey
      beamServices.schedulerRef ! completed(triggerId,schedule[StartLegTrigger](nextLeg.startTime,self, nextLeg))
      goto(Waiting)
  }
  chainedWhen(AnyState){
    // Problem, when this is received from PersonAgent, it is due to a NotifyEndLeg trigger which doesn't have an ack
    // So the schedule has moved ahead before this can schedule a new StartLegTrigger, so maybe Notify*Leg should be Triggers?
    case Event(ModifyPassengerSchedule(updatedPassengerSchedule), _) =>
      var errorFlag = false
      if(!passengerSchedule.isEmpty){
        val endSpaceTime = passengerSchedule.terminalSpacetime()
        if(updatedPassengerSchedule.initialSpacetime.time < endSpaceTime.time ||
          GeoUtils.distInMeters(updatedPassengerSchedule.initialSpacetime.loc,endSpaceTime.loc) > beamServices.beamConfig.beam.agentsim.thresholdForWalkingInMeters
        ) {
          errorFlag = true
        }
      }
      if(errorFlag) {
        logError("Invalid attempt to ModifyPassengerSchedule, Spacetime of existing schedule incompatible with new")
        goto(BeamAgent.Error)
      }else{
        passengerSchedule.addLegs(updatedPassengerSchedule.schedule.keys.toSeq)
        updatedPassengerSchedule.schedule.foreach{ legAndManifest =>
          legAndManifest._2.riders.foreach { rider =>
            passengerSchedule.addPassenger(rider,Seq(legAndManifest._1))
          }
        }
        val resultingState = _currentLeg match {
          case None =>
<<<<<<< HEAD
            beamServices.schedulerRef ! scheduleOne[StartLegTrigger](passengerSchedule.schedule.firstKey.startTime,self, passengerSchedule.schedule.firstKey)
=======
            val (tick, triggerId) = releaseTickAndTriggerId()
            beamServices.schedulerRef ! completed(triggerId,schedule[StartLegTrigger](passengerSchedule.schedule.firstKey.startTime,self, passengerSchedule.schedule.firstKey))
>>>>>>> 727dfa1c
            goto(Waiting)
          case Some(beamLeg) =>
            stay()
        }
        resultingState
      }
    case Event(ReservationRequestWithVehicle(req, vehicleIdToReserve), _) =>
      require(passengerSchedule.schedule.nonEmpty, "Driver needs to init list of stops")
      logDebug(s"Received Reservation(vehicle=$vehicleIdToReserve, boardingLeg=${req.departFrom.startTime}, alighting=${req.arriveAt.startTime}) ")

      val response = handleVehicleReservation(req, vehicleIdToReserve)
      beamServices.personRefs(req.requesterPerson) ! response
      stay()
  }

  private def releaseAndScheduleEndLeg(): FSM.State[BeamAgent.BeamAgentState, BeamAgent.BeamAgentInfo[T]] = {
    val (theTick, theTriggerId) = releaseTickAndTriggerId()
    beamServices.schedulerRef ! completed(theTriggerId, schedule[EndLegTrigger](_currentLeg.get.endTime,self,_currentLeg.get))
    goto(Moving)
  }

  private def processNextLegOrCompleteMission() = {
    val (theTick, theTriggerId) = releaseTickAndTriggerId()
    beamServices.agentSimEventsBus.publish(MatsimEvent(new PathTraversalEvent(_currentVehicleUnderControl.get.id,_currentLeg.get)))
    _currentLeg = None
    passengerSchedule.schedule.remove(passengerSchedule.schedule.firstKey)
    if(passengerSchedule.schedule.nonEmpty){
      val nextLeg = passengerSchedule.schedule.firstKey
      beamServices.schedulerRef ! completed(theTriggerId, schedule[StartLegTrigger](nextLeg.startTime,self,  nextLeg))
      goto(Waiting)
    }else{
      beamServices.schedulerRef ! completed(theTriggerId, schedule[PassengerScheduleEmptyTrigger](theTick, self))
      goto(Waiting)
    }
  }

  private def handleVehicleReservation(req: ReservationRequest, vehicleIdToReserve: Id[Vehicle]) = {
    val response = _currentLeg match {
      case Some(currentLeg) if req.departFrom.startTime < currentLeg.startTime =>
        ReservationResponse(req.requestId, Left(VehicleGone))
      case _ =>
        val tripReservations = passengerSchedule.schedule.from(req.departFrom).to(req.arriveAt)
        val vehicleCap = beamServices.vehicles(vehicleIdToReserve).getType.getCapacity
        val fullCap = vehicleCap.getSeats + vehicleCap.getStandingRoom
        val hasRoom = tripReservations.forall { entry =>
          entry._2.riders.size < fullCap
        }
        if (hasRoom) {
          val legs = tripReservations.keys.toList
          passengerSchedule.addPassenger(VehiclePersonId(req.passengerVehicle, req.requesterPerson), legs)
          ReservationResponse(req.requestId, Right(ReserveConfirmInfo(req.departFrom, req.arriveAt, req.passengerVehicle, vehicleIdToReserve)))
        } else {
          ReservationResponse(req.requestId, Left(VehicleFull(vehicleIdToReserve)))
        }
    }
    response
  }
}<|MERGE_RESOLUTION|>--- conflicted
+++ resolved
@@ -136,12 +136,8 @@
         }
         val resultingState = _currentLeg match {
           case None =>
-<<<<<<< HEAD
-            beamServices.schedulerRef ! scheduleOne[StartLegTrigger](passengerSchedule.schedule.firstKey.startTime,self, passengerSchedule.schedule.firstKey)
-=======
             val (tick, triggerId) = releaseTickAndTriggerId()
             beamServices.schedulerRef ! completed(triggerId,schedule[StartLegTrigger](passengerSchedule.schedule.firstKey.startTime,self, passengerSchedule.schedule.firstKey))
->>>>>>> 727dfa1c
             goto(Waiting)
           case Some(beamLeg) =>
             stay()
