--- conflicted
+++ resolved
@@ -52,30 +52,19 @@
   case class PassengerScheduleEmptyMessage(lastVisited: SpaceTime)
 
   when(Driving) {
-<<<<<<< HEAD
-    case Event(TriggerWithId(EndLegTrigger(tick), triggerId), LiterallyDrivingData(data, legEndingAt)) if tick == legEndingAt =>
+    case ev@Event(TriggerWithId(EndLegTrigger(tick), triggerId), LiterallyDrivingData(data, legEndingAt)) if tick == legEndingAt =>
+      log.debug(s"state(DrivesVehicle.Driving): $ev")
+
       if(data.currentVehicle.head.toString.startsWith("ride")){
         val i = 0
       }
-=======
-    case ev@Event(TriggerWithId(EndLegTrigger(tick), triggerId), LiterallyDrivingData(data, legEndingAt)) if tick == legEndingAt =>
-      log.debug(s"state(DrivesVehicle.Driving): $ev")
-
-      if(data.currentVehicle.head.toString.startsWith("ride")){
-        val i = 0
-      }
       val isLastLeg=data.currentLegPassengerScheduleIndex + 1 == data.passengerSchedule.schedule.size
->>>>>>> ea105cc8
       data.currentVehicle.headOption match {
         case Some(currentVehicleUnderControl) =>
           // If no manager is set, we ignore
           data.passengerSchedule.schedule.keys.drop(data.currentLegPassengerScheduleIndex).headOption match {
             case Some(currentLeg) =>
-<<<<<<< HEAD
-              beamServices.vehicles(currentVehicleUnderControl).manager.foreach( _ ! NotifyResourceIdle(currentVehicleUnderControl,beamServices.geo.wgs2Utm(currentLeg.travelPath.endPoint)))
-=======
               beamServices.vehicles(currentVehicleUnderControl).manager.foreach( _ ! NotifyResourceIdle(currentVehicleUnderControl,beamServices.geo.wgs2Utm(currentLeg.travelPath.endPoint),data.passengerSchedule,isLastLeg))
->>>>>>> ea105cc8
               beamServices.vehicles(currentVehicleUnderControl).useFuel(currentLeg.travelPath.distanceInM)
 
               data.passengerSchedule.schedule(currentLeg).riders.foreach { pv =>
@@ -174,12 +163,8 @@
   }
 
   when(WaitingToDrive) {
-<<<<<<< HEAD
-    case Event(TriggerWithId(StartLegTrigger(tick, newLeg), triggerId), data) =>
-=======
     case ev@Event(TriggerWithId(StartLegTrigger(tick, newLeg), triggerId), data) =>
       log.debug(s"state(DrivesVehicle.WaitingToDrive): $ev")
->>>>>>> ea105cc8
       val triggerToSchedule: Vector[ScheduleTrigger] = data.passengerSchedule.schedule(newLeg).riders.map{ personVehicle =>
         ScheduleTrigger(NotifyLegStartTrigger(tick, newLeg), beamServices.personRefs(personVehicle.personId))
       }.toVector
@@ -191,12 +176,8 @@
         .foreach(eventsManager.processEvent)
       val endTime = tick + data.passengerSchedule.schedule.drop(data.currentLegPassengerScheduleIndex).head._1.duration
       goto(Driving) using LiterallyDrivingData(data, endTime).asInstanceOf[T] replying CompletionNotice(triggerId, triggerToSchedule ++ Vector(ScheduleTrigger(EndLegTrigger(endTime), self)))
-<<<<<<< HEAD
-    case Event(Interrupt(_,_), _) =>
-=======
     case ev@Event(Interrupt(_,_), _) =>
       log.debug(s"state(DrivesVehicle.WaitingToDrive): $ev")
->>>>>>> ea105cc8
       stash()
       stay
   }
@@ -214,12 +195,8 @@
   }
 
   val drivingBehavior: StateFunction = {
-<<<<<<< HEAD
-    case Event(req: ReservationRequest, data) if !hasRoomFor(data.passengerSchedule, req, beamServices.vehicles(data.currentVehicle.head)) =>
-=======
     case ev@Event(req: ReservationRequest, data) if !hasRoomFor(data.passengerSchedule, req, beamServices.vehicles(data.currentVehicle.head)) =>
       log.debug(s"state(DrivesVehicle.drivingBehavior): $ev")
->>>>>>> ea105cc8
       stay() replying ReservationResponse(req.requestId, Left(VehicleFullError),TRANSIT)
 
     case ev@Event(req: ReservationRequest, data) =>
@@ -246,12 +223,8 @@
         ReservationResponse(req.requestId, Right(ReserveConfirmInfo(req.departFrom, req.arriveAt, req.passengerVehiclePersonId,
           triggersToSchedule ++ triggersToSchedule2)),TRANSIT)
 
-<<<<<<< HEAD
-    case Event(RemovePassengerFromTrip(id), data) =>
-=======
     case ev@Event(RemovePassengerFromTrip(id), data) =>
       log.debug(s"state(DrivesVehicle.drivingBehavior): $ev")
->>>>>>> ea105cc8
       stay() using data.withPassengerSchedule(PassengerSchedule(data.passengerSchedule.schedule ++ data.passengerSchedule.schedule.collect {
         case (leg, manifest) =>
           (leg, manifest.copy(riders = manifest.riders - id, alighters = manifest.alighters - id.vehicleId, boarders = manifest.boarders - id.vehicleId))
