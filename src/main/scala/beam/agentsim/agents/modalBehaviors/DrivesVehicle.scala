--- conflicted
+++ resolved
@@ -1,43 +1,31 @@
 package beam.agentsim.agents.modalBehaviors
 
 import akka.actor.FSM
-<<<<<<< HEAD
 import beam.agentsim.Resource.TellManagerResourceIsAvailable
-=======
 import akka.actor.FSM.Failure
 import beam.agentsim.agents.BeamAgent
->>>>>>> 662165e5
 import beam.agentsim.agents.BeamAgent.{AnyState, BeamAgentData}
 import beam.agentsim.agents.PersonAgent._
 import beam.agentsim.agents.TriggerUtils._
 import beam.agentsim.agents.modalBehaviors.DrivesVehicle._
-<<<<<<< HEAD
 import beam.agentsim.agents.vehicles.AccessErrorCodes.{VehicleGoneError, VehicleNotUnderControlError}
 import beam.agentsim.agents.vehicles.VehicleProtocol._
 import beam.agentsim.agents.vehicles._
-import beam.agentsim.agents.{BeamAgent, RemovePassengerFromTrip}
-=======
-import beam.agentsim.agents.vehicles.BeamVehicle.{AlightingConfirmation, AppendToTrajectory, BeamVehicleIdAndRef, BecomeDriverSuccess, BecomeDriverSuccessAck, BoardingConfirmation, RemovePassengerFromTrip, VehicleFull}
+import beam.agentsim.agents.TriggerUtils._
+import beam.agentsim.agents.modalBehaviors.DrivesVehicle._
 import beam.agentsim.agents.vehicles.{PassengerSchedule, VehiclePersonId}
->>>>>>> 662165e5
 import beam.agentsim.events.AgentsimEventsBus.MatsimEvent
 import beam.agentsim.events.{PathTraversalEvent, SpaceTime}
 import beam.agentsim.scheduler.{Trigger, TriggerWithId}
 import beam.router.RoutingModel.BeamLeg
 import beam.router.r5.NetworkCoordinator
 import beam.sim.HasServices
-<<<<<<< HEAD
 import org.matsim.api.core.v01.events.{PersonEntersVehicleEvent, PersonLeavesVehicleEvent}
-=======
->>>>>>> 662165e5
 import org.matsim.api.core.v01.{Coord, Id}
 import org.matsim.vehicles.Vehicle
 
 import scala.collection.immutable.HashSet
-<<<<<<< HEAD
 import scala.util.{Failure, Success}
-=======
->>>>>>> 662165e5
 
 /**
   * @author dserdiuk on 7/29/17.
@@ -92,11 +80,7 @@
             stay()
           }
         case None =>
-<<<<<<< HEAD
-          errorFromDrivesVehicle(s"Driver $id did not find a manifest for BeamLeg ${_currentLeg}", triggerId)
-=======
           throw new RuntimeException(s"Driver $id did not find a manifest for BeamLeg ${_currentLeg}")
->>>>>>> 662165e5
       }
     case Event(AlightingConfirmation(vehicleId), _) =>
       _awaitingAlightConfirmation -= vehicleId
@@ -108,18 +92,9 @@
   }
 
   chainedWhen(Waiting) {
-<<<<<<< HEAD
-    case Event(TriggerWithId(StartLegTrigger(tick, newLeg), triggerId), _) =>
-      holdTickAndTriggerId(tick, triggerId)
-      logDebug(s"Received StartLeg($tick, ${newLeg.startTime}) for beamVehicleId=${
-        _currentVehicleUnderControl.get
-          .id
-      } ")
-=======
     case Event(TriggerWithId(StartLegTrigger(tick, newLeg), triggerId), agentInfo) =>
       holdTickAndTriggerId(tick,triggerId)
       logDebug(s"Received StartLeg($tick, ${newLeg.startTime}) for beamVehicleId=${_currentVehicleUnderControl.get.id} ")
->>>>>>> 662165e5
 
       passengerSchedule.schedule.get(newLeg) match {
         case Some(manifest) =>
@@ -138,11 +113,7 @@
             stay()
           }
         case None =>
-<<<<<<< HEAD
-          errorFromDrivesVehicle(s"Driver $id did not find a manifest for BeamLeg $newLeg", triggerId)
-=======
           stop(Failure(s"Driver $id did not find a manifest for BeamLeg $newLeg"))
->>>>>>> 662165e5
       }
 
     case Event(EnterVehicle(tick, newPassengerVehicle), _) =>
@@ -211,18 +182,10 @@
           errorFlag = true
         }
       }
-<<<<<<< HEAD
       if (errorFlag) {
-        _errorMessageFromDrivesVehicle = "Invalid attempt to ModifyPassengerSchedule, Spacetime of existing schedule " +
-          "incompatible with new"
-        logError(_errorMessageFromDrivesVehicle)
-        goto(BeamAgent.Error) using stateData.copy(errorReason = Some(_errorMessageFromDrivesVehicle))
+        stop(Failure("Invalid attempt to ModifyPassengerSchedule, Spacetime of existing schedule " +
+          "incompatible with new"))
       } else {
-=======
-      if(errorFlag) {
-        stop(Failure("Invalid attempt to ModifyPassengerSchedule, Spacetime of existing schedule incompatible with new"))
-      }else{
->>>>>>> 662165e5
         passengerSchedule.addLegs(updatedPassengerSchedule.schedule.keys.toSeq)
         updatedPassengerSchedule.schedule.foreach { legAndManifest =>
           legAndManifest._2.riders.foreach { rider =>
@@ -332,9 +295,7 @@
     }
   }
 
-<<<<<<< HEAD
   def errorFromDrivesVehicle(reason: String, triggerId: Long): DrivesVehicle.this.State = {
-    _errorMessageFromDrivesVehicle = reason
     logError(s"Erroring: From DrivesVehicle $id, reason: ${_errorMessageFromDrivesVehicle}")
     if (triggerId >= 0) beamServices.schedulerRef ! completed(triggerId)
     goto(BeamAgent.Error) using stateData.copy(errorReason = Some(reason))
@@ -345,10 +306,6 @@
   = {
     // XXXX This is really quite beautiful functional code!
     _currentLeg match {
-=======
-  private def handleVehicleReservation(req: ReservationRequest, vehicleIdToReserve: Id[Vehicle]) = {
-    val response = _currentLeg match {
->>>>>>> 662165e5
       case Some(currentLeg) if req.departFrom.startTime <= currentLeg.startTime =>
         ReservationResponse(req.requestId, Left(VehicleGoneError))
       case None =>
