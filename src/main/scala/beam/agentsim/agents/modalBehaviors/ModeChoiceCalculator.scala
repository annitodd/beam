package beam.agentsim.agents.modalBehaviors

import beam.router.RoutingModel.EmbodiedBeamTrip
import beam.sim.{BeamServices, HasServices}
import beam.agentsim.agents.choice.mode._

import scala.annotation.tailrec
import scala.util.Random

/**
  * BEAM
  */
trait ModeChoiceCalculator extends HasServices with Cloneable{
  def apply(alternatives: Vector[EmbodiedBeamTrip]): Option[EmbodiedBeamTrip]

  @tailrec
  final def chooseRandomAlternativeIndex(alternatives:Vector[EmbodiedBeamTrip]): Option[Int] ={
    if(alternatives.nonEmpty){
          val tmp = Random.nextInt(alternatives.size)
          if(alternatives(tmp).legs.nonEmpty){
            Some(tmp)
          }else{
            chooseRandomAlternativeIndex((alternatives.toSet - alternatives(tmp)).toVector)
          }
    } else{
      None
    }
  }

  override def clone(): ModeChoiceCalculator = {
    this.clone()
  }
}

object ModeChoiceCalculator {
  def apply(classname: String, beamServices: BeamServices): ModeChoiceCalculator = {
    classname match {
<<<<<<< HEAD
      case "ModeChoiceLCCM" =>
        new ModeChoiceLCCM(beamServices)
      case "ModeChoiceMultinomialLogit" =>
        new ModeChoiceMultinomialLogit(beamServices)
=======
      case "ModeChoiceTransitOnly" =>
        new ModeChoiceTransitOnly(beamServices)
      case "ModeChoiceDriveOnly" =>
        new ModeChoiceDriveOnly(beamServices)
      case "ModeChoiceRideHailOnly" =>
        new ModeChoiceRideHailOnly(beamServices)
>>>>>>> 7c2a2bda
      case "ModeChoiceTransitIfAvailable" =>
        new ModeChoiceTransitIfAvailable(beamServices)
      case "ModeChoiceDriveIfAvailable" =>
        new ModeChoiceDriveIfAvailable(beamServices)
      case "ModeChoiceRideHailIfAvailable" =>
        new ModeChoiceRideHailIfAvailable(beamServices)
      case "ModeChoiceUniformRandom" =>
        new ModeChoiceUniformRandom(beamServices)
<<<<<<< HEAD
      case "ModeChoiceTransitOnly" =>
        new ModeChoiceTransitOnly(beamServices)
=======
      case "ModeChoiceMultinomialLogit" =>
        ModeChoiceMultinomialLogit(beamServices)
>>>>>>> 7c2a2bda
    }
  }
}<|MERGE_RESOLUTION|>--- conflicted
+++ resolved
@@ -35,19 +35,12 @@
 object ModeChoiceCalculator {
   def apply(classname: String, beamServices: BeamServices): ModeChoiceCalculator = {
     classname match {
-<<<<<<< HEAD
-      case "ModeChoiceLCCM" =>
-        new ModeChoiceLCCM(beamServices)
-      case "ModeChoiceMultinomialLogit" =>
-        new ModeChoiceMultinomialLogit(beamServices)
-=======
       case "ModeChoiceTransitOnly" =>
         new ModeChoiceTransitOnly(beamServices)
       case "ModeChoiceDriveOnly" =>
         new ModeChoiceDriveOnly(beamServices)
       case "ModeChoiceRideHailOnly" =>
         new ModeChoiceRideHailOnly(beamServices)
->>>>>>> 7c2a2bda
       case "ModeChoiceTransitIfAvailable" =>
         new ModeChoiceTransitIfAvailable(beamServices)
       case "ModeChoiceDriveIfAvailable" =>
@@ -56,13 +49,8 @@
         new ModeChoiceRideHailIfAvailable(beamServices)
       case "ModeChoiceUniformRandom" =>
         new ModeChoiceUniformRandom(beamServices)
-<<<<<<< HEAD
-      case "ModeChoiceTransitOnly" =>
-        new ModeChoiceTransitOnly(beamServices)
-=======
       case "ModeChoiceMultinomialLogit" =>
         ModeChoiceMultinomialLogit(beamServices)
->>>>>>> 7c2a2bda
     }
   }
 }