--- conflicted
+++ resolved
@@ -35,11 +35,6 @@
   def apply(classname: String, beamServices: BeamServices): AttributesOfIndividual => ModeChoiceCalculator = {
     classname match {
       case "ModeChoiceLCCM" =>
-<<<<<<< HEAD
-        (attributesOfIndividual) => new ModeChoiceMultinomialLogit(beamServices,
-            new LatentClassChoiceModel(beamServices).modeChoiceModels(Mandatory)(attributesOfIndividual.modalityStyle.getOrElse(
-              throw new RuntimeException("LCCM needs people to have modality styles"))))
-=======
         val lccm = new LatentClassChoiceModel(beamServices)
         (attributesOfIndividual: AttributesOfIndividual) =>
           attributesOfIndividual match {
@@ -48,7 +43,6 @@
             case _ =>
               throw new RuntimeException("LCCM needs people to have modality styles")
           }
->>>>>>> fcf11a5a
       case "ModeChoiceTransitIfAvailable" =>
         (_) => new ModeChoiceTransitIfAvailable(beamServices)
       case "ModeChoiceDriveIfAvailable" =>
