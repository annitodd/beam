package beam.agentsim.agents.modalbehaviors

import akka.actor.{ActorRef, FSM}
import akka.pattern.pipe
import beam.agentsim.agents.BeamAgent._
import beam.agentsim.agents.PersonAgent._
import beam.agentsim.agents._
import beam.agentsim.agents.household.HouseholdActor.{MobilityStatusInquiry, MobilityStatusResponse, ReleaseVehicle}
import beam.agentsim.agents.modalbehaviors.ChoosesMode._
import beam.agentsim.agents.modalbehaviors.DrivesVehicle.{ActualVehicle, Token, VehicleOrToken}
import beam.agentsim.agents.ridehail.{RideHailInquiry, RideHailRequest, RideHailResponse}
import beam.agentsim.agents.vehicles.AccessErrorCodes.RideHailNotRequestedError
import beam.agentsim.agents.vehicles.VehicleCategory.VehicleCategory
import beam.agentsim.agents.vehicles.EnergyEconomyAttributes.Powertrain
import beam.agentsim.agents.vehicles.VehicleProtocol.StreetVehicle
import beam.agentsim.agents.vehicles._
import beam.agentsim.events.{ModeChoiceEvent, SpaceTime}
import beam.agentsim.infrastructure.{ParkingInquiry, ParkingInquiryResponse, ZonalParkingManager}
import beam.agentsim.scheduler.BeamAgentScheduler.{CompletionNotice, ScheduleTrigger}
import beam.router.BeamRouter._
import beam.router.Modes.BeamMode
import beam.router.Modes.BeamMode.{WALK, _}
import beam.router.model.{BeamLeg, EmbodiedBeamLeg, EmbodiedBeamTrip}
import beam.router.skim.core.ODSkimmer
import beam.router.skim.event.ODSkimmerFailedTripEvent
import beam.router.skim.readonly.ODSkims
import beam.router.{Modes, RoutingWorker}
import beam.sim.population.AttributesOfIndividual
import beam.sim.{BeamServices, Geofence}
import beam.utils.logging.pattern.ask
import beam.utils.plan.sampling.AvailableModeUtils._
import org.matsim.api.core.v01.Id
import org.matsim.api.core.v01.population.{Activity, Leg}
import org.matsim.core.population.routes.NetworkRoute
import org.matsim.core.utils.misc.Time

import java.util.concurrent.atomic.AtomicReference
import scala.concurrent.duration._
import scala.concurrent.{ExecutionContext, Future}

/**
  * BEAM
  */
trait ChoosesMode {
  this: PersonAgent => // Self type restricts this trait to only mix into a PersonAgent

  val dummyRHVehicle: StreetVehicle = createDummyVehicle(
    "dummyRH",
    beamServices.beamConfig.beam.agentsim.agents.rideHail.initialization.procedural.vehicleTypeId,
    CAR,
    asDriver = false,
    needsToCalculateCost = true
  )

  //this dummy shared vehicles is used in R5 requests on egress side
  private val dummySharedVehicles: IndexedSeq[StreetVehicle] = possibleSharedVehicleTypes
    .map(_.vehicleCategory)
    .map {
      case VehicleCategory.Car =>
        createDummyVehicle(
          "dummySharedCar",
          beamServices.beamConfig.beam.agentsim.agents.vehicles.dummySharedCar.vehicleTypeId,
          CAR,
          asDriver = true,
          needsToCalculateCost = true
        )
      case VehicleCategory.Bike =>
        createDummyVehicle(
          "dummySharedBike",
          beamServices.beamConfig.beam.agentsim.agents.vehicles.dummySharedBike.vehicleTypeId,
          BIKE,
          asDriver = true,
          needsToCalculateCost = true
        )
      case category @ _ =>
        throw new IllegalArgumentException(
          s"Unsupported shared vehicle category $category. Only CAR | BIKE are supported."
        )
    }
    .toIndexedSeq

  private def createDummyVehicle(
    id: String,
    vehicleTypeId: String,
    mode: BeamMode,
    asDriver: Boolean,
    needsToCalculateCost: Boolean
  ) =
    StreetVehicle(
      Id.create(id, classOf[BeamVehicle]),
      Id.create(
        vehicleTypeId,
        classOf[BeamVehicleType]
      ),
      SpaceTime(0.0, 0.0, 0),
      mode,
      asDriver = asDriver,
      needsToCalculateCost = needsToCalculateCost
    )

  private var sharedTeleportationVehiclesCount = 0

  private lazy val teleportationVehicleBeamType: BeamVehicleType = {
    val sharedVehicleType = beamScenario.vehicleTypes(
      Id.create(
        beamServices.beamConfig.beam.agentsim.agents.vehicles.dummySharedCar.vehicleTypeId,
        classOf[BeamVehicleType]
      )
    )

    sharedVehicleType
  }

  private def createSharedTeleportationVehicle(location: SpaceTime): BeamVehicle = {
    sharedTeleportationVehiclesCount += 1

    val stringId = s"${BeamVehicle.idPrefixSharedTeleportationVehicle}-$sharedTeleportationVehiclesCount"
    val vehicle = new BeamVehicle(
      BeamVehicle.createId(id, Some(stringId)),
      new Powertrain(0.0),
      beamVehicleType = teleportationVehicleBeamType,
      vehicleManagerId = new AtomicReference(VehicleManager.NoManager.managerId)
    )
    vehicle.spaceTime = location

    vehicle
  }

  def bodyVehiclePersonId: PersonIdWithActorRef = PersonIdWithActorRef(id, self)

  onTransition { case _ -> ChoosingMode =>
    nextStateData match {
      // If I am already on a tour in a vehicle, only that vehicle is available to me
      case data: ChoosesModeData
          if data.personData.currentTourPersonalVehicle.isDefined && (
            data.personData.currentTourMode.exists(mode => mode == CAR || mode == BIKE)
            || data.personData.currentTourMode.exists(mode => mode == DRIVE_TRANSIT || mode == BIKE_TRANSIT)
            && isLastTripWithinTour(data.personData, nextActivity(data.personData).get)
          ) =>
        self ! MobilityStatusResponse(
          Vector(beamVehicles(data.personData.currentTourPersonalVehicle.get)),
          getCurrentTriggerIdOrGenerate
        )
      // Create teleportation vehicle if we are told to use teleportation
      case data: ChoosesModeData if data.personData.currentTripMode.exists(_.isHovTeleportation) =>
        val teleportationVehicle = createSharedTeleportationVehicle(data.currentLocation)
        val vehicles = Vector(ActualVehicle(teleportationVehicle))
        self ! MobilityStatusResponse(vehicles, getCurrentTriggerIdOrGenerate)
      // Only need to get available street vehicles if our mode requires such a vehicle
      case ChoosesModeData(
            BasePersonData(
              currentActivityIndex,
              _,
              _,
              _,
              plansModeOption @ (None | Some(CAR | BIKE | DRIVE_TRANSIT | BIKE_TRANSIT)),
              _,
              _,
              _,
              _,
              _,
              _,
              _,
              _,
              _,
              _
            ),
            currentLocation,
            _,
            _,
            _,
            _,
            _,
            _,
            _,
            _,
            _,
            _,
            _,
            _,
            _,
            _,
            _,
            _,
            _,
            _,
            _,
            _
          ) =>
        implicit val executionContext: ExecutionContext = context.system.dispatcher
        plansModeOption match {
          case Some(CAR | DRIVE_TRANSIT) =>
            requestAvailableVehicles(
              vehicleFleets,
              currentLocation,
              _experiencedBeamPlan.activities(currentActivityIndex),
              Some(VehicleCategory.Car)
            ) pipeTo self
          case Some(BIKE | BIKE_TRANSIT) =>
            requestAvailableVehicles(
              vehicleFleets,
              currentLocation,
              _experiencedBeamPlan.activities(currentActivityIndex),
              Some(VehicleCategory.Bike)
            ) pipeTo self
          case _ =>
            requestAvailableVehicles(
              vehicleFleets,
              currentLocation,
              _experiencedBeamPlan.activities(currentActivityIndex)
            ) pipeTo self
        }

      // Otherwise, send empty list to self
      case _ =>
        self ! MobilityStatusResponse(Vector(), getCurrentTriggerIdOrGenerate)
    }
  }

  private def requestAvailableVehicles(
    vehicleFleets: Seq[ActorRef],
    location: SpaceTime,
    activity: Activity,
    requireVehicleCategoryAvailable: Option[VehicleCategory] = None
  ): Future[MobilityStatusResponse] = {
    implicit val executionContext: ExecutionContext = context.system.dispatcher
    Future
      .sequence(
        vehicleFleets.map(
          _ ? MobilityStatusInquiry(
            id,
            location,
            activity,
            requireVehicleCategoryAvailable,
            getCurrentTriggerIdOrGenerate
          )
        )
      )
      .map(listOfResponses =>
        MobilityStatusResponse(
          listOfResponses
            .collect { case MobilityStatusResponse(vehicles, _) =>
              vehicles
            }
            .flatten
            .toVector,
          getCurrentTriggerIdOrGenerate
        )
      )
  }

  when(ChoosingMode)(stateFunction = transform {
    case Event(MobilityStatusResponse(newlyAvailableBeamVehicles, triggerId), choosesModeData: ChoosesModeData) =>
      beamVehicles ++= newlyAvailableBeamVehicles.map(v => v.id -> v)
      val currentPersonLocation = choosesModeData.currentLocation
      val availableModes: Seq[BeamMode] = availableModesForPerson(matsimPlan.getPerson, choosesModeData.excludeModes)
      val personData = choosesModeData.personData
      val nextAct = nextActivity(personData).get
      // Make sure the current mode is allowable
      val correctedCurrentTripMode = correctCurrentTripModeAccordingToRules(personData, nextAct, availableModes)

      val bodyStreetVehicle = createBodyStreetVehicle(currentPersonLocation)
      val departTime = _currentTick.get

      var availablePersonalStreetVehicles =
<<<<<<< HEAD
        correctedCurrentTripMode match {
          case None | Some(CAR | BIKE | HOV2_TELEPORTATION | HOV3_TELEPORTATION) =>
            // In these cases, a personal vehicle will be involved
=======
        correctedCurrentTourMode match {
          case None | Some(CAR | BIKE) =>
            // In these cases, a personal vehicle will be involved, but filter out teleportation vehicles
            newlyAvailableBeamVehicles.filterNot(v => BeamVehicle.isSharedTeleportationVehicle(v.id))
          case Some(HOV2_TELEPORTATION | HOV3_TELEPORTATION) =>
            // In these cases, also include teleportation vehicles
>>>>>>> 676c6878
            newlyAvailableBeamVehicles
          case Some(DRIVE_TRANSIT | BIKE_TRANSIT) =>
            if (isFirstOrLastTripWithinTour(personData, nextAct)) {
              newlyAvailableBeamVehicles
            } else {
              Vector()
            }
          case _ =>
            Vector()
        }

      def makeRequestWith(
        withTransit: Boolean,
        vehicles: Vector[StreetVehicle],
        streetVehiclesIntermodalUse: IntermodalUse = Access,
        possibleEgressVehicles: IndexedSeq[StreetVehicle] = IndexedSeq.empty
      ): Unit = {
        router ! RoutingRequest(
          currentPersonLocation.loc,
          nextAct.getCoord,
          departTime,
          withTransit,
          Some(id),
          vehicles,
          Some(attributes),
          streetVehiclesIntermodalUse,
          possibleEgressVehicles = possibleEgressVehicles,
          triggerId = getCurrentTriggerIdOrGenerate
        )
      }

      def makeRideHailRequest(): Unit = {
        val inquiry = RideHailRequest(
          RideHailInquiry,
          bodyVehiclePersonId,
          currentPersonLocation.loc,
          departTime,
          nextAct.getCoord,
          requestTime = _currentTick,
          triggerId = getCurrentTriggerIdOrGenerate,
          asPooled = true
        )
        //        println(s"requesting: ${inquiry.requestId}")
        rideHailManager ! inquiry
      }

      def makeRideHailTransitRoutingRequest(bodyStreetVehicleRequestParam: StreetVehicle): Option[Int] = {
        //TODO make ride hail wait buffer config param
        val startWithWaitBuffer = 900 + departTime
        val currentSpaceTime =
          SpaceTime(currentPersonLocation.loc, startWithWaitBuffer)
        val theRequest = RoutingRequest(
          currentSpaceTime.loc,
          nextAct.getCoord,
          startWithWaitBuffer,
          withTransit = true,
          Some(id),
          Vector(bodyStreetVehicleRequestParam, dummyRHVehicle.copy(locationUTM = currentSpaceTime)),
          streetVehiclesUseIntermodalUse = AccessAndEgress,
          triggerId = getCurrentTriggerIdOrGenerate
        )
        router ! theRequest
        Some(theRequest.requestId)
      }

      def filterStreetVehiclesForQuery(
        streetVehicles: Vector[StreetVehicle],
        byMode: BeamMode
      ): Vector[StreetVehicle] = {
        personData.currentTourPersonalVehicle match {
          case Some(personalVeh) =>
            // We already have a vehicle we're using on this tour, so filter down to that
            streetVehicles.filter(_.id == personalVeh)
          case None =>
            // Otherwise, filter by mode
            streetVehicles.filter(_.mode == byMode)
        }
      }

      val hasRideHail = availableModes.contains(RIDE_HAIL)

      var responsePlaceholders = ChoosesModeResponsePlaceholders()
      var requestId: Option[Int] = None
      // Form and send requests

      correctedCurrentTripMode match {
        case None =>
          if (hasRideHail) {
            responsePlaceholders = makeResponsePlaceholders(
              withRouting = true,
              withRideHail = true,
              withRideHailTransit = !choosesModeData.isWithinTripReplanning
            )
            makeRideHailRequest()
            if (!choosesModeData.isWithinTripReplanning) {
              requestId = makeRideHailTransitRoutingRequest(bodyStreetVehicle)
            }
          } else {
            responsePlaceholders = makeResponsePlaceholders(withRouting = true)
            requestId = None
          }
          makeRequestWith(
            withTransit = availableModes.exists(_.isTransit),
            newlyAvailableBeamVehicles.map(_.streetVehicle) :+ bodyStreetVehicle,
            possibleEgressVehicles = dummySharedVehicles
          )
        case Some(WALK) =>
          responsePlaceholders = makeResponsePlaceholders(withRouting = true)
          makeRequestWith(withTransit = true, Vector(bodyStreetVehicle))
        case Some(WALK_TRANSIT) =>
          responsePlaceholders = makeResponsePlaceholders(withRouting = true)
          makeRequestWith(withTransit = true, Vector(bodyStreetVehicle))
        case Some(CAV) =>
          // Request from household the trip legs to put into trip
          householdRef ! CavTripLegsRequest(bodyVehiclePersonId, currentActivity(personData))
          responsePlaceholders = makeResponsePlaceholders(withPrivateCAV = true)
        case Some(HOV2_TELEPORTATION) =>
          val vehicles = filterStreetVehiclesForQuery(newlyAvailableBeamVehicles.map(_.streetVehicle), CAR)
            .map(car_vehicle => car_vehicle.copy(mode = CAR_HOV2))
          makeRequestWith(withTransit = false, vehicles :+ bodyStreetVehicle)
          responsePlaceholders = makeResponsePlaceholders(withRouting = true)
        case Some(HOV3_TELEPORTATION) =>
          val vehicles = filterStreetVehiclesForQuery(newlyAvailableBeamVehicles.map(_.streetVehicle), CAR)
            .map(car_vehicle => car_vehicle.copy(mode = CAR_HOV3))
          makeRequestWith(withTransit = false, vehicles :+ bodyStreetVehicle)
          responsePlaceholders = makeResponsePlaceholders(withRouting = true)
        case Some(tourMode @ (CAR | BIKE)) =>
          val maybeLeg = _experiencedBeamPlan.getPlanElements
            .get(_experiencedBeamPlan.getPlanElements.indexOf(nextAct) - 1) match {
            case l: Leg => Some(l)
            case _      => None
          }
          maybeLeg.map(_.getRoute) match {
            case Some(networkRoute: NetworkRoute) =>
              val maybeVehicle =
                filterStreetVehiclesForQuery(newlyAvailableBeamVehicles.map(_.streetVehicle), tourMode).headOption
              maybeVehicle match {
                case Some(vehicle) =>
                  router ! matsimLegToEmbodyRequest(
                    networkRoute,
                    vehicle,
                    departTime,
                    tourMode,
                    beamServices,
                    choosesModeData.currentLocation.loc,
                    nextAct.getCoord,
                    triggerId
                  )
                  responsePlaceholders = makeResponsePlaceholders(withRouting = true)
                case _ =>
                  makeRequestWith(withTransit = false, Vector(bodyStreetVehicle))
                  responsePlaceholders = makeResponsePlaceholders(withRouting = true)
              }
            case _ =>
              val vehicles = filterStreetVehiclesForQuery(newlyAvailableBeamVehicles.map(_.streetVehicle), tourMode)
                .map(vehicle => {
                  vehicle.mode match {
                    case CAR => vehicle.copy(mode = tourMode)
                    case _   => vehicle
                  }
                })
              makeRequestWith(withTransit = false, vehicles :+ bodyStreetVehicle)
              responsePlaceholders = makeResponsePlaceholders(withRouting = true)
          }
        case Some(mode @ (DRIVE_TRANSIT | BIKE_TRANSIT)) =>
          val vehicleMode = Modes.getAccessVehicleMode(mode)
          val (tripIndexOfElement: Int, lastTripIndex: Int) = currentTripIndexWithinTour(personData, nextAct)
          (
            tripIndexOfElement,
            personData.currentTourPersonalVehicle
          ) match {
            case (0, _) if !choosesModeData.isWithinTripReplanning =>
              // We use our car if we are not replanning, otherwise we end up doing a walk transit (catch-all below)
              // we do not send parking inquiry here, instead we wait for drive_transit route to come back and we use
              // actual location of transit station
              makeRequestWith(
                withTransit = true,
                filterStreetVehiclesForQuery(newlyAvailableBeamVehicles.map(_.streetVehicle), vehicleMode)
                :+ bodyStreetVehicle
              )
              responsePlaceholders = makeResponsePlaceholders(withRouting = true)
            case (`lastTripIndex`, Some(currentTourPersonalVehicle)) =>
              // At the end of the tour, only drive home a vehicle that we have also taken away from there.
              makeRequestWith(
                withTransit = true,
                newlyAvailableBeamVehicles
                  .map(_.streetVehicle)
                  .filter(_.id == currentTourPersonalVehicle) :+ bodyStreetVehicle,
                streetVehiclesIntermodalUse = Egress
              )
              responsePlaceholders = makeResponsePlaceholders(withRouting = true)
            case _ =>
              // Reset available vehicles so we don't release our car that we've left during this replanning
              availablePersonalStreetVehicles = Vector()
              makeRequestWith(withTransit = true, Vector(bodyStreetVehicle))
              responsePlaceholders = makeResponsePlaceholders(withRouting = true)
          }
        case Some(RIDE_HAIL | RIDE_HAIL_POOLED) if choosesModeData.isWithinTripReplanning =>
          // Give up on all ride hail after a failure
          responsePlaceholders = makeResponsePlaceholders(withRouting = true)
          makeRequestWith(withTransit = true, Vector(bodyStreetVehicle))
        case Some(RIDE_HAIL | RIDE_HAIL_POOLED) =>
          responsePlaceholders = makeResponsePlaceholders(withRouting = true, withRideHail = true)
          makeRequestWith(withTransit = false, Vector(bodyStreetVehicle)) // We need a WALK alternative if RH fails
          makeRideHailRequest()
        case Some(RIDE_HAIL_TRANSIT) if choosesModeData.isWithinTripReplanning =>
          // Give up on ride hail transit after a failure, too complicated, but try regular ride hail again
          responsePlaceholders = makeResponsePlaceholders(withRouting = true, withRideHail = true)
          makeRequestWith(withTransit = true, Vector(bodyStreetVehicle))
          makeRideHailRequest()
        case Some(RIDE_HAIL_TRANSIT) =>
          responsePlaceholders = makeResponsePlaceholders(withRideHailTransit = true)
          requestId = makeRideHailTransitRoutingRequest(bodyStreetVehicle)
        case Some(m) =>
          logDebug(m.toString)
      }
      val newPersonData = choosesModeData.copy(
        personData = personData.copy(currentTripMode = correctedCurrentTripMode),
        availablePersonalStreetVehicles = availablePersonalStreetVehicles,
        allAvailableStreetVehicles = newlyAvailableBeamVehicles,
        routingResponse = responsePlaceholders.routingResponse,
        rideHail2TransitRoutingResponse = responsePlaceholders.rideHail2TransitRoutingResponse,
        rideHail2TransitRoutingRequestId = requestId,
        rideHailResult = responsePlaceholders.rideHailResult,
        rideHail2TransitAccessResult = responsePlaceholders.rideHail2TransitAccessResult,
        rideHail2TransitEgressResult = responsePlaceholders.rideHail2TransitEgressResult,
        cavTripLegs = responsePlaceholders.cavTripLegs,
        routingFinished = choosesModeData.routingFinished
          || responsePlaceholders.routingResponse == RoutingResponse.dummyRoutingResponse
      )
      stay() using newPersonData
    /*
     * Receive and store data needed for choice.
     */
    case Event(
          theRouterResult @ RoutingResponse(_, requestId, _, _, _, _, _),
          choosesModeData: ChoosesModeData
        ) if choosesModeData.routingRequestToLegMap.contains(requestId) =>
      //handling router responses for shared vehicles
      val routingResponse = choosesModeData.routingResponse.get
      val tripIdentifier = choosesModeData.routingRequestToLegMap(requestId)
      val newMap = choosesModeData.routingRequestToLegMap - requestId
      val routingFinished = newMap.isEmpty
      val mayBeTripIdx: Option[Int] = routingResponse.itineraries.zipWithIndex.collectFirst {
        case (trip, i) if tripIdentifier.isAppropriateTrip(trip) => i
      }
      val maybeNewChoosesModeData =
        for {
          tripIdx <- mayBeTripIdx
          trip = routingResponse.itineraries(tripIdx)
          tripWithVehicle = theRouterResult.itineraries.find(_.legs.size == 3)
          newTrips: Seq[EmbodiedBeamTrip] =
            if (tripWithVehicle.isEmpty) {
              //need to delete this trip: not found the right way to the shared vehicle or destination
              routingResponse.itineraries.patch(tripIdx, Nil, 0)
            } else {
              //drop everything after the last transit and add the new legs on the shared vehicle
              val appendedEgressLegs = trip.legs.reverse
                .dropWhile(!_.beamLeg.mode.isTransit)
                .reverse ++ tripWithVehicle.get.legs
              val appendTrip = trip.copy(legs = appendedEgressLegs)
              routingResponse.itineraries.patch(tripIdx, Seq(appendTrip), 1)
            }
          rr = routingResponse.copy(itineraries = newTrips)
        } yield choosesModeData.copy(
          routingResponse = Some(rr),
          routingFinished = routingFinished,
          routingRequestToLegMap = newMap
        )
      val newChoosesModeData = maybeNewChoosesModeData.getOrElse(choosesModeData)

      stay() using newChoosesModeData
        .copy(
          routingResponse =
            if (routingFinished) Some(correctRoutingResponse(newChoosesModeData.routingResponse.get))
            else newChoosesModeData.routingResponse,
          routingFinished = routingFinished,
          routingRequestToLegMap = newMap
        )

    case Event(
          theRouterResult @ RoutingResponse(_, requestId, _, _, _, _, _),
          choosesModeData: ChoosesModeData
        ) if choosesModeData.rideHail2TransitRoutingRequestId.contains(requestId) =>
      theRouterResult.itineraries.view.foreach { resp =>
        resp.beamLegs.filter(_.mode == CAR).foreach { leg =>
          routeHistory.rememberRoute(leg.travelPath.linkIds, leg.startTime)
        }
      }

      val driveTransitTrip = theRouterResult.itineraries.find(_.tripClassifier == DRIVE_TRANSIT)
      // If there's a drive-transit trip AND we don't have an error RH2Tr response (due to no desire to use RH) then seek RH on access and egress
      val newPersonData =
        if (
          shouldAttemptRideHail2Transit(
            driveTransitTrip,
            choosesModeData.rideHail2TransitAccessResult
          )
        ) {
          val accessSegment =
            driveTransitTrip.get.legs.view
              .takeWhile(!_.beamLeg.mode.isMassTransit)
              .map(_.beamLeg)
          val egressSegment =
            driveTransitTrip.get.legs.view.reverse.takeWhile(!_.beamLeg.mode.isTransit).reverse.map(_.beamLeg)
          val accessId =
            if (accessSegment.map(_.travelPath.distanceInM).sum > 0) {
              makeRideHailRequestFromBeamLeg(accessSegment)
            } else {
              None
            }
          val egressId =
            if (egressSegment.map(_.travelPath.distanceInM).sum > 0) {
              makeRideHailRequestFromBeamLeg(egressSegment.toVector)
            } else {
              None
            }
          choosesModeData.copy(
            rideHail2TransitRoutingResponse = Some(driveTransitTrip.get),
            rideHail2TransitAccessInquiryId = accessId,
            rideHail2TransitEgressInquiryId = egressId,
            rideHail2TransitAccessResult = if (accessId.isEmpty) {
              Some(RideHailResponse.dummyWithError(RideHailNotRequestedError))
            } else {
              None
            },
            rideHail2TransitEgressResult = if (egressId.isEmpty) {
              Some(RideHailResponse.dummyWithError(RideHailNotRequestedError))
            } else {
              None
            }
          )
        } else {
          choosesModeData.copy(
            rideHail2TransitRoutingResponse = Some(EmbodiedBeamTrip.empty),
            rideHail2TransitAccessResult = Some(RideHailResponse.dummyWithError(RideHailNotRequestedError)),
            rideHail2TransitEgressResult = Some(RideHailResponse.dummyWithError(RideHailNotRequestedError))
          )
        }
      stay() using newPersonData

    case Event(response: RoutingResponse, choosesModeData: ChoosesModeData) =>
      response.itineraries.view.foreach { resp =>
        resp.beamLegs.filter(_.mode == CAR).foreach { leg =>
          routeHistory.rememberRoute(leg.travelPath.linkIds, leg.startTime)
        }
      }
      val thereAreTeleportationItineraries = response.itineraries.foldLeft(false) { (thereAreTeleportations, trip) =>
        val thereAreTeleportationVehicles = trip.legs.foldLeft(false) { (accum, leg) =>
          accum || BeamVehicle.isSharedTeleportationVehicle(leg.beamVehicleId)
        }
        thereAreTeleportations || thereAreTeleportationVehicles
      }
      val newParkingRequestIds = if (thereAreTeleportationItineraries) {
        choosesModeData.parkingRequestIds
      } else {
        val parkingRequestIds: Seq[(Int, VehicleOnTrip)] = makeParkingInquiries(choosesModeData, response.itineraries)
        choosesModeData.parkingRequestIds ++ parkingRequestIds
      }

      val dummyVehiclesPresented = makeVehicleRequestsForDummySharedVehicles(response.itineraries)
      val newData = if (dummyVehiclesPresented) {
        choosesModeData.copy(
          routingResponse = Some(response),
          parkingRequestIds = newParkingRequestIds
        )
      } else {
        choosesModeData.copy(
          routingResponse = Some(correctRoutingResponse(response)),
          parkingRequestIds = newParkingRequestIds,
          routingFinished = true
        )
      }
      stay() using newData

    case Event(theRideHailResult: RideHailResponse, choosesModeData: ChoosesModeData) =>
      //      println(s"receiving response: ${theRideHailResult}")
      val newPersonData = Some(theRideHailResult.request.requestId) match {
        case choosesModeData.rideHail2TransitAccessInquiryId =>
          choosesModeData.copy(rideHail2TransitAccessResult = Some(theRideHailResult))
        case choosesModeData.rideHail2TransitEgressInquiryId =>
          choosesModeData.copy(rideHail2TransitEgressResult = Some(theRideHailResult))
        case _ =>
          choosesModeData.copy(rideHailResult = Some(theRideHailResult))
      }
      stay() using newPersonData
    case Event(parkingInquiryResponse: ParkingInquiryResponse, choosesModeData: ChoosesModeData) =>
      val newPersonData = choosesModeData.copy(
        parkingResponses = choosesModeData.parkingResponses +
          (choosesModeData.parkingRequestIds(parkingInquiryResponse.requestId) -> parkingInquiryResponse)
      )
      stay using newPersonData
    case Event(cavTripLegsResponse: CavTripLegsResponse, choosesModeData: ChoosesModeData) =>
      stay using choosesModeData.copy(cavTripLegs = Some(cavTripLegsResponse))
    //handling response with the shared vehicle nearby the egress legs
    case Event(mobStatuses: MobilityStatusWithLegs, choosesModeData: ChoosesModeData) =>
      val mobilityStatuses = mobStatuses.responses.map { case (trip, leg, response) =>
        (trip, leg, response.streetVehicle.collect { case token: Token => token })
      }
      val tripsToDelete = mobilityStatuses.collect { case (trip, _, tokens) if tokens.isEmpty => trip }.toSet
      val tripsToModify = mobilityStatuses.collect { case (trip, _, tokens) if tokens.nonEmpty => trip }.toSet
      val legMap = mobilityStatuses
        .filter { case (trip, _, _) => tripsToModify.contains(trip) }
        .map { case (_, leg, response) => leg -> response }
        .toMap

      val rr = choosesModeData.routingResponse.get
      val newTrips = rr.itineraries
        .filterNot(tripsToDelete.contains)
        .map {
          case trip if tripsToModify.contains(trip) =>
            //find nearest provided vehicle for each leg
            val legVehicles: Map[EmbodiedBeamLeg, Token] = trip.legs.collect {
              case leg if legMap.contains(leg) =>
                val nearestVehicle = legMap(leg)
                  .minBy(token =>
                    geo.distUTMInMeters(
                      geo.wgs2Utm(leg.beamLeg.travelPath.startPoint.loc),
                      token.streetVehicle.locationUTM.loc
                    )
                  )
                leg -> nearestVehicle
            }.toMap
            //replace the dummy vehicle with the provided token for each leg
            val newLegs = trip.legs.map {
              case leg if legVehicles.contains(leg) =>
                val token = legVehicles(leg)
                leg.copy(beamVehicleId = token.id)
              case leg => leg
            }
            beamVehicles ++= legVehicles.values.map(token => token.id -> token)
            trip.copy(legs = newLegs)
          case trip => trip
        }
      //issue routing request for egress legs:
      // final transit stop -> destination
      val routingRequestMap = generateRoutingRequestsForEgress(newTrips)
      routingRequestMap.keys.foreach(routingRequest => router ! routingRequest)
      val newRoutingResponse = rr.copy(itineraries = newTrips)
      //issue parking request for the shared vehicle
      val parkingRequestIds = makeParkingInquiries(choosesModeData, newTrips)
      //correct routing response if routing is finished (no appropriate vehicles available)
      stay using choosesModeData
        .copy(
          routingResponse =
            Some(if (routingRequestMap.isEmpty) correctRoutingResponse(newRoutingResponse) else newRoutingResponse),
          parkingRequestIds = choosesModeData.parkingRequestIds ++ parkingRequestIds,
          routingFinished = routingRequestMap.isEmpty,
          routingRequestToLegMap = routingRequestMap.map { case (request, tripMode) =>
            request.requestId -> tripMode
          }
        )
  } using completeChoiceIfReady)

  private def correctCurrentTripModeAccordingToRules(
    personData: BasePersonData,
    nextAct: Activity,
    availableModes: Seq[BeamMode]
  ): Option[BeamMode] = {
    val replanningIsAvailable =
      personData.numberOfReplanningAttempts < beamServices.beamConfig.beam.agentsim.agents.modalBehaviors.maximumNumberOfReplanningAttempts
    (personData.currentTripMode, personData.currentTourMode) match {
      case (_, Some(CAR | BIKE)) if personData.currentTourPersonalVehicle.isDefined => personData.currentTourMode
      case (_, Some(DRIVE_TRANSIT | BIKE_TRANSIT))
          if personData.currentTourPersonalVehicle.isDefined && isLastTripWithinTour(personData, nextAct) =>
        personData.currentTourMode
      case (Some(mode @ (HOV2_TELEPORTATION | HOV3_TELEPORTATION)), _)
          if availableModes.contains(CAR) && replanningIsAvailable =>
        Some(mode)
      case (Some(mode), _) if availableModes.contains(mode) && replanningIsAvailable => Some(mode)
      case (Some(mode), _) if availableModes.contains(mode)                          => Some(WALK)
      case (None, _) if !replanningIsAvailable                                       => Some(WALK)
      case _                                                                         => None
    }
  }

  private def makeParkingInquiries(
    choosesModeData: ChoosesModeData,
    itineraries: Seq[EmbodiedBeamTrip]
  ): Seq[(Int, VehicleOnTrip)] = {

    val parkingLegs: Seq[(TripIdentifier, EmbodiedBeamLeg)] = itineraries
      .flatMap { trip =>
        trip.legs
          .filter(leg => legVehicleHasParkingBehavior(leg) && !isLegOnDummySharedVehicle(leg))
          .map(TripIdentifier(trip) -> _)
      }

    val alreadyRequested = choosesModeData.parkingRequestIds.map { case (_, vehicleOnTrip) => vehicleOnTrip }.toSet

    val nextAct = nextActivity(choosesModeData.personData).get
    val (_, parkingInquiries) =
      parkingLegs.foldLeft((alreadyRequested, Seq.empty[(VehicleOnTrip, ParkingInquiry)])) {
        case ((requested, seq), (tripIdentifier, leg)) =>
          val vehicleOnTrip = VehicleOnTrip(leg.beamVehicleId, tripIdentifier)
          if (requested.contains(vehicleOnTrip)) {
            (requested, seq)
          } else {
            val veh = beamVehicles(leg.beamVehicleId).vehicle
            (
              requested + vehicleOnTrip,
              seq :+ (vehicleOnTrip -> ParkingInquiry.init(
                SpaceTime(geo.wgs2Utm(leg.beamLeg.travelPath.endPoint.loc), leg.beamLeg.endTime),
                nextAct.getType,
                VehicleManager.getReservedFor(veh.vehicleManagerId.get).get,
                Some(veh),
                None,
                Some(this.id),
                attributes.valueOfTime,
                getActivityEndTime(nextAct, beamServices) - leg.beamLeg.endTime,
                reserveStall = false,
                triggerId = getCurrentTriggerIdOrGenerate
              ))
            )
          }
      }

    parkingInquiries.map { case (vehicleOnTrip, inquiry) =>
      park(inquiry)
      inquiry.requestId -> vehicleOnTrip
    }
  }

  private def generateRoutingRequestsForEgress(
    newTrips: Seq[EmbodiedBeamTrip]
  ): Map[RoutingRequest, TripIdentifier] = {

    //we saving in the map (routing request for egress part -> trip identifier)
    newTrips.foldLeft(Map.empty[RoutingRequest, TripIdentifier]) { case (tripMap, trip) =>
      val transitAndDriveLeg: Option[(EmbodiedBeamLeg, EmbodiedBeamLeg)] = trip.legs.zip(trip.legs.tail).find {
        case (leg, nextLeg) if leg.beamLeg.mode.isTransit && isDriveVehicleLeg(nextLeg) =>
          val vehicleLocation = beamVehicles(nextLeg.beamVehicleId).streetVehicle.locationUTM.loc
          val walkDistance = geo.distUTMInMeters(geo.wgs2Utm(leg.beamLeg.travelPath.endPoint.loc), vehicleLocation)
          walkDistance > beamServices.beamConfig.beam.agentsim.thresholdForWalkingInMeters
        case _ => false
      }
      transitAndDriveLeg match {
        case Some((transitLeg, sharedVehicleLeg)) =>
          //the router should return a walk leg to the vehicle, vehicle leg and a walk leg to the destination
          val bodyLocationAfterTransit = geo.wgs2Utm(transitLeg.beamLeg.travelPath.endPoint)
          val bodyVehicle = createBodyStreetVehicle(bodyLocationAfterTransit)
          val finalDestination = geo.wgs2Utm(trip.legs.last.beamLeg.travelPath.endPoint.loc)
          val egressRequest = RoutingRequest(
            bodyLocationAfterTransit.loc,
            finalDestination,
            bodyLocationAfterTransit.time,
            withTransit = false,
            Some(id),
            IndexedSeq(bodyVehicle, beamVehicles(sharedVehicleLeg.beamVehicleId).streetVehicle),
            Some(attributes),
            triggerId = getCurrentTriggerIdOrGenerate
          )
          tripMap + (egressRequest -> TripIdentifier(trip))
        case None =>
          tripMap
      }
    }
  }

  private def createBodyStreetVehicle(locationUTM: SpaceTime): StreetVehicle = {
    StreetVehicle(
      body.id,
      body.beamVehicleType.id,
      locationUTM,
      WALK,
      asDriver = true,
      needsToCalculateCost = false
    )
  }

  private def correctRoutingResponse(response: RoutingResponse) = {
    val theRouterResult = response.copy(itineraries = response.itineraries.map { it =>
      it.copy(
        it.legs.flatMap(embodiedLeg =>
          if (legVehicleHasParkingBehavior(embodiedLeg))
            EmbodiedBeamLeg.splitLegForParking(embodiedLeg, beamServices, transportNetwork)
          else Vector(embodiedLeg)
        )
      )
    })
    val correctedItins = theRouterResult.itineraries
      .map { trip =>
        if (trip.legs.head.beamLeg.mode != WALK) {
          val startLeg =
            dummyWalkLeg(
              trip.legs.head.beamLeg.startTime,
              trip.legs.head.beamLeg.travelPath.startPoint.loc,
              unbecomeDriverOnCompletion = false
            )
          trip.copy(legs = startLeg +: trip.legs)
        } else trip
      }
      .map { trip =>
        if (trip.legs.last.beamLeg.mode != WALK) {
          val endLeg =
            dummyWalkLeg(
              trip.legs.last.beamLeg.endTime,
              trip.legs.last.beamLeg.travelPath.endPoint.loc,
              unbecomeDriverOnCompletion = true
            )
          trip.copy(legs = trip.legs :+ endLeg)
        } else trip
      }
    val responseCopy = theRouterResult.copy(itineraries = correctedItins)
    responseCopy
  }

  private def legVehicleHasParkingBehavior(embodiedLeg: EmbodiedBeamLeg): Boolean = {
    /* we need to park cars and any shared vehicles */
    /* teleportation vehicles are not actual vehicles, so, they do not require parking */
    val isTeleportationVehicle = BeamVehicle.isSharedTeleportationVehicle(embodiedLeg.beamVehicleId)
    val isRealCar = embodiedLeg.beamLeg.mode == CAR && dummyRHVehicle.id != embodiedLeg.beamVehicleId
    !isTeleportationVehicle && (
      isRealCar
      || (embodiedLeg.beamLeg.mode == BIKE && beamVehicles.get(embodiedLeg.beamVehicleId).forall(_.isInstanceOf[Token]))
    )
  }

  private def dummyWalkLeg(time: Int, location: Location, unbecomeDriverOnCompletion: Boolean) = {
    EmbodiedBeamLeg(
      BeamLeg.dummyLeg(time, location),
      body.id,
      body.beamVehicleType.id,
      asDriver = true,
      0,
      unbecomeDriverOnCompletion = unbecomeDriverOnCompletion
    )
  }

  private def isDriveVehicleLeg(leg: EmbodiedBeamLeg) = {
    leg.asDriver && leg.beamLeg.mode != BeamMode.WALK
  }

  def isRideHailToTransitResponse(response: RoutingResponse): Boolean = {
    response.itineraries.exists(_.vehiclesInTrip.contains(dummyRHVehicle.id))
  }

  def shouldAttemptRideHail2Transit(
    driveTransitTrip: Option[EmbodiedBeamTrip],
    rideHail2TransitResult: Option[RideHailResponse]
  ): Boolean = {
    driveTransitTrip.isDefined && driveTransitTrip.get.legs
      .exists(leg => beamScenario.rideHailTransitModes.contains(leg.beamLeg.mode)) &&
    rideHail2TransitResult.getOrElse(RideHailResponse.DUMMY).error.isEmpty
  }

  def makeRideHailRequestFromBeamLeg(legs: Seq[BeamLeg]): Option[Int] = {
    val inquiry = RideHailRequest(
      RideHailInquiry,
      bodyVehiclePersonId,
      beamServices.geo.wgs2Utm(legs.head.travelPath.startPoint.loc),
      legs.head.startTime,
      beamServices.geo.wgs2Utm(legs.last.travelPath.endPoint.loc),
      requestTime = _currentTick,
      triggerId = getCurrentTriggerIdOrGenerate
    )
    //    println(s"requesting: ${inquiry.requestId}")
    rideHailManager ! inquiry
    Some(inquiry.requestId)
  }

  private def makeVehicleRequestsForDummySharedVehicles(trips: Seq[EmbodiedBeamTrip]): Boolean = {
    implicit val executionContext: ExecutionContext = context.system.dispatcher
    //get all the shared vehicles to request tokens for them
    val tripLegPairs = trips.flatMap(trip =>
      trip.legs
        .filter(legs => isLegOnDummySharedVehicle(legs))
        .map(leg => (trip, leg))
    )
    if (tripLegPairs.nonEmpty) {
      Future
        .sequence(
          tripLegPairs.collect { case (trip, leg) =>
            requestAvailableVehicles(sharedVehicleFleets, geo.wgs2Utm(leg.beamLeg.travelPath.startPoint), null)
              .map((trip, leg, _))
          }
        )
        .map { responses: Seq[(EmbodiedBeamTrip, EmbodiedBeamLeg, MobilityStatusResponse)] =>
          MobilityStatusWithLegs(responses)
        } pipeTo self
      true
    } else {
      false
    }
  }

  private def isLegOnDummySharedVehicle(beamLeg: EmbodiedBeamLeg): Boolean = {
    isDummySharedVehicle(beamLeg.beamVehicleId)
  }

  private def isDummySharedVehicle(beamVehicleId: Id[BeamVehicle]): Boolean =
    dummySharedVehicles.exists(_.id == beamVehicleId)

  case object FinishingModeChoice extends BeamAgentState

  def createRideHail2TransitItin(
    rideHail2TransitAccessResult: RideHailResponse,
    rideHail2TransitEgressResult: RideHailResponse,
    driveTransitTrip: EmbodiedBeamTrip
  ): Option[EmbodiedBeamTrip] = {
    if (rideHail2TransitAccessResult.error.isEmpty) {
      val tncAccessLeg: Vector[EmbodiedBeamLeg] =
        rideHail2TransitAccessResult.travelProposal.get.toEmbodiedBeamLegsForCustomer(bodyVehiclePersonId)
      // Replacing drive access leg with TNC changes the travel time.
      val timeToCustomer = rideHail2TransitAccessResult.travelProposal.get.passengerSchedule
        .legsBeforePassengerBoards(bodyVehiclePersonId)
        .map(_.duration)
        .sum
      val extraWaitTimeBuffer = driveTransitTrip.legs.head.beamLeg.endTime - _currentTick.get -
        tncAccessLeg.last.beamLeg.duration - timeToCustomer
      if (extraWaitTimeBuffer < 300) {
        // We filter out all options that don't allow at least 5 minutes of time for unexpected waiting
        None
      } else {
        // Travel time usually decreases, adjust for this but add a buffer to the wait time to account for uncertainty in actual wait time
        val startTimeAdjustment =
          driveTransitTrip.legs.head.beamLeg.endTime - tncAccessLeg.last.beamLeg.duration - timeToCustomer
        val startTimeBufferForWaiting = math.min(
          extraWaitTimeBuffer,
          math.max(300.0, timeToCustomer.toDouble * 1.5)
        ) // tncAccessLeg.head.beamLeg.startTime - _currentTick.get.longValue()
        val accessAndTransit = tncAccessLeg.map(leg =>
          leg.copy(
            leg.beamLeg
              .updateStartTime(startTimeAdjustment - startTimeBufferForWaiting.intValue())
          )
        ) ++ driveTransitTrip.legs.tail
        val fullTrip = if (rideHail2TransitEgressResult.error.isEmpty) {
          accessAndTransit.dropRight(2) ++ rideHail2TransitEgressResult.travelProposal.get
            .toEmbodiedBeamLegsForCustomer(bodyVehiclePersonId)
        } else {
          accessAndTransit.dropRight(1)
        }
        Some(
          EmbodiedBeamTrip(
            EmbodiedBeamLeg.dummyLegAt(
              start = fullTrip.head.beamLeg.startTime,
              vehicleId = body.id,
              isLastLeg = false,
              location = fullTrip.head.beamLeg.travelPath.startPoint.loc,
              mode = WALK,
              vehicleTypeId = body.beamVehicleType.id
            ) +:
            fullTrip :+
            EmbodiedBeamLeg.dummyLegAt(
              start = fullTrip.last.beamLeg.endTime,
              vehicleId = body.id,
              isLastLeg = true,
              location = fullTrip.last.beamLeg.travelPath.endPoint.loc,
              mode = WALK,
              vehicleTypeId = body.beamVehicleType.id
            )
          )
        )
      }
    } else {
      None
    }
  }

  def addParkingCostToItins(
    itineraries: Seq[EmbodiedBeamTrip],
    parkingResponses: Map[VehicleOnTrip, ParkingInquiryResponse]
  ): Seq[EmbodiedBeamTrip] = {
    itineraries.map { itin =>
      itin.tripClassifier match {
        case CAR | DRIVE_TRANSIT | BIKE_TRANSIT | BIKE =>
          // find parking legs (the subsequent leg of the same vehicle)
          val parkingLegs = itin.legs.zip(itin.legs.tail).collect {
            case (leg1, leg2) if leg1.beamVehicleId == leg2.beamVehicleId && legVehicleHasParkingBehavior(leg2) => leg2
          }
          val walkLegsAfterParkingWithParkingResponses = itin.legs
            .zip(itin.legs.tail)
            .collect {
              case (leg1, leg2) if parkingLegs.contains(leg1) && leg2.beamLeg.mode == BeamMode.WALK =>
                leg2 -> parkingResponses(VehicleOnTrip(leg1.beamVehicleId, TripIdentifier(itin)))
            }
            .toMap
          val newLegs = itin.legs.map { leg =>
            if (parkingLegs.contains(leg)) {
              leg.copy(
                cost = leg.cost + parkingResponses(
                  VehicleOnTrip(leg.beamVehicleId, TripIdentifier(itin))
                ).stall.costInDollars
              )
            } else if (walkLegsAfterParkingWithParkingResponses.contains(leg)) {
              val dist = geo.distUTMInMeters(
                geo.wgs2Utm(leg.beamLeg.travelPath.endPoint.loc),
                walkLegsAfterParkingWithParkingResponses(leg).stall.locationUTM
              )
              val travelTime: Int = (dist / ZonalParkingManager.AveragePersonWalkingSpeed).toInt
              leg.copy(beamLeg = leg.beamLeg.scaleToNewDuration(travelTime))
            } else {
              leg
            }
          }
          itin.copy(legs = newLegs)
        case _ =>
          itin
      }
    }
  }

  def mustBeDrivenHome(vehicle: VehicleOrToken): Boolean = {
    vehicle match {
      case ActualVehicle(beamVehicle) =>
        beamVehicle.isMustBeDrivenHome
      case _: Token =>
        false // is not a household vehicle
    }
  }

  def completeChoiceIfReady: PartialFunction[State, State] = {
    case FSM.State(
          _,
          choosesModeData @ ChoosesModeData(
            personData,
            _,
            None,
            Some(routingResponse),
            parkingResponses,
            parkingResponseIds,
            Some(rideHailResult),
            Some(rideHail2TransitRoutingResponse),
            _,
            Some(rideHail2TransitAccessResult),
            _,
            Some(rideHail2TransitEgressResult),
            _,
            _,
            _,
            _,
            _,
            Some(cavTripLegs),
            _,
            _,
            true,
            _
          ),
          _,
          _,
          _
        )
        if parkingResponses.size >= parkingResponseIds.size
          && allRequiredParkingResponsesReceived(routingResponse, parkingResponses) =>
      val currentPersonLocation = choosesModeData.currentLocation
      val nextAct = nextActivity(choosesModeData.personData).get
      val rideHail2TransitIinerary = createRideHail2TransitItin(
        rideHail2TransitAccessResult,
        rideHail2TransitEgressResult,
        rideHail2TransitRoutingResponse
      )
      val rideHailItinerary = rideHailResult.travelProposal match {
        case Some(travelProposal)
            if travelProposal.timeToCustomer(
              bodyVehiclePersonId
            ) <= beamScenario.beamConfig.beam.agentsim.agents.rideHail.allocationManager.maxWaitingTimeInSec =>
          val origLegs = travelProposal.toEmbodiedBeamLegsForCustomer(bodyVehiclePersonId)
          (travelProposal.poolingInfo match {
            case Some(poolingInfo) if !choosesModeData.personData.currentTripMode.contains(RIDE_HAIL) =>
              val pooledLegs = origLegs.map { origLeg =>
                origLeg.copy(
                  cost = origLeg.cost * poolingInfo.costFactor,
                  isPooledTrip = origLeg.isRideHail,
                  beamLeg = origLeg.beamLeg.scaleLegDuration(poolingInfo.timeFactor)
                )
              }
              Vector(origLegs, EmbodiedBeamLeg.makeLegsConsistent(pooledLegs))
            case _ =>
              Vector(origLegs)
          }).map { partialItin =>
            EmbodiedBeamTrip(
              EmbodiedBeamLeg.dummyLegAt(
                start = _currentTick.get,
                vehicleId = body.id,
                isLastLeg = false,
                location = partialItin.head.beamLeg.travelPath.startPoint.loc,
                mode = WALK,
                vehicleTypeId = body.beamVehicleType.id
              ) +:
              partialItin :+
              EmbodiedBeamLeg.dummyLegAt(
                start = partialItin.last.beamLeg.endTime,
                vehicleId = body.id,
                isLastLeg = true,
                location = partialItin.last.beamLeg.travelPath.endPoint.loc,
                mode = WALK,
                vehicleTypeId = body.beamVehicleType.id
              )
            )
          }
        case _ =>
          Vector()
      }
      val combinedItinerariesForChoice = rideHailItinerary ++ addParkingCostToItins(
        routingResponse.itineraries,
        parkingResponses
      ) ++ rideHail2TransitIinerary.toVector

      def isAvailable(mode: BeamMode): Boolean = combinedItinerariesForChoice.exists(_.tripClassifier == mode)

      choosesModeData.personData.currentTripMode match {
        case Some(expectedMode) if expectedMode.isTransit && !isAvailable(expectedMode) =>
          eventsManager.processEvent(
            createFailedTransitODSkimmerEvent(currentPersonLocation.loc, nextAct.getCoord, expectedMode)
          )
        case _ =>
      }

      val availableModesForTrips: Seq[BeamMode] =
        availableModesForPerson(matsimPlan.getPerson, choosesModeData.excludeModes)

      val filteredItinerariesForChoice = (choosesModeData.personData.currentTripMode match {
        case Some(mode) if mode == DRIVE_TRANSIT || mode == BIKE_TRANSIT =>
          (isFirstOrLastTripWithinTour(personData, nextAct), personData.hasDeparted) match {
            case (true, false) =>
              combinedItinerariesForChoice.filter(_.tripClassifier == mode)
            case _ =>
              combinedItinerariesForChoice.filter(trip =>
                trip.tripClassifier == WALK_TRANSIT || trip.tripClassifier == RIDE_HAIL_TRANSIT
              )
          }
        case Some(mode) if mode == WALK_TRANSIT || mode == RIDE_HAIL_TRANSIT =>
          combinedItinerariesForChoice.filter(trip =>
            trip.tripClassifier == WALK_TRANSIT || trip.tripClassifier == RIDE_HAIL_TRANSIT
          )
        case Some(HOV2_TELEPORTATION) =>
          combinedItinerariesForChoice.filter(_.tripClassifier == HOV2_TELEPORTATION)
        case Some(HOV3_TELEPORTATION) =>
          combinedItinerariesForChoice.filter(_.tripClassifier == HOV3_TELEPORTATION)
        case Some(mode) =>
          combinedItinerariesForChoice.filter(_.tripClassifier == mode)
        case _ =>
          combinedItinerariesForChoice
      }).filter(itin => availableModesForTrips.contains(itin.tripClassifier))

      val attributesOfIndividual =
        matsimPlan.getPerson.getCustomAttributes
          .get("beam-attributes")
          .asInstanceOf[AttributesOfIndividual]
      val availableAlts = Some(filteredItinerariesForChoice.map(_.tripClassifier).mkString(":"))

      def gotoFinishingModeChoice(chosenTrip: EmbodiedBeamTrip) = {
        goto(FinishingModeChoice) using choosesModeData.copy(
          pendingChosenTrip = Some(chosenTrip),
          availableAlternatives = availableAlts
        )
      }

      modeChoiceCalculator(
        filteredItinerariesForChoice,
        attributesOfIndividual,
        nextActivity(choosesModeData.personData),
        Some(matsimPlan.getPerson)
      ) match {
        case Some(chosenTrip) =>
          gotoFinishingModeChoice(chosenTrip)
        case None =>
          choosesModeData.personData.currentTripMode match {
            case Some(CAV) =>
              // Special case, if you are using household CAV, no choice was necessary you just use this mode
              // Construct the embodied trip to allow for processing by FinishingModeChoice and scoring
              if (cavTripLegs.legs.nonEmpty) {
                val walk1 = EmbodiedBeamLeg.dummyLegAt(
                  _currentTick.get,
                  body.id,
                  isLastLeg = false,
                  cavTripLegs.legs.head.beamLeg.travelPath.startPoint.loc,
                  WALK,
                  body.beamVehicleType.id
                )
                val walk2 = EmbodiedBeamLeg.dummyLegAt(
                  _currentTick.get + cavTripLegs.legs.map(_.beamLeg.duration).sum,
                  body.id,
                  isLastLeg = true,
                  cavTripLegs.legs.last.beamLeg.travelPath.endPoint.loc,
                  WALK,
                  body.beamVehicleType.id
                )
                val cavTrip = EmbodiedBeamTrip(walk1 +: cavTripLegs.legs.toVector :+ walk2)
                gotoFinishingModeChoice(cavTrip)
              } else {
                val bushwhackingTrip = RoutingWorker.createBushwackingTrip(
                  choosesModeData.currentLocation.loc,
                  nextActivity(choosesModeData.personData).get.getCoord,
                  _currentTick.get,
                  body.toStreetVehicle,
                  geo
                )
                gotoFinishingModeChoice(bushwhackingTrip)
              }
            case Some(_) =>
              val correctedTripMode =
                correctCurrentTripModeAccordingToRules(personData, nextAct, availableModesForTrips)
              if (correctedTripMode != personData.currentTripMode) {
                //give another chance to make a choice without predefined mode
                gotoChoosingModeWithoutPredefinedMode(choosesModeData)
              } else {
                val expensiveWalkTrip = createExpensiveWalkTrip(currentPersonLocation, nextAct, routingResponse)
                gotoFinishingModeChoice(expensiveWalkTrip)
              }
            case _ =>
              // Bad things happen but we want them to continue their day, so we signal to downstream that trip should be made to be expensive
              val expensiveWalkTrip = createExpensiveWalkTrip(currentPersonLocation, nextAct, routingResponse)
              gotoFinishingModeChoice(expensiveWalkTrip)
          }
      }
  }

  private def createExpensiveWalkTrip(
    currentPersonLocation: SpaceTime,
    nextAct: Activity,
    routingResponse: RoutingResponse
  ) = {
    val originalWalkTripLeg =
      routingResponse.itineraries.find(_.tripClassifier == WALK) match {
        case Some(originalWalkTrip) =>
          originalWalkTrip.legs.head
        case None =>
          RoutingWorker
            .createBushwackingTrip(
              currentPersonLocation.loc,
              nextAct.getCoord,
              _currentTick.get,
              body.toStreetVehicle,
              beamServices.geo
            )
            .legs
            .head
      }
    val expensiveWalkTrip = EmbodiedBeamTrip(
      Vector(originalWalkTripLeg.copy(replanningPenalty = 10.0))
    )
    expensiveWalkTrip
  }

  private def gotoChoosingModeWithoutPredefinedMode(choosesModeData: ChoosesModeData) = {
    goto(ChoosingMode) using choosesModeData.copy(
      personData = choosesModeData.personData.copy(currentTripMode = None),
      currentLocation = choosesModeData.currentLocation,
      excludeModes = choosesModeData.excludeModes
    )
  }

  private def createFailedTransitODSkimmerEvent(
    originLocation: Location,
    destinationLocation: Location,
    mode: BeamMode
  ): ODSkimmerFailedTripEvent = {
    val skim: ODSkimmer.Skim = ODSkims.getSkimDefaultValue(
      beamServices.beamConfig,
      mode,
      originLocation,
      destinationLocation,
      beamScenario.vehicleTypes(dummyRHVehicle.vehicleTypeId),
      0
    )

    val origTazId = beamScenario.tazTreeMap
      .getTAZ(originLocation.getX, originLocation.getY)
      .tazId
    val destTazId = beamScenario.tazTreeMap
      .getTAZ(destinationLocation.getX, destinationLocation.getY)
      .tazId
    ODSkimmerFailedTripEvent(
      origin = origTazId.toString,
      destination = destTazId.toString,
      eventTime = _currentTick.get,
      mode = mode,
      skim,
      beamServices.matsimServices.getIterationNumber,
      skimName = beamServices.beamConfig.beam.router.skim.origin_destination_skimmer.name
    )
  }

  private def allRequiredParkingResponsesReceived(
    routingResponse: RoutingResponse,
    parkingResponses: Map[VehicleOnTrip, ParkingInquiryResponse]
  ): Boolean = {
    val actualVehiclesToBeParked: Seq[VehicleOnTrip] = routingResponse.itineraries
      .flatMap { trip =>
        trip.legs
          .filter(leg => legVehicleHasParkingBehavior(leg))
          .map(leg => VehicleOnTrip(leg.beamVehicleId, TripIdentifier(trip)))
      }

    actualVehiclesToBeParked.forall(parkingResponses.contains)
  }

  when(FinishingModeChoice, stateTimeout = Duration.Zero) { case Event(StateTimeout, data: ChoosesModeData) =>
    val pendingTrip = data.pendingChosenTrip.get
    val (tick, triggerId) = releaseTickAndTriggerId()
    val chosenTrip =
      if (
        pendingTrip.tripClassifier.isTransit
        && pendingTrip.legs.head.beamLeg.startTime > tick
      ) {
        //we need to start trip as soon as our activity finishes (current tick) in order to
        //correctly show waiting time for the transit in the OD skims
        val activityEndTime = currentActivity(data.personData).getEndTime
        val legStartTime = Math.max(tick, activityEndTime)
        pendingTrip.updatePersonalLegsStartTime(legStartTime.toInt)
      } else {
        pendingTrip
      }

    // Write start and end links of chosen route into Activities.
    // We don't check yet whether the incoming and outgoing routes agree on the link an Activity is on.
    // Our aim should be that every transition from a link to another link be accounted for.
    val headOpt = chosenTrip.legs.headOption
      .flatMap(_.beamLeg.travelPath.linkIds.headOption)
    val lastOpt = chosenTrip.legs.lastOption
      .flatMap(_.beamLeg.travelPath.linkIds.lastOption)
    if (headOpt.isDefined && lastOpt.isDefined) {
      _experiencedBeamPlan
        .activities(data.personData.currentActivityIndex)
        .setLinkId(Id.createLinkId(headOpt.get))
      _experiencedBeamPlan
        .activities(data.personData.currentActivityIndex + 1)
        .setLinkId(Id.createLinkId(lastOpt.get))
    } else {
      val origin = beamServices.geo.utm2Wgs(
        _experiencedBeamPlan
          .activities(data.personData.currentActivityIndex)
          .getCoord
      )
      val destination = beamServices.geo.utm2Wgs(
        _experiencedBeamPlan
          .activities(data.personData.currentActivityIndex + 1)
          .getCoord
      )
      val linkRadiusMeters = beamScenario.beamConfig.beam.routing.r5.linkRadiusMeters
      _experiencedBeamPlan
        .activities(data.personData.currentActivityIndex)
        .setLinkId(
          Id.createLinkId(
            beamServices.geo.getNearestR5Edge(transportNetwork.streetLayer, origin, linkRadiusMeters)
          )
        )
      _experiencedBeamPlan
        .activities(data.personData.currentActivityIndex + 1)
        .setLinkId(
          Id.createLinkId(
            beamServices.geo.getNearestR5Edge(transportNetwork.streetLayer, destination, linkRadiusMeters)
          )
        )
    }

    val tripId = Option(
      _experiencedBeamPlan.activities(data.personData.currentActivityIndex).getAttributes.getAttribute("trip_id")
    ).getOrElse("").toString

    val modeChoiceEvent = new ModeChoiceEvent(
      tick,
      id,
      chosenTrip.tripClassifier.value,
      data.personData.currentTripMode.map(_.value).getOrElse(""),
      data.expectedMaxUtilityOfLatestChoice.getOrElse[Double](Double.NaN),
      _experiencedBeamPlan.activities(data.personData.currentActivityIndex).getLinkId.toString,
      data.availableAlternatives.get,
      data.availablePersonalStreetVehicles.nonEmpty,
      chosenTrip.legs.view.map(_.beamLeg.travelPath.distanceInM).sum,
      _experiencedBeamPlan.tourIndexOfElement(nextActivity(data.personData).get),
      chosenTrip,
      _experiencedBeamPlan.activities(data.personData.currentActivityIndex).getType,
      nextActivity(data.personData).get.getType,
      tripId
    )
    eventsManager.processEvent(modeChoiceEvent)

    data.personData.currentTripMode match {
      case Some(HOV2_TELEPORTATION | HOV3_TELEPORTATION) =>
        scheduler ! CompletionNotice(
          triggerId,
          Vector(
            ScheduleTrigger(
              PersonDepartureTrigger(math.max(chosenTrip.legs.head.beamLeg.startTime, tick)),
              self
            )
          )
        )

        goto(Teleporting) using data.personData.copy(
          currentTrip = Some(chosenTrip),
          restOfCurrentTrip = List()
        )

      case _ =>
        val (vehiclesUsed, vehiclesNotUsed) = data.availablePersonalStreetVehicles
          .partition(vehicle => chosenTrip.vehiclesInTrip.contains(vehicle.id))

        var isCurrentPersonalVehicleVoided = false
        vehiclesNotUsed.collect { case ActualVehicle(vehicle) =>
          data.personData.currentTourPersonalVehicle.foreach { currentVehicle =>
            if (currentVehicle == vehicle.id) {
              logError(
                s"Current tour vehicle is the same as the one being removed: $currentVehicle - ${vehicle.id} - $data"
              )
              isCurrentPersonalVehicleVoided = true
            }
          }
          beamVehicles.remove(vehicle.id)
          vehicle.getManager.get ! ReleaseVehicle(vehicle, triggerId)
        }

        scheduler ! CompletionNotice(
          triggerId,
          Vector(
            ScheduleTrigger(
              PersonDepartureTrigger(math.max(chosenTrip.legs.head.beamLeg.startTime, tick)),
              self
            )
          )
        )
        goto(WaitingForDeparture) using data.personData.copy(
          currentTrip = Some(chosenTrip),
          restOfCurrentTrip = chosenTrip.legs.toList,
          currentTourMode = data.personData.currentTourMode.orElse(Some(chosenTrip.tripClassifier)),
          currentTripMode = data.personData.currentTripMode.orElse(Some(chosenTrip.tripClassifier)),
          currentTourPersonalVehicle =
            if (isCurrentPersonalVehicleVoided)
              vehiclesUsed.headOption.filter(mustBeDrivenHome).map(_.id)
            else
              data.personData.currentTourPersonalVehicle
                .orElse(vehiclesUsed.headOption.filter(mustBeDrivenHome).map(_.id)),
          failedTrips = data.personData.failedTrips ++ data.personData.currentTrip
        )
    }
  }
}

object ChoosesMode {

  case class TripIdentifier(tripClassifier: BeamMode, legModes: IndexedSeq[BeamMode]) {

    def isAppropriateTrip(trip: EmbodiedBeamTrip): Boolean =
      trip.tripClassifier == tripClassifier &&
      TripIdentifier.filterMainVehicles(trip).map(_.beamLeg.mode) == legModes
  }

  object TripIdentifier {

    def apply(trip: EmbodiedBeamTrip): TripIdentifier = {
      val filteredLegs = filterMainVehicles(trip)
      TripIdentifier(trip.tripClassifier, filteredLegs.map(_.beamLeg.mode))
    }

    private def filterMainVehicles(trip: EmbodiedBeamTrip): IndexedSeq[EmbodiedBeamLeg] = {
      val (filtered, last) = trip.legs.tail.foldLeft(IndexedSeq.empty[EmbodiedBeamLeg] -> trip.legs.head) {
        case ((accum, prevLeg), leg) =>
          if (prevLeg.beamLeg.mode != BeamMode.WALK && prevLeg.beamVehicleId != leg.beamVehicleId)
            (accum :+ prevLeg) -> leg
          else
            accum -> leg
      }
      if (last.beamLeg.mode != BeamMode.WALK)
        filtered :+ last
      else
        filtered
    }
  }

  case class VehicleOnTrip(vehicleId: Id[BeamVehicle], tripIdentifier: TripIdentifier)

  case class ChoosesModeData(
    personData: BasePersonData,
    currentLocation: SpaceTime,
    pendingChosenTrip: Option[EmbodiedBeamTrip] = None,
    routingResponse: Option[RoutingResponse] = None,
    parkingResponses: Map[VehicleOnTrip, ParkingInquiryResponse] = Map.empty,
    parkingRequestIds: Map[Int, VehicleOnTrip] = Map.empty,
    rideHailResult: Option[RideHailResponse] = None,
    rideHail2TransitRoutingResponse: Option[EmbodiedBeamTrip] = None,
    rideHail2TransitRoutingRequestId: Option[Int] = None,
    rideHail2TransitAccessResult: Option[RideHailResponse] = None,
    rideHail2TransitAccessInquiryId: Option[Int] = None,
    rideHail2TransitEgressResult: Option[RideHailResponse] = None,
    rideHail2TransitEgressInquiryId: Option[Int] = None,
    availablePersonalStreetVehicles: Vector[VehicleOrToken] = Vector(),
    allAvailableStreetVehicles: Vector[VehicleOrToken] = Vector(),
    expectedMaxUtilityOfLatestChoice: Option[Double] = None,
    isWithinTripReplanning: Boolean = false,
    cavTripLegs: Option[CavTripLegsResponse] = None,
    excludeModes: Vector[BeamMode] = Vector(),
    availableAlternatives: Option[String] = None,
    routingFinished: Boolean = false,
    routingRequestToLegMap: Map[Int, TripIdentifier] = Map.empty
  ) extends PersonData {
    override def currentVehicle: VehicleStack = personData.currentVehicle

    override def currentLegPassengerScheduleIndex: Int =
      personData.currentLegPassengerScheduleIndex

    override def passengerSchedule: PassengerSchedule =
      personData.passengerSchedule

    override def withPassengerSchedule(newPassengerSchedule: PassengerSchedule): DrivingData =
      copy(personData = personData.copy(passengerSchedule = newPassengerSchedule))

    override def withCurrentLegPassengerScheduleIndex(
      currentLegPassengerScheduleIndex: Int
    ): DrivingData =
      copy(
        personData = personData.copy(currentLegPassengerScheduleIndex = currentLegPassengerScheduleIndex)
      )

    override def hasParkingBehaviors: Boolean = true

    override def geofence: Option[Geofence] = None

    override def legStartsAt: Option[Int] = None

  }

  case class MobilityStatusWithLegs(
    responses: Seq[(EmbodiedBeamTrip, EmbodiedBeamLeg, MobilityStatusResponse)]
  )

  case class ChoosesModeResponsePlaceholders(
    routingResponse: Option[RoutingResponse] = None,
    rideHailResult: Option[RideHailResponse] = None,
    rideHail2TransitRoutingResponse: Option[EmbodiedBeamTrip] = None,
    rideHail2TransitAccessResult: Option[RideHailResponse] = None,
    rideHail2TransitEgressResult: Option[RideHailResponse] = None,
    cavTripLegs: Option[CavTripLegsResponse] = None
  )

  private def makeResponsePlaceholders(
    withRouting: Boolean = false,
    withRideHail: Boolean = false,
    withRideHailTransit: Boolean = false,
    withPrivateCAV: Boolean = false
  ): ChoosesModeResponsePlaceholders = {
    ChoosesModeResponsePlaceholders(
      routingResponse = if (withRouting) {
        None
      } else {
        RoutingResponse.dummyRoutingResponse
      },
      rideHailResult = if (withRideHail) {
        None
      } else {
        Some(RideHailResponse.dummyWithError(RideHailNotRequestedError))
      },
      rideHail2TransitRoutingResponse = if (withRideHailTransit) {
        None
      } else {
        Some(EmbodiedBeamTrip.empty)
      },
      rideHail2TransitAccessResult = if (withRideHailTransit) {
        None
      } else {
        Some(RideHailResponse.dummyWithError(RideHailNotRequestedError))
      },
      rideHail2TransitEgressResult = if (withRideHailTransit) {
        None
      } else {
        Some(RideHailResponse.dummyWithError(RideHailNotRequestedError))
      },
      cavTripLegs = if (withPrivateCAV) {
        None
      } else {
        Some(CavTripLegsResponse(None, List()))
      }
    )
  }

  case class LegWithPassengerVehicle(leg: EmbodiedBeamLeg, passengerVehicle: Id[BeamVehicle])

  case class CavTripLegsRequest(person: PersonIdWithActorRef, originActivity: Activity)

  case class CavTripLegsResponse(cavOpt: Option[BeamVehicle], legs: List[EmbodiedBeamLeg])

  def getActivityEndTime(activity: Activity, beamServices: BeamServices): Int = {
    (if (activity.getEndTime.equals(Double.NegativeInfinity))
       Time.parseTime(beamServices.beamConfig.matsim.modules.qsim.endTime)
     else
       activity.getEndTime).toInt
  }

}<|MERGE_RESOLUTION|>--- conflicted
+++ resolved
@@ -263,18 +263,12 @@
       val departTime = _currentTick.get
 
       var availablePersonalStreetVehicles =
-<<<<<<< HEAD
         correctedCurrentTripMode match {
-          case None | Some(CAR | BIKE | HOV2_TELEPORTATION | HOV3_TELEPORTATION) =>
-            // In these cases, a personal vehicle will be involved
-=======
-        correctedCurrentTourMode match {
           case None | Some(CAR | BIKE) =>
             // In these cases, a personal vehicle will be involved, but filter out teleportation vehicles
             newlyAvailableBeamVehicles.filterNot(v => BeamVehicle.isSharedTeleportationVehicle(v.id))
           case Some(HOV2_TELEPORTATION | HOV3_TELEPORTATION) =>
             // In these cases, also include teleportation vehicles
->>>>>>> 676c6878
             newlyAvailableBeamVehicles
           case Some(DRIVE_TRANSIT | BIKE_TRANSIT) =>
             if (isFirstOrLastTripWithinTour(personData, nextAct)) {
