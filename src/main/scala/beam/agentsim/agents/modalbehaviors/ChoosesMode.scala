--- conflicted
+++ resolved
@@ -1415,11 +1415,9 @@
         )
     }
 
-<<<<<<< HEAD
     val tripId = Option(
       _experiencedBeamPlan.activities(data.personData.currentActivityIndex).getAttributes.getAttribute("trip_id")
     ).getOrElse("").toString
-=======
     val currentTrip = _experiencedBeamPlan.getTripContaining(data.personData.currentActivityIndex)
     val currentTour = _experiencedBeamPlan.getTourContaining(data.personData.currentActivityIndex)
     _experiencedBeamPlan.putStrategy(currentTrip, ModeChoiceStrategy(Some(chosenTrip.tripClassifier)))
@@ -1427,7 +1425,6 @@
       case None => _experiencedBeamPlan.putStrategy(currentTour, ModeChoiceStrategy(Some(chosenTrip.tripClassifier)))
       case _    =>
     }
->>>>>>> e9c6db4b
 
     val modeChoiceEvent = new ModeChoiceEvent(
       tick,
