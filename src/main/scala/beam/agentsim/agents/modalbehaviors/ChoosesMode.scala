--- conflicted
+++ resolved
@@ -10,11 +10,8 @@
 import beam.agentsim.agents.modalbehaviors.DrivesVehicle.{ActualVehicle, Token, VehicleOrToken}
 import beam.agentsim.agents.ridehail.{RideHailInquiry, RideHailRequest, RideHailResponse}
 import beam.agentsim.agents.vehicles.AccessErrorCodes.RideHailNotRequestedError
-<<<<<<< HEAD
 import beam.agentsim.agents.vehicles.VehicleCategory.VehicleCategory
-=======
 import beam.agentsim.agents.vehicles.EnergyEconomyAttributes.Powertrain
->>>>>>> 7fe4ff4c
 import beam.agentsim.agents.vehicles.VehicleProtocol.StreetVehicle
 import beam.agentsim.agents.vehicles._
 import beam.agentsim.events.{ModeChoiceEvent, SpaceTime}
@@ -547,9 +544,13 @@
                   responsePlaceholders = makeResponsePlaceholders(withRouting = true)
               }
             case _ =>
-<<<<<<< HEAD
               val availableVehicles =
-                filterStreetVehiclesForQuery(newlyAvailableBeamVehicles.map(_.streetVehicle), mode)
+                filterStreetVehiclesForQuery(newlyAvailableBeamVehicles.map(_.streetVehicle), tourMode).map(vehicle => {
+                  vehicle.mode match {
+                    case CAR => vehicle.copy(mode = tourMode)
+                    case _   => vehicle
+                  }
+                })
               if (availableVehicles.isEmpty) {
                 logger.error("If the agent has this trip in their plans, we should have created a vehicle for them")
                 makeRequestWith(
@@ -562,16 +563,6 @@
                   availableVehicles :+ bodyStreetVehicle
                 )
               }
-=======
-              val vehicles = filterStreetVehiclesForQuery(newlyAvailableBeamVehicles.map(_.streetVehicle), tourMode)
-                .map(vehicle => {
-                  vehicle.mode match {
-                    case CAR => vehicle.copy(mode = tourMode)
-                    case _   => vehicle
-                  }
-                })
-              makeRequestWith(withTransit = false, vehicles :+ bodyStreetVehicle)
->>>>>>> 7fe4ff4c
               responsePlaceholders = makeResponsePlaceholders(withRouting = true)
           }
         case Some(mode @ (DRIVE_TRANSIT | BIKE_TRANSIT)) =>
