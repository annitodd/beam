package beam.agentsim.agents.modalbehaviors

import akka.actor.{ActorRef, FSM}
import akka.pattern.pipe
import beam.agentsim.agents.BeamAgent._
import beam.agentsim.agents.PersonAgent._
import beam.agentsim.agents._
import beam.agentsim.agents.household.HouseholdActor.{MobilityStatusInquiry, MobilityStatusResponse, ReleaseVehicle}
import beam.agentsim.agents.modalbehaviors.ChoosesMode._
import beam.agentsim.agents.modalbehaviors.DrivesVehicle.{ActualVehicle, Token, VehicleOrToken}
import beam.agentsim.agents.ridehail.{RideHailInquiry, RideHailRequest, RideHailResponse}
import beam.agentsim.agents.vehicles.AccessErrorCodes.RideHailNotRequestedError
<<<<<<< HEAD
import beam.agentsim.agents.vehicles.VehicleCategory.VehicleCategory
=======
>>>>>>> dcec723d
import beam.agentsim.agents.vehicles.EnergyEconomyAttributes.Powertrain
import beam.agentsim.agents.vehicles.VehicleProtocol.StreetVehicle
import beam.agentsim.agents.vehicles._
import beam.agentsim.events.{ModeChoiceEvent, SpaceTime}
import beam.agentsim.infrastructure.parking.GeoLevel
import beam.agentsim.infrastructure.{ParkingInquiry, ParkingInquiryResponse, ZonalParkingManager}
import beam.agentsim.scheduler.BeamAgentScheduler.{CompletionNotice, ScheduleTrigger}
import beam.router.BeamRouter._
import beam.router.Modes.BeamMode
import beam.router.Modes.BeamMode.{WALK, _}
import beam.router.model.{BeamLeg, EmbodiedBeamLeg, EmbodiedBeamTrip}
import beam.router.{Modes, RoutingWorker}
import beam.sim.population.AttributesOfIndividual
import beam.sim.{BeamServices, Geofence}
import beam.utils.logging.pattern.ask
import beam.utils.plan.sampling.AvailableModeUtils._
import com.vividsolutions.jts.geom.Envelope
import org.matsim.api.core.v01.Id
import org.matsim.api.core.v01.population.{Activity, Leg}
import org.matsim.core.population.routes.NetworkRoute
import org.matsim.core.utils.misc.Time

import java.util.concurrent.atomic.AtomicReference
import scala.concurrent.duration._
import scala.concurrent.{ExecutionContext, Future}

/**
  * BEAM
  */
trait ChoosesMode {
  this: PersonAgent => // Self type restricts this trait to only mix into a PersonAgent

  private val emergencyGeoId =
    GeoLevel.getSpecialGeoIds(beamServices.beamConfig.beam.agentsim.taz.parkingManager.level)._1

  val dummyRHVehicle: StreetVehicle = createDummyVehicle(
    "dummyRH",
    beamServices.beamConfig.beam.agentsim.agents.rideHail.initialization.procedural.vehicleTypeId,
    CAR,
    asDriver = false,
    needsToCalculateCost = true
  )

  //this dummy shared vehicles is used in R5 requests on egress side
  private val dummySharedVehicles: IndexedSeq[StreetVehicle] = possibleSharedVehicleTypes
    .map(_.vehicleCategory)
    .map {
      case VehicleCategory.Car =>
        createDummyVehicle(
          "dummySharedCar",
          beamServices.beamConfig.beam.agentsim.agents.vehicles.dummySharedCar.vehicleTypeId,
          CAR,
          asDriver = true,
          needsToCalculateCost = true
        )
      case VehicleCategory.Bike =>
        createDummyVehicle(
          "dummySharedBike",
          beamServices.beamConfig.beam.agentsim.agents.vehicles.dummySharedBike.vehicleTypeId,
          BIKE,
          asDriver = true,
          needsToCalculateCost = true
        )
      case category @ _ =>
        throw new IllegalArgumentException(
          s"Unsupported shared vehicle category $category. Only CAR | BIKE are supported."
        )
    }
    .toIndexedSeq

  private def createDummyVehicle(
    id: String,
    vehicleTypeId: String,
    mode: BeamMode,
    asDriver: Boolean,
    needsToCalculateCost: Boolean
  ) =
    StreetVehicle(
      Id.create(id, classOf[BeamVehicle]),
      Id.create(
        vehicleTypeId,
        classOf[BeamVehicleType]
      ),
      SpaceTime(0.0, 0.0, 0),
      mode,
      asDriver = asDriver,
      needsToCalculateCost = needsToCalculateCost
    )

<<<<<<< HEAD
  private var teleportationVehiclesCount = 0
=======
  private var sharedTeleportationVehiclesCount = 0
>>>>>>> dcec723d

  private lazy val teleportationVehicleBeamType: BeamVehicleType = {
    val sharedVehicleType = beamScenario.vehicleTypes(
      Id.create(
        beamServices.beamConfig.beam.agentsim.agents.vehicles.dummySharedCar.vehicleTypeId,
        classOf[BeamVehicleType]
      )
    )

    sharedVehicleType
  }

  private def createSharedTeleportationVehicle(location: SpaceTime): BeamVehicle = {
<<<<<<< HEAD
    teleportationVehiclesCount += 1

    val stringId = s"${BeamVehicle.idPrefixSharedTeleportationVehicle}-$teleportationVehiclesCount"
=======
    sharedTeleportationVehiclesCount += 1

    val stringId = s"${BeamVehicle.idPrefixSharedTeleportationVehicle}-$sharedTeleportationVehiclesCount"
>>>>>>> dcec723d
    val vehicle = new BeamVehicle(
      BeamVehicle.createId(id, Some(stringId)),
      new Powertrain(0.0),
      beamVehicleType = teleportationVehicleBeamType,
      vehicleManagerId = new AtomicReference(VehicleManager.NoManager.managerId)
    )
    vehicle.spaceTime = location

    vehicle
  }

  def bodyVehiclePersonId: PersonIdWithActorRef = PersonIdWithActorRef(id, self)

  def boundingBox: Envelope

  def currentTourBeamVehicle: Option[BeamVehicle] = {
    stateData match {
      case data: ChoosesModeData =>
        data.personData.currentTourPersonalVehicle match {
          case Some(personalVehicle) =>
            Option(
              beamVehicles(personalVehicle)
                .asInstanceOf[ActualVehicle]
                .vehicle
            )
          case _ => None
        }
      case data: BasePersonData =>
        data.currentTourPersonalVehicle match {
          case Some(personalVehicle) =>
            Option(
              beamVehicles(personalVehicle)
                .asInstanceOf[ActualVehicle]
                .vehicle
            )
          case _ => None
        }
      case _ =>
        None
    }
  }

  onTransition { case _ -> ChoosingMode =>
    nextStateData match {
      // If I am already on a tour in a vehicle, only that vehicle is available to me
      case ChoosesModeData(
            BasePersonData(_, _, _, _, _, Some(vehicle), _, _, _, _, _, _),
            _,
            _,
            _,
            _,
            _,
            _,
            _,
            _,
            _,
            _,
            _,
            _,
            _,
            _,
            _,
            _,
            _,
            _,
            _,
            _
          ) =>
        self ! MobilityStatusResponse(Vector(beamVehicles(vehicle)), getCurrentTriggerIdOrGenerate)
      // If we don't know the mode in advance we'll see what's out there
      case ChoosesModeData(
            BasePersonData(
              _,
              _,
              _,
              _,
              Some(HOV2_TELEPORTATION | HOV3_TELEPORTATION),
              _,
              _,
              _,
              _,
              _,
              _,
              _
            ),
            currentLocation,
            _,
            _,
            _,
            _,
            _,
            _,
            _,
            _,
            _,
            _,
            _,
            _,
            _,
            _,
            _,
            _,
            _,
            _,
            _
          ) =>
        val teleportationVehicle = createSharedTeleportationVehicle(currentLocation)
        val vehicles = Vector(ActualVehicle(teleportationVehicle))
        self ! MobilityStatusResponse(vehicles, getCurrentTriggerIdOrGenerate)
      // Only need to get available street vehicles if our mode requires such a vehicle
      case ChoosesModeData(
            BasePersonData(
              _,
              _,
              _,
              _,
              Some(HOV2_TELEPORTATION | HOV3_TELEPORTATION),
              _,
              _,
              _,
              _,
              _,
              _,
              _
            ),
            currentLocation,
            _,
            _,
            _,
            _,
            _,
            _,
            _,
            _,
            _,
            _,
            _,
            _,
            _,
            _,
            _,
            _,
            _,
            _,
            _
          ) =>
        val teleportationVehicle = createSharedTeleportationVehicle(currentLocation)
        val vehicles = Vector(ActualVehicle(teleportationVehicle))
        self ! MobilityStatusResponse(vehicles, getCurrentTriggerIdOrGenerate)
      // Only need to get available street vehicles if our mode requires such a vehicle
      case ChoosesModeData(
            BasePersonData(
              currentActivityIndex,
              _,
              _,
              _,
              None,
              _,
              _,
              _,
              _,
              _,
              _,
              _
            ),
            currentLocation,
            _,
            _,
            _,
            _,
            _,
            _,
            _,
            _,
            _,
            _,
            _,
            _,
            _,
            _,
            _,
            _,
            _,
            _,
            _
          ) =>
        implicit val executionContext: ExecutionContext = context.system.dispatcher
        requestAvailableVehicles(
          vehicleFleets,
          currentLocation,
          _experiencedBeamPlan.activities(currentActivityIndex)
        ) pipeTo self
      // If we know the mode in advance we need to make sure a vehicle exists
      case ChoosesModeData(
            BasePersonData(
              currentActivityIndex,
              _,
              _,
              _,
              Some(mode @ (CAR | BIKE | DRIVE_TRANSIT | BIKE_TRANSIT | CAR_HOV2 | CAR_HOV3)),
              _,
              _,
              _,
              _,
              _,
              _,
              _
            ),
            currentLocation,
            _,
            _,
            _,
            _,
            _,
            _,
            _,
            _,
            _,
            _,
            _,
            _,
            _,
            _,
            _,
            _,
            _,
            _,
            _
          ) =>
        implicit val executionContext: ExecutionContext = context.system.dispatcher
        val requireVehicleCategoryAvailable = mode match {
          case CAR | DRIVE_TRANSIT | CAR_HOV2 | CAR_HOV3 => Some(VehicleCategory.Car)
          case BIKE_TRANSIT | BIKE                       => Some(VehicleCategory.Bike)
          case _                                         => None
        }
        requestAvailableVehicles(
          vehicleFleets,
          currentLocation,
          _experiencedBeamPlan.activities(currentActivityIndex),
          requireVehicleCategoryAvailable
        ) pipeTo self
      // Otherwise, send empty list to self
      case _ =>
        self ! MobilityStatusResponse(Vector(), getCurrentTriggerIdOrGenerate)
    }
  }

  private def requestAvailableVehicles(
    vehicleFleets: Seq[ActorRef],
    location: SpaceTime,
    activity: Activity,
    requireVehicleCategoryAvailable: Option[VehicleCategory] = None
  ): Future[MobilityStatusResponse] = {
    implicit val executionContext: ExecutionContext = context.system.dispatcher
    Future
      .sequence(
        vehicleFleets.map(
          _ ? MobilityStatusInquiry(
            id,
            location,
            activity,
            requireVehicleCategoryAvailable,
            getCurrentTriggerIdOrGenerate
          )
        )
      )
      .map(listOfResponses =>
        MobilityStatusResponse(
          listOfResponses
            .collect { case MobilityStatusResponse(vehicles, _) =>
              vehicles
            }
            .flatten
            .toVector,
          getCurrentTriggerIdOrGenerate
        )
      )
  }

  when(ChoosingMode)(stateFunction = transform {
    case Event(MobilityStatusResponse(newlyAvailableBeamVehicles, triggerId), choosesModeData: ChoosesModeData) =>
      beamVehicles ++= newlyAvailableBeamVehicles.map(v => v.id -> v)
      val currentPersonLocation = choosesModeData.currentLocation
      val availableModes: Seq[BeamMode] = availableModesForPerson(
        matsimPlan.getPerson
      ).filterNot(mode => choosesModeData.excludeModes.contains(mode))
      // Make sure the current mode is allowable
      val replanningIsAvailable =
        choosesModeData.personData.numberOfReplanningAttempts < beamServices.beamConfig.beam.agentsim.agents.modalBehaviors.maximumNumberOfReplanningAttempts
      val correctedCurrentTourMode = choosesModeData.personData.currentTourMode match {
        case Some(mode @ (HOV2_TELEPORTATION | HOV3_TELEPORTATION))
            if availableModes.contains(CAR) && replanningIsAvailable =>
          Some(mode)
        case Some(mode) if availableModes.contains(mode) && replanningIsAvailable => Some(mode)
        case Some(mode) if availableModes.contains(mode)                          => Some(WALK)
        case None if !replanningIsAvailable                                       => Some(WALK)
        case _                                                                    => None
      }

      val bodyStreetVehicle = createBodyStreetVehicle(currentPersonLocation)
      val nextAct = nextActivity(choosesModeData.personData).get
      val departTime = _currentTick.get

      var availablePersonalStreetVehicles =
        correctedCurrentTourMode match {
          case None | Some(CAR | BIKE | HOV2_TELEPORTATION | HOV3_TELEPORTATION) =>
            // In these cases, a personal vehicle will be involved
            newlyAvailableBeamVehicles
          case Some(DRIVE_TRANSIT | BIKE_TRANSIT) =>
            val tour = _experiencedBeamPlan.getTourContaining(nextAct)
            val tripIndexOfElement = tour
              .tripIndexOfElement(nextAct)
              .getOrElse(throw new IllegalArgumentException(s"Element [$nextAct] not found"))
            if (tripIndexOfElement == 0 || tripIndexOfElement == tour.trips.size - 1) {
              newlyAvailableBeamVehicles
            } else {
              Vector()
            }
          case _ =>
            Vector()
        }

      def makeRequestWith(
        withTransit: Boolean,
        vehicles: Vector[StreetVehicle],
        streetVehiclesIntermodalUse: IntermodalUse = Access,
        possibleEgressVehicles: IndexedSeq[StreetVehicle] = IndexedSeq.empty
      ): Unit = {
        router ! RoutingRequest(
          currentPersonLocation.loc,
          nextAct.getCoord,
          departTime,
          withTransit,
          Some(id),
          vehicles,
          Some(attributes),
          streetVehiclesIntermodalUse,
          possibleEgressVehicles = possibleEgressVehicles,
          triggerId = getCurrentTriggerIdOrGenerate
        )
      }

      def makeRideHailRequest(): Unit = {
        val inquiry = RideHailRequest(
          RideHailInquiry,
          bodyVehiclePersonId,
          currentPersonLocation.loc,
          departTime,
          nextAct.getCoord,
          triggerId = getCurrentTriggerIdOrGenerate
        )
        //        println(s"requesting: ${inquiry.requestId}")
        rideHailManager ! inquiry
      }

      def makeRideHailTransitRoutingRequest(bodyStreetVehicleRequestParam: StreetVehicle): Option[Int] = {
        //TODO make ride hail wait buffer config param
        val startWithWaitBuffer = 900 + departTime
        val currentSpaceTime =
          SpaceTime(currentPersonLocation.loc, startWithWaitBuffer)
        val theRequest = RoutingRequest(
          currentSpaceTime.loc,
          nextAct.getCoord,
          startWithWaitBuffer,
          withTransit = true,
          Some(id),
          Vector(bodyStreetVehicleRequestParam, dummyRHVehicle.copy(locationUTM = currentSpaceTime)),
          streetVehiclesUseIntermodalUse = AccessAndEgress,
          triggerId = getCurrentTriggerIdOrGenerate
        )
        router ! theRequest
        Some(theRequest.requestId)
      }

      def filterStreetVehiclesForQuery(
        streetVehicles: Vector[StreetVehicle],
        byMode: BeamMode
      ): Vector[StreetVehicle] = {
        choosesModeData.personData.currentTourPersonalVehicle match {
          case Some(personalVeh) =>
            // We already have a vehicle we're using on this tour, so filter down to that
            streetVehicles.filter(_.id == personalVeh)
          case None =>
            // Otherwise, filter by mode
            streetVehicles.filter(_.mode == byMode)
        }
      }

      val hasRideHail = availableModes.contains(RIDE_HAIL)

      var responsePlaceholders = ChoosesModeResponsePlaceholders()
      var requestId: Option[Int] = None
      // Form and send requests

      correctedCurrentTourMode match {
        case None =>
          if (hasRideHail) {
            responsePlaceholders = makeResponsePlaceholders(
              withRouting = true,
              withRideHail = true,
              withRideHailTransit = !choosesModeData.isWithinTripReplanning
            )
            makeRideHailRequest()
            if (!choosesModeData.isWithinTripReplanning) {
              requestId = makeRideHailTransitRoutingRequest(bodyStreetVehicle)
            }
          } else {
            responsePlaceholders = makeResponsePlaceholders(withRouting = true)
            requestId = None
          }
          makeRequestWith(
            withTransit = availableModes.exists(_.isTransit),
            newlyAvailableBeamVehicles.map(_.streetVehicle) :+ bodyStreetVehicle,
            possibleEgressVehicles = dummySharedVehicles
          )
        case Some(WALK) =>
          responsePlaceholders = makeResponsePlaceholders(withRouting = true)
          makeRequestWith(withTransit = false, Vector(bodyStreetVehicle))
        case Some(WALK_TRANSIT) =>
          responsePlaceholders = makeResponsePlaceholders(withRouting = true)
          makeRequestWith(withTransit = true, Vector(bodyStreetVehicle))
        case Some(CAV) =>
          // Request from household the trip legs to put into trip
          householdRef ! CavTripLegsRequest(bodyVehiclePersonId, currentActivity(choosesModeData.personData))
          responsePlaceholders = makeResponsePlaceholders(withPrivateCAV = true)
        case Some(HOV2_TELEPORTATION) =>
          val vehicles = filterStreetVehiclesForQuery(newlyAvailableBeamVehicles.map(_.streetVehicle), CAR)
            .map(car_vehicle => car_vehicle.copy(mode = CAR_HOV2))
          makeRequestWith(withTransit = false, vehicles :+ bodyStreetVehicle)
          responsePlaceholders = makeResponsePlaceholders(withRouting = true)
        case Some(HOV3_TELEPORTATION) =>
          val vehicles = filterStreetVehiclesForQuery(newlyAvailableBeamVehicles.map(_.streetVehicle), CAR)
            .map(car_vehicle => car_vehicle.copy(mode = CAR_HOV3))
          makeRequestWith(withTransit = false, vehicles :+ bodyStreetVehicle)
          responsePlaceholders = makeResponsePlaceholders(withRouting = true)
<<<<<<< HEAD
        case Some(tourMode @ (CAR | BIKE | CAR_HOV2 | CAR_HOV3)) =>
=======
        case Some(tourMode @ (CAR | BIKE)) =>
>>>>>>> dcec723d
          val maybeLeg = _experiencedBeamPlan.getPlanElements
            .get(_experiencedBeamPlan.getPlanElements.indexOf(nextAct) - 1) match {
            case l: Leg => Some(l)
            case _      => None
          }
          maybeLeg.map(_.getRoute) match {
            case Some(networkRoute: NetworkRoute) =>
              val maybeVehicle =
                filterStreetVehiclesForQuery(newlyAvailableBeamVehicles.map(_.streetVehicle), tourMode).headOption
              maybeVehicle match {
                case Some(vehicle) =>
                  router ! matsimLegToEmbodyRequest(
                    networkRoute,
                    vehicle,
                    departTime,
                    tourMode,
                    beamServices,
                    choosesModeData.currentLocation.loc,
                    nextAct.getCoord,
                    triggerId
                  )
                  responsePlaceholders = makeResponsePlaceholders(withRouting = true)
                case _ =>
                  makeRequestWith(
                    withTransit = false,
                    Vector(bodyStreetVehicle)
                  )
                  logger.error("If the agent has this trip in their plans, we should have created a vehicle for them")
                  responsePlaceholders = makeResponsePlaceholders(withRouting = true)
              }
            case _ =>
<<<<<<< HEAD
              val availableVehicles =
                filterStreetVehiclesForQuery(newlyAvailableBeamVehicles.map(_.streetVehicle), tourMode).map(vehicle => {
=======
              val vehicles = filterStreetVehiclesForQuery(newlyAvailableBeamVehicles.map(_.streetVehicle), tourMode)
                .map(vehicle => {
>>>>>>> dcec723d
                  vehicle.mode match {
                    case CAR => vehicle.copy(mode = tourMode)
                    case _   => vehicle
                  }
                })
<<<<<<< HEAD
              if (availableVehicles.isEmpty) {
                logger.error("If the agent has this trip in their plans, we should have created a vehicle for them")
                makeRequestWith(
                  withTransit = false,
                  Vector(bodyStreetVehicle)
                )
              } else {
                makeRequestWith(
                  withTransit = false,
                  availableVehicles :+ bodyStreetVehicle
                )
              }
=======
              makeRequestWith(withTransit = false, vehicles :+ bodyStreetVehicle)
>>>>>>> dcec723d
              responsePlaceholders = makeResponsePlaceholders(withRouting = true)
          }
        case Some(mode @ (DRIVE_TRANSIT | BIKE_TRANSIT)) =>
          val vehicleMode = Modes.getAccessVehicleMode(mode)
          val LastTripIndex = currentTour(choosesModeData.personData).trips.size - 1
          val tripIndexOfElement = currentTour(choosesModeData.personData)
            .tripIndexOfElement(nextAct)
            .getOrElse(throw new IllegalArgumentException(s"Element [$nextAct] not found"))
          (
            tripIndexOfElement,
            choosesModeData.personData.currentTourPersonalVehicle
          ) match {
            case (0, _) if !choosesModeData.isWithinTripReplanning =>
              // We use our car if we are not replanning, otherwise we end up doing a walk transit (catch-all below)
              // we do not send parking inquiry here, instead we wait for drive_transit route to come back and we use
              // actual location of transit station
              makeRequestWith(
                withTransit = true,
                filterStreetVehiclesForQuery(newlyAvailableBeamVehicles.map(_.streetVehicle), vehicleMode)
                :+ bodyStreetVehicle
              )
              responsePlaceholders = makeResponsePlaceholders(withRouting = true)
            case (LastTripIndex, Some(currentTourPersonalVehicle)) =>
              // At the end of the tour, only drive home a vehicle that we have also taken away from there.
              makeRequestWith(
                withTransit = true,
                newlyAvailableBeamVehicles
                  .map(_.streetVehicle)
                  .filter(_.id == currentTourPersonalVehicle) :+ bodyStreetVehicle,
                streetVehiclesIntermodalUse = Egress
              )
              responsePlaceholders = makeResponsePlaceholders(withRouting = true)
            case _ =>
              // Reset available vehicles so we don't release our car that we've left during this replanning
              availablePersonalStreetVehicles = Vector()
              makeRequestWith(withTransit = true, Vector(bodyStreetVehicle))
              responsePlaceholders = makeResponsePlaceholders(withRouting = true)
          }
        case Some(RIDE_HAIL | RIDE_HAIL_POOLED) if choosesModeData.isWithinTripReplanning =>
          // Give up on all ride hail after a failure
          responsePlaceholders = makeResponsePlaceholders(withRouting = true)
          makeRequestWith(withTransit = true, Vector(bodyStreetVehicle))
        case Some(RIDE_HAIL | RIDE_HAIL_POOLED) =>
          responsePlaceholders = makeResponsePlaceholders(withRouting = true, withRideHail = true)
          makeRequestWith(withTransit = false, Vector(bodyStreetVehicle)) // We need a WALK alternative if RH fails
          makeRideHailRequest()
        case Some(RIDE_HAIL_TRANSIT) if choosesModeData.isWithinTripReplanning =>
          // Give up on ride hail transit after a failure, too complicated, but try regular ride hail again
          responsePlaceholders = makeResponsePlaceholders(withRouting = true, withRideHail = true)
          makeRequestWith(withTransit = true, Vector(bodyStreetVehicle))
          makeRideHailRequest()
        case Some(RIDE_HAIL_TRANSIT) =>
          responsePlaceholders = makeResponsePlaceholders(withRideHailTransit = true)
          requestId = makeRideHailTransitRoutingRequest(bodyStreetVehicle)
        case Some(m) =>
          logDebug(m.toString)
      }
      val newPersonData = choosesModeData.copy(
        personData = choosesModeData.personData.copy(currentTourMode = correctedCurrentTourMode),
        availablePersonalStreetVehicles = availablePersonalStreetVehicles,
        routingResponse = responsePlaceholders.routingResponse,
        rideHail2TransitRoutingResponse = responsePlaceholders.rideHail2TransitRoutingResponse,
        rideHail2TransitRoutingRequestId = requestId,
        rideHailResult = responsePlaceholders.rideHailResult,
        rideHail2TransitAccessResult = responsePlaceholders.rideHail2TransitAccessResult,
        rideHail2TransitEgressResult = responsePlaceholders.rideHail2TransitEgressResult,
        cavTripLegs = responsePlaceholders.cavTripLegs,
        routingFinished = choosesModeData.routingFinished
          || responsePlaceholders.routingResponse == RoutingResponse.dummyRoutingResponse
      )
      stay() using newPersonData
    /*
     * Receive and store data needed for choice.
     */
    case Event(
          theRouterResult @ RoutingResponse(_, requestId, _, _, _, _),
          choosesModeData: ChoosesModeData
        ) if choosesModeData.routingRequestToLegMap.contains(requestId) =>
      //handling router responses for shared vehicles
      val routingResponse = choosesModeData.routingResponse.get
      val tripIdentifier = choosesModeData.routingRequestToLegMap(requestId)
      val newMap = choosesModeData.routingRequestToLegMap - requestId
      val routingFinished = newMap.isEmpty
      val mayBeTripIdx: Option[Int] = routingResponse.itineraries.zipWithIndex.collectFirst {
        case (trip, i) if tripIdentifier.isAppropriateTrip(trip) => i
      }
      val maybeNewChoosesModeData =
        for {
          tripIdx <- mayBeTripIdx
          trip = routingResponse.itineraries(tripIdx)
          tripWithVehicle = theRouterResult.itineraries.find(_.legs.size == 3)
          newTrips: Seq[EmbodiedBeamTrip] =
            if (tripWithVehicle.isEmpty) {
              //need to delete this trip: not found the right way to the shared vehicle or destination
              routingResponse.itineraries.patch(tripIdx, Nil, 0)
            } else {
              //drop everything after the last transit and add the new legs on the shared vehicle
              val appendedEgressLegs = trip.legs.reverse
                .dropWhile(!_.beamLeg.mode.isTransit)
                .reverse ++ tripWithVehicle.get.legs
              val appendTrip = trip.copy(legs = appendedEgressLegs)
              routingResponse.itineraries.patch(tripIdx, Seq(appendTrip), 1)
            }
          rr = routingResponse.copy(itineraries = newTrips)
        } yield choosesModeData.copy(
          routingResponse = Some(rr),
          routingFinished = routingFinished,
          routingRequestToLegMap = newMap
        )
      val newChoosesModeData = maybeNewChoosesModeData.getOrElse(choosesModeData)

      stay() using newChoosesModeData
        .copy(
          routingResponse =
            if (routingFinished) Some(correctRoutingResponse(newChoosesModeData.routingResponse.get))
            else newChoosesModeData.routingResponse,
          routingFinished = routingFinished,
          routingRequestToLegMap = newMap
        )

    case Event(
          theRouterResult @ RoutingResponse(_, requestId, _, _, _, _),
          choosesModeData: ChoosesModeData
        ) if choosesModeData.rideHail2TransitRoutingRequestId.contains(requestId) =>
      theRouterResult.itineraries.view.foreach { resp =>
        resp.beamLegs.filter(_.mode == CAR).foreach { leg =>
          routeHistory.rememberRoute(leg.travelPath.linkIds, leg.startTime)
        }
      }

      val driveTransitTrip = theRouterResult.itineraries.find(_.tripClassifier == DRIVE_TRANSIT)
      // If there's a drive-transit trip AND we don't have an error RH2Tr response (due to no desire to use RH) then seek RH on access and egress
      val newPersonData =
        if (
          shouldAttemptRideHail2Transit(
            driveTransitTrip,
            choosesModeData.rideHail2TransitAccessResult
          )
        ) {
          val accessSegment =
            driveTransitTrip.get.legs.view
              .takeWhile(!_.beamLeg.mode.isMassTransit)
              .map(_.beamLeg)
          val egressSegment =
            driveTransitTrip.get.legs.view.reverse.takeWhile(!_.beamLeg.mode.isTransit).reverse.map(_.beamLeg)
          val accessId =
            if (accessSegment.map(_.travelPath.distanceInM).sum > 0) {
              makeRideHailRequestFromBeamLeg(accessSegment)
            } else {
              None
            }
          val egressId =
            if (egressSegment.map(_.travelPath.distanceInM).sum > 0) {
              makeRideHailRequestFromBeamLeg(egressSegment.toVector)
            } else {
              None
            }
          choosesModeData.copy(
            rideHail2TransitRoutingResponse = Some(driveTransitTrip.get),
            rideHail2TransitAccessInquiryId = accessId,
            rideHail2TransitEgressInquiryId = egressId,
            rideHail2TransitAccessResult = if (accessId.isEmpty) {
              Some(RideHailResponse.dummyWithError(RideHailNotRequestedError))
            } else {
              None
            },
            rideHail2TransitEgressResult = if (egressId.isEmpty) {
              Some(RideHailResponse.dummyWithError(RideHailNotRequestedError))
            } else {
              None
            }
          )
        } else {
          choosesModeData.copy(
            rideHail2TransitRoutingResponse = Some(EmbodiedBeamTrip.empty),
            rideHail2TransitAccessResult = Some(RideHailResponse.dummyWithError(RideHailNotRequestedError)),
            rideHail2TransitEgressResult = Some(RideHailResponse.dummyWithError(RideHailNotRequestedError))
          )
        }
      stay() using newPersonData

    case Event(response: RoutingResponse, choosesModeData: ChoosesModeData) =>
      response.itineraries.view.foreach { resp =>
        resp.beamLegs.filter(_.mode == CAR).foreach { leg =>
          routeHistory.rememberRoute(leg.travelPath.linkIds, leg.startTime)
        }
      }
      val thereAreTeleportationItineraries = response.itineraries.foldLeft(false) { (thereAreTeleportations, trip) =>
        val thereAreTeleportationVehicles = trip.legs.foldLeft(false) { (accum, leg) =>
          accum || BeamVehicle.isSharedTeleportationVehicle(leg.beamVehicleId)
        }
        thereAreTeleportations || thereAreTeleportationVehicles
      }
      val newParkingRequestIds = if (thereAreTeleportationItineraries) {
        choosesModeData.parkingRequestIds
      } else {
        val parkingRequestIds: Seq[(Int, VehicleOnTrip)] = makeParkingInquiries(choosesModeData, response.itineraries)
        choosesModeData.parkingRequestIds ++ parkingRequestIds
      }

      val dummyVehiclesPresented = makeVehicleRequestsForDummySharedVehicles(response.itineraries)
      val newData = if (dummyVehiclesPresented) {
        choosesModeData.copy(
          routingResponse = Some(response),
          parkingRequestIds = newParkingRequestIds
        )
      } else {
        choosesModeData.copy(
          routingResponse = Some(correctRoutingResponse(response)),
          parkingRequestIds = newParkingRequestIds,
          routingFinished = true
        )
      }
      stay() using newData

    case Event(theRideHailResult: RideHailResponse, choosesModeData: ChoosesModeData) =>
      //      println(s"receiving response: ${theRideHailResult}")
      val newPersonData = Some(theRideHailResult.request.requestId) match {
        case choosesModeData.rideHail2TransitAccessInquiryId =>
          choosesModeData.copy(rideHail2TransitAccessResult = Some(theRideHailResult))
        case choosesModeData.rideHail2TransitEgressInquiryId =>
          choosesModeData.copy(rideHail2TransitEgressResult = Some(theRideHailResult))
        case _ =>
          choosesModeData.copy(rideHailResult = Some(theRideHailResult))
      }
      stay() using newPersonData
    case Event(parkingInquiryResponse: ParkingInquiryResponse, choosesModeData: ChoosesModeData) =>
      val newPersonData = choosesModeData.copy(
        parkingResponses = choosesModeData.parkingResponses +
          (choosesModeData.parkingRequestIds(parkingInquiryResponse.requestId) -> parkingInquiryResponse)
      )
      stay using newPersonData
    case Event(cavTripLegsResponse: CavTripLegsResponse, choosesModeData: ChoosesModeData) =>
      stay using choosesModeData.copy(cavTripLegs = Some(cavTripLegsResponse))
    //handling response with the shared vehicle nearby the egress legs
    case Event(mobStatuses: MobilityStatusWithLegs, choosesModeData: ChoosesModeData) =>
      val mobilityStatuses = mobStatuses.responses.map { case (trip, leg, response) =>
        (trip, leg, response.streetVehicle.collect { case token: Token => token })
      }
      val tripsToDelete = mobilityStatuses.collect { case (trip, _, tokens) if tokens.isEmpty => trip }.toSet
      val tripsToModify = mobilityStatuses.collect { case (trip, _, tokens) if tokens.nonEmpty => trip }.toSet
      val legMap = mobilityStatuses
        .filter { case (trip, _, _) => tripsToModify.contains(trip) }
        .map { case (_, leg, response) => leg -> response }
        .toMap

      val rr = choosesModeData.routingResponse.get
      val newTrips = rr.itineraries
        .filterNot(tripsToDelete.contains)
        .map {
          case trip if tripsToModify.contains(trip) =>
            //find nearest provided vehicle for each leg
            val legVehicles: Map[EmbodiedBeamLeg, Token] = trip.legs.collect {
              case leg if legMap.contains(leg) =>
                val nearestVehicle = legMap(leg)
                  .minBy(token =>
                    geo.distUTMInMeters(
                      geo.wgs2Utm(leg.beamLeg.travelPath.startPoint.loc),
                      token.streetVehicle.locationUTM.loc
                    )
                  )
                leg -> nearestVehicle
            }.toMap
            //replace the dummy vehicle with the provided token for each leg
            val newLegs = trip.legs.map {
              case leg if legVehicles.contains(leg) =>
                val token = legVehicles(leg)
                leg.copy(beamVehicleId = token.id)
              case leg => leg
            }
            beamVehicles ++= legVehicles.values.map(token => token.id -> token)
            trip.copy(legs = newLegs)
          case trip => trip
        }
      //issue routing request for egress legs:
      // final transit stop -> destination
      val routingRequestMap = generateRoutingRequestsForEgress(newTrips)
      routingRequestMap.keys.foreach(routingRequest => router ! routingRequest)
      val newRoutingResponse = rr.copy(itineraries = newTrips)
      //issue parking request for the shared vehicle
      val parkingRequestIds = makeParkingInquiries(choosesModeData, newTrips)
      //correct routing response if routing is finished (no appropriate vehicles available)
      stay using choosesModeData
        .copy(
          routingResponse =
            Some(if (routingRequestMap.isEmpty) correctRoutingResponse(newRoutingResponse) else newRoutingResponse),
          parkingRequestIds = choosesModeData.parkingRequestIds ++ parkingRequestIds,
          routingFinished = routingRequestMap.isEmpty,
          routingRequestToLegMap = routingRequestMap.map { case (request, tripMode) =>
            request.requestId -> tripMode
          }
        )
  } using completeChoiceIfReady)

  private def makeParkingInquiries(
    choosesModeData: ChoosesModeData,
    itineraries: Seq[EmbodiedBeamTrip]
  ): Seq[(Int, VehicleOnTrip)] = {

    val parkingLegs: Seq[(TripIdentifier, EmbodiedBeamLeg)] = itineraries
      .flatMap { trip =>
        trip.legs
          .filter(leg => legVehicleHasParkingBehavior(leg) && !isLegOnDummySharedVehicle(leg))
          .map(TripIdentifier(trip) -> _)
      }

    val alreadyRequested = choosesModeData.parkingRequestIds.map { case (_, vehicleOnTrip) => vehicleOnTrip }.toSet

    val nextAct = nextActivity(choosesModeData.personData).get
    val (_, parkingInquiries) =
      parkingLegs.foldLeft((alreadyRequested, Seq.empty[(VehicleOnTrip, ParkingInquiry)])) {
        case ((requested, seq), (tripIdentifier, leg)) =>
          val vehicleOnTrip = VehicleOnTrip(leg.beamVehicleId, tripIdentifier)
          if (requested.contains(vehicleOnTrip)) {
            (requested, seq)
          } else {
            val veh = beamVehicles(leg.beamVehicleId).vehicle
            (
              requested + vehicleOnTrip,
              seq :+ (vehicleOnTrip -> ParkingInquiry.init(
                SpaceTime(geo.wgs2Utm(leg.beamLeg.travelPath.endPoint.loc), leg.beamLeg.endTime),
                nextAct.getType,
                VehicleManager.getReservedFor(veh.vehicleManagerId.get).get,
                Some(veh),
                None,
                Some(this.id),
                attributes.valueOfTime,
                getActivityEndTime(nextAct, beamServices) - leg.beamLeg.endTime,
                reserveStall = false,
                triggerId = getCurrentTriggerIdOrGenerate
              ))
            )
          }
      }

    parkingInquiries.map { case (vehicleOnTrip, inquiry) =>
      park(inquiry)
      inquiry.requestId -> vehicleOnTrip
    }
  }

  private def generateRoutingRequestsForEgress(
    newTrips: Seq[EmbodiedBeamTrip]
  ): Map[RoutingRequest, TripIdentifier] = {

    //we saving in the map (routing request for egress part -> trip identifier)
    newTrips.foldLeft(Map.empty[RoutingRequest, TripIdentifier]) { case (tripMap, trip) =>
      val transitAndDriveLeg: Option[(EmbodiedBeamLeg, EmbodiedBeamLeg)] = trip.legs.zip(trip.legs.tail).find {
        case (leg, nextLeg) if leg.beamLeg.mode.isTransit && isDriveVehicleLeg(nextLeg) =>
          val vehicleLocation = beamVehicles(nextLeg.beamVehicleId).streetVehicle.locationUTM.loc
          val walkDistance = geo.distUTMInMeters(geo.wgs2Utm(leg.beamLeg.travelPath.endPoint.loc), vehicleLocation)
          walkDistance > beamServices.beamConfig.beam.agentsim.thresholdForWalkingInMeters
        case _ => false
      }
      transitAndDriveLeg match {
        case Some((transitLeg, sharedVehicleLeg)) =>
          //the router should return a walk leg to the vehicle, vehicle leg and a walk leg to the destination
          val bodyLocationAfterTransit = geo.wgs2Utm(transitLeg.beamLeg.travelPath.endPoint)
          val bodyVehicle = createBodyStreetVehicle(bodyLocationAfterTransit)
          val finalDestination = geo.wgs2Utm(trip.legs.last.beamLeg.travelPath.endPoint.loc)
          val egressRequest = RoutingRequest(
            bodyLocationAfterTransit.loc,
            finalDestination,
            bodyLocationAfterTransit.time,
            withTransit = false,
            Some(id),
            IndexedSeq(bodyVehicle, beamVehicles(sharedVehicleLeg.beamVehicleId).streetVehicle),
            Some(attributes),
            triggerId = getCurrentTriggerIdOrGenerate
          )
          tripMap + (egressRequest -> TripIdentifier(trip))
        case None =>
          tripMap
      }
    }
  }

  private def createBodyStreetVehicle(locationUTM: SpaceTime): StreetVehicle = {
    StreetVehicle(
      body.id,
      body.beamVehicleType.id,
      locationUTM,
      WALK,
      asDriver = true,
      needsToCalculateCost = false
    )
  }

  private def correctRoutingResponse(response: RoutingResponse) = {
    val theRouterResult = response.copy(itineraries = response.itineraries.map { it =>
      it.copy(
        it.legs.flatMap(embodiedLeg =>
          if (legVehicleHasParkingBehavior(embodiedLeg)) splitLegForParking(embodiedLeg)
          else Vector(embodiedLeg)
        )
      )
    })
    val correctedItins = theRouterResult.itineraries
      .map { trip =>
        if (trip.legs.head.beamLeg.mode != WALK) {
          val startLeg =
            dummyWalkLeg(
              trip.legs.head.beamLeg.startTime,
              trip.legs.head.beamLeg.travelPath.startPoint.loc,
              unbecomeDriverOnCompletion = false
            )
          trip.copy(legs = startLeg +: trip.legs)
        } else trip
      }
      .map { trip =>
        if (trip.legs.last.beamLeg.mode != WALK) {
          val endLeg =
            dummyWalkLeg(
              trip.legs.last.beamLeg.endTime,
              trip.legs.last.beamLeg.travelPath.endPoint.loc,
              unbecomeDriverOnCompletion = true
            )
          trip.copy(legs = trip.legs :+ endLeg)
        } else trip
      }
    val responseCopy = theRouterResult.copy(itineraries = correctedItins)
    responseCopy
  }

  private def legVehicleHasParkingBehavior(embodiedLeg: EmbodiedBeamLeg): Boolean = {
    /* we need to park cars and any shared vehicles */
    /* teleportation vehicles are not actual vehicles, so, they do not require parking */
    val isTeleportationVehicle = BeamVehicle.isSharedTeleportationVehicle(embodiedLeg.beamVehicleId)
    val isRealCar = embodiedLeg.beamLeg.mode == CAR && dummyRHVehicle.id != embodiedLeg.beamVehicleId
    !isTeleportationVehicle && (
      isRealCar
      || (embodiedLeg.beamLeg.mode == BIKE && beamVehicles.get(embodiedLeg.beamVehicleId).forall(_.isInstanceOf[Token]))
    )
  }

  private def dummyWalkLeg(time: Int, location: Location, unbecomeDriverOnCompletion: Boolean) = {
    EmbodiedBeamLeg(
      BeamLeg.dummyLeg(time, location),
      body.id,
      body.beamVehicleType.id,
      asDriver = true,
      0,
      unbecomeDriverOnCompletion = unbecomeDriverOnCompletion
    )
  }

  private def isDriveVehicleLeg(leg: EmbodiedBeamLeg) = {
    leg.asDriver && leg.beamLeg.mode != BeamMode.WALK
  }

  def isRideHailToTransitResponse(response: RoutingResponse): Boolean = {
    response.itineraries.exists(_.vehiclesInTrip.contains(dummyRHVehicle.id))
  }

  def shouldAttemptRideHail2Transit(
    driveTransitTrip: Option[EmbodiedBeamTrip],
    rideHail2TransitResult: Option[RideHailResponse]
  ): Boolean = {
    driveTransitTrip.isDefined && driveTransitTrip.get.legs
      .exists(leg => beamScenario.rideHailTransitModes.contains(leg.beamLeg.mode)) &&
    rideHail2TransitResult.getOrElse(RideHailResponse.DUMMY).error.isEmpty
  }

  def makeRideHailRequestFromBeamLeg(legs: Seq[BeamLeg]): Option[Int] = {
    val inquiry = RideHailRequest(
      RideHailInquiry,
      bodyVehiclePersonId,
      beamServices.geo.wgs2Utm(legs.head.travelPath.startPoint.loc),
      legs.head.startTime,
      beamServices.geo.wgs2Utm(legs.last.travelPath.endPoint.loc),
      triggerId = getCurrentTriggerIdOrGenerate
    )
    //    println(s"requesting: ${inquiry.requestId}")
    rideHailManager ! inquiry
    Some(inquiry.requestId)
  }

  private def makeVehicleRequestsForDummySharedVehicles(trips: Seq[EmbodiedBeamTrip]): Boolean = {
    implicit val executionContext: ExecutionContext = context.system.dispatcher
    //get all the shared vehicles to request tokens for them
    val tripLegPairs = trips.flatMap(trip =>
      trip.legs
        .filter(legs => isLegOnDummySharedVehicle(legs))
        .map(leg => (trip, leg))
    )
    if (tripLegPairs.nonEmpty) {
      Future
        .sequence(
          tripLegPairs.collect { case (trip, leg) =>
            requestAvailableVehicles(sharedVehicleFleets, geo.wgs2Utm(leg.beamLeg.travelPath.startPoint), null)
              .map((trip, leg, _))
          }
        )
        .map { responses: Seq[(EmbodiedBeamTrip, EmbodiedBeamLeg, MobilityStatusResponse)] =>
          MobilityStatusWithLegs(responses)
        } pipeTo self
      true
    } else {
      false
    }
  }

  private def isLegOnDummySharedVehicle(beamLeg: EmbodiedBeamLeg): Boolean = {
    isDummySharedVehicle(beamLeg.beamVehicleId)
  }

  private def isDummySharedVehicle(beamVehicleId: Id[BeamVehicle]): Boolean =
    dummySharedVehicles.exists(_.id == beamVehicleId)

  case object FinishingModeChoice extends BeamAgentState

  private def splitLegForParking(leg: EmbodiedBeamLeg) = {
    val theLinkIds = leg.beamLeg.travelPath.linkIds
    val indexFromEnd = Math.min(
      Math.max(
        theLinkIds.reverse
          .map(lengthOfLink)
          .scanLeft(0.0)(_ + _)
          .indexWhere(
            _ > beamServices.beamConfig.beam.agentsim.thresholdForMakingParkingChoiceInMeters
          ),
        1
      ),
      theLinkIds.length - 1
    )
    val indexFromBeg = theLinkIds.length - indexFromEnd
    val firstTravelTimes = leg.beamLeg.travelPath.linkTravelTime.take(indexFromBeg)
    val secondPathLinkIds = theLinkIds.takeRight(indexFromEnd + 1)
    val secondTravelTimes = leg.beamLeg.travelPath.linkTravelTime.takeRight(indexFromEnd + 1)
    val secondDuration = Math.min(math.round(secondTravelTimes.tail.sum.toFloat), leg.beamLeg.duration)
    val firstDuration = leg.beamLeg.duration - secondDuration
    val secondDistance = Math.min(secondPathLinkIds.tail.map(lengthOfLink).sum, leg.beamLeg.travelPath.distanceInM)
    val firstPathEndpoint =
      SpaceTime(
        beamServices.geo
          .coordOfR5Edge(transportNetwork.streetLayer, theLinkIds(math.min(theLinkIds.size - 1, indexFromBeg))),
        leg.beamLeg.startTime + firstDuration
      )
    val secondPath = leg.beamLeg.travelPath.copy(
      linkIds = secondPathLinkIds,
      linkTravelTime = secondTravelTimes,
      startPoint = firstPathEndpoint,
      endPoint =
        leg.beamLeg.travelPath.endPoint.copy(time = (firstPathEndpoint.time + secondTravelTimes.tail.sum).toInt),
      distanceInM = secondDistance
    )
    val firstPath = leg.beamLeg.travelPath.copy(
      linkIds = theLinkIds.take(indexFromBeg),
      linkTravelTime = firstTravelTimes,
      endPoint =
        firstPathEndpoint.copy(time = (leg.beamLeg.travelPath.startPoint.time + firstTravelTimes.tail.sum).toInt),
      distanceInM = leg.beamLeg.travelPath.distanceInM - secondPath.distanceInM
    )
    val firstLeg = leg.copy(
      beamLeg = leg.beamLeg.copy(
        travelPath = firstPath,
        duration = firstDuration
      ),
      unbecomeDriverOnCompletion = false
    )
    val secondLeg = leg.copy(
      beamLeg = leg.beamLeg.copy(
        travelPath = secondPath,
        startTime = firstLeg.beamLeg.startTime + firstLeg.beamLeg.duration,
        duration = secondDuration
      ),
      cost = 0
    )
    assert((firstLeg.cost + secondLeg.cost).equals(leg.cost))
    assert(firstLeg.beamLeg.duration + secondLeg.beamLeg.duration == leg.beamLeg.duration)
    assert(
      Math.abs(
        leg.beamLeg.travelPath.distanceInM - firstLeg.beamLeg.travelPath.distanceInM - secondLeg.beamLeg.travelPath.distanceInM
      ) < 1.0
    )
    Vector(firstLeg, secondLeg)
  }

  def lengthOfLink(linkId: Int): Double = {
    val edge = transportNetwork.streetLayer.edgeStore.getCursor(linkId)
    edge.getLengthM
  }

  def createRideHail2TransitItin(
    rideHail2TransitAccessResult: RideHailResponse,
    rideHail2TransitEgressResult: RideHailResponse,
    driveTransitTrip: EmbodiedBeamTrip
  ): Option[EmbodiedBeamTrip] = {
    if (rideHail2TransitAccessResult.error.isEmpty) {
      val tncAccessLeg: Vector[EmbodiedBeamLeg] =
        rideHail2TransitAccessResult.travelProposal.get.toEmbodiedBeamLegsForCustomer(bodyVehiclePersonId)
      // Replacing drive access leg with TNC changes the travel time.
      val timeToCustomer = rideHail2TransitAccessResult.travelProposal.get.passengerSchedule
        .legsBeforePassengerBoards(bodyVehiclePersonId)
        .map(_.duration)
        .sum
      val extraWaitTimeBuffer = driveTransitTrip.legs.head.beamLeg.endTime - _currentTick.get -
        tncAccessLeg.last.beamLeg.duration - timeToCustomer
      if (extraWaitTimeBuffer < 300) {
        // We filter out all options that don't allow at least 5 minutes of time for unexpected waiting
        None
      } else {
        // Travel time usually decreases, adjust for this but add a buffer to the wait time to account for uncertainty in actual wait time
        val startTimeAdjustment =
          driveTransitTrip.legs.head.beamLeg.endTime - tncAccessLeg.last.beamLeg.duration - timeToCustomer
        val startTimeBufferForWaiting = math.min(
          extraWaitTimeBuffer,
          math.max(300.0, timeToCustomer.toDouble * 1.5)
        ) // tncAccessLeg.head.beamLeg.startTime - _currentTick.get.longValue()
        val accessAndTransit = tncAccessLeg.map(leg =>
          leg.copy(
            leg.beamLeg
              .updateStartTime(startTimeAdjustment - startTimeBufferForWaiting.intValue())
          )
        ) ++ driveTransitTrip.legs.tail
        val fullTrip = if (rideHail2TransitEgressResult.error.isEmpty) {
          accessAndTransit.dropRight(2) ++ rideHail2TransitEgressResult.travelProposal.get
            .toEmbodiedBeamLegsForCustomer(bodyVehiclePersonId)
        } else {
          accessAndTransit.dropRight(1)
        }
        Some(
          EmbodiedBeamTrip(
            EmbodiedBeamLeg.dummyLegAt(
              start = fullTrip.head.beamLeg.startTime,
              vehicleId = body.id,
              isLastLeg = false,
              location = fullTrip.head.beamLeg.travelPath.startPoint.loc,
              mode = WALK,
              vehicleTypeId = body.beamVehicleType.id
            ) +:
            fullTrip :+
            EmbodiedBeamLeg.dummyLegAt(
              start = fullTrip.last.beamLeg.endTime,
              vehicleId = body.id,
              isLastLeg = true,
              location = fullTrip.last.beamLeg.travelPath.endPoint.loc,
              mode = WALK,
              vehicleTypeId = body.beamVehicleType.id
            )
          )
        )
      }
    } else {
      None
    }
  }

  def addParkingCostToItins(
    itineraries: Seq[EmbodiedBeamTrip],
    parkingResponses: Map[VehicleOnTrip, ParkingInquiryResponse]
  ): Seq[EmbodiedBeamTrip] = {
    itineraries.map { itin =>
      itin.tripClassifier match {
        case CAR | DRIVE_TRANSIT | BIKE_TRANSIT | BIKE =>
          // find parking legs (the subsequent leg of the same vehicle)
          val parkingLegs = itin.legs.zip(itin.legs.tail).collect {
            case (leg1, leg2) if leg1.beamVehicleId == leg2.beamVehicleId && legVehicleHasParkingBehavior(leg2) => leg2
          }
          val walkLegsAfterParkingWithParkingResponses = itin.legs
            .zip(itin.legs.tail)
            .collect {
              case (leg1, leg2) if parkingLegs.contains(leg1) && leg2.beamLeg.mode == BeamMode.WALK =>
                leg2 -> parkingResponses(VehicleOnTrip(leg1.beamVehicleId, TripIdentifier(itin)))
            }
            .toMap
          val newLegs = itin.legs.map { leg =>
            if (parkingLegs.contains(leg)) {
              leg.copy(
                cost = leg.cost + parkingResponses(
                  VehicleOnTrip(leg.beamVehicleId, TripIdentifier(itin))
                ).stall.costInDollars
              )
            } else if (walkLegsAfterParkingWithParkingResponses.contains(leg)) {
              val dist = geo.distUTMInMeters(
                geo.wgs2Utm(leg.beamLeg.travelPath.endPoint.loc),
                walkLegsAfterParkingWithParkingResponses(leg).stall.locationUTM
              )
              val travelTime: Int = (dist / ZonalParkingManager.AveragePersonWalkingSpeed).toInt
              leg.copy(beamLeg = leg.beamLeg.scaleToNewDuration(travelTime))
            } else {
              leg
            }
          }
          itin.copy(legs = newLegs)
        case _ =>
          itin
      }
    }
  }

  def mustBeDrivenHome(vehicle: VehicleOrToken): Boolean = {
    vehicle match {
      case ActualVehicle(beamVehicle) =>
        beamVehicle.isMustBeDrivenHome
      case _: Token =>
        false // is not a household vehicle
    }
  }

  def completeChoiceIfReady: PartialFunction[State, State] = {
    case FSM.State(
          _,
          choosesModeData @ ChoosesModeData(
            personData,
            _,
            None,
            Some(routingResponse),
            parkingResponses,
            parkingResponseIds,
            Some(rideHailResult),
            Some(rideHail2TransitRoutingResponse),
            _,
            Some(rideHail2TransitAccessResult),
            _,
            Some(rideHail2TransitEgressResult),
            _,
            _,
            _,
            _,
            Some(cavTripLegs),
            _,
            _,
            true,
            _
          ),
          _,
          _,
          _
        )
        if parkingResponses.size >= parkingResponseIds.size
          && allRequiredParkingResponsesReceived(routingResponse, parkingResponses) =>
      val currentPersonLocation = choosesModeData.currentLocation
      val nextAct = nextActivity(choosesModeData.personData).get
      val rideHail2TransitIinerary = createRideHail2TransitItin(
        rideHail2TransitAccessResult,
        rideHail2TransitEgressResult,
        rideHail2TransitRoutingResponse
      )
      val rideHailItinerary = rideHailResult.travelProposal match {
        case Some(travelProposal)
            if travelProposal.timeToCustomer(
              bodyVehiclePersonId
            ) <= beamScenario.beamConfig.beam.agentsim.agents.rideHail.allocationManager.maxWaitingTimeInSec =>
          val origLegs = travelProposal.toEmbodiedBeamLegsForCustomer(bodyVehiclePersonId)
          (travelProposal.poolingInfo match {
            case Some(poolingInfo) if !choosesModeData.personData.currentTourMode.contains(RIDE_HAIL) =>
              val pooledLegs = origLegs.map { origLeg =>
                origLeg.copy(
                  cost = origLeg.cost * poolingInfo.costFactor,
                  isPooledTrip = origLeg.isRideHail,
                  beamLeg = origLeg.beamLeg.scaleLegDuration(poolingInfo.timeFactor)
                )
              }
              Vector(origLegs, EmbodiedBeamLeg.makeLegsConsistent(pooledLegs))
            case _ =>
              Vector(origLegs)
          }).map { partialItin =>
            EmbodiedBeamTrip(
              EmbodiedBeamLeg.dummyLegAt(
                start = _currentTick.get,
                vehicleId = body.id,
                isLastLeg = false,
                location = partialItin.head.beamLeg.travelPath.startPoint.loc,
                mode = WALK,
                vehicleTypeId = body.beamVehicleType.id
              ) +:
              partialItin :+
              EmbodiedBeamLeg.dummyLegAt(
                start = partialItin.last.beamLeg.endTime,
                vehicleId = body.id,
                isLastLeg = true,
                location = partialItin.last.beamLeg.travelPath.endPoint.loc,
                mode = WALK,
                vehicleTypeId = body.beamVehicleType.id
              )
            )
          }
        case _ =>
          Vector()
      }
      val combinedItinerariesForChoice = rideHailItinerary ++ addParkingCostToItins(
        routingResponse.itineraries,
        parkingResponses
      ) ++ rideHail2TransitIinerary.toVector

      val availableModesForTrips: Seq[BeamMode] = availableModesForPerson(matsimPlan.getPerson)
        .filterNot(mode => choosesModeData.excludeModes.contains(mode))

      val filteredItinerariesForChoice = (choosesModeData.personData.currentTourMode match {
        case Some(mode) if mode == DRIVE_TRANSIT || mode == BIKE_TRANSIT =>
          val LastTripIndex = currentTour(choosesModeData.personData).trips.size - 1
          val tripIndexOfElement = currentTour(choosesModeData.personData)
            .tripIndexOfElement(nextAct)
            .getOrElse(throw new IllegalArgumentException(s"Element [$nextAct] not found"))
          (
            tripIndexOfElement,
            personData.hasDeparted
          ) match {
            case (0 | LastTripIndex, false) =>
              combinedItinerariesForChoice.filter(_.tripClassifier == mode)
            case _ =>
              combinedItinerariesForChoice.filter(trip =>
                trip.tripClassifier == WALK_TRANSIT || trip.tripClassifier == RIDE_HAIL_TRANSIT
              )
          }
        case Some(mode) if mode == WALK_TRANSIT || mode == RIDE_HAIL_TRANSIT =>
          combinedItinerariesForChoice.filter(trip =>
            trip.tripClassifier == WALK_TRANSIT || trip.tripClassifier == RIDE_HAIL_TRANSIT
          )
        case Some(HOV2_TELEPORTATION) =>
          combinedItinerariesForChoice.filter(_.tripClassifier == HOV2_TELEPORTATION)
        case Some(HOV3_TELEPORTATION) =>
          combinedItinerariesForChoice.filter(_.tripClassifier == HOV3_TELEPORTATION)
        case Some(mode) =>
          combinedItinerariesForChoice.filter(_.tripClassifier == mode)
        case _ =>
          combinedItinerariesForChoice
      }).filter(itin => availableModesForTrips.contains(itin.tripClassifier))

      val attributesOfIndividual =
        matsimPlan.getPerson.getCustomAttributes
          .get("beam-attributes")
          .asInstanceOf[AttributesOfIndividual]
      val availableAlts = Some(filteredItinerariesForChoice.map(_.tripClassifier).mkString(":"))

      modeChoiceCalculator(
        filteredItinerariesForChoice,
        attributesOfIndividual,
        nextActivity(choosesModeData.personData),
        Some(matsimPlan.getPerson)
      ) match {
        case Some(chosenTrip) =>
          val dataForNextStep = choosesModeData.copy(
            pendingChosenTrip = Some(chosenTrip),
            availableAlternatives = availableAlts
          )
          goto(FinishingModeChoice) using dataForNextStep
        case None =>
          choosesModeData.personData.currentTourMode match {
            case Some(CAV) =>
              // Special case, if you are using household CAV, no choice was necessary you just use this mode
              // Construct the embodied trip to allow for processing by FinishingModeChoice and scoring
              if (cavTripLegs.legs.nonEmpty) {
                val walk1 = EmbodiedBeamLeg.dummyLegAt(
                  _currentTick.get,
                  body.id,
                  isLastLeg = false,
                  cavTripLegs.legs.head.beamLeg.travelPath.startPoint.loc,
                  WALK,
                  body.beamVehicleType.id
                )
                val walk2 = EmbodiedBeamLeg.dummyLegAt(
                  _currentTick.get + cavTripLegs.legs.map(_.beamLeg.duration).sum,
                  body.id,
                  isLastLeg = true,
                  cavTripLegs.legs.last.beamLeg.travelPath.endPoint.loc,
                  WALK,
                  body.beamVehicleType.id
                )
                val cavTrip = EmbodiedBeamTrip(walk1 +: cavTripLegs.legs.toVector :+ walk2)
                goto(FinishingModeChoice) using choosesModeData.copy(
                  pendingChosenTrip = Some(cavTrip),
                  availableAlternatives = availableAlts
                )
              } else {
                val bushwhackingTrip = RoutingWorker.createBushwackingTrip(
                  choosesModeData.currentLocation.loc,
                  nextActivity(choosesModeData.personData).get.getCoord,
                  _currentTick.get,
                  body.toStreetVehicle,
                  geo
                )
                val dataForNextStep = choosesModeData.copy(
                  pendingChosenTrip = Some(bushwhackingTrip),
                  availableAlternatives = availableAlts
                )
                goto(FinishingModeChoice) using dataForNextStep
              }
            case _ =>
              // Bad things happen but we want them to continue their day, so we signal to downstream that trip should be made to be expensive
              val originalWalkTripLeg =
                routingResponse.itineraries.find(_.tripClassifier == WALK) match {
                  case Some(originalWalkTrip) =>
                    originalWalkTrip.legs.head
                  case None =>
                    RoutingWorker
                      .createBushwackingTrip(
                        currentPersonLocation.loc,
                        nextAct.getCoord,
                        _currentTick.get,
                        body.toStreetVehicle,
                        beamServices.geo
                      )
                      .legs
                      .head
                }
              val expensiveWalkTrip = EmbodiedBeamTrip(
                Vector(originalWalkTripLeg.copy(replanningPenalty = 10.0))
              )

              goto(FinishingModeChoice) using choosesModeData.copy(
                pendingChosenTrip = Some(expensiveWalkTrip),
                availableAlternatives = availableAlts
              )
          }
      }
  }

  private def allRequiredParkingResponsesReceived(
    routingResponse: RoutingResponse,
    parkingResponses: Map[VehicleOnTrip, ParkingInquiryResponse]
  ): Boolean = {
    val actualVehiclesToBeParked: Seq[VehicleOnTrip] = routingResponse.itineraries
      .flatMap { trip =>
        trip.legs
          .filter(leg => legVehicleHasParkingBehavior(leg))
          .map(leg => VehicleOnTrip(leg.beamVehicleId, TripIdentifier(trip)))
      }

    actualVehiclesToBeParked.forall(parkingResponses.contains)
  }

  when(FinishingModeChoice, stateTimeout = Duration.Zero) { case Event(StateTimeout, data: ChoosesModeData) =>
    val chosenTrip = data.pendingChosenTrip.get
    val (tick, triggerId) = releaseTickAndTriggerId()
    // Write start and end links of chosen route into Activities.
    // We don't check yet whether the incoming and outgoing routes agree on the link an Activity is on.
    // Our aim should be that every transition from a link to another link be accounted for.
    val headOpt = chosenTrip.legs.headOption
      .flatMap(_.beamLeg.travelPath.linkIds.headOption)
    val lastOpt = chosenTrip.legs.lastOption
      .flatMap(_.beamLeg.travelPath.linkIds.lastOption)
    if (headOpt.isDefined && lastOpt.isDefined) {
      _experiencedBeamPlan
        .activities(data.personData.currentActivityIndex)
        .setLinkId(Id.createLinkId(headOpt.get))
      _experiencedBeamPlan
        .activities(data.personData.currentActivityIndex + 1)
        .setLinkId(Id.createLinkId(lastOpt.get))
    } else {
      val origin = beamServices.geo.utm2Wgs(
        _experiencedBeamPlan
          .activities(data.personData.currentActivityIndex)
          .getCoord
      )
      val destination = beamServices.geo.utm2Wgs(
        _experiencedBeamPlan
          .activities(data.personData.currentActivityIndex + 1)
          .getCoord
      )
      val linkRadiusMeters = beamScenario.beamConfig.beam.routing.r5.linkRadiusMeters
      _experiencedBeamPlan
        .activities(data.personData.currentActivityIndex)
        .setLinkId(
          Id.createLinkId(
            beamServices.geo.getNearestR5Edge(transportNetwork.streetLayer, origin, linkRadiusMeters)
          )
        )
      _experiencedBeamPlan
        .activities(data.personData.currentActivityIndex + 1)
        .setLinkId(
          Id.createLinkId(
            beamServices.geo.getNearestR5Edge(transportNetwork.streetLayer, destination, linkRadiusMeters)
          )
        )
    }
<<<<<<< HEAD
=======

>>>>>>> dcec723d
    val chosenMode = chosenTrip.tripClassifier.value
    val modeChoiceEvent = new ModeChoiceEvent(
      tick,
      id,
      chosenMode,
      data.personData.currentTourMode.map(_.value).getOrElse(""),
      data.expectedMaxUtilityOfLatestChoice.getOrElse[Double](Double.NaN),
      _experiencedBeamPlan
        .activities(data.personData.currentActivityIndex)
        .getLinkId
        .toString,
      data.availableAlternatives.get,
      data.availablePersonalStreetVehicles.nonEmpty,
      chosenTrip.legs.view.map(_.beamLeg.travelPath.distanceInM).sum,
      _experiencedBeamPlan.tourIndexOfElement(nextActivity(data.personData).get),
      chosenTrip
    )
    eventsManager.processEvent(modeChoiceEvent)

    data.personData.currentTourMode match {
      case Some(HOV2_TELEPORTATION | HOV3_TELEPORTATION) =>
        scheduler ! CompletionNotice(
          triggerId,
          Vector(
            ScheduleTrigger(
              PersonDepartureTrigger(math.max(chosenTrip.legs.head.beamLeg.startTime, tick)),
              self
            )
          )
        )

<<<<<<< HEAD
    eventsManager.processEvent(modeChoiceEvent)

    data.personData.currentTourMode match {
      case Some(HOV2_TELEPORTATION | HOV3_TELEPORTATION) =>
        scheduler ! CompletionNotice(
          triggerId,
          Vector(
            ScheduleTrigger(
              PersonDepartureTrigger(math.max(chosenTrip.legs.head.beamLeg.startTime, tick)),
              self
            )
          )
        )

        goto(Teleporting) using data.personData.copy(
          currentTrip = Some(chosenTrip),
          restOfCurrentTrip = List()
        )

=======
        goto(Teleporting) using data.personData.copy(
          currentTrip = Some(chosenTrip),
          restOfCurrentTrip = List()
        )

>>>>>>> dcec723d
      case _ =>
        val (vehiclesUsed, vehiclesNotUsed) = data.availablePersonalStreetVehicles
          .partition(vehicle => chosenTrip.vehiclesInTrip.contains(vehicle.id))

        var isCurrentPersonalVehicleVoided = false
        vehiclesNotUsed.collect { case ActualVehicle(vehicle) =>
          data.personData.currentTourPersonalVehicle.foreach { currentVehicle =>
            if (currentVehicle == vehicle.id) {
              logError(
                s"Current tour vehicle is the same as the one being removed: $currentVehicle - ${vehicle.id} - $data"
              )
              isCurrentPersonalVehicleVoided = true
            }
          }
          beamVehicles.remove(vehicle.id)
          vehicle.getManager.get ! ReleaseVehicle(vehicle, triggerId)
        }
        scheduler ! CompletionNotice(
          triggerId,
          Vector(
            ScheduleTrigger(
              PersonDepartureTrigger(math.max(chosenTrip.legs.head.beamLeg.startTime, tick)),
              self
            )
          )
        )
        goto(WaitingForDeparture) using data.personData.copy(
          currentTrip = Some(chosenTrip),
          restOfCurrentTrip = chosenTrip.legs.toList,
          currentTourMode = data.personData.currentTourMode
            .orElse(Some(chosenTrip.tripClassifier)),
          currentTourPersonalVehicle =
            if (isCurrentPersonalVehicleVoided)
              vehiclesUsed.headOption.filter(mustBeDrivenHome).map(_.id)
            else
              data.personData.currentTourPersonalVehicle
                .orElse(vehiclesUsed.headOption.filter(mustBeDrivenHome).map(_.id))
        )
    }

  }
}

object ChoosesMode {

  case class TripIdentifier(tripClassifier: BeamMode, legModes: IndexedSeq[BeamMode]) {

    def isAppropriateTrip(trip: EmbodiedBeamTrip): Boolean =
      trip.tripClassifier == tripClassifier &&
      TripIdentifier.filterMainVehicles(trip).map(_.beamLeg.mode) == legModes
  }

  object TripIdentifier {

    def apply(trip: EmbodiedBeamTrip): TripIdentifier = {
      val filteredLegs = filterMainVehicles(trip)
      TripIdentifier(trip.tripClassifier, filteredLegs.map(_.beamLeg.mode))
    }

    private def filterMainVehicles(trip: EmbodiedBeamTrip): IndexedSeq[EmbodiedBeamLeg] = {
      val (filtered, last) = trip.legs.tail.foldLeft(IndexedSeq.empty[EmbodiedBeamLeg] -> trip.legs.head) {
        case ((accum, prevLeg), leg) =>
          if (prevLeg.beamLeg.mode != BeamMode.WALK && prevLeg.beamVehicleId != leg.beamVehicleId)
            (accum :+ prevLeg) -> leg
          else
            accum -> leg
      }
      if (last.beamLeg.mode != BeamMode.WALK)
        filtered :+ last
      else
        filtered
    }
  }

  case class VehicleOnTrip(vehicleId: Id[BeamVehicle], tripIdentifier: TripIdentifier)

  case class ChoosesModeData(
    personData: BasePersonData,
    currentLocation: SpaceTime,
    pendingChosenTrip: Option[EmbodiedBeamTrip] = None,
    routingResponse: Option[RoutingResponse] = None,
    parkingResponses: Map[VehicleOnTrip, ParkingInquiryResponse] = Map.empty,
    parkingRequestIds: Map[Int, VehicleOnTrip] = Map.empty,
    rideHailResult: Option[RideHailResponse] = None,
    rideHail2TransitRoutingResponse: Option[EmbodiedBeamTrip] = None,
    rideHail2TransitRoutingRequestId: Option[Int] = None,
    rideHail2TransitAccessResult: Option[RideHailResponse] = None,
    rideHail2TransitAccessInquiryId: Option[Int] = None,
    rideHail2TransitEgressResult: Option[RideHailResponse] = None,
    rideHail2TransitEgressInquiryId: Option[Int] = None,
    availablePersonalStreetVehicles: Vector[VehicleOrToken] = Vector(),
    expectedMaxUtilityOfLatestChoice: Option[Double] = None,
    isWithinTripReplanning: Boolean = false,
    cavTripLegs: Option[CavTripLegsResponse] = None,
    excludeModes: Vector[BeamMode] = Vector(),
    availableAlternatives: Option[String] = None,
    routingFinished: Boolean = false,
    routingRequestToLegMap: Map[Int, TripIdentifier] = Map.empty
  ) extends PersonData {
    override def currentVehicle: VehicleStack = personData.currentVehicle

    override def currentLegPassengerScheduleIndex: Int =
      personData.currentLegPassengerScheduleIndex

    override def passengerSchedule: PassengerSchedule =
      personData.passengerSchedule

    override def withPassengerSchedule(newPassengerSchedule: PassengerSchedule): DrivingData =
      copy(personData = personData.copy(passengerSchedule = newPassengerSchedule))

    override def withCurrentLegPassengerScheduleIndex(
      currentLegPassengerScheduleIndex: Int
    ): DrivingData =
      copy(
        personData = personData.copy(currentLegPassengerScheduleIndex = currentLegPassengerScheduleIndex)
      )

    override def hasParkingBehaviors: Boolean = true

    override def geofence: Option[Geofence] = None

    override def legStartsAt: Option[Int] = None

  }

  case class MobilityStatusWithLegs(
    responses: Seq[(EmbodiedBeamTrip, EmbodiedBeamLeg, MobilityStatusResponse)]
  )

  case class ChoosesModeResponsePlaceholders(
    routingResponse: Option[RoutingResponse] = None,
    rideHailResult: Option[RideHailResponse] = None,
    rideHail2TransitRoutingResponse: Option[EmbodiedBeamTrip] = None,
    rideHail2TransitAccessResult: Option[RideHailResponse] = None,
    rideHail2TransitEgressResult: Option[RideHailResponse] = None,
    cavTripLegs: Option[CavTripLegsResponse] = None
  )

  private def makeResponsePlaceholders(
    withRouting: Boolean = false,
    withRideHail: Boolean = false,
    withRideHailTransit: Boolean = false,
    withPrivateCAV: Boolean = false
  ): ChoosesModeResponsePlaceholders = {
    ChoosesModeResponsePlaceholders(
      routingResponse = if (withRouting) {
        None
      } else {
        RoutingResponse.dummyRoutingResponse
      },
      rideHailResult = if (withRideHail) {
        None
      } else {
        Some(RideHailResponse.dummyWithError(RideHailNotRequestedError))
      },
      rideHail2TransitRoutingResponse = if (withRideHailTransit) {
        None
      } else {
        Some(EmbodiedBeamTrip.empty)
      },
      rideHail2TransitAccessResult = if (withRideHailTransit) {
        None
      } else {
        Some(RideHailResponse.dummyWithError(RideHailNotRequestedError))
      },
      rideHail2TransitEgressResult = if (withRideHailTransit) {
        None
      } else {
        Some(RideHailResponse.dummyWithError(RideHailNotRequestedError))
      },
      cavTripLegs = if (withPrivateCAV) {
        None
      } else {
        Some(CavTripLegsResponse(None, List()))
      }
    )
  }

  case class LegWithPassengerVehicle(leg: EmbodiedBeamLeg, passengerVehicle: Id[BeamVehicle])

  case class CavTripLegsRequest(person: PersonIdWithActorRef, originActivity: Activity)

  case class CavTripLegsResponse(cavOpt: Option[BeamVehicle], legs: List[EmbodiedBeamLeg])

  def getActivityEndTime(activity: Activity, beamServices: BeamServices): Int = {
    (if (activity.getEndTime.equals(Double.NegativeInfinity))
       Time.parseTime(beamServices.beamConfig.matsim.modules.qsim.endTime)
     else
       activity.getEndTime).toInt
  }

}<|MERGE_RESOLUTION|>--- conflicted
+++ resolved
@@ -10,10 +10,7 @@
 import beam.agentsim.agents.modalbehaviors.DrivesVehicle.{ActualVehicle, Token, VehicleOrToken}
 import beam.agentsim.agents.ridehail.{RideHailInquiry, RideHailRequest, RideHailResponse}
 import beam.agentsim.agents.vehicles.AccessErrorCodes.RideHailNotRequestedError
-<<<<<<< HEAD
 import beam.agentsim.agents.vehicles.VehicleCategory.VehicleCategory
-=======
->>>>>>> dcec723d
 import beam.agentsim.agents.vehicles.EnergyEconomyAttributes.Powertrain
 import beam.agentsim.agents.vehicles.VehicleProtocol.StreetVehicle
 import beam.agentsim.agents.vehicles._
@@ -46,9 +43,6 @@
 trait ChoosesMode {
   this: PersonAgent => // Self type restricts this trait to only mix into a PersonAgent
 
-  private val emergencyGeoId =
-    GeoLevel.getSpecialGeoIds(beamServices.beamConfig.beam.agentsim.taz.parkingManager.level)._1
-
   val dummyRHVehicle: StreetVehicle = createDummyVehicle(
     "dummyRH",
     beamServices.beamConfig.beam.agentsim.agents.rideHail.initialization.procedural.vehicleTypeId,
@@ -103,11 +97,7 @@
       needsToCalculateCost = needsToCalculateCost
     )
 
-<<<<<<< HEAD
-  private var teleportationVehiclesCount = 0
-=======
   private var sharedTeleportationVehiclesCount = 0
->>>>>>> dcec723d
 
   private lazy val teleportationVehicleBeamType: BeamVehicleType = {
     val sharedVehicleType = beamScenario.vehicleTypes(
@@ -121,15 +111,9 @@
   }
 
   private def createSharedTeleportationVehicle(location: SpaceTime): BeamVehicle = {
-<<<<<<< HEAD
-    teleportationVehiclesCount += 1
-
-    val stringId = s"${BeamVehicle.idPrefixSharedTeleportationVehicle}-$teleportationVehiclesCount"
-=======
     sharedTeleportationVehiclesCount += 1
 
     val stringId = s"${BeamVehicle.idPrefixSharedTeleportationVehicle}-$sharedTeleportationVehiclesCount"
->>>>>>> dcec723d
     val vehicle = new BeamVehicle(
       BeamVehicle.createId(id, Some(stringId)),
       new Powertrain(0.0),
@@ -565,11 +549,7 @@
             .map(car_vehicle => car_vehicle.copy(mode = CAR_HOV3))
           makeRequestWith(withTransit = false, vehicles :+ bodyStreetVehicle)
           responsePlaceholders = makeResponsePlaceholders(withRouting = true)
-<<<<<<< HEAD
-        case Some(tourMode @ (CAR | BIKE | CAR_HOV2 | CAR_HOV3)) =>
-=======
         case Some(tourMode @ (CAR | BIKE)) =>
->>>>>>> dcec723d
           val maybeLeg = _experiencedBeamPlan.getPlanElements
             .get(_experiencedBeamPlan.getPlanElements.indexOf(nextAct) - 1) match {
             case l: Leg => Some(l)
@@ -601,34 +581,14 @@
                   responsePlaceholders = makeResponsePlaceholders(withRouting = true)
               }
             case _ =>
-<<<<<<< HEAD
-              val availableVehicles =
-                filterStreetVehiclesForQuery(newlyAvailableBeamVehicles.map(_.streetVehicle), tourMode).map(vehicle => {
-=======
               val vehicles = filterStreetVehiclesForQuery(newlyAvailableBeamVehicles.map(_.streetVehicle), tourMode)
                 .map(vehicle => {
->>>>>>> dcec723d
                   vehicle.mode match {
                     case CAR => vehicle.copy(mode = tourMode)
                     case _   => vehicle
                   }
                 })
-<<<<<<< HEAD
-              if (availableVehicles.isEmpty) {
-                logger.error("If the agent has this trip in their plans, we should have created a vehicle for them")
-                makeRequestWith(
-                  withTransit = false,
-                  Vector(bodyStreetVehicle)
-                )
-              } else {
-                makeRequestWith(
-                  withTransit = false,
-                  availableVehicles :+ bodyStreetVehicle
-                )
-              }
-=======
               makeRequestWith(withTransit = false, vehicles :+ bodyStreetVehicle)
->>>>>>> dcec723d
               responsePlaceholders = makeResponsePlaceholders(withRouting = true)
           }
         case Some(mode @ (DRIVE_TRANSIT | BIKE_TRANSIT)) =>
@@ -1596,10 +1556,7 @@
           )
         )
     }
-<<<<<<< HEAD
-=======
-
->>>>>>> dcec723d
+
     val chosenMode = chosenTrip.tripClassifier.value
     val modeChoiceEvent = new ModeChoiceEvent(
       tick,
@@ -1631,33 +1588,11 @@
           )
         )
 
-<<<<<<< HEAD
-    eventsManager.processEvent(modeChoiceEvent)
-
-    data.personData.currentTourMode match {
-      case Some(HOV2_TELEPORTATION | HOV3_TELEPORTATION) =>
-        scheduler ! CompletionNotice(
-          triggerId,
-          Vector(
-            ScheduleTrigger(
-              PersonDepartureTrigger(math.max(chosenTrip.legs.head.beamLeg.startTime, tick)),
-              self
-            )
-          )
-        )
-
         goto(Teleporting) using data.personData.copy(
           currentTrip = Some(chosenTrip),
           restOfCurrentTrip = List()
         )
 
-=======
-        goto(Teleporting) using data.personData.copy(
-          currentTrip = Some(chosenTrip),
-          restOfCurrentTrip = List()
-        )
-
->>>>>>> dcec723d
       case _ =>
         val (vehiclesUsed, vehiclesNotUsed) = data.availablePersonalStreetVehicles
           .partition(vehicle => chosenTrip.vehiclesInTrip.contains(vehicle.id))
