--- conflicted
+++ resolved
@@ -10,8 +10,8 @@
 import beam.agentsim.agents.modalbehaviors.DrivesVehicle.{ActualVehicle, Token, VehicleOrToken}
 import beam.agentsim.agents.ridehail.{RideHailInquiry, RideHailRequest, RideHailResponse}
 import beam.agentsim.agents.vehicles.AccessErrorCodes.RideHailNotRequestedError
+import beam.agentsim.agents.vehicles.EnergyEconomyAttributes.Powertrain
 import beam.agentsim.agents.vehicles.VehicleCategory.VehicleCategory
-import beam.agentsim.agents.vehicles.EnergyEconomyAttributes.Powertrain
 import beam.agentsim.agents.vehicles.VehicleProtocol.StreetVehicle
 import beam.agentsim.agents.vehicles._
 import beam.agentsim.events.{ModeChoiceEvent, SpaceTime}
@@ -27,10 +27,6 @@
 import beam.sim.{BeamServices, Geofence}
 import beam.utils.logging.pattern.ask
 import beam.utils.plan.sampling.AvailableModeUtils._
-<<<<<<< HEAD
-import com.vividsolutions.jts.geom.Envelope
-=======
->>>>>>> f70230e3
 import org.matsim.api.core.v01.Id
 import org.matsim.api.core.v01.population.{Activity, Leg}
 import org.matsim.core.population.routes.NetworkRoute
@@ -201,6 +197,7 @@
               _,
               _,
               _,
+              _,
               _
             ),
             currentLocation,
@@ -279,6 +276,7 @@
               _,
               _,
               Some(mode @ (CAR | BIKE | DRIVE_TRANSIT | BIKE_TRANSIT | CAR_HOV2 | CAR_HOV3)),
+              _,
               _,
               _,
               _,
