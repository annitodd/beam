package beam.agentsim.agents.modalbehaviors

import akka.actor.FSM
import akka.pattern._
import beam.agentsim.agents.BeamAgent._
import beam.agentsim.agents.PersonAgent.{ChoosingMode, _}
import beam.agentsim.agents._
import beam.agentsim.agents.household.HouseholdActor.{MobilityStatusInquiry, MobilityStatusResponse, ReleaseVehicle}
import beam.agentsim.agents.modalbehaviors.ChoosesMode._
import beam.agentsim.agents.modalbehaviors.DrivesVehicle.{ActualVehicle, Token, VehicleOrToken}
import beam.agentsim.agents.ridehail.{RideHailInquiry, RideHailRequest, RideHailResponse}
import beam.agentsim.agents.vehicles.AccessErrorCodes.RideHailNotRequestedError
import beam.agentsim.agents.vehicles.VehicleProtocol.StreetVehicle
import beam.agentsim.agents.vehicles.{VehiclePersonId, _}
import beam.agentsim.events.{ModeChoiceEvent, SpaceTime}
import beam.agentsim.infrastructure.ParkingManager.{ParkingInquiry, ParkingInquiryResponse}
import beam.agentsim.infrastructure.ParkingStall
import beam.agentsim.infrastructure.ParkingStall.{Any, NoNeed}
import beam.agentsim.scheduler.BeamAgentScheduler.{CompletionNotice, ScheduleTrigger}
import beam.router.BeamRouter._
import beam.router.Modes
import beam.router.Modes.BeamMode
import beam.router.Modes.BeamMode._
import beam.router.model.{BeamLeg, EmbodiedBeamLeg, EmbodiedBeamTrip}
import beam.router.r5.R5RoutingWorker
import beam.sim.population.AttributesOfIndividual
import beam.utils.plan.sampling.AvailableModeUtils._
import org.matsim.api.core.v01.population.{Activity, Leg}
import org.matsim.api.core.v01.{Coord, Id}
import org.matsim.core.population.routes.NetworkRoute
import org.matsim.vehicles.Vehicle

import scala.concurrent.duration._
import scala.concurrent.{ExecutionContext, Future}

/**
  * BEAM
  */
trait ChoosesMode {
  this: PersonAgent => // Self type restricts this trait to only mix into a PersonAgent
  private implicit val executionContext: ExecutionContext = context.dispatcher

  val dummyRHVehicle =
    StreetVehicle(
      Id.create("dummyRH", classOf[Vehicle]),
      BeamVehicleType.defaultCarBeamVehicleType.id,
      SpaceTime(0.0, 0.0, 0),
      CAR,
      asDriver = false
    )

  def bodyVehiclePersonId = VehiclePersonId(body.id, id, self)

  def currentTourBeamVehicle: BeamVehicle =
    beamVehicles(stateData.asInstanceOf[ChoosesModeData].personData.currentTourPersonalVehicle.get)
      .asInstanceOf[ActualVehicle]
      .vehicle

  onTransition {
    case _ -> ChoosingMode =>
      nextStateData match {
        // If I am already on a tour in a vehicle, only that vehicle is available to me
        case ChoosesModeData(
            BasePersonData(_, _, _, _, currentModeOpt, Some(vehicle), _, _, _, _, _),
            _,
            _,
            _,
            _,
            _,
            _,
            _,
            _,
            _,
            _,
            _,
            _,
            _,
            _,
            _,
            _,
            _,
            _
            ) if currentModeOpt.isEmpty || currentModeOpt.get != CAV =>
          self ! MobilityStatusResponse(Vector(beamVehicles(vehicle)))
        // Only need to get available street vehicles if our mode requires such a vehicle
        case ChoosesModeData(
            BasePersonData(
              currentActivityIndex,
              _,
              _,
              _,
              None | Some(CAR | CAV | BIKE | DRIVE_TRANSIT),
              _,
              _,
              _,
              _,
              _,
              _
            ),
            currentLocation,
            _,
            _,
            _,
            _,
            _,
            _,
            _,
            _,
            _,
            _,
            _,
            _,
            _,
            _,
            _,
            _,
            _
            ) =>
          implicit val executionContext: ExecutionContext = context.system.dispatcher
          Future
            .sequence(
              vehicleFleets.map(
                _ ? MobilityStatusInquiry(
                  id,
                  currentLocation,
                  _experiencedBeamPlan
                    .activities(currentActivityIndex)
                )
              )
            )
            .map(
              listOfResponses =>
                MobilityStatusResponse(
                  listOfResponses
                    .collect {
                      case MobilityStatusResponse(vehicles) =>
                        vehicles
                    }
                    .flatten
                    .toVector
              )
            ) pipeTo self
        // Otherwise, send empty list to self
        case _ =>
          self ! MobilityStatusResponse(Vector())
      }
  }

  when(ChoosingMode)(stateFunction = transform {
    case Event(MobilityStatusResponse(newlyAvailableBeamVehicles), choosesModeData: ChoosesModeData) =>
      beamVehicles ++= newlyAvailableBeamVehicles.map(v => v.id -> v)
      val currentPersonLocation = choosesModeData.currentLocation
      val availableModes: Seq[BeamMode] = availableModesForPerson(
        matsimPlan.getPerson
      )
      // Make sure the current mode is allowable
      val correctedCurrentTourMode = choosesModeData.personData.currentTourMode match {
        case Some(mode) if availableModes.contains(mode) && choosesModeData.personData.numberOfReplanningAttempts < 3 =>
          if (mode == CAV && !newlyAvailableBeamVehicles.exists(_.streetVehicle.mode == CAV)) {
            None
          } else {
            Some(mode)
          }
        case Some(mode) if availableModes.contains(mode) =>
          Some(WALK)
        case None if choosesModeData.personData.numberOfReplanningAttempts >= 3 =>
          Some(WALK)
        case _ =>
          None
      }

      val bodyStreetVehicle = StreetVehicle(
        body.id,
        BeamVehicleType.defaultHumanBodyBeamVehicleType.id,
        currentPersonLocation,
        WALK,
        asDriver = true
      )
      val nextAct = nextActivity(choosesModeData.personData).get
      val departTime = _currentTick.get

      var availablePersonalStreetVehicles =
        correctedCurrentTourMode match {
          case None | Some(CAR | CAV | BIKE) =>
            // In these cases, a personal vehicle will be involved
            newlyAvailableBeamVehicles
          case Some(DRIVE_TRANSIT) =>
            val tour = _experiencedBeamPlan.getTourContaining(nextAct)
            val tripIndex = tour.tripIndexOfElement(nextAct)
            if (tripIndex == 0 || tripIndex == tour.trips.size - 1) {
              newlyAvailableBeamVehicles
            } else {
              Vector()
            }
          case _ =>
            Vector()
        }

      def makeRequestWith(
        withTransit: Boolean,
        vehicles: Vector[StreetVehicle],
        withParking: Boolean,
        streetVehiclesIntermodalUse: IntermodalUse = Access
      ): Option[Int] = {
        router ! RoutingRequest(
          currentPersonLocation.loc,
          nextAct.getCoord,
          departTime,
          withTransit,
          vehicles,
          Some(attributes),
          streetVehiclesIntermodalUse
        )
        if (withParking) {
          requestParkingCost(
            nextAct.getCoord,
            nextAct.getType,
            departTime,
            nextAct.getEndTime.toInt - departTime
          )
        } else {
          None
        }
      }

      def makeRideHailRequest(): Unit = {
        val inquiry = RideHailRequest(
          RideHailInquiry,
          bodyVehiclePersonId,
          currentPersonLocation.loc,
          departTime,
          nextAct.getCoord
        )
        //        println(s"requesting: ${inquiry.requestId}")
        rideHailManager ! inquiry
      }

      def makeRideHailTransitRoutingRequest(bodyStreetVehicle: StreetVehicle): Option[Int] = {
        //TODO make ride hail wait buffer config param
        val startWithWaitBuffer = 900 + departTime
        val currentSpaceTime =
          SpaceTime(currentPersonLocation.loc, startWithWaitBuffer)
        val theRequest = RoutingRequest(
          currentSpaceTime.loc,
          nextAct.getCoord,
          startWithWaitBuffer,
          withTransit = true,
          Vector(bodyStreetVehicle, dummyRHVehicle.copy(locationUTM = currentSpaceTime)),
          streetVehiclesUseIntermodalUse = AccessAndEgress
        )
        router ! theRequest
        Some(theRequest.requestId)
      }

      def filterStreetVehiclesForQuery(
        streetVehicles: Vector[StreetVehicle],
        byMode: BeamMode
      ): Vector[StreetVehicle] = {
        choosesModeData.personData.currentTourPersonalVehicle match {
          case Some(personalVeh) =>
            // We already have a vehicle we're using on this tour, so filter down to that
            streetVehicles.filter(_.id == personalVeh)
          case None =>
            // Otherwise, filter by mode
            streetVehicles.filter(_.mode == byMode)
        }
      }

      val hasRideHail = availableModes.contains(RIDE_HAIL)
      val willRequestDrivingRoute = newlyAvailableBeamVehicles.nonEmpty

      var responsePlaceholders = ChoosesModeResponsePlaceholders()
      var requestId: Option[Int] = None
      var parkingRequestId: Option[Int] = None
      // Form and send requests

      correctedCurrentTourMode match {
        case None =>
          if (hasRideHail) {
            responsePlaceholders = makeResponsePlaceholders(
              withRouting = true,
              withParking = willRequestDrivingRoute,
              withRideHail = true,
              withRideHailTransit = !choosesModeData.isWithinTripReplanning
            )
            makeRideHailRequest()
            if (!choosesModeData.isWithinTripReplanning) {
              requestId = makeRideHailTransitRoutingRequest(bodyStreetVehicle)
            }
          } else {
            responsePlaceholders = makeResponsePlaceholders(withRouting = true, withParking = willRequestDrivingRoute)
            requestId = None
          }
          parkingRequestId = makeRequestWith(
            withTransit = true,
            newlyAvailableBeamVehicles.map(_.streetVehicle) :+ bodyStreetVehicle,
            withParking = willRequestDrivingRoute
          )
        case Some(WALK) =>
          responsePlaceholders = makeResponsePlaceholders(withRouting = true)
          makeRequestWith(withTransit = false, Vector(bodyStreetVehicle), withParking = false)
        case Some(WALK_TRANSIT) =>
          responsePlaceholders = makeResponsePlaceholders(withRouting = true)
          makeRequestWith(withTransit = true, Vector(bodyStreetVehicle), withParking = false)
        case Some(CAV) =>
          // Request from household the trip legs to put into trip
          householdRef ! CavTripLegsRequest(bodyVehiclePersonId, currentActivity(choosesModeData.personData))
          responsePlaceholders = makeResponsePlaceholders(withPrivateCAV = true)
        case Some(mode @ (CAR | BIKE)) =>
          val maybeLeg = _experiencedBeamPlan.getPlanElements
            .get(_experiencedBeamPlan.getPlanElements.indexOf(nextAct) - 1) match {
            case l: Leg => Some(l)
            case _      => None
          }
          maybeLeg.map(l => (l, l.getRoute)) match {
            case Some((l, r: NetworkRoute)) =>
              val maybeVehicle =
                filterStreetVehiclesForQuery(newlyAvailableBeamVehicles.map(_.streetVehicle), mode).headOption
              maybeVehicle match {
                case Some(vehicle) =>
                  val destination = SpaceTime(nextAct.getCoord, departTime + l.getTravelTime.toInt)
                  router ! matsimLegToEmbodyRequest(
                    r,
                    vehicle,
                    departTime,
                    mode,
                    beamServices,
                    choosesModeData.currentLocation.loc,
                    nextAct.getCoord
                  )
                  parkingRequestId = requestParkingCost(
                    destination.loc,
                    nextAct.getType,
                    destination.time,
                    nextAct.getEndTime.intValue() - destination.time
                  )
                  responsePlaceholders = makeResponsePlaceholders(withRouting = true, withParking = true)
                case _ =>
<<<<<<< HEAD
                  makeRequestWith(Vector(), Vector(bodyStreetVehicle), withParking = false)
                  responsePlaceholders = makeResponsePlaceholders(withRouting = true)
=======
                  makeRequestWith(withTransit = false, Vector(bodyStreetVehicle), withParking = false)
                  responsePlaceholders = makeResponsePlaceholders(withRouting = true, withParking = false)
>>>>>>> 26e7b107
              }
            case _ =>
              parkingRequestId = makeRequestWith(
                withTransit = false,
                filterStreetVehiclesForQuery(newlyAvailableBeamVehicles.map(_.streetVehicle), mode) :+ bodyStreetVehicle,
                withParking = mode == CAR
              )
              responsePlaceholders = makeResponsePlaceholders(withRouting = true, withParking = mode == CAR)
          }
        case Some(DRIVE_TRANSIT) =>
          val LastTripIndex = currentTour(choosesModeData.personData).trips.size - 1
          (
            currentTour(choosesModeData.personData).tripIndexOfElement(nextAct),
            choosesModeData.personData.currentTourPersonalVehicle
          ) match {
            case (0, _) if !choosesModeData.isWithinTripReplanning =>
              // We use our car if we are not replanning, otherwise we end up doing a walk transit (catch-all below)
              // we do not send parking inquiry here, instead we wait for drive_transit route to come back and we use
              // actual location of transit station
              makeRequestWith(
                withTransit = true,
                filterStreetVehiclesForQuery(newlyAvailableBeamVehicles.map(_.streetVehicle), CAR) :+ bodyStreetVehicle,
                withParking = false
              )
              responsePlaceholders = makeResponsePlaceholders(withRouting = true)
            case (LastTripIndex, Some(currentTourPersonalVehicle)) =>
              // At the end of the tour, only drive home a vehicle that we have also taken away from there.
              parkingRequestId = makeRequestWith(
                withTransit = true,
                newlyAvailableBeamVehicles
                  .map(_.streetVehicle)
                  .filter(_.id == currentTourPersonalVehicle) :+ bodyStreetVehicle,
                streetVehiclesIntermodalUse = Egress,
                withParking = true
              )
              responsePlaceholders = makeResponsePlaceholders(withRouting = true, withParking = true)
            case _ =>
              // Reset available vehicles so we don't release our car that we've left during this replanning
              availablePersonalStreetVehicles = Vector()
              makeRequestWith(withTransit = true, Vector(bodyStreetVehicle), withParking = false)
              responsePlaceholders = makeResponsePlaceholders(withRouting = true)
          }
        case Some(RIDE_HAIL | RIDE_HAIL_POOLED) if choosesModeData.isWithinTripReplanning =>
          // Give up on all ride hail after a failure
          responsePlaceholders = makeResponsePlaceholders(withRouting = true)
          makeRequestWith(withTransit = true, Vector(bodyStreetVehicle), withParking = false)
        case Some(RIDE_HAIL | RIDE_HAIL_POOLED) =>
          responsePlaceholders = makeResponsePlaceholders(withRouting = true, withRideHail = true)
          makeRequestWith(withTransit = false, Vector(bodyStreetVehicle), withParking = false) // We need a WALK alternative if RH fails
          makeRideHailRequest()
        case Some(RIDE_HAIL_TRANSIT) if choosesModeData.isWithinTripReplanning =>
          // Give up on ride hail transit after a failure, too complicated, but try regular ride hail again
          responsePlaceholders = makeResponsePlaceholders(withRouting = true, withRideHail = true)
          makeRequestWith(withTransit = true, Vector(bodyStreetVehicle), withParking = false)
          makeRideHailRequest()
        case Some(RIDE_HAIL_TRANSIT) =>
          responsePlaceholders = makeResponsePlaceholders(withRideHailTransit = true)
          requestId = makeRideHailTransitRoutingRequest(bodyStreetVehicle)
        case Some(m) =>
          logDebug(m.toString)
      }
      val newPersonData = choosesModeData.copy(
        personData = choosesModeData.personData.copy(currentTourMode = correctedCurrentTourMode),
        availablePersonalStreetVehicles = availablePersonalStreetVehicles,
        routingResponse = responsePlaceholders.routingResponse,
        parkingResponse = responsePlaceholders.parkingResponse,
        parkingRequestId = parkingRequestId,
        driveTransitParkingResponse = responsePlaceholders.driveTransitParkingResponse,
        rideHail2TransitRoutingResponse = responsePlaceholders.rideHail2TransitRoutingResponse,
        rideHail2TransitRoutingRequestId = requestId,
        rideHailResult = responsePlaceholders.rideHailResult,
        rideHail2TransitAccessResult = responsePlaceholders.rideHail2TransitAccessResult,
        rideHail2TransitEgressResult = responsePlaceholders.rideHail2TransitEgressResult,
        cavTripLegs = responsePlaceholders.cavTripLegs
      )
      stay() using newPersonData
    /*
     * Receive and store data needed for choice.
     */
    case Event(
        theRouterResult @ RoutingResponse(_, requestId),
        choosesModeData: ChoosesModeData
        ) if choosesModeData.rideHail2TransitRoutingRequestId.contains(requestId) =>
      theRouterResult.itineraries.view.foreach { resp =>
        resp.beamLegs().filter(_.mode == CAR).foreach { leg =>
          routeHistory.rememberRoute(leg.travelPath.linkIds, leg.startTime)
        }
      }
      val driveTransitTrip =
        theRouterResult.itineraries.view
          .dropWhile(_.tripClassifier != DRIVE_TRANSIT)
          .headOption
      var newPersonData = if (driveTransitTrip.isDefined) {
        val accessLeg = driveTransitTrip.get.legs.view.takeWhile(!_.beamLeg.mode.isTransit).last.beamLeg
        val dest = accessLeg.travelPath.endPoint.loc
        val driveTransitRequestId = requestParkingCost(
          beamServices.geo.wgs2Utm(dest),
          "ParkAndRide",
          accessLeg.endTime,
          nextActivity(choosesModeData.personData).get.getEndTime.toInt - accessLeg.endTime
        )
        choosesModeData.copy(driveTransitParkingResponse = None, driveTransitParkingRequestId = driveTransitRequestId)
      } else {
        choosesModeData
      }
      // If there's a drive-transit trip AND we don't have an error RH2Tr response (due to no desire to use RH) then seek RH on access and egress
      newPersonData =
        if (shouldAttemptRideHail2Transit(
              driveTransitTrip,
              choosesModeData.rideHail2TransitAccessResult
            )) {
          val accessSegment =
            driveTransitTrip.get.legs.view
              .takeWhile(!_.beamLeg.mode.isMassTransit)
              .map(_.beamLeg)
          val egressSegment =
            driveTransitTrip.get.legs.view.reverse.takeWhile(!_.beamLeg.mode.isTransit).reverse.map(_.beamLeg)
          val accessId =
            if (accessSegment.map(_.travelPath.distanceInM).sum > 0) {
              makeRideHailRequestFromBeamLeg(accessSegment)
            } else {
              None
            }
          val egressId =
            if (egressSegment.map(_.travelPath.distanceInM).sum > 0) {
              makeRideHailRequestFromBeamLeg(egressSegment.toVector)
            } else {
              None
            }
          newPersonData.copy(
            rideHail2TransitRoutingResponse = Some(driveTransitTrip.get),
            rideHail2TransitAccessInquiryId = accessId,
            rideHail2TransitEgressInquiryId = egressId,
            rideHail2TransitAccessResult = if (accessId.isEmpty) {
              Some(RideHailResponse.dummyWithError(RideHailNotRequestedError))
            } else {
              None
            },
            rideHail2TransitEgressResult = if (egressId.isEmpty) {
              Some(RideHailResponse.dummyWithError(RideHailNotRequestedError))
            } else {
              None
            }
          )
        } else {
          newPersonData.copy(
            rideHail2TransitRoutingResponse = Some(EmbodiedBeamTrip.empty),
            rideHail2TransitAccessResult = Some(RideHailResponse.dummyWithError(RideHailNotRequestedError)),
            rideHail2TransitEgressResult = Some(RideHailResponse.dummyWithError(RideHailNotRequestedError))
          )
        }
      stay() using newPersonData
    case Event(response: RoutingResponse, choosesModeData: ChoosesModeData) =>
      response.itineraries.view.foreach { resp =>
        resp.beamLegs().filter(_.mode == CAR).foreach { leg =>
          routeHistory.rememberRoute(leg.travelPath.linkIds, leg.startTime)
        }
      }
      val theRouterResult = response.copy(itineraries = response.itineraries.map { it =>
        it.copy(
          it.legs.flatMap(
            embodiedLeg =>
              if (embodiedLeg.beamLeg.mode == CAR) splitLegForParking(embodiedLeg)
              else Vector(embodiedLeg)
          )
        )
      })
      val correctedItins = theRouterResult.itineraries
        .map { trip =>
          if (trip.legs.head.beamLeg.mode != WALK) {
            val startLeg = EmbodiedBeamLeg(
              BeamLeg.dummyLeg(trip.legs.head.beamLeg.startTime, trip.legs.head.beamLeg.travelPath.startPoint.loc),
              body.id,
              BeamVehicleType.defaultHumanBodyBeamVehicleType.id,
              asDriver = true,
              0,
              unbecomeDriverOnCompletion = false
            )
            trip.copy(legs = startLeg +: trip.legs)
          } else trip
        }
        .map { trip =>
          if (trip.legs.last.beamLeg.mode != WALK) {
            val endLeg = EmbodiedBeamLeg(
              BeamLeg.dummyLeg(trip.legs.last.beamLeg.endTime, trip.legs.last.beamLeg.travelPath.endPoint.loc),
              body.id,
              BeamVehicleType.defaultHumanBodyBeamVehicleType.id,
              asDriver = true,
              0,
              unbecomeDriverOnCompletion = true
            )
            trip.copy(legs = trip.legs :+ endLeg)
          } else trip
        }
      stay() using choosesModeData.copy(routingResponse = Some(theRouterResult.copy(itineraries = correctedItins)))
    case Event(theRideHailResult: RideHailResponse, choosesModeData: ChoosesModeData) =>
      //      println(s"receiving response: ${theRideHailResult}")
      val newPersonData = Some(theRideHailResult.request.requestId) match {
        case choosesModeData.rideHail2TransitAccessInquiryId =>
          choosesModeData.copy(rideHail2TransitAccessResult = Some(theRideHailResult))
        case choosesModeData.rideHail2TransitEgressInquiryId =>
          choosesModeData.copy(rideHail2TransitEgressResult = Some(theRideHailResult))
        case _ =>
          choosesModeData.copy(rideHailResult = Some(theRideHailResult))
      }
      stay() using newPersonData
    case Event(parkingInquiryResponse: ParkingInquiryResponse, choosesModeData: ChoosesModeData) =>
      val newPersonData = Some(parkingInquiryResponse.requestId) match {
        case choosesModeData.parkingRequestId =>
          choosesModeData.copy(parkingResponse = Some(parkingInquiryResponse))
        case choosesModeData.driveTransitParkingRequestId =>
          choosesModeData.copy(driveTransitParkingResponse = Some(parkingInquiryResponse))
        case _ =>
          choosesModeData
      }
      stay using newPersonData
    case Event(cavTripLegsResponse: CavTripLegsResponse, choosesModeData: ChoosesModeData) =>
      stay using choosesModeData.copy(cavTripLegs = Some(cavTripLegsResponse))
  } using completeChoiceIfReady)

  def isRideHailToTransitResponse(response: RoutingResponse): Boolean = {
    response.itineraries.exists(_.vehiclesInTrip.contains(dummyRHVehicle.id))
  }

  def shouldAttemptRideHail2Transit(
    driveTransitTrip: Option[EmbodiedBeamTrip],
    rideHail2TransitResult: Option[RideHailResponse]
  ): Boolean = {
    driveTransitTrip.isDefined && driveTransitTrip.get.legs
      .exists(leg => beamServices.rideHailTransitModes.contains(leg.beamLeg.mode)) &&
    rideHail2TransitResult.getOrElse(RideHailResponse.DUMMY).error.isEmpty
  }

  def makeRideHailRequestFromBeamLeg(legs: Seq[BeamLeg]): Option[Int] = {
    val inquiry = RideHailRequest(
      RideHailInquiry,
      bodyVehiclePersonId,
      beamServices.geo.wgs2Utm(legs.head.travelPath.startPoint.loc),
      legs.head.startTime,
      beamServices.geo.wgs2Utm(legs.last.travelPath.endPoint.loc)
    )
    //    println(s"requesting: ${inquiry.requestId}")
    rideHailManager ! inquiry
    Some(inquiry.requestId)
  }

  case object FinishingModeChoice extends BeamAgentState

  private def splitLegForParking(leg: EmbodiedBeamLeg) = {
    val theLinkIds = leg.beamLeg.travelPath.linkIds
    val indexFromEnd = Math.min(
      Math.max(
        theLinkIds.reverse
          .map(lengthOfLink)
          .scanLeft(0.0)(_ + _)
          .indexWhere(
            _ > beamServices.beamConfig.beam.agentsim.thresholdForMakingParkingChoiceInMeters
          ),
        1
      ),
      theLinkIds.length - 1
    )
    val indexFromBeg = theLinkIds.length - indexFromEnd
    val firstTravelTimes = leg.beamLeg.travelPath.linkTravelTime.take(indexFromBeg)
    val secondPathLinkIds = theLinkIds.takeRight(indexFromEnd + 1)
    val secondTravelTimes = leg.beamLeg.travelPath.linkTravelTime.takeRight(indexFromEnd + 1)
    val secondDuration = Math.min(secondTravelTimes.tail.sum, leg.beamLeg.duration)
    val firstDuration = leg.beamLeg.duration - secondDuration
    val secondDistance = Math.min(secondPathLinkIds.tail.map(lengthOfLink).sum, leg.beamLeg.travelPath.distanceInM)
    val firstPathEndpoint = SpaceTime(
      beamServices.geo.coordOfR5Edge(transportNetwork.streetLayer, theLinkIds(indexFromBeg)),
      leg.beamLeg.startTime + firstDuration
    )
    val secondPath = leg.beamLeg.travelPath.copy(
      linkIds = secondPathLinkIds,
      linkTravelTime = secondTravelTimes,
      startPoint = firstPathEndpoint,
      distanceInM = secondDistance
    )
    val firstPath = leg.beamLeg.travelPath.copy(
      linkIds = theLinkIds.take(indexFromBeg),
      linkTravelTime = firstTravelTimes,
      endPoint = firstPathEndpoint,
      distanceInM = leg.beamLeg.travelPath.distanceInM - secondPath.distanceInM
    )
    val firstLeg = leg.copy(
      beamLeg = leg.beamLeg.copy(
        travelPath = firstPath,
        duration = firstDuration
      ),
      unbecomeDriverOnCompletion = false
    )
    val secondLeg = leg.copy(
      beamLeg = leg.beamLeg.copy(
        travelPath = secondPath,
        startTime = firstLeg.beamLeg.startTime + firstLeg.beamLeg.duration,
        duration = secondDuration
      ),
      cost = 0
    )
    assert(firstLeg.cost + secondLeg.cost == leg.cost)
    assert(firstLeg.beamLeg.duration + secondLeg.beamLeg.duration == leg.beamLeg.duration)
    assert(
      Math.abs(
        leg.beamLeg.travelPath.distanceInM - firstLeg.beamLeg.travelPath.distanceInM - secondLeg.beamLeg.travelPath.distanceInM
      ) < 1.0
    )
    Vector(firstLeg, secondLeg)
  }

  def lengthOfLink(linkId: Int): Double = {
    val edge = transportNetwork.streetLayer.edgeStore.getCursor(linkId)
    edge.getLengthM
  }

  def createRideHail2TransitItin(
    rideHail2TransitAccessResult: RideHailResponse,
    rideHail2TransitEgressResult: RideHailResponse,
    driveTransitTrip: EmbodiedBeamTrip
  ): Option[EmbodiedBeamTrip] = {
    if (rideHail2TransitAccessResult.error.isEmpty) {
      val tncAccessLeg: Vector[EmbodiedBeamLeg] =
        rideHail2TransitAccessResult.travelProposal.get.toEmbodiedBeamLegsForCustomer(bodyVehiclePersonId)
      // Replacing drive access leg with TNC changes the travel time.
      val timeToCustomer = rideHail2TransitAccessResult.travelProposal.get.passengerSchedule
        .legsBeforePassengerBoards(bodyVehiclePersonId)
        .map(_.duration)
        .sum
      val extraWaitTimeBuffer = driveTransitTrip.legs.head.beamLeg.endTime - _currentTick.get -
      tncAccessLeg.last.beamLeg.duration - timeToCustomer
      if (extraWaitTimeBuffer < 300) {
        // We filter out all options that don't allow at least 5 minutes of time for unexpected waiting
        None
      } else {
        // Travel time usually decreases, adjust for this but add a buffer to the wait time to account for uncertainty in actual wait time
        val startTimeAdjustment = driveTransitTrip.legs.head.beamLeg.endTime - tncAccessLeg.last.beamLeg.duration - timeToCustomer
        val startTimeBufferForWaiting = math.min(
          extraWaitTimeBuffer,
          math.max(300.0, timeToCustomer.toDouble * 1.5)
        ) // tncAccessLeg.head.beamLeg.startTime - _currentTick.get.longValue()
        val accessAndTransit = tncAccessLeg.map(
          leg =>
            leg.copy(
              leg.beamLeg
                .updateStartTime(startTimeAdjustment - startTimeBufferForWaiting.intValue())
          )
        ) ++ driveTransitTrip.legs.tail
        val fullTrip = if (rideHail2TransitEgressResult.error.isEmpty) {
          accessAndTransit.dropRight(2) ++ rideHail2TransitEgressResult.travelProposal.get
            .toEmbodiedBeamLegsForCustomer(bodyVehiclePersonId)
        } else {
          accessAndTransit.dropRight(1)
        }
        Some(
          EmbodiedBeamTrip(
            EmbodiedBeamLeg.dummyLegAt(
              fullTrip.head.beamLeg.startTime,
              body.id,
              isLastLeg = false,
              fullTrip.head.beamLeg.travelPath.startPoint.loc
            ) +:
            fullTrip :+
            EmbodiedBeamLeg
              .dummyLegAt(
                fullTrip.last.beamLeg.endTime,
                body.id,
                isLastLeg = true,
                fullTrip.last.beamLeg.travelPath.endPoint.loc
              )
          )
        )
      }
    } else {
      None
    }
  }

  def requestParkingCost(
    destinationInUTM: Coord,
    activityType: String,
    arrivalTime: Int,
    duration: Int
  ): Option[Int] = {
    val inquiry = ParkingInquiry(
      destinationInUTM,
      destinationInUTM,
      activityType,
      attributes,
      NoNeed,
      arrivalTime,
      duration,
      Any,
      reserveStall = false
    )
    parkingManager ! inquiry
    Some(inquiry.requestId)
  }

  def addParkingCostToItins(
    itineraries: Seq[EmbodiedBeamTrip],
    parkingResponse: ParkingInquiryResponse,
    driveTransitParkingResponse: ParkingInquiryResponse
  ): Seq[EmbodiedBeamTrip] = {
    itineraries.map { itin =>
      itin.tripClassifier match {
        case CAR =>
          val newLegs = itin.legs.zipWithIndex.map {
            case (leg, i) => if (i == 2) { leg.copy(cost = leg.cost + parkingResponse.stall.cost) } else { leg }
          }
          itin.copy(legs = newLegs)
        case DRIVE_TRANSIT =>
          val newLegs = if (itin.legs.size > 2 && itin.legs(2).beamLeg.mode == CAR) {
            itin.legs.zipWithIndex.map {
              case (leg, i) =>
                if (i == 2) { leg.copy(cost = leg.cost + driveTransitParkingResponse.stall.cost) } else { leg }
            }
          } else if (itin.legs.size > 2 && itin.legs.takeRight(2).head.beamLeg.mode == CAR) {
            itin.legs.zipWithIndex.map {
              case (leg, i) =>
                if (i == itin.legs.size - 2) { leg.copy(cost = leg.cost + driveTransitParkingResponse.stall.cost) } else {
                  leg
                }
            }
          } else {
            itin.legs
          }
          itin.copy(legs = newLegs)
        case _ =>
          itin
      }
    }
  }

  def mustBeDrivenHome(vehicle: VehicleOrToken): Boolean = {
    vehicle match {
      case ActualVehicle(beamVehicle) =>
        beamVehicle.mustBeDrivenHome
      case _: Token =>
        false // is not a household vehicle
    }
  }

  def completeChoiceIfReady: PartialFunction[State, State] = {
    case FSM.State(
        _,
        choosesModeData @ ChoosesModeData(
          personData,
          _,
          None,
          Some(routingResponse),
          Some(parkingResponse),
          _,
          Some(driveTransitParkingResponse),
          _,
          Some(rideHailResult),
          Some(rideHail2TransitRoutingResponse),
          _,
          Some(rideHail2TransitAccessResult),
          _,
          Some(rideHail2TransitEgressResult),
          _,
          _,
          _,
          _,
          Some(cavTripLegs)
        ),
        _,
        _,
        _
        ) =>
      val currentPersonLocation = choosesModeData.currentLocation
      val nextAct = nextActivity(choosesModeData.personData).get
      val rideHail2TransitIinerary = createRideHail2TransitItin(
        rideHail2TransitAccessResult,
        rideHail2TransitEgressResult,
        rideHail2TransitRoutingResponse
      )
      val rideHailItinerary = rideHailResult.travelProposal match {
        case Some(travelProposal) =>
          val origLegs = travelProposal.toEmbodiedBeamLegsForCustomer(bodyVehiclePersonId)
          (travelProposal.poolingInfo match {
            case Some(poolingInfo) =>
              val pooledLegs = origLegs.map { origLeg =>
                origLeg.copy(
                  cost = origLeg.cost * poolingInfo.costFactor,
                  isPooledTrip = origLeg.isRideHail,
                  beamLeg = origLeg.beamLeg.scaleLegDuration(poolingInfo.timeFactor)
                )
              }
              Vector(origLegs, EmbodiedBeamLeg.makeLegsConsistent(pooledLegs))
            case None =>
              Vector(origLegs)
          }).map { partialItin =>
            EmbodiedBeamTrip(
              EmbodiedBeamLeg.dummyLegAt(
                partialItin.head.beamLeg.startTime,
                body.id,
                isLastLeg = false,
                partialItin.head.beamLeg.travelPath.startPoint.loc
              ) +:
              partialItin :+
              EmbodiedBeamLeg.dummyLegAt(
                partialItin.last.beamLeg.endTime,
                body.id,
                isLastLeg = true,
                partialItin.last.beamLeg.travelPath.endPoint.loc
              )
            )
          }
        case None =>
          Vector()
      }
      val combinedItinerariesForChoice = rideHailItinerary ++ addParkingCostToItins(
        routingResponse.itineraries,
        parkingResponse,
        driveTransitParkingResponse
      ) ++ rideHail2TransitIinerary.toVector
      //      val test = createRideHail2TransitItin(rideHail2TransitAccessResult, rideHail2TransitEgressResult, routingResponse)

      val availableModes: Seq[BeamMode] = availableModesForPerson(
        matsimPlan.getPerson
      )

      val filteredItinerariesForChoice = (choosesModeData.personData.currentTourMode match {
        case Some(DRIVE_TRANSIT) =>
          val LastTripIndex = currentTour(choosesModeData.personData).trips.size - 1
          (
            currentTour(choosesModeData.personData).tripIndexOfElement(nextAct),
            personData.hasDeparted
          ) match {
            case (0 | LastTripIndex, false) =>
              combinedItinerariesForChoice.filter(_.tripClassifier == DRIVE_TRANSIT)
            case _ =>
              combinedItinerariesForChoice.filter(
                trip => trip.tripClassifier == WALK_TRANSIT || trip.tripClassifier == RIDE_HAIL_TRANSIT
              )
          }
        case Some(mode) if mode == WALK_TRANSIT || mode == RIDE_HAIL_TRANSIT =>
          combinedItinerariesForChoice.filter(
            trip => trip.tripClassifier == WALK_TRANSIT || trip.tripClassifier == RIDE_HAIL_TRANSIT
          )
        case Some(mode) =>
          combinedItinerariesForChoice.filter(_.tripClassifier == mode)
        case _ =>
          combinedItinerariesForChoice
      }).filter(itin => availableModes.contains(itin.tripClassifier))

      val attributesOfIndividual =
        matsimPlan.getPerson.getCustomAttributes
          .get("beam-attributes")
          .asInstanceOf[AttributesOfIndividual]

      modeChoiceCalculator(
        filteredItinerariesForChoice,
        attributesOfIndividual,
        nextActivity(choosesModeData.personData)
      ) match {
        case Some(chosenTrip) =>
          goto(FinishingModeChoice) using choosesModeData.copy(pendingChosenTrip = Some(chosenTrip))
        case None =>
          choosesModeData.personData.currentTourMode match {
            case Some(CAV) =>
              // Special case, if you are using household CAV, no choice was necessary you just use this mode
              // Construct the embodied trip to allow for processing by FinishingModeChoice and scoring
              assert(choosesModeData.availablePersonalStreetVehicles.nonEmpty)
              val walk1 = EmbodiedBeamLeg.dummyLegAt(
                _currentTick.get,
                body.id,
<<<<<<< HEAD
                isLastLeg = false,
                if (cavTripLegs.legs.isEmpty) { choosesModeData.currentLocation.loc } else {
=======
                false,
                if (cavTripLegs.legs.isEmpty) {
                  beamServices.geo.utm2Wgs(choosesModeData.currentLocation.loc)
                } else {
>>>>>>> 26e7b107
                  cavTripLegs.legs.head.beamLeg.travelPath.startPoint.loc
                }
              )
              val cavLegs = cavTripLegs.legs.size match {
                case 0 =>
                  List(
                    EmbodiedBeamLeg.dummyLegAt(
                      _currentTick.get,
                      body.id,
<<<<<<< HEAD
                      isLastLeg = false,
                      choosesModeData.currentLocation.loc,
=======
                      false,
                      beamServices.geo.utm2Wgs(choosesModeData.currentLocation.loc),
>>>>>>> 26e7b107
                      CAV,
                      cavTripLegs.cavOpt
                        .map(_.beamVehicleType.id)
                        .getOrElse(BeamVehicleType.defaultCarBeamVehicleType.id),
                      asDriver = false
                    )
                  )
                case _ =>
                  cavTripLegs.legs
              }
              val walk2 =
                EmbodiedBeamLeg.dummyLegAt(
                  _currentTick.get + cavLegs.map(_.beamLeg.duration).sum,
                  body.id,
<<<<<<< HEAD
                  isLastLeg = true,
                  if (cavTripLegs.legs.isEmpty) { choosesModeData.currentLocation.loc } else {
=======
                  true,
                  if (cavTripLegs.legs.isEmpty) {
                    beamServices.geo.utm2Wgs(choosesModeData.currentLocation.loc)
                  } else {
>>>>>>> 26e7b107
                    cavTripLegs.legs.last.beamLeg.travelPath.endPoint.loc
                  }
                )
              val cavTrip = EmbodiedBeamTrip(walk1 +: cavLegs.toVector :+ walk2)
              goto(FinishingModeChoice) using choosesModeData.copy(pendingChosenTrip = Some(cavTrip))
            case _ =>
              // Bad things happen but we want them to continue their day, so we signal to downstream that trip should be made to be expensive
              val originalWalkTripLeg =
                routingResponse.itineraries.find(_.tripClassifier == WALK) match {
                  case Some(originalWalkTrip) =>
                    originalWalkTrip.legs.head
                  case None =>
                    R5RoutingWorker
                      .createBushwackingTrip(
                        beamServices.geo.utm2Wgs(currentPersonLocation.loc),
                        beamServices.geo.utm2Wgs(nextAct.getCoord),
                        _currentTick.get,
                        body.toStreetVehicle,
                        beamServices
                      )
                      .legs
                      .head
                }
              val expensiveWalkTrip = EmbodiedBeamTrip(
                Vector(originalWalkTripLeg.copy(replanningPenalty = 100.0))
              )

              goto(FinishingModeChoice) using choosesModeData.copy(
                pendingChosenTrip = Some(expensiveWalkTrip)
              )
          }
      }
  }

  when(FinishingModeChoice, stateTimeout = Duration.Zero) {
    case Event(StateTimeout, data: ChoosesModeData) =>
      val chosenTrip = data.pendingChosenTrip.get
      val (tick, triggerId) = releaseTickAndTriggerId()
      // Write start and end links of chosen route into Activities.
      // We don't check yet whether the incoming and outgoing routes agree on the link an Activity is on.
      // Our aim should be that every transition from a link to another link be accounted for.
      val headOpt = chosenTrip.legs.headOption
        .flatMap(_.beamLeg.travelPath.linkIds.headOption)
      val lastOpt = chosenTrip.legs.lastOption
        .flatMap(_.beamLeg.travelPath.linkIds.lastOption)
      if (headOpt.isDefined && lastOpt.isDefined) {
        _experiencedBeamPlan
          .activities(data.personData.currentActivityIndex)
          .setLinkId(Id.createLinkId(headOpt.get))
        _experiencedBeamPlan
          .activities(data.personData.currentActivityIndex + 1)
          .setLinkId(Id.createLinkId(lastOpt.get))
      } else {
        val origin = beamServices.geo.utm2Wgs(
          _experiencedBeamPlan
            .activities(data.personData.currentActivityIndex)
            .getCoord
        )
        val destination = beamServices.geo.utm2Wgs(
          _experiencedBeamPlan
            .activities(data.personData.currentActivityIndex + 1)
            .getCoord
        )
        _experiencedBeamPlan
          .activities(data.personData.currentActivityIndex)
          .setLinkId(
            Id.createLinkId(
              beamServices.geo.getNearestR5Edge(transportNetwork.streetLayer, origin, 10000)
            )
          )
        _experiencedBeamPlan
          .activities(data.personData.currentActivityIndex + 1)
          .setLinkId(
            Id.createLinkId(
              beamServices.geo.getNearestR5Edge(transportNetwork.streetLayer, destination, 10000)
            )
          )
      }

      def availableAlternatives = {
        val theModes =
          data.routingResponse.get.itineraries.map(_.tripClassifier).distinct
        if (data.rideHailResult.isDefined && data.rideHailResult.get.error.isEmpty) {
          if (data.rideHailResult.get.travelProposal.isDefined && data.rideHailResult.get.travelProposal.get.poolingInfo.isDefined) {
            theModes :+ RIDE_HAIL :+ RIDE_HAIL_POOLED
          } else {
            theModes :+ RIDE_HAIL
          }
        } else {
          theModes
        }
      }

      eventsManager.processEvent(
        new ModeChoiceEvent(
          tick,
          id,
          chosenTrip.tripClassifier.value,
          data.personData.currentTourMode.map(_.value).getOrElse(""),
          data.expectedMaxUtilityOfLatestChoice.getOrElse[Double](Double.NaN),
          _experiencedBeamPlan
            .activities(data.personData.currentActivityIndex)
            .getLinkId
            .toString,
          availableAlternatives.mkString(":"),
          data.availablePersonalStreetVehicles.nonEmpty,
          chosenTrip.legs.view.map(_.beamLeg.travelPath.distanceInM).sum,
          _experiencedBeamPlan.tourIndexOfElement(nextActivity(data.personData).get),
          chosenTrip
        )
      )

      val (vehiclesUsed, vehiclesNotUsed) = data.availablePersonalStreetVehicles
        .partition(vehicle => chosenTrip.vehiclesInTrip.contains(vehicle.id))

      vehiclesNotUsed.collect {
        case ActualVehicle(vehicle) =>
          vehicle.manager.get ! ReleaseVehicle(vehicle)
      }
      scheduler ! CompletionNotice(
        triggerId,
        Vector(
          ScheduleTrigger(
            PersonDepartureTrigger(math.max(chosenTrip.legs.head.beamLeg.startTime, tick)),
            self
          )
        )
      )
      goto(WaitingForDeparture) using data.personData.copy(
        currentTrip = Some(chosenTrip),
        restOfCurrentTrip = chosenTrip.legs.toList,
        currentTourMode = data.personData.currentTourMode
          .orElse(Some(chosenTrip.tripClassifier)),
        currentTourPersonalVehicle =
          data.personData.currentTourPersonalVehicle.orElse(vehiclesUsed.headOption.filter(mustBeDrivenHome).map(_.id))
      )
  }
}

object ChoosesMode {

  case class ChoosesModeData(
    personData: BasePersonData,
    currentLocation: SpaceTime,
    pendingChosenTrip: Option[EmbodiedBeamTrip] = None,
    routingResponse: Option[RoutingResponse] = None,
    parkingResponse: Option[ParkingInquiryResponse] = None,
    parkingRequestId: Option[Int] = None,
    driveTransitParkingResponse: Option[ParkingInquiryResponse] = None,
    driveTransitParkingRequestId: Option[Int] = None,
    rideHailResult: Option[RideHailResponse] = None,
    rideHail2TransitRoutingResponse: Option[EmbodiedBeamTrip] = None,
    rideHail2TransitRoutingRequestId: Option[Int] = None,
    rideHail2TransitAccessResult: Option[RideHailResponse] = None,
    rideHail2TransitAccessInquiryId: Option[Int] = None,
    rideHail2TransitEgressResult: Option[RideHailResponse] = None,
    rideHail2TransitEgressInquiryId: Option[Int] = None,
    availablePersonalStreetVehicles: Vector[VehicleOrToken] = Vector(),
    expectedMaxUtilityOfLatestChoice: Option[Double] = None,
    isWithinTripReplanning: Boolean = false,
    cavTripLegs: Option[CavTripLegsResponse] = None
  ) extends PersonData {
    override def currentVehicle: VehicleStack = personData.currentVehicle

    override def currentLegPassengerScheduleIndex: Int =
      personData.currentLegPassengerScheduleIndex

    override def passengerSchedule: PassengerSchedule =
      personData.passengerSchedule

    override def withPassengerSchedule(newPassengerSchedule: PassengerSchedule): DrivingData =
      copy(personData = personData.copy(passengerSchedule = newPassengerSchedule))

    override def withCurrentLegPassengerScheduleIndex(
      currentLegPassengerScheduleIndex: Int
    ): DrivingData =
      copy(
        personData = personData.copy(currentLegPassengerScheduleIndex = currentLegPassengerScheduleIndex)
      )

    override def hasParkingBehaviors: Boolean = true
  }

  case class ChoosesModeResponsePlaceholders(
    routingResponse: Option[RoutingResponse] = None,
    parkingResponse: Option[ParkingInquiryResponse] = None,
    driveTransitParkingResponse: Option[ParkingInquiryResponse] = None,
    rideHailResult: Option[RideHailResponse] = None,
    rideHail2TransitRoutingResponse: Option[EmbodiedBeamTrip] = None,
    rideHail2TransitAccessResult: Option[RideHailResponse] = None,
    rideHail2TransitEgressResult: Option[RideHailResponse] = None,
    cavTripLegs: Option[CavTripLegsResponse] = None
  )

  def makeResponsePlaceholders(
    withRouting: Boolean = false,
    withParking: Boolean = false,
    withRideHail: Boolean = false,
    withRideHailTransit: Boolean = false,
    withPrivateCAV: Boolean = false
  ): ChoosesModeResponsePlaceholders = {
    ChoosesModeResponsePlaceholders(
      routingResponse = if (withRouting) {
        None
      } else {
        RoutingResponse.dummyRoutingResponse
      },
      parkingResponse = if (withParking) {
        None
      } else {
        Some(ParkingInquiryResponse(ParkingStall.emptyParkingStall, 0))
      },
      driveTransitParkingResponse = Some(ParkingInquiryResponse(ParkingStall.emptyParkingStall, 0)),
      rideHailResult = if (withRideHail) {
        None
      } else {
        Some(RideHailResponse.dummyWithError(RideHailNotRequestedError))
      },
      rideHail2TransitRoutingResponse = if (withRideHailTransit) {
        None
      } else {
        Some(EmbodiedBeamTrip.empty)
      },
      rideHail2TransitAccessResult = if (withRideHailTransit) {
        None
      } else {
        Some(RideHailResponse.dummyWithError(RideHailNotRequestedError))
      },
      rideHail2TransitEgressResult = if (withRideHailTransit) {
        None
      } else {
        Some(RideHailResponse.dummyWithError(RideHailNotRequestedError))
      },
      cavTripLegs = if (withPrivateCAV) {
        None
      } else {
        Some(CavTripLegsResponse(None, List()))
      }
    )
  }

  case class LegWithPassengerVehicle(leg: EmbodiedBeamLeg, passengerVehicle: Id[Vehicle])

  case class CavTripLegsRequest(person: VehiclePersonId, originActivity: Activity)
  case class CavTripLegsResponse(cavOpt: Option[BeamVehicle], legs: List[EmbodiedBeamLeg])

}<|MERGE_RESOLUTION|>--- conflicted
+++ resolved
@@ -156,7 +156,7 @@
       // Make sure the current mode is allowable
       val correctedCurrentTourMode = choosesModeData.personData.currentTourMode match {
         case Some(mode) if availableModes.contains(mode) && choosesModeData.personData.numberOfReplanningAttempts < 3 =>
-          if (mode == CAV && !newlyAvailableBeamVehicles.exists(_.streetVehicle.mode == CAV)) {
+          if (mode == CAV && newlyAvailableBeamVehicles.find(_.streetVehicle.mode == CAV).isEmpty) {
             None
           } else {
             Some(mode)
@@ -336,13 +336,8 @@
                   )
                   responsePlaceholders = makeResponsePlaceholders(withRouting = true, withParking = true)
                 case _ =>
-<<<<<<< HEAD
-                  makeRequestWith(Vector(), Vector(bodyStreetVehicle), withParking = false)
-                  responsePlaceholders = makeResponsePlaceholders(withRouting = true)
-=======
                   makeRequestWith(withTransit = false, Vector(bodyStreetVehicle), withParking = false)
                   responsePlaceholders = makeResponsePlaceholders(withRouting = true, withParking = false)
->>>>>>> 26e7b107
               }
             case _ =>
               parkingRequestId = makeRequestWith(
@@ -367,7 +362,7 @@
                 filterStreetVehiclesForQuery(newlyAvailableBeamVehicles.map(_.streetVehicle), CAR) :+ bodyStreetVehicle,
                 withParking = false
               )
-              responsePlaceholders = makeResponsePlaceholders(withRouting = true)
+              responsePlaceholders = makeResponsePlaceholders(withRouting = true, withParking = false)
             case (LastTripIndex, Some(currentTourPersonalVehicle)) =>
               // At the end of the tour, only drive home a vehicle that we have also taken away from there.
               parkingRequestId = makeRequestWith(
@@ -701,17 +696,12 @@
             EmbodiedBeamLeg.dummyLegAt(
               fullTrip.head.beamLeg.startTime,
               body.id,
-              isLastLeg = false,
+              false,
               fullTrip.head.beamLeg.travelPath.startPoint.loc
             ) +:
             fullTrip :+
             EmbodiedBeamLeg
-              .dummyLegAt(
-                fullTrip.last.beamLeg.endTime,
-                body.id,
-                isLastLeg = true,
-                fullTrip.last.beamLeg.travelPath.endPoint.loc
-              )
+              .dummyLegAt(fullTrip.last.beamLeg.endTime, body.id, true, fullTrip.last.beamLeg.travelPath.endPoint.loc)
           )
         )
       }
@@ -837,19 +827,19 @@
               Vector(origLegs)
           }).map { partialItin =>
             EmbodiedBeamTrip(
-              EmbodiedBeamLeg.dummyLegAt(
+              (EmbodiedBeamLeg.dummyLegAt(
                 partialItin.head.beamLeg.startTime,
                 body.id,
-                isLastLeg = false,
+                false,
                 partialItin.head.beamLeg.travelPath.startPoint.loc
               ) +:
               partialItin :+
               EmbodiedBeamLeg.dummyLegAt(
                 partialItin.last.beamLeg.endTime,
                 body.id,
-                isLastLeg = true,
+                true,
                 partialItin.last.beamLeg.travelPath.endPoint.loc
-              )
+              ))
             )
           }
         case None =>
@@ -907,19 +897,14 @@
             case Some(CAV) =>
               // Special case, if you are using household CAV, no choice was necessary you just use this mode
               // Construct the embodied trip to allow for processing by FinishingModeChoice and scoring
-              assert(choosesModeData.availablePersonalStreetVehicles.nonEmpty)
+              assert(choosesModeData.availablePersonalStreetVehicles.size > 0)
               val walk1 = EmbodiedBeamLeg.dummyLegAt(
                 _currentTick.get,
                 body.id,
-<<<<<<< HEAD
-                isLastLeg = false,
-                if (cavTripLegs.legs.isEmpty) { choosesModeData.currentLocation.loc } else {
-=======
                 false,
                 if (cavTripLegs.legs.isEmpty) {
                   beamServices.geo.utm2Wgs(choosesModeData.currentLocation.loc)
                 } else {
->>>>>>> 26e7b107
                   cavTripLegs.legs.head.beamLeg.travelPath.startPoint.loc
                 }
               )
@@ -929,18 +914,13 @@
                     EmbodiedBeamLeg.dummyLegAt(
                       _currentTick.get,
                       body.id,
-<<<<<<< HEAD
-                      isLastLeg = false,
-                      choosesModeData.currentLocation.loc,
-=======
                       false,
                       beamServices.geo.utm2Wgs(choosesModeData.currentLocation.loc),
->>>>>>> 26e7b107
                       CAV,
                       cavTripLegs.cavOpt
                         .map(_.beamVehicleType.id)
                         .getOrElse(BeamVehicleType.defaultCarBeamVehicleType.id),
-                      asDriver = false
+                      false
                     )
                   )
                 case _ =>
@@ -950,15 +930,10 @@
                 EmbodiedBeamLeg.dummyLegAt(
                   _currentTick.get + cavLegs.map(_.beamLeg.duration).sum,
                   body.id,
-<<<<<<< HEAD
-                  isLastLeg = true,
-                  if (cavTripLegs.legs.isEmpty) { choosesModeData.currentLocation.loc } else {
-=======
                   true,
                   if (cavTripLegs.legs.isEmpty) {
                     beamServices.geo.utm2Wgs(choosesModeData.currentLocation.loc)
                   } else {
->>>>>>> 26e7b107
                     cavTripLegs.legs.last.beamLeg.travelPath.endPoint.loc
                   }
                 )
