package beam.agentsim.agents.modalbehaviors

import akka.actor.FSM
import akka.pattern._
import beam.agentsim.agents.BeamAgent._
import beam.agentsim.agents.PersonAgent.{ChoosingMode, _}
import beam.agentsim.agents._
import beam.agentsim.agents.household.HouseholdActor.{MobilityStatusInquiry, MobilityStatusResponse, ReleaseVehicle}
import beam.agentsim.agents.modalbehaviors.ChoosesMode._
import beam.agentsim.agents.modalbehaviors.DrivesVehicle.{ActualVehicle, Token, VehicleOrToken}
import beam.agentsim.agents.ridehail.{RideHailInquiry, RideHailRequest, RideHailResponse}
import beam.agentsim.agents.vehicles.AccessErrorCodes.RideHailNotRequestedError
import beam.agentsim.agents.vehicles.VehicleProtocol.StreetVehicle
import beam.agentsim.agents.vehicles.{VehiclePersonId, _}
import beam.agentsim.events.{ModeChoiceEvent, SpaceTime}
import beam.agentsim.infrastructure.ParkingManager.{ParkingInquiry, ParkingInquiryResponse}
import beam.agentsim.infrastructure.ParkingStall
import beam.agentsim.infrastructure.ParkingStall.{Any, NoNeed}
import beam.agentsim.scheduler.BeamAgentScheduler.{CompletionNotice, ScheduleTrigger}
import beam.router.BeamRouter._
import beam.router.Modes
import beam.router.Modes.BeamMode
import beam.router.Modes.BeamMode._
import beam.router.model.{BeamLeg, BeamPath, EmbodiedBeamLeg, EmbodiedBeamTrip}
import beam.router.r5.R5RoutingWorker
import beam.sim.population.AttributesOfIndividual
import beam.utils.plan.sampling.AvailableModeUtils._
import org.matsim.api.core.v01.population.Leg
import org.matsim.api.core.v01.{Coord, Id}
import org.matsim.core.population.routes.{NetworkRoute, RouteUtils}
import org.matsim.vehicles.Vehicle

import scala.collection.JavaConverters._
import scala.collection.mutable.ArrayBuffer
import scala.concurrent.duration._
import scala.concurrent.{ExecutionContext, Future}

/**
  * BEAM
  */
trait ChoosesMode {
  this: PersonAgent => // Self type restricts this trait to only mix into a PersonAgent
  private implicit val executionContext: ExecutionContext = context.dispatcher

  val dummyRHVehicle =
    StreetVehicle(
      Id.create("dummyRH", classOf[Vehicle]),
      BeamVehicleType.defaultCarBeamVehicleType.id,
      SpaceTime(0.0, 0.0, 0),
      CAR,
      asDriver = false
    )

  def bodyVehiclePersonId = VehiclePersonId(body.id, id, self)

  def currentTourBeamVehicle =
    beamVehicles(stateData.asInstanceOf[ChoosesModeData].personData.currentTourPersonalVehicle.get)
      .asInstanceOf[ActualVehicle]
      .vehicle

  onTransition {
    case _ -> ChoosingMode =>
      nextStateData match {
        // If I am already on a tour in a vehicle, only that vehicle is available to me
        case ChoosesModeData(
            BasePersonData(_, _, _, _, _, Some(vehicle), _, _, _, _, _),
            _,
            _,
            _,
            _,
            _,
            _,
            _,
            _,
            _,
            _,
            _,
            _,
            _,
            _,
            _,
            _,
            _
            ) =>
          self ! MobilityStatusResponse(Vector(beamVehicles(vehicle)))
        // Only need to get available street vehicles from household if our mode requires such a vehicle
        case ChoosesModeData(
<<<<<<< HEAD
            BasePersonData(currentActivityIndex, _, _, _, None | Some(CAR | CAV | BIKE | DRIVE_TRANSIT), _, _, _, _, _),
=======
            BasePersonData(_, _, _, _, None | Some(CAR | BIKE | DRIVE_TRANSIT), _, _, _, _, _, _),
>>>>>>> f0761574
            currentLocation,
            _,
            _,
            _,
            _,
            _,
            _,
            _,
            _,
            _,
            _,
            _,
            _,
            _,
            _,
            _,
            _
            ) =>
          implicit val executionContext: ExecutionContext = context.system.dispatcher
          val vehicleManagers = context.parent +: sharedVehicleFleets
          Future
            .sequence(
              vehicleManagers.map(
                _ ? MobilityStatusInquiry(
                  id,
                  currentLocation,
                  _experiencedBeamPlan
                    .activities(currentActivityIndex)
                )
              )
            )
            .map(
              listOfResponses =>
                MobilityStatusResponse(
                  listOfResponses
                    .collect {
                      case MobilityStatusResponse(vehicles) =>
                        vehicles
                    }
                    .flatten
                    .toVector
              )
            ) pipeTo self
        // Otherwise, send empty list to self
        case _ =>
          self ! MobilityStatusResponse(Vector())
      }
  }

  when(ChoosingMode)(stateFunction = transform {
    case Event(MobilityStatusResponse(newlyAvailableBeamVehicles), choosesModeData: ChoosesModeData) =>
      beamVehicles ++= newlyAvailableBeamVehicles.map(v => v.id -> v)
      val currentPersonLocation = choosesModeData.currentLocation
      val availableModes: Seq[BeamMode] = availableModesForPerson(
        matsimPlan.getPerson
      )
      if (id.toString.equals("1")) {
        val i = 0
      }
      // Make sure the current mode is allowable
      val correctedCurrentTourMode = choosesModeData.personData.currentTourMode match {
        case Some(mode) if availableModes.contains(mode) && choosesModeData.personData.numberOfReplanningAttempts < 3 =>
          Some(mode)
        case Some(mode) if availableModes.contains(mode) =>
          Some(WALK)
        case _ =>
          None
      }

      val bodyStreetVehicle = StreetVehicle(
        body.id,
        BeamVehicleType.defaultHumanBodyBeamVehicleType.id,
        currentPersonLocation,
        WALK,
        asDriver = true
      )
      val nextAct = nextActivity(choosesModeData.personData).get
      val departTime = _currentTick.get

      var availablePersonalStreetVehicles =
        correctedCurrentTourMode match {
          case None | Some(CAR | CAV | BIKE) =>
            // In these cases, a personal vehicle will be involved
            newlyAvailableBeamVehicles
          case Some(DRIVE_TRANSIT) =>
            val tour = _experiencedBeamPlan.getTourContaining(nextAct)
            val tripIndex = tour.tripIndexOfElement(nextAct)
            if (tripIndex == 0 || tripIndex == tour.trips.size - 1) {
              newlyAvailableBeamVehicles
            } else {
              Vector()
            }
          case _ =>
            Vector()
        }

      def makeRequestWith(
        transitModes: Vector[BeamMode],
        vehicles: Vector[StreetVehicle],
        withParking: Boolean,
        streetVehiclesIntermodalUse: IntermodalUse = Access
      ): Option[Int] = {
        router ! RoutingRequest(
          currentPersonLocation.loc,
          nextAct.getCoord,
          departTime,
          Modes.filterForTransit(transitModes),
          vehicles,
          Some(attributes),
          streetVehiclesIntermodalUse
        )
        if (withParking) {
          requestParkingCost(
            nextAct.getCoord,
            nextAct.getType,
            departTime,
            nextAct.getEndTime.toInt - departTime
          )
        } else {
          None
        }
      }

      def makeRideHailRequest(): Unit = {
        val inquiry = RideHailRequest(
          RideHailInquiry,
          bodyVehiclePersonId,
          currentPersonLocation.loc,
          departTime,
          nextAct.getCoord
        )
        //        println(s"requesting: ${inquiry.requestId}")
        rideHailManager ! inquiry
      }

      def makeRideHailTransitRoutingRequest(bodyStreetVehicle: StreetVehicle): Option[Int] = {
        //TODO make ride hail wait buffer config param
        val startWithWaitBuffer = 900 + departTime
        val currentSpaceTime =
          SpaceTime(currentPersonLocation.loc, startWithWaitBuffer)
        val theRequest = RoutingRequest(
          currentSpaceTime.loc,
          nextAct.getCoord,
          startWithWaitBuffer,
          Vector(TRANSIT),
          Vector(bodyStreetVehicle, dummyRHVehicle.copy(locationUTM = currentSpaceTime)),
          streetVehiclesUseIntermodalUse = AccessAndEgress
        )
        router ! theRequest
        Some(theRequest.requestId)
      }

      def filterStreetVehiclesForQuery(
        streetVehicles: Vector[StreetVehicle],
        byMode: BeamMode
      ): Vector[StreetVehicle] = {
        choosesModeData.personData.currentTourPersonalVehicle match {
          case Some(personalVeh) =>
            // We already have a vehicle we're using on this tour, so filter down to that
            streetVehicles.filter(_.id == personalVeh)
          case None =>
            // Otherwise, filter by mode
            streetVehicles.filter(_.mode == byMode)
        }
      }

      val hasRideHail = availableModes.contains(RIDE_HAIL)
      val willRequestDrivingRoute = newlyAvailableBeamVehicles.nonEmpty

      var responsePlaceholders = ChoosesModeResponsePlaceholders()
      var requestId: Option[Int] = None
      var parkingRequestId: Option[Int] = None
      // Form and send requests

      if (id.toString.equals("3")) {
        val i = 0
      }
      correctedCurrentTourMode match {
        case None =>
          if (hasRideHail) {
            responsePlaceholders = makeResponsePlaceholders(
              withRouting = true,
              withParking = willRequestDrivingRoute,
              withRideHail = true,
              withRideHailTransit = !choosesModeData.isWithinTripReplanning
            )
            makeRideHailRequest()
            if (!choosesModeData.isWithinTripReplanning) {
              requestId = makeRideHailTransitRoutingRequest(bodyStreetVehicle)
            }
          } else {
            responsePlaceholders = makeResponsePlaceholders(withRouting = true, withParking = willRequestDrivingRoute)
            requestId = None
          }
          parkingRequestId = makeRequestWith(
            Vector(TRANSIT),
            newlyAvailableBeamVehicles.map(_.streetVehicle) :+ bodyStreetVehicle,
            withParking = willRequestDrivingRoute
          )
        case Some(WALK) =>
          responsePlaceholders = makeResponsePlaceholders(withRouting = true)
          makeRequestWith(Vector(), Vector(bodyStreetVehicle), withParking = false)
        case Some(WALK_TRANSIT) =>
          responsePlaceholders = makeResponsePlaceholders(withRouting = true)
          makeRequestWith(Vector(TRANSIT), Vector(bodyStreetVehicle), withParking = false)
        case Some(CAV) =>
          // This is the do nothing scenario
          responsePlaceholders = makeResponsePlaceholders()
        case Some(mode @ (CAR | BIKE)) =>
          val maybeLeg = _experiencedBeamPlan.getPlanElements
            .get(_experiencedBeamPlan.getPlanElements.indexOf(nextAct) - 1) match {
            case l: Leg => Some(l)
            case _      => None
          }
          maybeLeg.map(l => (l, l.getRoute)) match {
            case Some((l, r: NetworkRoute)) =>
              val maybeVehicle =
                filterStreetVehiclesForQuery(newlyAvailableBeamVehicles.map(_.streetVehicle), mode).headOption
              maybeVehicle match {
                case Some(vehicle) =>
                  val linkIds = new ArrayBuffer[Int](2 + r.getLinkIds.size())
                  linkIds += r.getStartLinkId.toString.toInt
                  r.getLinkIds.asScala.foreach { id =>
                    linkIds += id.toString.toInt
                  }
                  linkIds += r.getEndLinkId.toString.toInt
                  val leg = BeamLeg(
                    departTime,
                    mode,
                    l.getTravelTime.toInt,
                    BeamPath(
                      linkIds,
                      Vector.empty,
                      None,
                      beamServices.geo.utm2Wgs(choosesModeData.currentLocation.copy(time = departTime)),
                      beamServices.geo.utm2Wgs(SpaceTime(nextAct.getCoord, departTime + l.getTravelTime.toInt)),
                      RouteUtils.calcDistance(r, 1.0, 1.0, beamServices.matsimServices.getScenario.getNetwork)
                    )
                  )
                  router ! EmbodyWithCurrentTravelTime(
                    leg,
                    vehicle.id,
                    vehicle.vehicleTypeId
                  )
                  parkingRequestId = requestParkingCost(
                    beamServices.geo.wgs2Utm(leg.travelPath.endPoint.loc),
                    nextAct.getType,
                    leg.endTime,
                    nextAct.getEndTime.intValue() - leg.endTime
                  )
                  responsePlaceholders = makeResponsePlaceholders(withRouting = true, withParking = true)
                case _ =>
                  makeRequestWith(Vector(), Vector(bodyStreetVehicle), withParking = false)
                  responsePlaceholders = makeResponsePlaceholders(withRouting = true, withParking = false)
              }
            case _ =>
              parkingRequestId = makeRequestWith(
                Vector(),
                filterStreetVehiclesForQuery(newlyAvailableBeamVehicles.map(_.streetVehicle), mode) :+ bodyStreetVehicle,
                withParking = mode == CAR
              )
              responsePlaceholders = makeResponsePlaceholders(withRouting = true, withParking = mode == CAR)
          }
        case Some(DRIVE_TRANSIT) =>
          val LastTripIndex = currentTour(choosesModeData.personData).trips.size - 1
          (
            currentTour(choosesModeData.personData).tripIndexOfElement(nextAct),
            choosesModeData.personData.currentTourPersonalVehicle
          ) match {
            case (0, _) if !choosesModeData.isWithinTripReplanning =>
              // We use our car if we are not replanning, otherwise we end up doing a walk transit (catch-all below)
              // we do not send parking inquiry here, instead we wait for drive_transit route to come back and we use
              // actual location of transit station
              makeRequestWith(
                Vector(TRANSIT),
                filterStreetVehiclesForQuery(newlyAvailableBeamVehicles.map(_.streetVehicle), CAR) :+ bodyStreetVehicle,
                withParking = false
              )
              responsePlaceholders = makeResponsePlaceholders(withRouting = true, withParking = false)
            case (LastTripIndex, Some(currentTourPersonalVehicle)) =>
              // At the end of the tour, only drive home a vehicle that we have also taken away from there.
              parkingRequestId = makeRequestWith(
                Vector(TRANSIT),
                newlyAvailableBeamVehicles
                  .map(_.streetVehicle)
                  .filter(_.id == currentTourPersonalVehicle) :+ bodyStreetVehicle,
                streetVehiclesIntermodalUse = Egress,
                withParking = true
              )
              responsePlaceholders = makeResponsePlaceholders(withRouting = true, withParking = true)
            case _ =>
              // Reset available vehicles so we don't release our car that we've left during this replanning
              availablePersonalStreetVehicles = Vector()
              makeRequestWith(Vector(TRANSIT), Vector(bodyStreetVehicle), withParking = false)
              responsePlaceholders = makeResponsePlaceholders(withRouting = true)
          }
        case Some(RIDE_HAIL) if choosesModeData.isWithinTripReplanning =>
          // Give up on all ride hail after a failure
          responsePlaceholders = makeResponsePlaceholders(withRouting = true)
          makeRequestWith(Vector(TRANSIT), Vector(bodyStreetVehicle), withParking = false)
        case Some(RIDE_HAIL) =>
          responsePlaceholders = makeResponsePlaceholders(withRouting = true, withRideHail = true)
          makeRequestWith(Vector(), Vector(bodyStreetVehicle), withParking = false) // We need a WALK alternative if RH fails
          makeRideHailRequest()
        case Some(RIDE_HAIL_TRANSIT) if choosesModeData.isWithinTripReplanning =>
          // Give up on ride hail transit after a failure, too complicated, but try regular ride hail again
          responsePlaceholders = makeResponsePlaceholders(withRouting = true, withRideHail = true)
          makeRequestWith(Vector(TRANSIT), Vector(bodyStreetVehicle), withParking = false)
          makeRideHailRequest()
        case Some(RIDE_HAIL_TRANSIT) =>
          responsePlaceholders = makeResponsePlaceholders(withRideHailTransit = true)
          requestId = makeRideHailTransitRoutingRequest(bodyStreetVehicle)
        case Some(m) =>
          logDebug(m.toString)
      }
      val newPersonData = choosesModeData.copy(
        personData = choosesModeData.personData.copy(currentTourMode = correctedCurrentTourMode),
        availablePersonalStreetVehicles = availablePersonalStreetVehicles,
        routingResponse = responsePlaceholders.routingResponse,
        parkingResponse = responsePlaceholders.parkingResponse,
        parkingRequestId = parkingRequestId,
        driveTransitParkingResponse = responsePlaceholders.driveTransitParkingResponse,
        rideHail2TransitRoutingResponse = responsePlaceholders.rideHail2TransitRoutingResponse,
        rideHail2TransitRoutingRequestId = requestId,
        rideHailResult = responsePlaceholders.rideHailResult,
        rideHail2TransitAccessResult = responsePlaceholders.rideHail2TransitAccessResult,
        rideHail2TransitEgressResult = responsePlaceholders.rideHail2TransitEgressResult
      )
      stay() using newPersonData
    /*
     * Receive and store data needed for choice.
     */
    case Event(
        theRouterResult @ RoutingResponse(_, requestId),
        choosesModeData: ChoosesModeData
        ) if choosesModeData.rideHail2TransitRoutingRequestId.contains(requestId) =>
      val driveTransitTrip =
        theRouterResult.itineraries.view
          .dropWhile(_.tripClassifier != DRIVE_TRANSIT)
          .headOption
      var newPersonData = if (driveTransitTrip.isDefined) {
        val accessLeg = driveTransitTrip.get.legs.view.takeWhile(!_.beamLeg.mode.isTransit).last.beamLeg
        val dest = accessLeg.travelPath.endPoint.loc
        val driveTransitRequestId = requestParkingCost(
          beamServices.geo.wgs2Utm(dest),
          "ParkAndRide",
          accessLeg.endTime,
          nextActivity(choosesModeData.personData).get.getEndTime.toInt - accessLeg.endTime
        )
        choosesModeData.copy(driveTransitParkingResponse = None, driveTransitParkingRequestId = driveTransitRequestId)
      } else {
        choosesModeData
      }
      // If there's a drive-transit trip AND we don't have an error RH2Tr response (due to no desire to use RH) then seek RH on access and egress
      newPersonData =
        if (shouldAttemptRideHail2Transit(
              driveTransitTrip,
              choosesModeData.rideHail2TransitAccessResult
            )) {
          val accessSegment =
            driveTransitTrip.get.legs.view
              .takeWhile(!_.beamLeg.mode.isMassTransit)
              .map(_.beamLeg)
          val egressSegment = driveTransitTrip.get.legs.view
            .dropWhile(!_.beamLeg.mode.isMassTransit)
            .dropWhile(_.beamLeg.mode.isMassTransit)
            .map(_.beamLeg)
            .headOption
          //TODO replace hard code number here with parameter
          val accessId =
            if (accessSegment.map(_.travelPath.distanceInM).sum > 0) {
              makeRideHailRequestFromBeamLeg(accessSegment)
            } else {
              None
            }
          val egressId =
            if (egressSegment.map(_.travelPath.distanceInM).sum > 0) {
              makeRideHailRequestFromBeamLeg(egressSegment.toVector)
            } else {
              None
            }
          newPersonData.copy(
            rideHail2TransitRoutingResponse = Some(driveTransitTrip.get),
            rideHail2TransitAccessInquiryId = accessId,
            rideHail2TransitEgressInquiryId = egressId,
            rideHail2TransitAccessResult = if (accessId.isEmpty) {
              Some(RideHailResponse.dummyWithError(RideHailNotRequestedError))
            } else {
              None
            },
            rideHail2TransitEgressResult = if (egressId.isEmpty) {
              Some(RideHailResponse.dummyWithError(RideHailNotRequestedError))
            } else {
              None
            }
          )
        } else {
          newPersonData.copy(
            rideHail2TransitRoutingResponse = Some(EmbodiedBeamTrip.empty),
            rideHail2TransitAccessResult = Some(RideHailResponse.dummyWithError(RideHailNotRequestedError)),
            rideHail2TransitEgressResult = Some(RideHailResponse.dummyWithError(RideHailNotRequestedError))
          )
        }
      stay() using newPersonData
    case Event(response: RoutingResponse, choosesModeData: ChoosesModeData) =>
      val theRouterResult = response.copy(itineraries = response.itineraries.map { it =>
        it.copy(
          it.legs.flatMap(
            embodiedLeg =>
              if (embodiedLeg.beamLeg.mode == CAR) splitLegForParking(embodiedLeg)
              else Vector(embodiedLeg)
          )
        )
      })
      val correctedItins = theRouterResult.itineraries
        .map { trip =>
          if (trip.legs.head.beamLeg.mode != WALK) {
            val startLeg = EmbodiedBeamLeg(
              BeamLeg.dummyLeg(trip.legs.head.beamLeg.startTime),
              body.id,
              BeamVehicleType.defaultHumanBodyBeamVehicleType.id,
              asDriver = true,
              0,
              unbecomeDriverOnCompletion = false
            )
            trip.copy(legs = startLeg +: trip.legs)
          } else trip
        }
        .map { trip =>
          if (trip.legs.last.beamLeg.mode != WALK) {
            val endLeg = EmbodiedBeamLeg(
              BeamLeg.dummyLeg(trip.legs.last.beamLeg.endTime),
              body.id,
              BeamVehicleType.defaultHumanBodyBeamVehicleType.id,
              asDriver = true,
              0,
              unbecomeDriverOnCompletion = true
            )
            trip.copy(legs = trip.legs :+ endLeg)
          } else trip
        }
      stay() using choosesModeData.copy(routingResponse = Some(theRouterResult.copy(itineraries = correctedItins)))
    case Event(theRideHailResult: RideHailResponse, choosesModeData: ChoosesModeData) =>
      //      println(s"receiving response: ${theRideHailResult}")
      val newPersonData = Some(theRideHailResult.request.requestId) match {
        case choosesModeData.rideHail2TransitAccessInquiryId =>
          choosesModeData.copy(rideHail2TransitAccessResult = Some(theRideHailResult))
        case choosesModeData.rideHail2TransitEgressInquiryId =>
          choosesModeData.copy(rideHail2TransitEgressResult = Some(theRideHailResult))
        case _ =>
          choosesModeData.copy(rideHailResult = Some(theRideHailResult))
      }
      stay() using newPersonData
    case Event(parkingInquiryResponse: ParkingInquiryResponse, choosesModeData: ChoosesModeData) =>
      val newPersonData = Some(parkingInquiryResponse.requestId) match {
        case choosesModeData.parkingRequestId =>
          choosesModeData.copy(parkingResponse = Some(parkingInquiryResponse))
        case choosesModeData.driveTransitParkingRequestId =>
          choosesModeData.copy(driveTransitParkingResponse = Some(parkingInquiryResponse))
        case _ =>
          choosesModeData
      }
      stay using newPersonData
  } using completeChoiceIfReady)

  def isRideHailToTransitResponse(response: RoutingResponse): Boolean = {
    response.itineraries.exists(_.vehiclesInTrip.contains(dummyRHVehicle.id))
  }

  def shouldAttemptRideHail2Transit(
    driveTransitTrip: Option[EmbodiedBeamTrip],
    rideHail2TransitResult: Option[RideHailResponse]
  ): Boolean = {
    driveTransitTrip.isDefined && driveTransitTrip.get.legs
      .exists(leg => beamServices.rideHailTransitModes.contains(leg.beamLeg.mode)) &&
    rideHail2TransitResult.getOrElse(RideHailResponse.DUMMY).error.isEmpty
  }

  def makeRideHailRequestFromBeamLeg(legs: Seq[BeamLeg]): Option[Int] = {
    val inquiry = RideHailRequest(
      RideHailInquiry,
      bodyVehiclePersonId,
      beamServices.geo.wgs2Utm(legs.head.travelPath.startPoint.loc),
      legs.head.startTime,
      beamServices.geo.wgs2Utm(legs.last.travelPath.endPoint.loc)
    )
    //    println(s"requesting: ${inquiry.requestId}")
    rideHailManager ! inquiry
    Some(inquiry.requestId)
  }

  case object FinishingModeChoice extends BeamAgentState

  private def splitLegForParking(leg: EmbodiedBeamLeg) = {
    val theLinkIds = leg.beamLeg.travelPath.linkIds
    val indexFromEnd = Math.min(
      Math.max(
        theLinkIds.reverse
          .map(lengthOfLink)
          .scanLeft(0.0)(_ + _)
          .indexWhere(
            _ > beamServices.beamConfig.beam.agentsim.thresholdForMakingParkingChoiceInMeters
          ),
        1
      ),
      theLinkIds.length - 1
    )
    val indexFromBeg = theLinkIds.length - indexFromEnd
    val firstTravelTimes = leg.beamLeg.travelPath.linkTravelTime.take(indexFromBeg)
    val secondPathLinkIds = theLinkIds.takeRight(indexFromEnd + 1)
    val secondTravelTimes = leg.beamLeg.travelPath.linkTravelTime.takeRight(indexFromEnd + 1)
    val secondDuration = Math.min(secondTravelTimes.tail.sum, leg.beamLeg.duration)
    val firstDuration = leg.beamLeg.duration - secondDuration
    val secondDistance = Math.min(secondPathLinkIds.tail.map(lengthOfLink).sum, leg.beamLeg.travelPath.distanceInM)
    val firstPathEndpoint = SpaceTime(
      beamServices.geo.coordOfR5Edge(transportNetwork.streetLayer, theLinkIds(indexFromBeg)),
      leg.beamLeg.startTime + firstDuration
    )
    val secondPath = leg.beamLeg.travelPath.copy(
      linkIds = secondPathLinkIds,
      linkTravelTime = secondTravelTimes,
      startPoint = firstPathEndpoint,
      distanceInM = secondDistance
    )
    val firstPath = leg.beamLeg.travelPath.copy(
      linkIds = theLinkIds.take(indexFromBeg),
      linkTravelTime = firstTravelTimes,
      endPoint = firstPathEndpoint,
      distanceInM = leg.beamLeg.travelPath.distanceInM - secondPath.distanceInM
    )
    val firstLeg = leg.copy(
      beamLeg = leg.beamLeg.copy(
        travelPath = firstPath,
        duration = firstDuration
      ),
      unbecomeDriverOnCompletion = false
    )
    val secondLeg = leg.copy(
      beamLeg = leg.beamLeg.copy(
        travelPath = secondPath,
        startTime = firstLeg.beamLeg.startTime + firstLeg.beamLeg.duration,
        duration = secondDuration
      ),
      cost = 0
    )
    assert(firstLeg.cost + secondLeg.cost == leg.cost)
    assert(firstLeg.beamLeg.duration + secondLeg.beamLeg.duration == leg.beamLeg.duration)
    assert(
      Math.abs(
        leg.beamLeg.travelPath.distanceInM - firstLeg.beamLeg.travelPath.distanceInM - secondLeg.beamLeg.travelPath.distanceInM
      ) < 1.0
    )
    Vector(firstLeg, secondLeg)
  }

  def lengthOfLink(linkId: Int): Double = {
    val edge = transportNetwork.streetLayer.edgeStore.getCursor(linkId)
    edge.getLengthM
  }

  def createRideHail2TransitItin(
    rideHail2TransitAccessResult: RideHailResponse,
    rideHail2TransitEgressResult: RideHailResponse,
    driveTransitTrip: EmbodiedBeamTrip
  ): Option[EmbodiedBeamTrip] = {
    if (rideHail2TransitAccessResult.error.isEmpty) {
      val tncAccessLeg: Vector[EmbodiedBeamLeg] =
        rideHail2TransitAccessResult.travelProposal.get.toEmbodiedBeamLegsForCustomer(bodyVehiclePersonId)
      // Replacing drive access leg with TNC changes the travel time.
      val timeToCustomer = rideHail2TransitAccessResult.travelProposal.get.passengerSchedule
        .legsBeforePassengerBoards(bodyVehiclePersonId)
        .map(_.duration)
        .sum
      val extraWaitTimeBuffer = driveTransitTrip.legs.head.beamLeg.endTime - _currentTick.get -
      tncAccessLeg.last.beamLeg.duration - timeToCustomer
      if (extraWaitTimeBuffer < 300) {
        // We filter outWriter all options that don't allow at least 5 minutes of time for unexpected waiting
        None
      } else {
        // Travel time usually decreases, adjust for this but add a buffer to the wait time to account for uncertainty in actual wait time
        val startTimeAdjustment = driveTransitTrip.legs.head.beamLeg.endTime - tncAccessLeg.last.beamLeg.duration - timeToCustomer
        val startTimeBufferForWaiting = math.min(
          extraWaitTimeBuffer,
          math.max(300.0, timeToCustomer.toDouble * 1.5)
        ) // tncAccessLeg.head.beamLeg.startTime - _currentTick.get.longValue()
        val accessAndTransit = tncAccessLeg.map(
          leg =>
            leg.copy(
              leg.beamLeg
                .updateStartTime(startTimeAdjustment - startTimeBufferForWaiting.intValue())
          )
        ) ++ driveTransitTrip.legs.tail
        val fullTrip = if (rideHail2TransitEgressResult.error.isEmpty) {
          accessAndTransit.dropRight(2) ++ rideHail2TransitEgressResult.travelProposal.get
            .toEmbodiedBeamLegsForCustomer(bodyVehiclePersonId)
        } else {
          accessAndTransit.dropRight(1)
        }
        Some(
          EmbodiedBeamTrip(
            EmbodiedBeamLeg.dummyLegAt(fullTrip.head.beamLeg.startTime, body.id, false) +:
            fullTrip :+
            EmbodiedBeamLeg.dummyLegAt(fullTrip.last.beamLeg.endTime, body.id, true)
          )
        )
      }
    } else {
      None
    }
  }

  def requestParkingCost(
    destinationInUTM: Coord,
    activityType: String,
    arrivalTime: Int,
    duration: Int
  ): Option[Int] = {
    val inquiry = ParkingInquiry(
      destinationInUTM,
      destinationInUTM,
      activityType,
      attributes,
      NoNeed,
      arrivalTime,
      duration,
      Any,
      reserveStall = false
    )
    parkingManager ! inquiry
    Some(inquiry.requestId)
  }

  def addParkingCostToItins(
    itineraries: Seq[EmbodiedBeamTrip],
    parkingResponse: ParkingInquiryResponse,
    driveTransitParkingResponse: ParkingInquiryResponse
  ): Seq[EmbodiedBeamTrip] = {
    itineraries.map { itin =>
      itin.tripClassifier match {
        case CAR =>
          val newLegs = itin.legs.zipWithIndex.map {
            case (leg, i) => if (i == 2) { leg.copy(cost = leg.cost + parkingResponse.stall.cost) } else { leg }
          }
          itin.copy(legs = newLegs)
        case DRIVE_TRANSIT =>
          val newLegs = if (itin.legs.size > 2 && itin.legs(2).beamLeg.mode == CAR) {
            itin.legs.zipWithIndex.map {
              case (leg, i) =>
                if (i == 2) { leg.copy(cost = leg.cost + driveTransitParkingResponse.stall.cost) } else { leg }
            }
          } else if (itin.legs.size > 2 && itin.legs.takeRight(2).head.beamLeg.mode == CAR) {
            itin.legs.zipWithIndex.map {
              case (leg, i) =>
                if (i == itin.legs.size - 2) { leg.copy(cost = leg.cost + driveTransitParkingResponse.stall.cost) } else {
                  leg
                }
            }
          } else {
            itin.legs
          }
          itin.copy(legs = newLegs)
        case _ =>
          itin
      }
    }
  }

  def mustBeDrivenHome(vehicle: VehicleOrToken): Boolean = {
    vehicle match {
      case ActualVehicle(beamVehicle) =>
        mustBeDrivenHome(beamVehicle)
      case _: Token =>
        false // is not a household vehicle
    }
  }

  def mustBeDrivenHome(vehicle: BeamVehicle): Boolean = {
    vehicle.manager.contains(context.parent) // is a household vehicle
  }

  def completeChoiceIfReady: PartialFunction[State, State] = {
    case FSM.State(
        _,
        choosesModeData @ ChoosesModeData(
          personData,
          _,
          None,
          Some(routingResponse),
          Some(parkingResponse),
          _,
          Some(driveTransitParkingResponse),
          _,
          Some(rideHailResult),
          Some(rideHail2TransitRoutingResponse),
          _,
          Some(rideHail2TransitAccessResult),
          _,
          Some(rideHail2TransitEgressResult),
          _,
          _,
          _,
          _
        ),
        _,
        _,
        _
        ) =>
      if (id.toString.equals("1")) {
        val i = 0
      }
      val currentPersonLocation = choosesModeData.currentLocation
      val nextAct = nextActivity(choosesModeData.personData).get
      val rideHail2TransitIinerary = createRideHail2TransitItin(
        rideHail2TransitAccessResult,
        rideHail2TransitEgressResult,
        rideHail2TransitRoutingResponse
      )
      val rideHailItinerary = rideHailResult.travelProposal match {
        case Some(travelProposal) =>
          val origLegs = travelProposal.toEmbodiedBeamLegsForCustomer(bodyVehiclePersonId)
          val fullItin = EmbodiedBeamTrip(
            (EmbodiedBeamLeg
              .dummyLegAt(origLegs.head.beamLeg.startTime, body.id, false) +: origLegs :+ EmbodiedBeamLeg
              .dummyLegAt(origLegs.head.beamLeg.endTime, body.id, true)).toIndexedSeq
          )
          travelProposal.poolingInfo match {
            case Some(poolingInfo) =>
              Vector(
                fullItin,
                fullItin.copy(
                  legs = fullItin.legs.map(
                    origLeg =>
                      origLeg.copy(
                        cost = origLeg.cost * poolingInfo.costFactor,
                        isPooledTrip = origLeg.isRideHail,
                        beamLeg = origLeg.beamLeg.scaleLegDuration(poolingInfo.timeFactor)
                    )
                  )
                )
              )
            case None =>
              Vector(fullItin)
          }
        case None =>
          Vector()
      }
      val combinedItinerariesForChoice = rideHailItinerary ++ addParkingCostToItins(
        routingResponse.itineraries,
        parkingResponse,
        driveTransitParkingResponse
      ) ++ rideHail2TransitIinerary.toVector
      //      val test = createRideHail2TransitItin(rideHail2TransitAccessResult, rideHail2TransitEgressResult, routingResponse)

      val availableModes: Seq[BeamMode] = availableModesForPerson(
        matsimPlan.getPerson
      )

      val filteredItinerariesForChoice = (choosesModeData.personData.currentTourMode match {
        case Some(DRIVE_TRANSIT) =>
          val LastTripIndex = currentTour(choosesModeData.personData).trips.size - 1
          (
            currentTour(choosesModeData.personData).tripIndexOfElement(nextAct),
            personData.hasDeparted
          ) match {
            case (0 | LastTripIndex, false) =>
              combinedItinerariesForChoice.filter(_.tripClassifier == DRIVE_TRANSIT)
            case _ =>
              combinedItinerariesForChoice.filter(
                trip => trip.tripClassifier == WALK_TRANSIT || trip.tripClassifier == RIDE_HAIL_TRANSIT
              )
          }
        case Some(mode) if mode == WALK_TRANSIT || mode == RIDE_HAIL_TRANSIT =>
          combinedItinerariesForChoice.filter(
            trip => trip.tripClassifier == WALK_TRANSIT || trip.tripClassifier == RIDE_HAIL_TRANSIT
          )
        case Some(mode) =>
          combinedItinerariesForChoice.filter(_.tripClassifier == mode)
        case _ =>
          combinedItinerariesForChoice
      }).filter(itin => availableModes.contains(itin.tripClassifier))

      val attributesOfIndividual =
        matsimPlan.getPerson.getCustomAttributes
          .get("beam-attributes")
          .asInstanceOf[AttributesOfIndividual]

      modeChoiceCalculator(filteredItinerariesForChoice, attributesOfIndividual) match {
        case Some(chosenTrip) =>
          goto(FinishingModeChoice) using choosesModeData.copy(pendingChosenTrip = Some(chosenTrip))
        case None =>
          choosesModeData.personData.currentTourMode match {
            case Some(CAV) =>
              // Special case, if you are using household CAV, no choice was necessary you just use this mode
              // Create a dummy trip to allow for processing by FinishingModeChoice
              val cavStreetVehicle = choosesModeData.availablePersonalStreetVehicles.headOption.getOrElse {
                throw new RuntimeException(s"No available personal street vehicles for person $id")
              }.streetVehicle
              val cavTrip = EmbodiedBeamTrip.dummyCAVAt(
                _currentTick.get,
                body.id,
                cavStreetVehicle.id,
                cavStreetVehicle.vehicleTypeId
              )
              goto(FinishingModeChoice) using choosesModeData.copy(pendingChosenTrip = Some(cavTrip))

            case _ =>
              // Bad things happen but we want them to continue their day, so we signal to downstream that trip should be made to be expensive
              val originalWalkTripLeg =
                routingResponse.itineraries.find(_.tripClassifier == WALK) match {
                  case Some(originalWalkTrip) =>
                    originalWalkTrip.legs.head
                  case None =>
                    R5RoutingWorker
                      .createBushwackingTrip(
                        beamServices.geo.utm2Wgs(currentPersonLocation.loc),
                        beamServices.geo.utm2Wgs(nextAct.getCoord),
                        _currentTick.get,
                        body.toStreetVehicle,
                        beamServices
                      )
                      .legs
                      .head
                }
              val expensiveWalkTrip = EmbodiedBeamTrip(
                Vector(originalWalkTripLeg.copy(cost = 100))
              )

              goto(FinishingModeChoice) using choosesModeData.copy(
                pendingChosenTrip = Some(expensiveWalkTrip)
              )
          }
      }
  }

  when(FinishingModeChoice, stateTimeout = Duration.Zero) {
    case Event(StateTimeout, data: ChoosesModeData) =>
      if (id.toString.equals("1")) {
        val i = 0
      }
      val chosenTrip = data.pendingChosenTrip.get
      val (tick, triggerId) = releaseTickAndTriggerId()
      // Write start and end links of chosen route into Activities.
      // We don't check yet whether the incoming and outgoing routes agree on the link an Activity is on.
      // Our aim should be that every transition from a link to another link be accounted for.
      val headOpt = chosenTrip.legs.headOption
        .flatMap(_.beamLeg.travelPath.linkIds.headOption)
      val lastOpt = chosenTrip.legs.lastOption
        .flatMap(_.beamLeg.travelPath.linkIds.lastOption)
      if (headOpt.isDefined && lastOpt.isDefined) {
        _experiencedBeamPlan
          .activities(data.personData.currentActivityIndex)
          .setLinkId(Id.createLinkId(headOpt.get))
        _experiencedBeamPlan
          .activities(data.personData.currentActivityIndex + 1)
          .setLinkId(Id.createLinkId(lastOpt.get))
      } else {
        val origin = beamServices.geo.utm2Wgs(
          _experiencedBeamPlan
            .activities(data.personData.currentActivityIndex)
            .getCoord
        )
        val destination = beamServices.geo.utm2Wgs(
          _experiencedBeamPlan
            .activities(data.personData.currentActivityIndex + 1)
            .getCoord
        )
        _experiencedBeamPlan
          .activities(data.personData.currentActivityIndex)
          .setLinkId(
            Id.createLinkId(
              beamServices.geo.getNearestR5Edge(transportNetwork.streetLayer, origin, 10000)
            )
          )
        _experiencedBeamPlan
          .activities(data.personData.currentActivityIndex + 1)
          .setLinkId(
            Id.createLinkId(
              beamServices.geo.getNearestR5Edge(transportNetwork.streetLayer, destination, 10000)
            )
          )
      }

      def availableAlternatives = {
        val theModes =
          data.routingResponse.get.itineraries.map(_.tripClassifier).distinct
        if (data.rideHailResult.isDefined && data.rideHailResult.get.error.isEmpty) {
          if (data.rideHailResult.get.travelProposal.isDefined && data.rideHailResult.get.travelProposal.get.poolingInfo.isDefined) {
            theModes :+ RIDE_HAIL :+ RIDE_HAIL_POOLED
          } else {
            theModes :+ RIDE_HAIL
          }
        } else {
          theModes
        }
      }

      eventsManager.processEvent(
        new ModeChoiceEvent(
          tick,
          id,
          chosenTrip.tripClassifier.value,
          data.personData.currentTourMode.map(_.value).getOrElse(""),
          data.expectedMaxUtilityOfLatestChoice.getOrElse[Double](Double.NaN),
          _experiencedBeamPlan
            .activities(data.personData.currentActivityIndex)
            .getLinkId
            .toString,
          availableAlternatives.mkString(":"),
          data.availablePersonalStreetVehicles.nonEmpty,
          chosenTrip.legs.view.map(_.beamLeg.travelPath.distanceInM).sum,
          _experiencedBeamPlan.tourIndexOfElement(nextActivity(data.personData).get),
          chosenTrip
        )
      )

      val (vehiclesUsed, vehiclesNotUsed) = data.availablePersonalStreetVehicles
        .partition(vehicle => chosenTrip.vehiclesInTrip.contains(vehicle.id))

      vehiclesNotUsed.collect {
        case ActualVehicle(vehicle) =>
          if (vehicle.id.toString.equals("1")) {
            val i = 0
          }
          vehicle.manager.get ! ReleaseVehicle(vehicle)
      }
      scheduler ! CompletionNotice(
        triggerId,
        Vector(
          ScheduleTrigger(
            PersonDepartureTrigger(math.max(chosenTrip.legs.head.beamLeg.startTime, tick)),
            self
          )
        )
      )
      goto(WaitingForDeparture) using data.personData.copy(
        currentTrip = Some(chosenTrip),
        restOfCurrentTrip = chosenTrip.legs.toList,
        currentTourMode = data.personData.currentTourMode
          .orElse(Some(chosenTrip.tripClassifier)),
        currentTourPersonalVehicle =
          data.personData.currentTourPersonalVehicle.orElse(vehiclesUsed.headOption.filter(mustBeDrivenHome).map(_.id))
      )
  }
}

object ChoosesMode {

  case class ChoosesModeData(
    personData: BasePersonData,
    currentLocation: SpaceTime,
    pendingChosenTrip: Option[EmbodiedBeamTrip] = None,
    routingResponse: Option[RoutingResponse] = None,
    parkingResponse: Option[ParkingInquiryResponse] = None,
    parkingRequestId: Option[Int] = None,
    driveTransitParkingResponse: Option[ParkingInquiryResponse] = None,
    driveTransitParkingRequestId: Option[Int] = None,
    rideHailResult: Option[RideHailResponse] = None,
    rideHail2TransitRoutingResponse: Option[EmbodiedBeamTrip] = None,
    rideHail2TransitRoutingRequestId: Option[Int] = None,
    rideHail2TransitAccessResult: Option[RideHailResponse] = None,
    rideHail2TransitAccessInquiryId: Option[Int] = None,
    rideHail2TransitEgressResult: Option[RideHailResponse] = None,
    rideHail2TransitEgressInquiryId: Option[Int] = None,
    availablePersonalStreetVehicles: Vector[VehicleOrToken] = Vector(),
    expectedMaxUtilityOfLatestChoice: Option[Double] = None,
    isWithinTripReplanning: Boolean = false
  ) extends PersonData {
    override def currentVehicle: VehicleStack = personData.currentVehicle

    override def currentLegPassengerScheduleIndex: Int =
      personData.currentLegPassengerScheduleIndex

    override def passengerSchedule: PassengerSchedule =
      personData.passengerSchedule

    override def withPassengerSchedule(newPassengerSchedule: PassengerSchedule): DrivingData =
      copy(personData = personData.copy(passengerSchedule = newPassengerSchedule))

    override def withCurrentLegPassengerScheduleIndex(
      currentLegPassengerScheduleIndex: Int
    ): DrivingData =
      copy(
        personData = personData.copy(currentLegPassengerScheduleIndex = currentLegPassengerScheduleIndex)
      )

    override def hasParkingBehaviors: Boolean = true
  }

  case class ChoosesModeResponsePlaceholders(
    routingResponse: Option[RoutingResponse] = None,
    parkingResponse: Option[ParkingInquiryResponse] = None,
    driveTransitParkingResponse: Option[ParkingInquiryResponse] = None,
    rideHailResult: Option[RideHailResponse] = None,
    rideHail2TransitRoutingResponse: Option[EmbodiedBeamTrip] = None,
    rideHail2TransitAccessResult: Option[RideHailResponse] = None,
    rideHail2TransitEgressResult: Option[RideHailResponse] = None
  )

  def makeResponsePlaceholders(
    withRouting: Boolean = false,
    withParking: Boolean = false,
    withRideHail: Boolean = false,
    withRideHailTransit: Boolean = false
  ): ChoosesModeResponsePlaceholders = {
    ChoosesModeResponsePlaceholders(
      routingResponse = if (withRouting) {
        None
      } else {
        RoutingResponse.dummyRoutingResponse
      },
      parkingResponse = if (withParking) {
        None
      } else {
        Some(ParkingInquiryResponse(ParkingStall.emptyParkingStall, 0))
      },
      driveTransitParkingResponse = Some(ParkingInquiryResponse(ParkingStall.emptyParkingStall, 0)),
      rideHailResult = if (withRideHail) {
        None
      } else {
        Some(RideHailResponse.dummyWithError(RideHailNotRequestedError))
      },
      rideHail2TransitRoutingResponse = if (withRideHailTransit) {
        None
      } else {
        Some(EmbodiedBeamTrip.empty)
      },
      rideHail2TransitAccessResult = if (withRideHailTransit) {
        None
      } else {
        Some(RideHailResponse.dummyWithError(RideHailNotRequestedError))
      },
      rideHail2TransitEgressResult = if (withRideHailTransit) {
        None
      } else {
        Some(RideHailResponse.dummyWithError(RideHailNotRequestedError))
      }
    )
  }

  case class LegWithPassengerVehicle(leg: EmbodiedBeamLeg, passengerVehicle: Id[Vehicle])

}<|MERGE_RESOLUTION|>--- conflicted
+++ resolved
@@ -85,11 +85,7 @@
           self ! MobilityStatusResponse(Vector(beamVehicles(vehicle)))
         // Only need to get available street vehicles from household if our mode requires such a vehicle
         case ChoosesModeData(
-<<<<<<< HEAD
             BasePersonData(currentActivityIndex, _, _, _, None | Some(CAR | CAV | BIKE | DRIVE_TRANSIT), _, _, _, _, _),
-=======
-            BasePersonData(_, _, _, _, None | Some(CAR | BIKE | DRIVE_TRANSIT), _, _, _, _, _, _),
->>>>>>> f0761574
             currentLocation,
             _,
             _,
