package beam.agentsim.agents.modalbehaviors

import akka.actor.FSM
import akka.pattern._
import beam.agentsim.agents.BeamAgent._
import beam.agentsim.agents.PersonAgent.{ChoosingMode, _}
import beam.agentsim.agents._
import beam.agentsim.agents.household.HouseholdActor.{MobilityStatusInquiry, MobilityStatusResponse, ReleaseVehicle}
import beam.agentsim.agents.modalbehaviors.ChoosesMode._
import beam.agentsim.agents.modalbehaviors.DrivesVehicle.{ActualVehicle, Token, VehicleOrToken}
import beam.agentsim.agents.ridehail.{RideHailInquiry, RideHailRequest, RideHailResponse}
import beam.agentsim.agents.vehicles.AccessErrorCodes.RideHailNotRequestedError
import beam.agentsim.agents.vehicles.VehicleProtocol.StreetVehicle
import beam.agentsim.agents.vehicles.{VehiclePersonId, _}
import beam.agentsim.events.{ModeChoiceEvent, SpaceTime}
import beam.agentsim.infrastructure.{ParkingInquiry, ParkingInquiryResponse}
import beam.agentsim.infrastructure.ParkingStall
import beam.agentsim.scheduler.BeamAgentScheduler.{CompletionNotice, ScheduleTrigger}
import beam.router.BeamRouter._
import beam.router.Modes
import beam.router.Modes.BeamMode
import beam.router.Modes.BeamMode._
import beam.router.model.{BeamLeg, EmbodiedBeamLeg, EmbodiedBeamTrip}
import beam.router.r5.R5RoutingWorker
import beam.sim.Geofence
import beam.sim.population.AttributesOfIndividual
import beam.utils.plan.sampling.AvailableModeUtils._
import org.matsim.api.core.v01.population.{Activity, Leg}
import org.matsim.api.core.v01.{Coord, Id}
import org.matsim.core.population.routes.NetworkRoute
import org.matsim.vehicles.Vehicle

import scala.concurrent.duration._
import scala.concurrent.{ExecutionContext, Future}

/**
  * BEAM
  */
trait ChoosesMode {
  this: PersonAgent => // Self type restricts this trait to only mix into a PersonAgent
  private implicit val executionContext: ExecutionContext = context.dispatcher

  val dummyRHVehicle =
    StreetVehicle(
      Id.create("dummyRH", classOf[Vehicle]),
      BeamVehicleType.defaultCarBeamVehicleType.id,
      SpaceTime(0.0, 0.0, 0),
      CAR,
      asDriver = false
    )

  def bodyVehiclePersonId = VehiclePersonId(body.id, id, self)

  def currentTourBeamVehicle: BeamVehicle =
    beamVehicles(stateData.asInstanceOf[ChoosesModeData].personData.currentTourPersonalVehicle.get)
      .asInstanceOf[ActualVehicle]
      .vehicle

  onTransition {
    case _ -> ChoosingMode =>
      nextStateData match {
        // If I am already on a tour in a vehicle, only that vehicle is available to me
        case ChoosesModeData(
            BasePersonData(_, _, _, _, currentModeOpt, Some(vehicle), _, _, _, _, _),
            _,
            _,
            _,
            _,
            _,
            _,
            _,
            _,
            _,
            _,
            _,
            _,
            _,
            _,
            _,
            _,
            _,
            _
            ) if currentModeOpt.isEmpty || currentModeOpt.get != CAV =>
          self ! MobilityStatusResponse(Vector(beamVehicles(vehicle)))
        // Only need to get available street vehicles if our mode requires such a vehicle
        case ChoosesModeData(
            BasePersonData(
              currentActivityIndex,
              _,
              _,
              _,
              None | Some(CAR | CAV | BIKE | DRIVE_TRANSIT),
              _,
              _,
              _,
              _,
              _,
              _
            ),
            currentLocation,
            _,
            _,
            _,
            _,
            _,
            _,
            _,
            _,
            _,
            _,
            _,
            _,
            _,
            _,
            _,
            _,
            _
            ) =>
          implicit val executionContext: ExecutionContext = context.system.dispatcher
          Future
            .sequence(
              vehicleFleets.map(
                _ ? MobilityStatusInquiry(
                  id,
                  currentLocation,
                  _experiencedBeamPlan
                    .activities(currentActivityIndex)
                )
              )
            )
            .map(
              listOfResponses =>
                MobilityStatusResponse(
                  listOfResponses
                    .collect {
                      case MobilityStatusResponse(vehicles) =>
                        vehicles
                    }
                    .flatten
                    .toVector
              )
            ) pipeTo self
        // Otherwise, send empty list to self
        case _ =>
          self ! MobilityStatusResponse(Vector())
      }
  }

  when(ChoosingMode)(stateFunction = transform {
    case Event(MobilityStatusResponse(newlyAvailableBeamVehicles), choosesModeData: ChoosesModeData) =>
      beamVehicles ++= newlyAvailableBeamVehicles.map(v => v.id -> v)
      val currentPersonLocation = choosesModeData.currentLocation
      val availableModes: Seq[BeamMode] = availableModesForPerson(
        matsimPlan.getPerson
      )
      // Make sure the current mode is allowable
      val correctedCurrentTourMode = choosesModeData.personData.currentTourMode match {
<<<<<<< HEAD
        case Some(mode) if availableModes.contains(mode) && choosesModeData.personData.numberOfReplanningAttempts < 3 =>
          if (mode == CAV && !newlyAvailableBeamVehicles.exists(_.streetVehicle.mode == CAV)) {
=======
        case Some(mode)
            if availableModes
              .contains(mode) && choosesModeData.personData.numberOfReplanningAttempts < beamServices.beamConfig.beam.agentsim.agents.modalBehaviors.maximumNumberOfReplanningAttempts =>
          if (mode == CAV && newlyAvailableBeamVehicles.find(_.streetVehicle.mode == CAV).isEmpty) {
>>>>>>> 496bf399
            None
          } else {
            Some(mode)
          }
        case Some(mode) if availableModes.contains(mode) =>
          Some(WALK)
        case None
            if choosesModeData.personData.numberOfReplanningAttempts >= beamServices.beamConfig.beam.agentsim.agents.modalBehaviors.maximumNumberOfReplanningAttempts =>
          Some(WALK)
        case _ =>
          None
      }

      val bodyStreetVehicle = StreetVehicle(
        body.id,
        BeamVehicleType.defaultHumanBodyBeamVehicleType.id,
        currentPersonLocation,
        WALK,
        asDriver = true
      )
      val nextAct = nextActivity(choosesModeData.personData).get
      val departTime = _currentTick.get

      var availablePersonalStreetVehicles =
        correctedCurrentTourMode match {
          case None | Some(CAR | CAV | BIKE) =>
            // In these cases, a personal vehicle will be involved
            newlyAvailableBeamVehicles
          case Some(DRIVE_TRANSIT) =>
            val tour = _experiencedBeamPlan.getTourContaining(nextAct)
            val tripIndex = tour.tripIndexOfElement(nextAct)
            if (tripIndex == 0 || tripIndex == tour.trips.size - 1) {
              newlyAvailableBeamVehicles
            } else {
              Vector()
            }
          case _ =>
            Vector()
        }

      def makeRequestWith(
        withTransit: Boolean,
        vehicles: Vector[StreetVehicle],
        withParking: Boolean,
        streetVehiclesIntermodalUse: IntermodalUse = Access
      ): Option[Int] = {
        router ! RoutingRequest(
          currentPersonLocation.loc,
          nextAct.getCoord,
          departTime,
          withTransit,
          vehicles,
          Some(attributes),
          streetVehiclesIntermodalUse
        )
        if (withParking) {
          requestParkingCost(
            nextAct.getCoord,
            nextAct.getType,
            departTime,
            nextAct.getEndTime.toInt - departTime
          )
        } else {
          None
        }
      }

      def makeRideHailRequest(): Unit = {
        val inquiry = RideHailRequest(
          RideHailInquiry,
          bodyVehiclePersonId,
          currentPersonLocation.loc,
          departTime,
          nextAct.getCoord
        )
        //        println(s"requesting: ${inquiry.requestId}")
        rideHailManager ! inquiry
      }

      def makeRideHailTransitRoutingRequest(bodyStreetVehicle: StreetVehicle): Option[Int] = {
        //TODO make ride hail wait buffer config param
        val startWithWaitBuffer = 900 + departTime
        val currentSpaceTime =
          SpaceTime(currentPersonLocation.loc, startWithWaitBuffer)
        val theRequest = RoutingRequest(
          currentSpaceTime.loc,
          nextAct.getCoord,
          startWithWaitBuffer,
          withTransit = true,
          Vector(bodyStreetVehicle, dummyRHVehicle.copy(locationUTM = currentSpaceTime)),
          streetVehiclesUseIntermodalUse = AccessAndEgress
        )
        router ! theRequest
        Some(theRequest.requestId)
      }

      def filterStreetVehiclesForQuery(
        streetVehicles: Vector[StreetVehicle],
        byMode: BeamMode
      ): Vector[StreetVehicle] = {
        choosesModeData.personData.currentTourPersonalVehicle match {
          case Some(personalVeh) =>
            // We already have a vehicle we're using on this tour, so filter down to that
            streetVehicles.filter(_.id == personalVeh)
          case None =>
            // Otherwise, filter by mode
            streetVehicles.filter(_.mode == byMode)
        }
      }

      val hasRideHail = availableModes.contains(RIDE_HAIL)
      val willRequestDrivingRoute = newlyAvailableBeamVehicles.nonEmpty

      var responsePlaceholders = ChoosesModeResponsePlaceholders()
      var requestId: Option[Int] = None
      var parkingRequestId: Option[Int] = None
      // Form and send requests

      correctedCurrentTourMode match {
        case None =>
          if (hasRideHail) {
            responsePlaceholders = makeResponsePlaceholders(
              withRouting = true,
              withParking = willRequestDrivingRoute,
              withRideHail = true,
              withRideHailTransit = !choosesModeData.isWithinTripReplanning
            )
            makeRideHailRequest()
            if (!choosesModeData.isWithinTripReplanning) {
              requestId = makeRideHailTransitRoutingRequest(bodyStreetVehicle)
            }
          } else {
            responsePlaceholders = makeResponsePlaceholders(withRouting = true, withParking = willRequestDrivingRoute)
            requestId = None
          }
          parkingRequestId = makeRequestWith(
            withTransit = true,
            newlyAvailableBeamVehicles.map(_.streetVehicle) :+ bodyStreetVehicle,
            withParking = willRequestDrivingRoute
          )
        case Some(WALK) =>
          responsePlaceholders = makeResponsePlaceholders(withRouting = true)
          makeRequestWith(withTransit = false, Vector(bodyStreetVehicle), withParking = false)
        case Some(WALK_TRANSIT) =>
          responsePlaceholders = makeResponsePlaceholders(withRouting = true)
          makeRequestWith(withTransit = true, Vector(bodyStreetVehicle), withParking = false)
        case Some(CAV) =>
          // Request from household the trip legs to put into trip
          householdRef ! CavTripLegsRequest(bodyVehiclePersonId, currentActivity(choosesModeData.personData))
          responsePlaceholders = makeResponsePlaceholders(withPrivateCAV = true)
        case Some(mode @ (CAR | BIKE)) =>
          val maybeLeg = _experiencedBeamPlan.getPlanElements
            .get(_experiencedBeamPlan.getPlanElements.indexOf(nextAct) - 1) match {
            case l: Leg => Some(l)
            case _      => None
          }
          maybeLeg.map(l => (l, l.getRoute)) match {
            case Some((l, r: NetworkRoute)) =>
              val maybeVehicle =
                filterStreetVehiclesForQuery(newlyAvailableBeamVehicles.map(_.streetVehicle), mode).headOption
              maybeVehicle match {
                case Some(vehicle) =>
                  val destination = SpaceTime(nextAct.getCoord, departTime + l.getTravelTime.toInt)
                  router ! matsimLegToEmbodyRequest(
                    r,
                    vehicle,
                    departTime,
                    mode,
                    beamServices,
                    choosesModeData.currentLocation.loc,
                    nextAct.getCoord
                  )
                  parkingRequestId = requestParkingCost(
                    destination.loc,
                    nextAct.getType,
                    destination.time,
                    nextAct.getEndTime.intValue() - destination.time
                  )
                  responsePlaceholders = makeResponsePlaceholders(withRouting = true, withParking = true)
                case _ =>
<<<<<<< HEAD
                  makeRequestWith(Vector(), Vector(bodyStreetVehicle), withParking = false)
                  responsePlaceholders = makeResponsePlaceholders(withRouting = true)
=======
                  makeRequestWith(withTransit = false, Vector(bodyStreetVehicle), withParking = false)
                  responsePlaceholders = makeResponsePlaceholders(withRouting = true, withParking = false)
>>>>>>> 496bf399
              }
            case _ =>
              parkingRequestId = makeRequestWith(
                withTransit = false,
                filterStreetVehiclesForQuery(newlyAvailableBeamVehicles.map(_.streetVehicle), mode) :+ bodyStreetVehicle,
                withParking = mode == CAR
              )
              responsePlaceholders = makeResponsePlaceholders(withRouting = true, withParking = mode == CAR)
          }
        case Some(DRIVE_TRANSIT) =>
          val LastTripIndex = currentTour(choosesModeData.personData).trips.size - 1
          (
            currentTour(choosesModeData.personData).tripIndexOfElement(nextAct),
            choosesModeData.personData.currentTourPersonalVehicle
          ) match {
            case (0, _) if !choosesModeData.isWithinTripReplanning =>
              // We use our car if we are not replanning, otherwise we end up doing a walk transit (catch-all below)
              // we do not send parking inquiry here, instead we wait for drive_transit route to come back and we use
              // actual location of transit station
              makeRequestWith(
                withTransit = true,
                filterStreetVehiclesForQuery(newlyAvailableBeamVehicles.map(_.streetVehicle), CAR) :+ bodyStreetVehicle,
                withParking = false
              )
              responsePlaceholders = makeResponsePlaceholders(withRouting = true)
            case (LastTripIndex, Some(currentTourPersonalVehicle)) =>
              // At the end of the tour, only drive home a vehicle that we have also taken away from there.
              parkingRequestId = makeRequestWith(
                withTransit = true,
                newlyAvailableBeamVehicles
                  .map(_.streetVehicle)
                  .filter(_.id == currentTourPersonalVehicle) :+ bodyStreetVehicle,
                streetVehiclesIntermodalUse = Egress,
                withParking = true
              )
              responsePlaceholders = makeResponsePlaceholders(withRouting = true, withParking = true)
            case _ =>
              // Reset available vehicles so we don't release our car that we've left during this replanning
              availablePersonalStreetVehicles = Vector()
              makeRequestWith(withTransit = true, Vector(bodyStreetVehicle), withParking = false)
              responsePlaceholders = makeResponsePlaceholders(withRouting = true)
          }
        case Some(RIDE_HAIL | RIDE_HAIL_POOLED) if choosesModeData.isWithinTripReplanning =>
          // Give up on all ride hail after a failure
          responsePlaceholders = makeResponsePlaceholders(withRouting = true)
          makeRequestWith(withTransit = true, Vector(bodyStreetVehicle), withParking = false)
        case Some(RIDE_HAIL | RIDE_HAIL_POOLED) =>
          responsePlaceholders = makeResponsePlaceholders(withRouting = true, withRideHail = true)
          makeRequestWith(withTransit = false, Vector(bodyStreetVehicle), withParking = false) // We need a WALK alternative if RH fails
          makeRideHailRequest()
        case Some(RIDE_HAIL_TRANSIT) if choosesModeData.isWithinTripReplanning =>
          // Give up on ride hail transit after a failure, too complicated, but try regular ride hail again
          responsePlaceholders = makeResponsePlaceholders(withRouting = true, withRideHail = true)
          makeRequestWith(withTransit = true, Vector(bodyStreetVehicle), withParking = false)
          makeRideHailRequest()
        case Some(RIDE_HAIL_TRANSIT) =>
          responsePlaceholders = makeResponsePlaceholders(withRideHailTransit = true)
          requestId = makeRideHailTransitRoutingRequest(bodyStreetVehicle)
        case Some(m) =>
          logDebug(m.toString)
      }
      val newPersonData = choosesModeData.copy(
        personData = choosesModeData.personData.copy(currentTourMode = correctedCurrentTourMode),
        availablePersonalStreetVehicles = availablePersonalStreetVehicles,
        routingResponse = responsePlaceholders.routingResponse,
        parkingResponse = responsePlaceholders.parkingResponse,
        parkingRequestId = parkingRequestId,
        driveTransitParkingResponse = responsePlaceholders.driveTransitParkingResponse,
        rideHail2TransitRoutingResponse = responsePlaceholders.rideHail2TransitRoutingResponse,
        rideHail2TransitRoutingRequestId = requestId,
        rideHailResult = responsePlaceholders.rideHailResult,
        rideHail2TransitAccessResult = responsePlaceholders.rideHail2TransitAccessResult,
        rideHail2TransitEgressResult = responsePlaceholders.rideHail2TransitEgressResult,
        cavTripLegs = responsePlaceholders.cavTripLegs
      )
      stay() using newPersonData
    /*
     * Receive and store data needed for choice.
     */
    case Event(
        theRouterResult @ RoutingResponse(_, requestId),
        choosesModeData: ChoosesModeData
        ) if choosesModeData.rideHail2TransitRoutingRequestId.contains(requestId) =>
      theRouterResult.itineraries.view.foreach { resp =>
        resp.beamLegs().filter(_.mode == CAR).foreach { leg =>
          routeHistory.rememberRoute(leg.travelPath.linkIds, leg.startTime)
        }
      }
      val driveTransitTrip =
        theRouterResult.itineraries.view
          .dropWhile(_.tripClassifier != DRIVE_TRANSIT)
          .headOption
      var newPersonData = if (driveTransitTrip.isDefined) {
        val accessLeg = driveTransitTrip.get.legs.view.takeWhile(!_.beamLeg.mode.isTransit).last.beamLeg
        val dest = accessLeg.travelPath.endPoint.loc
        val driveTransitRequestId = requestParkingCost(
          beamServices.geo.wgs2Utm(dest),
          "ParkAndRide",
          accessLeg.endTime,
          nextActivity(choosesModeData.personData).get.getEndTime.toInt - accessLeg.endTime
        )
        choosesModeData.copy(driveTransitParkingResponse = None, driveTransitParkingRequestId = driveTransitRequestId)
      } else {
        choosesModeData
      }
      // If there's a drive-transit trip AND we don't have an error RH2Tr response (due to no desire to use RH) then seek RH on access and egress
      newPersonData =
        if (shouldAttemptRideHail2Transit(
              driveTransitTrip,
              choosesModeData.rideHail2TransitAccessResult
            )) {
          val accessSegment =
            driveTransitTrip.get.legs.view
              .takeWhile(!_.beamLeg.mode.isMassTransit)
              .map(_.beamLeg)
          val egressSegment =
            driveTransitTrip.get.legs.view.reverse.takeWhile(!_.beamLeg.mode.isTransit).reverse.map(_.beamLeg)
          val accessId =
            if (accessSegment.map(_.travelPath.distanceInM).sum > 0) {
              makeRideHailRequestFromBeamLeg(accessSegment)
            } else {
              None
            }
          val egressId =
            if (egressSegment.map(_.travelPath.distanceInM).sum > 0) {
              makeRideHailRequestFromBeamLeg(egressSegment.toVector)
            } else {
              None
            }
          newPersonData.copy(
            rideHail2TransitRoutingResponse = Some(driveTransitTrip.get),
            rideHail2TransitAccessInquiryId = accessId,
            rideHail2TransitEgressInquiryId = egressId,
            rideHail2TransitAccessResult = if (accessId.isEmpty) {
              Some(RideHailResponse.dummyWithError(RideHailNotRequestedError))
            } else {
              None
            },
            rideHail2TransitEgressResult = if (egressId.isEmpty) {
              Some(RideHailResponse.dummyWithError(RideHailNotRequestedError))
            } else {
              None
            }
          )
        } else {
          newPersonData.copy(
            rideHail2TransitRoutingResponse = Some(EmbodiedBeamTrip.empty),
            rideHail2TransitAccessResult = Some(RideHailResponse.dummyWithError(RideHailNotRequestedError)),
            rideHail2TransitEgressResult = Some(RideHailResponse.dummyWithError(RideHailNotRequestedError))
          )
        }
      stay() using newPersonData
    case Event(response: RoutingResponse, choosesModeData: ChoosesModeData) =>
      response.itineraries.view.foreach { resp =>
        resp.beamLegs().filter(_.mode == CAR).foreach { leg =>
          routeHistory.rememberRoute(leg.travelPath.linkIds, leg.startTime)
        }
      }
      val theRouterResult = response.copy(itineraries = response.itineraries.map { it =>
        it.copy(
          it.legs.flatMap(
            embodiedLeg =>
              if (embodiedLeg.beamLeg.mode == CAR) splitLegForParking(embodiedLeg)
              else Vector(embodiedLeg)
          )
        )
      })
      val correctedItins = theRouterResult.itineraries
        .map { trip =>
          if (trip.legs.head.beamLeg.mode != WALK) {
            val startLeg = EmbodiedBeamLeg(
              BeamLeg.dummyLeg(trip.legs.head.beamLeg.startTime, trip.legs.head.beamLeg.travelPath.startPoint.loc),
              body.id,
              BeamVehicleType.defaultHumanBodyBeamVehicleType.id,
              asDriver = true,
              0,
              unbecomeDriverOnCompletion = false
            )
            trip.copy(legs = startLeg +: trip.legs)
          } else trip
        }
        .map { trip =>
          if (trip.legs.last.beamLeg.mode != WALK) {
            val endLeg = EmbodiedBeamLeg(
              BeamLeg.dummyLeg(trip.legs.last.beamLeg.endTime, trip.legs.last.beamLeg.travelPath.endPoint.loc),
              body.id,
              BeamVehicleType.defaultHumanBodyBeamVehicleType.id,
              asDriver = true,
              0,
              unbecomeDriverOnCompletion = true
            )
            trip.copy(legs = trip.legs :+ endLeg)
          } else trip
        }
      stay() using choosesModeData.copy(routingResponse = Some(theRouterResult.copy(itineraries = correctedItins)))
    case Event(theRideHailResult: RideHailResponse, choosesModeData: ChoosesModeData) =>
      //      println(s"receiving response: ${theRideHailResult}")
      val newPersonData = Some(theRideHailResult.request.requestId) match {
        case choosesModeData.rideHail2TransitAccessInquiryId =>
          choosesModeData.copy(rideHail2TransitAccessResult = Some(theRideHailResult))
        case choosesModeData.rideHail2TransitEgressInquiryId =>
          choosesModeData.copy(rideHail2TransitEgressResult = Some(theRideHailResult))
        case _ =>
          choosesModeData.copy(rideHailResult = Some(theRideHailResult))
      }
      stay() using newPersonData
    case Event(parkingInquiryResponse: ParkingInquiryResponse, choosesModeData: ChoosesModeData) =>
      val newPersonData = Some(parkingInquiryResponse.requestId) match {
        case choosesModeData.parkingRequestId =>
          choosesModeData.copy(parkingResponse = Some(parkingInquiryResponse))
        case choosesModeData.driveTransitParkingRequestId =>
          choosesModeData.copy(driveTransitParkingResponse = Some(parkingInquiryResponse))
        case _ =>
          choosesModeData
      }
      stay using newPersonData
    case Event(cavTripLegsResponse: CavTripLegsResponse, choosesModeData: ChoosesModeData) =>
      stay using choosesModeData.copy(cavTripLegs = Some(cavTripLegsResponse))
  } using completeChoiceIfReady)

  def isRideHailToTransitResponse(response: RoutingResponse): Boolean = {
    response.itineraries.exists(_.vehiclesInTrip.contains(dummyRHVehicle.id))
  }

  def shouldAttemptRideHail2Transit(
    driveTransitTrip: Option[EmbodiedBeamTrip],
    rideHail2TransitResult: Option[RideHailResponse]
  ): Boolean = {
    driveTransitTrip.isDefined && driveTransitTrip.get.legs
      .exists(leg => beamServices.rideHailTransitModes.contains(leg.beamLeg.mode)) &&
    rideHail2TransitResult.getOrElse(RideHailResponse.DUMMY).error.isEmpty
  }

  def makeRideHailRequestFromBeamLeg(legs: Seq[BeamLeg]): Option[Int] = {
    val inquiry = RideHailRequest(
      RideHailInquiry,
      bodyVehiclePersonId,
      beamServices.geo.wgs2Utm(legs.head.travelPath.startPoint.loc),
      legs.head.startTime,
      beamServices.geo.wgs2Utm(legs.last.travelPath.endPoint.loc)
    )
    //    println(s"requesting: ${inquiry.requestId}")
    rideHailManager ! inquiry
    Some(inquiry.requestId)
  }

  case object FinishingModeChoice extends BeamAgentState

  private def splitLegForParking(leg: EmbodiedBeamLeg) = {
    val theLinkIds = leg.beamLeg.travelPath.linkIds
    val indexFromEnd = Math.min(
      Math.max(
        theLinkIds.reverse
          .map(lengthOfLink)
          .scanLeft(0.0)(_ + _)
          .indexWhere(
            _ > beamServices.beamConfig.beam.agentsim.thresholdForMakingParkingChoiceInMeters
          ),
        1
      ),
      theLinkIds.length - 1
    )
    val indexFromBeg = theLinkIds.length - indexFromEnd
    val firstTravelTimes = leg.beamLeg.travelPath.linkTravelTime.take(indexFromBeg)
    val secondPathLinkIds = theLinkIds.takeRight(indexFromEnd + 1)
    val secondTravelTimes = leg.beamLeg.travelPath.linkTravelTime.takeRight(indexFromEnd + 1)
    val secondDuration = Math.min(secondTravelTimes.tail.sum, leg.beamLeg.duration)
    val firstDuration = leg.beamLeg.duration - secondDuration
    val secondDistance = Math.min(secondPathLinkIds.tail.map(lengthOfLink).sum, leg.beamLeg.travelPath.distanceInM)
    val firstPathEndpoint = SpaceTime(
      beamServices.geo.coordOfR5Edge(transportNetwork.streetLayer, theLinkIds(indexFromBeg)),
      leg.beamLeg.startTime + firstDuration
    )
    val secondPath = leg.beamLeg.travelPath.copy(
      linkIds = secondPathLinkIds,
      linkTravelTime = secondTravelTimes,
      startPoint = firstPathEndpoint,
      distanceInM = secondDistance
    )
    val firstPath = leg.beamLeg.travelPath.copy(
      linkIds = theLinkIds.take(indexFromBeg),
      linkTravelTime = firstTravelTimes,
      endPoint = firstPathEndpoint,
      distanceInM = leg.beamLeg.travelPath.distanceInM - secondPath.distanceInM
    )
    val firstLeg = leg.copy(
      beamLeg = leg.beamLeg.copy(
        travelPath = firstPath,
        duration = firstDuration
      ),
      unbecomeDriverOnCompletion = false
    )
    val secondLeg = leg.copy(
      beamLeg = leg.beamLeg.copy(
        travelPath = secondPath,
        startTime = firstLeg.beamLeg.startTime + firstLeg.beamLeg.duration,
        duration = secondDuration
      ),
      cost = 0
    )
    assert(firstLeg.cost + secondLeg.cost == leg.cost)
    assert(firstLeg.beamLeg.duration + secondLeg.beamLeg.duration == leg.beamLeg.duration)
    assert(
      Math.abs(
        leg.beamLeg.travelPath.distanceInM - firstLeg.beamLeg.travelPath.distanceInM - secondLeg.beamLeg.travelPath.distanceInM
      ) < 1.0
    )
    Vector(firstLeg, secondLeg)
  }

  def lengthOfLink(linkId: Int): Double = {
    val edge = transportNetwork.streetLayer.edgeStore.getCursor(linkId)
    edge.getLengthM
  }

  def createRideHail2TransitItin(
    rideHail2TransitAccessResult: RideHailResponse,
    rideHail2TransitEgressResult: RideHailResponse,
    driveTransitTrip: EmbodiedBeamTrip
  ): Option[EmbodiedBeamTrip] = {
    if (rideHail2TransitAccessResult.error.isEmpty) {
      val tncAccessLeg: Vector[EmbodiedBeamLeg] =
        rideHail2TransitAccessResult.travelProposal.get.toEmbodiedBeamLegsForCustomer(bodyVehiclePersonId)
      // Replacing drive access leg with TNC changes the travel time.
      val timeToCustomer = rideHail2TransitAccessResult.travelProposal.get.passengerSchedule
        .legsBeforePassengerBoards(bodyVehiclePersonId)
        .map(_.duration)
        .sum
      val extraWaitTimeBuffer = driveTransitTrip.legs.head.beamLeg.endTime - _currentTick.get -
      tncAccessLeg.last.beamLeg.duration - timeToCustomer
      if (extraWaitTimeBuffer < 300) {
        // We filter out all options that don't allow at least 5 minutes of time for unexpected waiting
        None
      } else {
        // Travel time usually decreases, adjust for this but add a buffer to the wait time to account for uncertainty in actual wait time
        val startTimeAdjustment = driveTransitTrip.legs.head.beamLeg.endTime - tncAccessLeg.last.beamLeg.duration - timeToCustomer
        val startTimeBufferForWaiting = math.min(
          extraWaitTimeBuffer,
          math.max(300.0, timeToCustomer.toDouble * 1.5)
        ) // tncAccessLeg.head.beamLeg.startTime - _currentTick.get.longValue()
        val accessAndTransit = tncAccessLeg.map(
          leg =>
            leg.copy(
              leg.beamLeg
                .updateStartTime(startTimeAdjustment - startTimeBufferForWaiting.intValue())
          )
        ) ++ driveTransitTrip.legs.tail
        val fullTrip = if (rideHail2TransitEgressResult.error.isEmpty) {
          accessAndTransit.dropRight(2) ++ rideHail2TransitEgressResult.travelProposal.get
            .toEmbodiedBeamLegsForCustomer(bodyVehiclePersonId)
        } else {
          accessAndTransit.dropRight(1)
        }
        Some(
          EmbodiedBeamTrip(
            EmbodiedBeamLeg.dummyLegAt(
              fullTrip.head.beamLeg.startTime,
              body.id,
              isLastLeg = false,
              fullTrip.head.beamLeg.travelPath.startPoint.loc
            ) +:
            fullTrip :+
            EmbodiedBeamLeg
              .dummyLegAt(
                fullTrip.last.beamLeg.endTime,
                body.id,
                isLastLeg = true,
                fullTrip.last.beamLeg.travelPath.endPoint.loc
              )
          )
        )
      }
    } else {
      None
    }
  }

  def requestParkingCost(
    destinationInUTM: Coord,
    activityType: String,
    arrivalTime: Int,
    duration: Int
  ): Option[Int] = {
    val inquiry = ParkingInquiry(
      destinationInUTM,
      activityType,
      attributes.valueOfTime,
      None,
      duration,
      reserveStall = false
    )
    parkingManager ! inquiry
    Some(inquiry.requestId)
  }

  def addParkingCostToItins(
    itineraries: Seq[EmbodiedBeamTrip],
    parkingResponse: ParkingInquiryResponse,
    driveTransitParkingResponse: ParkingInquiryResponse
  ): Seq[EmbodiedBeamTrip] = {
    itineraries.map { itin =>
      itin.tripClassifier match {
        case CAR =>
          val newLegs = itin.legs.zipWithIndex.map {
            case (leg, i) => if (i == 2) { leg.copy(cost = leg.cost + parkingResponse.stall.cost) } else { leg }
          }
          itin.copy(legs = newLegs)
        case DRIVE_TRANSIT =>
          val newLegs = if (itin.legs.size > 2 && itin.legs(2).beamLeg.mode == CAR) {
            itin.legs.zipWithIndex.map {
              case (leg, i) =>
                if (i == 2) { leg.copy(cost = leg.cost + driveTransitParkingResponse.stall.cost) } else { leg }
            }
          } else if (itin.legs.size > 2 && itin.legs.takeRight(2).head.beamLeg.mode == CAR) {
            itin.legs.zipWithIndex.map {
              case (leg, i) =>
                if (i == itin.legs.size - 2) { leg.copy(cost = leg.cost + driveTransitParkingResponse.stall.cost) } else {
                  leg
                }
            }
          } else {
            itin.legs
          }
          itin.copy(legs = newLegs)
        case _ =>
          itin
      }
    }
  }

  def mustBeDrivenHome(vehicle: VehicleOrToken): Boolean = {
    vehicle match {
      case ActualVehicle(beamVehicle) =>
        beamVehicle.mustBeDrivenHome
      case _: Token =>
        false // is not a household vehicle
    }
  }

  def completeChoiceIfReady: PartialFunction[State, State] = {
    case FSM.State(
        _,
        choosesModeData @ ChoosesModeData(
          personData,
          _,
          None,
          Some(routingResponse),
          Some(parkingResponse),
          _,
          Some(driveTransitParkingResponse),
          _,
          Some(rideHailResult),
          Some(rideHail2TransitRoutingResponse),
          _,
          Some(rideHail2TransitAccessResult),
          _,
          Some(rideHail2TransitEgressResult),
          _,
          _,
          _,
          _,
          Some(cavTripLegs)
        ),
        _,
        _,
        _
        ) =>
      val currentPersonLocation = choosesModeData.currentLocation
      val nextAct = nextActivity(choosesModeData.personData).get
      val rideHail2TransitIinerary = createRideHail2TransitItin(
        rideHail2TransitAccessResult,
        rideHail2TransitEgressResult,
        rideHail2TransitRoutingResponse
      )
      val rideHailItinerary = rideHailResult.travelProposal match {
        case Some(travelProposal) =>
          val origLegs = travelProposal.toEmbodiedBeamLegsForCustomer(bodyVehiclePersonId)
          (travelProposal.poolingInfo match {
            case Some(poolingInfo) =>
              val pooledLegs = origLegs.map { origLeg =>
                origLeg.copy(
                  cost = origLeg.cost * poolingInfo.costFactor,
                  isPooledTrip = origLeg.isRideHail,
                  beamLeg = origLeg.beamLeg.scaleLegDuration(poolingInfo.timeFactor)
                )
              }
              Vector(origLegs, EmbodiedBeamLeg.makeLegsConsistent(pooledLegs))
            case None =>
              Vector(origLegs)
          }).map { partialItin =>
            EmbodiedBeamTrip(
              EmbodiedBeamLeg.dummyLegAt(
                partialItin.head.beamLeg.startTime,
                body.id,
                isLastLeg = false,
                partialItin.head.beamLeg.travelPath.startPoint.loc
              ) +:
              partialItin :+
              EmbodiedBeamLeg.dummyLegAt(
                partialItin.last.beamLeg.endTime,
                body.id,
                isLastLeg = true,
                partialItin.last.beamLeg.travelPath.endPoint.loc
              )
            )
          }
        case None =>
          Vector()
      }
      val combinedItinerariesForChoice = rideHailItinerary ++ addParkingCostToItins(
        routingResponse.itineraries,
        parkingResponse,
        driveTransitParkingResponse
      ) ++ rideHail2TransitIinerary.toVector
      //      val test = createRideHail2TransitItin(rideHail2TransitAccessResult, rideHail2TransitEgressResult, routingResponse)

      val availableModes: Seq[BeamMode] = availableModesForPerson(
        matsimPlan.getPerson
      )

      val filteredItinerariesForChoice = (choosesModeData.personData.currentTourMode match {
        case Some(DRIVE_TRANSIT) =>
          val LastTripIndex = currentTour(choosesModeData.personData).trips.size - 1
          (
            currentTour(choosesModeData.personData).tripIndexOfElement(nextAct),
            personData.hasDeparted
          ) match {
            case (0 | LastTripIndex, false) =>
              combinedItinerariesForChoice.filter(_.tripClassifier == DRIVE_TRANSIT)
            case _ =>
              combinedItinerariesForChoice.filter(
                trip => trip.tripClassifier == WALK_TRANSIT || trip.tripClassifier == RIDE_HAIL_TRANSIT
              )
          }
        case Some(mode) if mode == WALK_TRANSIT || mode == RIDE_HAIL_TRANSIT =>
          combinedItinerariesForChoice.filter(
            trip => trip.tripClassifier == WALK_TRANSIT || trip.tripClassifier == RIDE_HAIL_TRANSIT
          )
        case Some(mode) =>
          combinedItinerariesForChoice.filter(_.tripClassifier == mode)
        case _ =>
          combinedItinerariesForChoice
      }).filter(itin => availableModes.contains(itin.tripClassifier))

      val attributesOfIndividual =
        matsimPlan.getPerson.getCustomAttributes
          .get("beam-attributes")
          .asInstanceOf[AttributesOfIndividual]

      modeChoiceCalculator(
        filteredItinerariesForChoice,
        attributesOfIndividual,
        nextActivity(choosesModeData.personData)
      ) match {
        case Some(chosenTrip) =>
          goto(FinishingModeChoice) using choosesModeData.copy(pendingChosenTrip = Some(chosenTrip))
        case None =>
          choosesModeData.personData.currentTourMode match {
            case Some(CAV) =>
              // Special case, if you are using household CAV, no choice was necessary you just use this mode
              // Construct the embodied trip to allow for processing by FinishingModeChoice and scoring
              assert(choosesModeData.availablePersonalStreetVehicles.nonEmpty)
              val walk1 = EmbodiedBeamLeg.dummyLegAt(
                _currentTick.get,
                body.id,
                isLastLeg = false,
<<<<<<< HEAD
                if (cavTripLegs.legs.isEmpty) { choosesModeData.currentLocation.loc } else {
=======
                if (cavTripLegs.legs.isEmpty) {
                  beamServices.geo.utm2Wgs(choosesModeData.currentLocation.loc)
                } else {
>>>>>>> 496bf399
                  cavTripLegs.legs.head.beamLeg.travelPath.startPoint.loc
                }
              )
              val cavLegs = cavTripLegs.legs.size match {
                case 0 =>
                  List(
                    EmbodiedBeamLeg.dummyLegAt(
                      _currentTick.get,
                      body.id,
                      isLastLeg = false,
<<<<<<< HEAD
                      choosesModeData.currentLocation.loc,
=======
                      beamServices.geo.utm2Wgs(choosesModeData.currentLocation.loc),
>>>>>>> 496bf399
                      CAV,
                      cavTripLegs.cavOpt
                        .map(_.beamVehicleType.id)
                        .getOrElse(BeamVehicleType.defaultCarBeamVehicleType.id),
                      asDriver = false
                    )
                  )
                case _ =>
                  cavTripLegs.legs
              }
              val walk2 =
                EmbodiedBeamLeg.dummyLegAt(
                  _currentTick.get + cavLegs.map(_.beamLeg.duration).sum,
                  body.id,
                  isLastLeg = true,
<<<<<<< HEAD
                  if (cavTripLegs.legs.isEmpty) { choosesModeData.currentLocation.loc } else {
=======
                  if (cavTripLegs.legs.isEmpty) {
                    beamServices.geo.utm2Wgs(choosesModeData.currentLocation.loc)
                  } else {
>>>>>>> 496bf399
                    cavTripLegs.legs.last.beamLeg.travelPath.endPoint.loc
                  }
                )
              val cavTrip = EmbodiedBeamTrip(walk1 +: cavLegs.toVector :+ walk2)
              goto(FinishingModeChoice) using choosesModeData.copy(pendingChosenTrip = Some(cavTrip))
            case _ =>
              // Bad things happen but we want them to continue their day, so we signal to downstream that trip should be made to be expensive
              val originalWalkTripLeg =
                routingResponse.itineraries.find(_.tripClassifier == WALK) match {
                  case Some(originalWalkTrip) =>
                    originalWalkTrip.legs.head
                  case None =>
                    R5RoutingWorker
                      .createBushwackingTrip(
                        beamServices.geo.utm2Wgs(currentPersonLocation.loc),
                        beamServices.geo.utm2Wgs(nextAct.getCoord),
                        _currentTick.get,
                        body.toStreetVehicle,
                        beamServices
                      )
                      .legs
                      .head
                }
              val expensiveWalkTrip = EmbodiedBeamTrip(
                Vector(originalWalkTripLeg.copy(replanningPenalty = 100.0))
              )

              goto(FinishingModeChoice) using choosesModeData.copy(
                pendingChosenTrip = Some(expensiveWalkTrip)
              )
          }
      }
  }

  when(FinishingModeChoice, stateTimeout = Duration.Zero) {
    case Event(StateTimeout, data: ChoosesModeData) =>
      val chosenTrip = data.pendingChosenTrip.get
      val (tick, triggerId) = releaseTickAndTriggerId()
      // Write start and end links of chosen route into Activities.
      // We don't check yet whether the incoming and outgoing routes agree on the link an Activity is on.
      // Our aim should be that every transition from a link to another link be accounted for.
      val headOpt = chosenTrip.legs.headOption
        .flatMap(_.beamLeg.travelPath.linkIds.headOption)
      val lastOpt = chosenTrip.legs.lastOption
        .flatMap(_.beamLeg.travelPath.linkIds.lastOption)
      if (headOpt.isDefined && lastOpt.isDefined) {
        _experiencedBeamPlan
          .activities(data.personData.currentActivityIndex)
          .setLinkId(Id.createLinkId(headOpt.get))
        _experiencedBeamPlan
          .activities(data.personData.currentActivityIndex + 1)
          .setLinkId(Id.createLinkId(lastOpt.get))
      } else {
        val origin = beamServices.geo.utm2Wgs(
          _experiencedBeamPlan
            .activities(data.personData.currentActivityIndex)
            .getCoord
        )
        val destination = beamServices.geo.utm2Wgs(
          _experiencedBeamPlan
            .activities(data.personData.currentActivityIndex + 1)
            .getCoord
        )
        _experiencedBeamPlan
          .activities(data.personData.currentActivityIndex)
          .setLinkId(
            Id.createLinkId(
              beamServices.geo.getNearestR5Edge(transportNetwork.streetLayer, origin, 10000)
            )
          )
        _experiencedBeamPlan
          .activities(data.personData.currentActivityIndex + 1)
          .setLinkId(
            Id.createLinkId(
              beamServices.geo.getNearestR5Edge(transportNetwork.streetLayer, destination, 10000)
            )
          )
      }

      def availableAlternatives = {
        val theModes =
          data.routingResponse.get.itineraries.map(_.tripClassifier).distinct
        if (data.rideHailResult.isDefined && data.rideHailResult.get.error.isEmpty) {
          if (data.rideHailResult.get.travelProposal.isDefined && data.rideHailResult.get.travelProposal.get.poolingInfo.isDefined) {
            theModes :+ RIDE_HAIL :+ RIDE_HAIL_POOLED
          } else {
            theModes :+ RIDE_HAIL
          }
        } else {
          theModes
        }
      }

      eventsManager.processEvent(
        new ModeChoiceEvent(
          tick,
          id,
          chosenTrip.tripClassifier.value,
          data.personData.currentTourMode.map(_.value).getOrElse(""),
          data.expectedMaxUtilityOfLatestChoice.getOrElse[Double](Double.NaN),
          _experiencedBeamPlan
            .activities(data.personData.currentActivityIndex)
            .getLinkId
            .toString,
          availableAlternatives.mkString(":"),
          data.availablePersonalStreetVehicles.nonEmpty,
          chosenTrip.legs.view.map(_.beamLeg.travelPath.distanceInM).sum,
          _experiencedBeamPlan.tourIndexOfElement(nextActivity(data.personData).get),
          chosenTrip
        )
      )

      val (vehiclesUsed, vehiclesNotUsed) = data.availablePersonalStreetVehicles
        .partition(vehicle => chosenTrip.vehiclesInTrip.contains(vehicle.id))

      vehiclesNotUsed.collect {
        case ActualVehicle(vehicle) =>
          vehicle.manager.get ! ReleaseVehicle(vehicle)
      }
      scheduler ! CompletionNotice(
        triggerId,
        Vector(
          ScheduleTrigger(
            PersonDepartureTrigger(math.max(chosenTrip.legs.head.beamLeg.startTime, tick)),
            self
          )
        )
      )
      goto(WaitingForDeparture) using data.personData.copy(
        currentTrip = Some(chosenTrip),
        restOfCurrentTrip = chosenTrip.legs.toList,
        currentTourMode = data.personData.currentTourMode
          .orElse(Some(chosenTrip.tripClassifier)),
        currentTourPersonalVehicle =
          data.personData.currentTourPersonalVehicle.orElse(vehiclesUsed.headOption.filter(mustBeDrivenHome).map(_.id))
      )
  }
}

object ChoosesMode {

  case class ChoosesModeData(
    personData: BasePersonData,
    currentLocation: SpaceTime,
    pendingChosenTrip: Option[EmbodiedBeamTrip] = None,
    routingResponse: Option[RoutingResponse] = None,
    parkingResponse: Option[ParkingInquiryResponse] = None,
    parkingRequestId: Option[Int] = None,
    driveTransitParkingResponse: Option[ParkingInquiryResponse] = None,
    driveTransitParkingRequestId: Option[Int] = None,
    rideHailResult: Option[RideHailResponse] = None,
    rideHail2TransitRoutingResponse: Option[EmbodiedBeamTrip] = None,
    rideHail2TransitRoutingRequestId: Option[Int] = None,
    rideHail2TransitAccessResult: Option[RideHailResponse] = None,
    rideHail2TransitAccessInquiryId: Option[Int] = None,
    rideHail2TransitEgressResult: Option[RideHailResponse] = None,
    rideHail2TransitEgressInquiryId: Option[Int] = None,
    availablePersonalStreetVehicles: Vector[VehicleOrToken] = Vector(),
    expectedMaxUtilityOfLatestChoice: Option[Double] = None,
    isWithinTripReplanning: Boolean = false,
    cavTripLegs: Option[CavTripLegsResponse] = None
  ) extends PersonData {
    override def currentVehicle: VehicleStack = personData.currentVehicle

    override def currentLegPassengerScheduleIndex: Int =
      personData.currentLegPassengerScheduleIndex

    override def passengerSchedule: PassengerSchedule =
      personData.passengerSchedule

    override def withPassengerSchedule(newPassengerSchedule: PassengerSchedule): DrivingData =
      copy(personData = personData.copy(passengerSchedule = newPassengerSchedule))

    override def withCurrentLegPassengerScheduleIndex(
      currentLegPassengerScheduleIndex: Int
    ): DrivingData =
      copy(
        personData = personData.copy(currentLegPassengerScheduleIndex = currentLegPassengerScheduleIndex)
      )

    override def hasParkingBehaviors: Boolean = true

    override def geofence: Option[Geofence] = None
  }

  case class ChoosesModeResponsePlaceholders(
    routingResponse: Option[RoutingResponse] = None,
    parkingResponse: Option[ParkingInquiryResponse] = None,
    driveTransitParkingResponse: Option[ParkingInquiryResponse] = None,
    rideHailResult: Option[RideHailResponse] = None,
    rideHail2TransitRoutingResponse: Option[EmbodiedBeamTrip] = None,
    rideHail2TransitAccessResult: Option[RideHailResponse] = None,
    rideHail2TransitEgressResult: Option[RideHailResponse] = None,
    cavTripLegs: Option[CavTripLegsResponse] = None
  )

  def makeResponsePlaceholders(
    withRouting: Boolean = false,
    withParking: Boolean = false,
    withRideHail: Boolean = false,
    withRideHailTransit: Boolean = false,
    withPrivateCAV: Boolean = false
  ): ChoosesModeResponsePlaceholders = {
    ChoosesModeResponsePlaceholders(
      routingResponse = if (withRouting) {
        None
      } else {
        RoutingResponse.dummyRoutingResponse
      },
      parkingResponse = if (withParking) {
        None
      } else {
        Some(ParkingInquiryResponse(ParkingStall.emergencyStall(), 0))
      },
      driveTransitParkingResponse = Some(ParkingInquiryResponse(ParkingStall.emergencyStall(), 0)),
      rideHailResult = if (withRideHail) {
        None
      } else {
        Some(RideHailResponse.dummyWithError(RideHailNotRequestedError))
      },
      rideHail2TransitRoutingResponse = if (withRideHailTransit) {
        None
      } else {
        Some(EmbodiedBeamTrip.empty)
      },
      rideHail2TransitAccessResult = if (withRideHailTransit) {
        None
      } else {
        Some(RideHailResponse.dummyWithError(RideHailNotRequestedError))
      },
      rideHail2TransitEgressResult = if (withRideHailTransit) {
        None
      } else {
        Some(RideHailResponse.dummyWithError(RideHailNotRequestedError))
      },
      cavTripLegs = if (withPrivateCAV) {
        None
      } else {
        Some(CavTripLegsResponse(None, List()))
      }
    )
  }

  case class LegWithPassengerVehicle(leg: EmbodiedBeamLeg, passengerVehicle: Id[Vehicle])

  case class CavTripLegsRequest(person: VehiclePersonId, originActivity: Activity)
  case class CavTripLegsResponse(cavOpt: Option[BeamVehicle], legs: List[EmbodiedBeamLeg])

}<|MERGE_RESOLUTION|>--- conflicted
+++ resolved
@@ -155,15 +155,10 @@
       )
       // Make sure the current mode is allowable
       val correctedCurrentTourMode = choosesModeData.personData.currentTourMode match {
-<<<<<<< HEAD
-        case Some(mode) if availableModes.contains(mode) && choosesModeData.personData.numberOfReplanningAttempts < 3 =>
-          if (mode == CAV && !newlyAvailableBeamVehicles.exists(_.streetVehicle.mode == CAV)) {
-=======
         case Some(mode)
             if availableModes
               .contains(mode) && choosesModeData.personData.numberOfReplanningAttempts < beamServices.beamConfig.beam.agentsim.agents.modalBehaviors.maximumNumberOfReplanningAttempts =>
           if (mode == CAV && newlyAvailableBeamVehicles.find(_.streetVehicle.mode == CAV).isEmpty) {
->>>>>>> 496bf399
             None
           } else {
             Some(mode)
@@ -344,13 +339,8 @@
                   )
                   responsePlaceholders = makeResponsePlaceholders(withRouting = true, withParking = true)
                 case _ =>
-<<<<<<< HEAD
-                  makeRequestWith(Vector(), Vector(bodyStreetVehicle), withParking = false)
-                  responsePlaceholders = makeResponsePlaceholders(withRouting = true)
-=======
                   makeRequestWith(withTransit = false, Vector(bodyStreetVehicle), withParking = false)
                   responsePlaceholders = makeResponsePlaceholders(withRouting = true, withParking = false)
->>>>>>> 496bf399
               }
             case _ =>
               parkingRequestId = makeRequestWith(
@@ -375,7 +365,7 @@
                 filterStreetVehiclesForQuery(newlyAvailableBeamVehicles.map(_.streetVehicle), CAR) :+ bodyStreetVehicle,
                 withParking = false
               )
-              responsePlaceholders = makeResponsePlaceholders(withRouting = true)
+              responsePlaceholders = makeResponsePlaceholders(withRouting = true, withParking = false)
             case (LastTripIndex, Some(currentTourPersonalVehicle)) =>
               // At the end of the tour, only drive home a vehicle that we have also taken away from there.
               parkingRequestId = makeRequestWith(
@@ -709,17 +699,12 @@
             EmbodiedBeamLeg.dummyLegAt(
               fullTrip.head.beamLeg.startTime,
               body.id,
-              isLastLeg = false,
+              false,
               fullTrip.head.beamLeg.travelPath.startPoint.loc
             ) +:
             fullTrip :+
             EmbodiedBeamLeg
-              .dummyLegAt(
-                fullTrip.last.beamLeg.endTime,
-                body.id,
-                isLastLeg = true,
-                fullTrip.last.beamLeg.travelPath.endPoint.loc
-              )
+              .dummyLegAt(fullTrip.last.beamLeg.endTime, body.id, true, fullTrip.last.beamLeg.travelPath.endPoint.loc)
           )
         )
       }
@@ -842,19 +827,19 @@
               Vector(origLegs)
           }).map { partialItin =>
             EmbodiedBeamTrip(
-              EmbodiedBeamLeg.dummyLegAt(
+              (EmbodiedBeamLeg.dummyLegAt(
                 partialItin.head.beamLeg.startTime,
                 body.id,
-                isLastLeg = false,
+                false,
                 partialItin.head.beamLeg.travelPath.startPoint.loc
               ) +:
               partialItin :+
               EmbodiedBeamLeg.dummyLegAt(
                 partialItin.last.beamLeg.endTime,
                 body.id,
-                isLastLeg = true,
+                true,
                 partialItin.last.beamLeg.travelPath.endPoint.loc
-              )
+              ))
             )
           }
         case None =>
@@ -917,13 +902,9 @@
                 _currentTick.get,
                 body.id,
                 isLastLeg = false,
-<<<<<<< HEAD
-                if (cavTripLegs.legs.isEmpty) { choosesModeData.currentLocation.loc } else {
-=======
                 if (cavTripLegs.legs.isEmpty) {
                   beamServices.geo.utm2Wgs(choosesModeData.currentLocation.loc)
                 } else {
->>>>>>> 496bf399
                   cavTripLegs.legs.head.beamLeg.travelPath.startPoint.loc
                 }
               )
@@ -934,16 +915,12 @@
                       _currentTick.get,
                       body.id,
                       isLastLeg = false,
-<<<<<<< HEAD
-                      choosesModeData.currentLocation.loc,
-=======
                       beamServices.geo.utm2Wgs(choosesModeData.currentLocation.loc),
->>>>>>> 496bf399
                       CAV,
                       cavTripLegs.cavOpt
                         .map(_.beamVehicleType.id)
                         .getOrElse(BeamVehicleType.defaultCarBeamVehicleType.id),
-                      asDriver = false
+                      false
                     )
                   )
                 case _ =>
@@ -954,13 +931,9 @@
                   _currentTick.get + cavLegs.map(_.beamLeg.duration).sum,
                   body.id,
                   isLastLeg = true,
-<<<<<<< HEAD
-                  if (cavTripLegs.legs.isEmpty) { choosesModeData.currentLocation.loc } else {
-=======
                   if (cavTripLegs.legs.isEmpty) {
                     beamServices.geo.utm2Wgs(choosesModeData.currentLocation.loc)
                   } else {
->>>>>>> 496bf399
                     cavTripLegs.legs.last.beamLeg.travelPath.endPoint.loc
                   }
                 )
