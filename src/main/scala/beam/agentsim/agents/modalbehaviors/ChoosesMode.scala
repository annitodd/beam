package beam.agentsim.agents.modalbehaviors

import akka.actor.{ActorRef, FSM}
import akka.pattern._
import beam.agentsim.agents.BeamAgent._
import beam.agentsim.agents.PersonAgent.{ChoosingMode, _}
import beam.agentsim.agents._
import beam.agentsim.agents.household.HouseholdActor.{MobilityStatusInquiry, MobilityStatusResponse, ReleaseVehicle}
import beam.agentsim.agents.modalbehaviors.ChoosesMode._
import beam.agentsim.agents.modalbehaviors.DrivesVehicle.{ActualVehicle, Token, VehicleOrToken}
import beam.agentsim.agents.ridehail.{RideHailInquiry, RideHailRequest, RideHailResponse}
import beam.agentsim.agents.vehicles.AccessErrorCodes.RideHailNotRequestedError
import beam.agentsim.agents.vehicles.VehicleProtocol.StreetVehicle
import beam.agentsim.agents.vehicles.{PersonIdWithActorRef, _}
import beam.agentsim.events.{ModeChoiceEvent, SpaceTime}
import beam.agentsim.infrastructure.{ParkingInquiry, ParkingInquiryResponse, ZonalParkingManager}
import beam.agentsim.scheduler.BeamAgentScheduler.{CompletionNotice, ScheduleTrigger}
import beam.router.BeamRouter._
import beam.router.Modes.BeamMode
import beam.router.Modes.BeamMode.{WALK, _}
import beam.router.model.{BeamLeg, EmbodiedBeamLeg, EmbodiedBeamTrip}
import beam.sim.{BeamServices, Geofence}
import beam.sim.population.AttributesOfIndividual
import beam.utils.plan.sampling.AvailableModeUtils._
import com.vividsolutions.jts.geom.Envelope
import org.matsim.api.core.v01.population.{Activity, Leg}
import org.matsim.api.core.v01.Id
import org.matsim.core.population.routes.NetworkRoute
import org.matsim.core.utils.misc.Time

import scala.concurrent.duration._
import scala.concurrent.{ExecutionContext, Future}
import beam.agentsim.infrastructure.parking.GeoLevel
import beam.router.{Modes, RoutingWorker}

/**
  * BEAM
  */
trait ChoosesMode {
  this: PersonAgent => // Self type restricts this trait to only mix into a PersonAgent

  private val emergencyGeoId =
    GeoLevel.getSpecialGeoIds(beamServices.beamConfig.beam.agentsim.taz.parkingManager.level)._1

  val dummyRHVehicle: StreetVehicle = createDummyVehicle(
    "dummyRH",
    beamServices.beamConfig.beam.agentsim.agents.rideHail.initialization.procedural.vehicleTypeId,
    CAR,
    asDriver = false,
    needsToCalculateCost = true
  )

  //this dummy shared vehicles is used in R5 requests on egress side
  private val dummySharedVehicles: IndexedSeq[StreetVehicle] = possibleSharedVehicleTypes
    .map(_.vehicleCategory)
    .map {
      case VehicleCategory.Car =>
        createDummyVehicle(
          "dummySharedCar",
          beamServices.beamConfig.beam.agentsim.agents.vehicles.dummySharedCar.vehicleTypeId,
          CAR,
          asDriver = true,
          needsToCalculateCost = true
        )
      case VehicleCategory.Bike =>
        createDummyVehicle(
          "dummySharedBike",
          beamServices.beamConfig.beam.agentsim.agents.vehicles.dummySharedBike.vehicleTypeId,
          BIKE,
          asDriver = true,
          needsToCalculateCost = true
        )
      case category @ _ =>
        throw new IllegalArgumentException(
          s"Unsupported shared vehicle category $category. Only CAR | BIKE are supported."
        )
    }
    .toIndexedSeq

  private def createDummyVehicle(
    id: String,
    vehicleTypeId: String,
    mode: BeamMode,
    asDriver: Boolean,
    needsToCalculateCost: Boolean
  ) =
    StreetVehicle(
      Id.create(id, classOf[BeamVehicle]),
      Id.create(
        vehicleTypeId,
        classOf[BeamVehicleType]
      ),
      SpaceTime(0.0, 0.0, 0),
      mode,
      asDriver = asDriver,
      needsToCalculateCost = needsToCalculateCost
    )

  def bodyVehiclePersonId: PersonIdWithActorRef = PersonIdWithActorRef(id, self)

  def boundingBox: Envelope

  def currentTourBeamVehicle: Option[BeamVehicle] = {
    stateData match {
      case data: ChoosesModeData =>
        data.personData.currentTourPersonalVehicle match {
          case Some(personalVehicle) =>
            Option(
              beamVehicles(personalVehicle)
                .asInstanceOf[ActualVehicle]
                .vehicle
            )
          case _ => None
        }
      case data: BasePersonData =>
        data.currentTourPersonalVehicle match {
          case Some(personalVehicle) =>
            Option(
              beamVehicles(personalVehicle)
                .asInstanceOf[ActualVehicle]
                .vehicle
            )
          case _ => None
        }
      case _ =>
        None
    }
  }

  onTransition {
    case _ -> ChoosingMode =>
      nextStateData match {
        // If I am already on a tour in a vehicle, only that vehicle is available to me
        case ChoosesModeData(
            BasePersonData(_, _, _, _, _, Some(vehicle), _, _, _, _, _, _),
            _,
            _,
            _,
            _,
            _,
            _,
            _,
            _,
            _,
            _,
            _,
            _,
            _,
            _,
            _,
            _,
            _,
            _,
            _,
            _,
            ) =>
          self ! MobilityStatusResponse(Vector(beamVehicles(vehicle)))
        // Only need to get available street vehicles if our mode requires such a vehicle
        case ChoosesModeData(
            BasePersonData(
              currentActivityIndex,
              _,
              _,
              _,
              None | Some(CAR | BIKE | DRIVE_TRANSIT | BIKE_TRANSIT),
              _,
              _,
              _,
              _,
              _,
              _,
              _
            ),
            currentLocation,
            _,
            _,
            _,
            _,
            _,
            _,
            _,
            _,
            _,
            _,
            _,
            _,
            _,
            _,
            _,
            _,
            _,
            _,
            _,
            ) =>
          implicit val executionContext: ExecutionContext = context.system.dispatcher
          requestAvailableVehicles(
            vehicleFleets,
            currentLocation,
            _experiencedBeamPlan.activities(currentActivityIndex)
          ) pipeTo self
        // Otherwise, send empty list to self
        case _ =>
          self ! MobilityStatusResponse(Vector())
      }
  }

  private def requestAvailableVehicles(
    vehicleFleets: Seq[ActorRef],
    location: SpaceTime,
    activity: Activity
  ): Future[MobilityStatusResponse] = {
    implicit val executionContext: ExecutionContext = context.system.dispatcher
    Future
      .sequence(
        vehicleFleets.map(
          _ ? MobilityStatusInquiry(
            id,
            location,
            activity
          )
        )
      )
      .map(
        listOfResponses =>
          MobilityStatusResponse(
            listOfResponses
              .collect {
                case MobilityStatusResponse(vehicles) =>
                  vehicles
              }
              .flatten
              .toVector
        )
      )
  }

  when(ChoosingMode)(stateFunction = transform {
    case Event(MobilityStatusResponse(newlyAvailableBeamVehicles), choosesModeData: ChoosesModeData) =>
      beamVehicles ++= newlyAvailableBeamVehicles.map(v => v.id -> v)
      val currentPersonLocation = choosesModeData.currentLocation
      val availableModes: Seq[BeamMode] = availableModesForPerson(
        matsimPlan.getPerson
      ).filterNot(mode => choosesModeData.excludeModes.contains(mode))
      // Make sure the current mode is allowable
      val correctedCurrentTourMode = choosesModeData.personData.currentTourMode match {
        case Some(mode)
            if availableModes
              .contains(mode) && choosesModeData.personData.numberOfReplanningAttempts < beamServices.beamConfig.beam.agentsim.agents.modalBehaviors.maximumNumberOfReplanningAttempts =>
          Some(mode)
        case Some(mode) if availableModes.contains(mode) =>
          Some(WALK)
        case None
            if choosesModeData.personData.numberOfReplanningAttempts >= beamServices.beamConfig.beam.agentsim.agents.modalBehaviors.maximumNumberOfReplanningAttempts =>
          Some(WALK)
        case _ =>
          None
      }

      val bodyStreetVehicle = createBodyStreetVehicle(currentPersonLocation)
      val nextAct = nextActivity(choosesModeData.personData).get
      val departTime = _currentTick.get

      var availablePersonalStreetVehicles =
        correctedCurrentTourMode match {
          case None | Some(CAR | BIKE) =>
            // In these cases, a personal vehicle will be involved
            newlyAvailableBeamVehicles
          case Some(DRIVE_TRANSIT | BIKE_TRANSIT) =>
            val tour = _experiencedBeamPlan.getTourContaining(nextAct)
            val tripIndex = tour.tripIndexOfElement(nextAct)
            if (tripIndex == 0 || tripIndex == tour.trips.size - 1) {
              newlyAvailableBeamVehicles
            } else {
              Vector()
            }
          case _ =>
            Vector()
        }

      def makeRequestWith(
        withTransit: Boolean,
        vehicles: Vector[StreetVehicle],
        streetVehiclesIntermodalUse: IntermodalUse = Access,
        possibleEgressVehicles: IndexedSeq[StreetVehicle] = IndexedSeq.empty
      ): Unit = {
        router ! RoutingRequest(
          currentPersonLocation.loc,
          nextAct.getCoord,
          departTime,
          withTransit,
          Some(id),
          vehicles,
          Some(attributes),
          streetVehiclesIntermodalUse,
          possibleEgressVehicles = possibleEgressVehicles,
        )
      }

      def makeRideHailRequest(): Unit = {
        val inquiry = RideHailRequest(
          RideHailInquiry,
          bodyVehiclePersonId,
          currentPersonLocation.loc,
          departTime,
          nextAct.getCoord
        )
        //        println(s"requesting: ${inquiry.requestId}")
        rideHailManager ! inquiry
      }

      def makeRideHailTransitRoutingRequest(bodyStreetVehicleRequestParam: StreetVehicle): Option[Int] = {
        //TODO make ride hail wait buffer config param
        val startWithWaitBuffer = 900 + departTime
        val currentSpaceTime =
          SpaceTime(currentPersonLocation.loc, startWithWaitBuffer)
        val theRequest = RoutingRequest(
          currentSpaceTime.loc,
          nextAct.getCoord,
          startWithWaitBuffer,
          withTransit = true,
          Some(id),
          Vector(bodyStreetVehicleRequestParam, dummyRHVehicle.copy(locationUTM = currentSpaceTime)),
          streetVehiclesUseIntermodalUse = AccessAndEgress
        )
        router ! theRequest
        Some(theRequest.requestId)
      }

      def filterStreetVehiclesForQuery(
        streetVehicles: Vector[StreetVehicle],
        byMode: BeamMode
      ): Vector[StreetVehicle] = {
        choosesModeData.personData.currentTourPersonalVehicle match {
          case Some(personalVeh) =>
            // We already have a vehicle we're using on this tour, so filter down to that
            streetVehicles.filter(_.id == personalVeh)
          case None =>
            // Otherwise, filter by mode
            streetVehicles.filter(_.mode == byMode)
        }
      }

      val hasRideHail = availableModes.contains(RIDE_HAIL)

      var responsePlaceholders = ChoosesModeResponsePlaceholders()
      var requestId: Option[Int] = None
      // Form and send requests

      correctedCurrentTourMode match {
        case None =>
          if (hasRideHail) {
            responsePlaceholders = makeResponsePlaceholders(
              withRouting = true,
              withRideHail = true,
              withRideHailTransit = !choosesModeData.isWithinTripReplanning,
              emergencyGeoId = emergencyGeoId
            )
            makeRideHailRequest()
            if (!choosesModeData.isWithinTripReplanning) {
              requestId = makeRideHailTransitRoutingRequest(bodyStreetVehicle)
            }
          } else {
            responsePlaceholders = makeResponsePlaceholders(withRouting = true, emergencyGeoId = emergencyGeoId)
            requestId = None
          }
          makeRequestWith(
            withTransit = availableModes.exists(_.isTransit),
            newlyAvailableBeamVehicles.map(_.streetVehicle) :+ bodyStreetVehicle,
            possibleEgressVehicles = dummySharedVehicles
          )
        case Some(WALK) =>
<<<<<<< HEAD
          // FIXME: Our previous tour was WALK, but this should not stop us to use RideHail or try transit!
          // This is important for the secondary activties because you can end-up walking very far (the problem was that whenever the person chooses WALK, he will never use any other mode anymore)
          responsePlaceholders = makeResponsePlaceholders(boundingBox, withRouting = true)
          makeRequestWith(withTransit = true, Vector(bodyStreetVehicle), withParking = false)
=======
          responsePlaceholders = makeResponsePlaceholders(withRouting = true, emergencyGeoId = emergencyGeoId)
          makeRequestWith(withTransit = false, Vector(bodyStreetVehicle))
>>>>>>> 336f31bc
        case Some(WALK_TRANSIT) =>
          responsePlaceholders = makeResponsePlaceholders(withRouting = true, emergencyGeoId = emergencyGeoId)
          makeRequestWith(withTransit = true, Vector(bodyStreetVehicle))
        case Some(CAV) =>
          // Request from household the trip legs to put into trip
          householdRef ! CavTripLegsRequest(bodyVehiclePersonId, currentActivity(choosesModeData.personData))
          responsePlaceholders = makeResponsePlaceholders(withPrivateCAV = true, emergencyGeoId = emergencyGeoId)
        case Some(mode @ (CAR | BIKE)) =>
          val maybeLeg = _experiencedBeamPlan.getPlanElements
            .get(_experiencedBeamPlan.getPlanElements.indexOf(nextAct) - 1) match {
            case l: Leg => Some(l)
            case _      => None
          }
          maybeLeg.map(_.getRoute) match {
            case Some(r: NetworkRoute) =>
              val maybeVehicle =
                filterStreetVehiclesForQuery(newlyAvailableBeamVehicles.map(_.streetVehicle), mode).headOption
              maybeVehicle match {
                case Some(vehicle) =>
                  router ! matsimLegToEmbodyRequest(
                    r,
                    vehicle,
                    departTime,
                    mode,
                    beamServices,
                    choosesModeData.currentLocation.loc,
                    nextAct.getCoord
                  )
                  responsePlaceholders = makeResponsePlaceholders(withRouting = true, emergencyGeoId = emergencyGeoId)
                case _ =>
                  makeRequestWith(withTransit = false, Vector(bodyStreetVehicle))
                  responsePlaceholders = makeResponsePlaceholders(withRouting = true, emergencyGeoId = emergencyGeoId)
              }
            case _ =>
              makeRequestWith(
                withTransit = false,
                filterStreetVehiclesForQuery(newlyAvailableBeamVehicles.map(_.streetVehicle), mode) :+ bodyStreetVehicle
              )
              responsePlaceholders = makeResponsePlaceholders(withRouting = true, emergencyGeoId = emergencyGeoId)
          }
        case Some(mode @ (DRIVE_TRANSIT | BIKE_TRANSIT)) =>
          val vehicleMode = Modes.getAccessVehicleMode(mode)
          val LastTripIndex = currentTour(choosesModeData.personData).trips.size - 1
          (
            currentTour(choosesModeData.personData).tripIndexOfElement(nextAct),
            choosesModeData.personData.currentTourPersonalVehicle
          ) match {
            case (0, _) if !choosesModeData.isWithinTripReplanning =>
              // We use our car if we are not replanning, otherwise we end up doing a walk transit (catch-all below)
              // we do not send parking inquiry here, instead we wait for drive_transit route to come back and we use
              // actual location of transit station
              makeRequestWith(
                withTransit = true,
                filterStreetVehiclesForQuery(newlyAvailableBeamVehicles.map(_.streetVehicle), vehicleMode)
                :+ bodyStreetVehicle
              )
              responsePlaceholders = makeResponsePlaceholders(withRouting = true, emergencyGeoId = emergencyGeoId)
            case (LastTripIndex, Some(currentTourPersonalVehicle)) =>
              // At the end of the tour, only drive home a vehicle that we have also taken away from there.
              makeRequestWith(
                withTransit = true,
                newlyAvailableBeamVehicles
                  .map(_.streetVehicle)
                  .filter(_.id == currentTourPersonalVehicle) :+ bodyStreetVehicle,
                streetVehiclesIntermodalUse = Egress
              )
              responsePlaceholders = makeResponsePlaceholders(withRouting = true, emergencyGeoId = emergencyGeoId)
            case _ =>
              // Reset available vehicles so we don't release our car that we've left during this replanning
              availablePersonalStreetVehicles = Vector()
              makeRequestWith(withTransit = true, Vector(bodyStreetVehicle))
              responsePlaceholders = makeResponsePlaceholders(withRouting = true, emergencyGeoId = emergencyGeoId)
          }
        case Some(RIDE_HAIL | RIDE_HAIL_POOLED) if choosesModeData.isWithinTripReplanning =>
          // Give up on all ride hail after a failure
          responsePlaceholders = makeResponsePlaceholders(withRouting = true, emergencyGeoId = emergencyGeoId)
          makeRequestWith(withTransit = true, Vector(bodyStreetVehicle))
        case Some(RIDE_HAIL | RIDE_HAIL_POOLED) =>
          responsePlaceholders =
            makeResponsePlaceholders(withRouting = true, withRideHail = true, emergencyGeoId = emergencyGeoId)
          makeRequestWith(withTransit = false, Vector(bodyStreetVehicle)) // We need a WALK alternative if RH fails
          makeRideHailRequest()
        case Some(RIDE_HAIL_TRANSIT) if choosesModeData.isWithinTripReplanning =>
          // Give up on ride hail transit after a failure, too complicated, but try regular ride hail again
          responsePlaceholders =
            makeResponsePlaceholders(withRouting = true, withRideHail = true, emergencyGeoId = emergencyGeoId)
          makeRequestWith(withTransit = true, Vector(bodyStreetVehicle))
          makeRideHailRequest()
        case Some(RIDE_HAIL_TRANSIT) =>
          responsePlaceholders = makeResponsePlaceholders(withRideHailTransit = true, emergencyGeoId = emergencyGeoId)
          requestId = makeRideHailTransitRoutingRequest(bodyStreetVehicle)
        case Some(m) =>
          logDebug(m.toString)
      }
      val newPersonData = choosesModeData.copy(
        personData = choosesModeData.personData.copy(currentTourMode = correctedCurrentTourMode),
        availablePersonalStreetVehicles = availablePersonalStreetVehicles,
        routingResponse = responsePlaceholders.routingResponse,
        rideHail2TransitRoutingResponse = responsePlaceholders.rideHail2TransitRoutingResponse,
        rideHail2TransitRoutingRequestId = requestId,
        rideHailResult = responsePlaceholders.rideHailResult,
        rideHail2TransitAccessResult = responsePlaceholders.rideHail2TransitAccessResult,
        rideHail2TransitEgressResult = responsePlaceholders.rideHail2TransitEgressResult,
        cavTripLegs = responsePlaceholders.cavTripLegs,
        routingFinished = choosesModeData.routingFinished
        || responsePlaceholders.routingResponse == RoutingResponse.dummyRoutingResponse,
      )
      stay() using newPersonData
    /*
     * Receive and store data needed for choice.
     */
    case Event(
        theRouterResult @ RoutingResponse(_, requestId, _, _, _),
        choosesModeData: ChoosesModeData
        ) if choosesModeData.routingRequestToLegMap.contains(requestId) =>
      //handling router responses for shared vehicles
      val routingResponse = choosesModeData.routingResponse.get
      val tripIdentifier = choosesModeData.routingRequestToLegMap(requestId)
      val newMap = choosesModeData.routingRequestToLegMap - requestId
      val routingFinished = newMap.isEmpty
      val mayBeTripIdx: Option[Int] = routingResponse.itineraries.zipWithIndex.collectFirst {
        case (trip, i) if tripIdentifier.isAppropriateTrip(trip) => i
      }
      val maybeNewChoosesModeData = for {
        tripIdx <- mayBeTripIdx
        trip = routingResponse.itineraries(tripIdx)
        tripWithVehicle = theRouterResult.itineraries.find(_.legs.size == 3)
        newTrips: Seq[EmbodiedBeamTrip] = if (tripWithVehicle.isEmpty) {
          //need to delete this trip: not found the right way to the shared vehicle or destination
          routingResponse.itineraries.patch(tripIdx, Nil, 0)
        } else {
          //drop everything after the last transit and add the new legs on the shared vehicle
          val appendedEgressLegs = trip.legs.reverse
            .dropWhile(!_.beamLeg.mode.isTransit)
            .reverse ++ tripWithVehicle.get.legs
          val appendTrip = trip.copy(legs = appendedEgressLegs)
          routingResponse.itineraries.patch(tripIdx, Seq(appendTrip), 1)
        }
        rr = routingResponse.copy(itineraries = newTrips)
      } yield
        choosesModeData.copy(
          routingResponse = Some(rr),
          routingFinished = routingFinished,
          routingRequestToLegMap = newMap,
        )
      val newChoosesModeData = maybeNewChoosesModeData.getOrElse(choosesModeData)

      stay() using newChoosesModeData
        .copy(
          routingResponse =
            if (routingFinished) Some(correctRoutingResponse(newChoosesModeData.routingResponse.get))
            else newChoosesModeData.routingResponse,
          routingFinished = routingFinished,
          routingRequestToLegMap = newMap
        )

    case Event(
        theRouterResult @ RoutingResponse(_, requestId, _, _),
        choosesModeData: ChoosesModeData
        ) if choosesModeData.rideHail2TransitRoutingRequestId.contains(requestId) =>
      theRouterResult.itineraries.view.foreach { resp =>
        resp.beamLegs.filter(_.mode == CAR).foreach { leg =>
          routeHistory.rememberRoute(leg.travelPath.linkIds, leg.startTime)
        }
      }

      val driveTransitTrip = theRouterResult.itineraries.find(_.tripClassifier == DRIVE_TRANSIT)
      // If there's a drive-transit trip AND we don't have an error RH2Tr response (due to no desire to use RH) then seek RH on access and egress
      val newPersonData =
        if (shouldAttemptRideHail2Transit(
              driveTransitTrip,
              choosesModeData.rideHail2TransitAccessResult
            )) {
          val accessSegment =
            driveTransitTrip.get.legs.view
              .takeWhile(!_.beamLeg.mode.isMassTransit)
              .map(_.beamLeg)
          val egressSegment =
            driveTransitTrip.get.legs.view.reverse.takeWhile(!_.beamLeg.mode.isTransit).reverse.map(_.beamLeg)
          val accessId =
            if (accessSegment.map(_.travelPath.distanceInM).sum > 0) {
              makeRideHailRequestFromBeamLeg(accessSegment)
            } else {
              None
            }
          val egressId =
            if (egressSegment.map(_.travelPath.distanceInM).sum > 0) {
              makeRideHailRequestFromBeamLeg(egressSegment.toVector)
            } else {
              None
            }
          choosesModeData.copy(
            rideHail2TransitRoutingResponse = Some(driveTransitTrip.get),
            rideHail2TransitAccessInquiryId = accessId,
            rideHail2TransitEgressInquiryId = egressId,
            rideHail2TransitAccessResult = if (accessId.isEmpty) {
              Some(RideHailResponse.dummyWithError(RideHailNotRequestedError))
            } else {
              None
            },
            rideHail2TransitEgressResult = if (egressId.isEmpty) {
              Some(RideHailResponse.dummyWithError(RideHailNotRequestedError))
            } else {
              None
            }
          )
        } else {
          choosesModeData.copy(
            rideHail2TransitRoutingResponse = Some(EmbodiedBeamTrip.empty),
            rideHail2TransitAccessResult = Some(RideHailResponse.dummyWithError(RideHailNotRequestedError)),
            rideHail2TransitEgressResult = Some(RideHailResponse.dummyWithError(RideHailNotRequestedError))
          )
        }
      stay() using newPersonData
    case Event(response: RoutingResponse, choosesModeData: ChoosesModeData) =>
      response.itineraries.view.foreach { resp =>
        resp.beamLegs.filter(_.mode == CAR).foreach { leg =>
          routeHistory.rememberRoute(leg.travelPath.linkIds, leg.startTime)
        }
      }
      val parkingRequestIds = makeParkingInquiries(choosesModeData, response.itineraries)
      val newParkingRequestIds = choosesModeData.parkingRequestIds ++ parkingRequestIds
      val dummyVehiclesPresented = makeVehicleRequestsForDummySharedVehicles(response.itineraries)
      val newData = if (dummyVehiclesPresented) {
        choosesModeData.copy(
          routingResponse = Some(response),
          parkingRequestIds = newParkingRequestIds,
        )
      } else {
        choosesModeData.copy(
          routingResponse = Some(correctRoutingResponse(response)),
          parkingRequestIds = newParkingRequestIds,
          routingFinished = true,
        )
      }
      stay() using newData
    case Event(theRideHailResult: RideHailResponse, choosesModeData: ChoosesModeData) =>
      //      println(s"receiving response: ${theRideHailResult}")
      val newPersonData = Some(theRideHailResult.request.requestId) match {
        case choosesModeData.rideHail2TransitAccessInquiryId =>
          choosesModeData.copy(rideHail2TransitAccessResult = Some(theRideHailResult))
        case choosesModeData.rideHail2TransitEgressInquiryId =>
          choosesModeData.copy(rideHail2TransitEgressResult = Some(theRideHailResult))
        case _ =>
          choosesModeData.copy(rideHailResult = Some(theRideHailResult))
      }
      stay() using newPersonData
    case Event(parkingInquiryResponse: ParkingInquiryResponse, choosesModeData: ChoosesModeData) =>
      val newPersonData = choosesModeData.copy(
        parkingResponses = choosesModeData.parkingResponses +
        (choosesModeData.parkingRequestIds(parkingInquiryResponse.requestId) -> parkingInquiryResponse)
      )
      stay using newPersonData
    case Event(cavTripLegsResponse: CavTripLegsResponse, choosesModeData: ChoosesModeData) =>
      stay using choosesModeData.copy(cavTripLegs = Some(cavTripLegsResponse))
    //handling response with the shared vehicle nearby the egress legs
    case Event(mobStatuses: MobilityStatusWithLegs, choosesModeData: ChoosesModeData) =>
      val mobilityStatuses = mobStatuses.responses.map {
        case (trip, leg, response) => (trip, leg, response.streetVehicle.collect { case token: Token => token })
      }
      val tripsToDelete = mobilityStatuses.collect { case (trip, _, tokens) if tokens.isEmpty  => trip }.toSet
      val tripsToModify = mobilityStatuses.collect { case (trip, _, tokens) if tokens.nonEmpty => trip }.toSet
      val legMap = mobilityStatuses
        .filter { case (trip, _, _) => tripsToModify.contains(trip) }
        .map { case (_, leg, response) => leg -> response }
        .toMap

      val rr = choosesModeData.routingResponse.get
      val newTrips = rr.itineraries
        .filterNot(tripsToDelete.contains)
        .map {
          case trip if tripsToModify.contains(trip) =>
            //find nearest provided vehicle for each leg
            val legVehicles: Map[EmbodiedBeamLeg, Token] = trip.legs.collect {
              case leg if legMap.contains(leg) =>
                val nearestVehicle = legMap(leg)
                  .minBy(
                    token =>
                      geo.distUTMInMeters(
                        geo.wgs2Utm(leg.beamLeg.travelPath.startPoint.loc),
                        token.streetVehicle.locationUTM.loc
                    )
                  )
                leg -> nearestVehicle
            }.toMap
            //replace the dummy vehicle with the provided token for each leg
            val newLegs = trip.legs.map {
              case leg if legVehicles.contains(leg) =>
                val token = legVehicles(leg)
                leg.copy(beamVehicleId = token.id)
              case leg => leg
            }
            beamVehicles ++= legVehicles.values.map(token => token.id -> token)
            trip.copy(legs = newLegs)
          case trip => trip
        }
      //issue routing request for egress legs:
      // final transit stop -> destination
      val routingRequestMap = generateRoutingRequestsForEgress(newTrips)
      routingRequestMap.keys.foreach(routingRequest => router ! routingRequest)
      val newRoutingResponse = rr.copy(itineraries = newTrips)
      //issue parking request for the shared vehicle
      val parkingRequestIds = makeParkingInquiries(choosesModeData, newTrips)
      //correct routing response if routing is finished (no appropriate vehicles available)
      stay using choosesModeData
        .copy(
          routingResponse =
            Some(if (routingRequestMap.isEmpty) correctRoutingResponse(newRoutingResponse) else newRoutingResponse),
          parkingRequestIds = choosesModeData.parkingRequestIds ++ parkingRequestIds,
          routingFinished = routingRequestMap.isEmpty,
          routingRequestToLegMap = routingRequestMap.map {
            case (request, tripMode) => request.requestId -> tripMode
          }
        )
  } using completeChoiceIfReady)

  private def makeParkingInquiries(
    choosesModeData: ChoosesModeData,
    itineraries: Seq[EmbodiedBeamTrip]
  ): Seq[(Int, VehicleOnTrip)] = {

    val parkingLegs: Seq[(TripIdentifier, EmbodiedBeamLeg)] = itineraries
      .flatMap { trip =>
        trip.legs
          .filter(leg => legVehicleHasParkingBehavior(leg) && !isLegOnDummySharedVehicle(leg))
          .map(TripIdentifier(trip) -> _)
      }

    val alreadyRequested = choosesModeData.parkingRequestIds.map { case (_, vehicleOnTrip) => vehicleOnTrip }.toSet

    val nextAct = nextActivity(choosesModeData.personData).get
    val (_, parkingInquiries) =
      parkingLegs.foldLeft((alreadyRequested, Seq.empty[(VehicleOnTrip, ParkingInquiry)])) {
        case ((requested, seq), (tripIdentifier, leg)) =>
          val vehicleOnTrip = VehicleOnTrip(leg.beamVehicleId, tripIdentifier)
          if (requested.contains(vehicleOnTrip)) {
            (requested, seq)
          } else
            (
              requested + vehicleOnTrip,
              seq :+ (vehicleOnTrip -> ParkingInquiry(
                geo.wgs2Utm(leg.beamLeg.travelPath.endPoint.loc),
                nextAct.getType,
                Some(beamVehicles(leg.beamVehicleId).vehicle),
                None,
                attributes.valueOfTime,
                getActivityEndTime(nextAct, beamServices) - leg.beamLeg.endTime,
                reserveStall = false
              ))
            )
      }

    parkingInquiries.foreach { case (_, inquiry) => parkingManager ! inquiry }
    parkingInquiries.map {
      case (vehicleOnTrip, inquiry) => inquiry.requestId -> vehicleOnTrip
    }
  }

  private def generateRoutingRequestsForEgress(
    newTrips: Seq[EmbodiedBeamTrip]
  ): Map[RoutingRequest, TripIdentifier] = {

    //we saving in the map (routing request for egress part -> trip identifier)
    newTrips.foldLeft(Map.empty[RoutingRequest, TripIdentifier]) {
      case (tripMap, trip) =>
        val transitAndDriveLeg: Option[(EmbodiedBeamLeg, EmbodiedBeamLeg)] = trip.legs.zip(trip.legs.tail).find {
          case (leg, nextLeg) if leg.beamLeg.mode.isTransit && isDriveVehicleLeg(nextLeg) =>
            val vehicleLocation = beamVehicles(nextLeg.beamVehicleId).streetVehicle.locationUTM.loc
            val walkDistance = geo.distUTMInMeters(geo.wgs2Utm(leg.beamLeg.travelPath.endPoint.loc), vehicleLocation)
            walkDistance > beamServices.beamConfig.beam.agentsim.thresholdForWalkingInMeters
          case _ => false
        }
        transitAndDriveLeg match {
          case Some((transitLeg, sharedVehicleLeg)) =>
            //the router should return a walk leg to the vehicle, vehicle leg and a walk leg to the destination
            val bodyLocationAfterTransit = geo.wgs2Utm(transitLeg.beamLeg.travelPath.endPoint)
            val bodyVehicle = createBodyStreetVehicle(bodyLocationAfterTransit)
            val finalDestination = geo.wgs2Utm(trip.legs.last.beamLeg.travelPath.endPoint.loc)
            val egressRequest = RoutingRequest(
              bodyLocationAfterTransit.loc,
              finalDestination,
              bodyLocationAfterTransit.time,
              withTransit = false,
              Some(id),
              IndexedSeq(bodyVehicle, beamVehicles(sharedVehicleLeg.beamVehicleId).streetVehicle),
              Some(attributes),
            )
            tripMap + (egressRequest -> TripIdentifier(trip))
          case None =>
            tripMap
        }
    }
  }

  private def createBodyStreetVehicle(locationUTM: SpaceTime): StreetVehicle = {
    StreetVehicle(
      body.id,
      body.beamVehicleType.id,
      locationUTM,
      WALK,
      asDriver = true,
      needsToCalculateCost = false
    )
  }

  private def correctRoutingResponse(response: RoutingResponse) = {
    val theRouterResult = response.copy(itineraries = response.itineraries.map { it =>
      it.copy(
        it.legs.flatMap(
          embodiedLeg =>
            if (legVehicleHasParkingBehavior(embodiedLeg)) splitLegForParking(embodiedLeg)
            else Vector(embodiedLeg)
        )
      )
    })
    val correctedItins = theRouterResult.itineraries
      .map { trip =>
        if (trip.legs.head.beamLeg.mode != WALK) {
          val startLeg =
            dummyWalkLeg(
              trip.legs.head.beamLeg.startTime,
              trip.legs.head.beamLeg.travelPath.startPoint.loc,
              unbecomeDriverOnCompletion = false
            )
          trip.copy(legs = startLeg +: trip.legs)
        } else trip
      }
      .map { trip =>
        if (trip.legs.last.beamLeg.mode != WALK) {
          val endLeg =
            dummyWalkLeg(
              trip.legs.last.beamLeg.endTime,
              trip.legs.last.beamLeg.travelPath.endPoint.loc,
              unbecomeDriverOnCompletion = true
            )
          trip.copy(legs = trip.legs :+ endLeg)
        } else trip
      }
    val responseCopy = theRouterResult.copy(itineraries = correctedItins)
    responseCopy
  }

  private def legVehicleHasParkingBehavior(embodiedLeg: EmbodiedBeamLeg) = {
    /* we need to park cars and any shared vehicles */
    embodiedLeg.beamLeg.mode == CAR && dummyRHVehicle.id != embodiedLeg.beamVehicleId ||
    (embodiedLeg.beamLeg.mode == BIKE && beamVehicles.get(embodiedLeg.beamVehicleId).forall(_.isInstanceOf[Token]))
  }

  private def dummyWalkLeg(time: Int, location: Location, unbecomeDriverOnCompletion: Boolean) = {
    EmbodiedBeamLeg(
      BeamLeg.dummyLeg(time, location),
      body.id,
      body.beamVehicleType.id,
      asDriver = true,
      0,
      unbecomeDriverOnCompletion = unbecomeDriverOnCompletion
    )
  }

  private def isDriveVehicleLeg(leg: EmbodiedBeamLeg) = {
    leg.asDriver && leg.beamLeg.mode != BeamMode.WALK
  }

  def isRideHailToTransitResponse(response: RoutingResponse): Boolean = {
    response.itineraries.exists(_.vehiclesInTrip.contains(dummyRHVehicle.id))
  }

  def shouldAttemptRideHail2Transit(
    driveTransitTrip: Option[EmbodiedBeamTrip],
    rideHail2TransitResult: Option[RideHailResponse]
  ): Boolean = {
    driveTransitTrip.isDefined && driveTransitTrip.get.legs
      .exists(leg => beamScenario.rideHailTransitModes.contains(leg.beamLeg.mode)) &&
    rideHail2TransitResult.getOrElse(RideHailResponse.DUMMY).error.isEmpty
  }

  def makeRideHailRequestFromBeamLeg(legs: Seq[BeamLeg]): Option[Int] = {
    val inquiry = RideHailRequest(
      RideHailInquiry,
      bodyVehiclePersonId,
      beamServices.geo.wgs2Utm(legs.head.travelPath.startPoint.loc),
      legs.head.startTime,
      beamServices.geo.wgs2Utm(legs.last.travelPath.endPoint.loc)
    )
    //    println(s"requesting: ${inquiry.requestId}")
    rideHailManager ! inquiry
    Some(inquiry.requestId)
  }

  private def makeVehicleRequestsForDummySharedVehicles(trips: Seq[EmbodiedBeamTrip]): Boolean = {
    implicit val executionContext: ExecutionContext = context.system.dispatcher
    //get all the shared vehicles to request tokens for them
    val tripLegPairs = trips.flatMap(
      trip =>
        trip.legs
          .filter(legs => isLegOnDummySharedVehicle(legs))
          .map(leg => (trip, leg))
    )
    if (tripLegPairs.nonEmpty) {
      Future
        .sequence(
          tripLegPairs.collect {
            case (trip, leg) =>
              requestAvailableVehicles(sharedVehicleFleets, geo.wgs2Utm(leg.beamLeg.travelPath.startPoint), null)
                .map((trip, leg, _))
          }
        )
        .map { responses: Seq[(EmbodiedBeamTrip, EmbodiedBeamLeg, MobilityStatusResponse)] =>
          MobilityStatusWithLegs(responses)
        } pipeTo self
      true
    } else {
      false
    }
  }

  private def isLegOnDummySharedVehicle(beamLeg: EmbodiedBeamLeg): Boolean = {
    isDummySharedVehicle(beamLeg.beamVehicleId)
  }

  private def isDummySharedVehicle(beamVehicleId: Id[BeamVehicle]): Boolean =
    dummySharedVehicles.exists(_.id == beamVehicleId)

  case object FinishingModeChoice extends BeamAgentState

  private def splitLegForParking(leg: EmbodiedBeamLeg) = {
    val theLinkIds = leg.beamLeg.travelPath.linkIds
    val indexFromEnd = Math.min(
      Math.max(
        theLinkIds.reverse
          .map(lengthOfLink)
          .scanLeft(0.0)(_ + _)
          .indexWhere(
            _ > beamServices.beamConfig.beam.agentsim.thresholdForMakingParkingChoiceInMeters
          ),
        1
      ),
      theLinkIds.length - 1
    )
    val indexFromBeg = theLinkIds.length - indexFromEnd
    val firstTravelTimes = leg.beamLeg.travelPath.linkTravelTime.take(indexFromBeg)
    val secondPathLinkIds = theLinkIds.takeRight(indexFromEnd + 1)
    val secondTravelTimes = leg.beamLeg.travelPath.linkTravelTime.takeRight(indexFromEnd + 1)
    val secondDuration = Math.min(math.round(secondTravelTimes.tail.sum.toFloat), leg.beamLeg.duration)
    val firstDuration = leg.beamLeg.duration - secondDuration
    val secondDistance = Math.min(secondPathLinkIds.tail.map(lengthOfLink).sum, leg.beamLeg.travelPath.distanceInM)
    val firstPathEndpoint =
      SpaceTime(
        beamServices.geo
          .coordOfR5Edge(transportNetwork.streetLayer, theLinkIds(math.min(theLinkIds.size - 1, indexFromBeg))),
        leg.beamLeg.startTime + firstDuration
      )
    val secondPath = leg.beamLeg.travelPath.copy(
      linkIds = secondPathLinkIds,
      linkTravelTime = secondTravelTimes,
      startPoint = firstPathEndpoint,
      endPoint =
        leg.beamLeg.travelPath.endPoint.copy(time = (firstPathEndpoint.time + secondTravelTimes.tail.sum).toInt),
      distanceInM = secondDistance
    )
    val firstPath = leg.beamLeg.travelPath.copy(
      linkIds = theLinkIds.take(indexFromBeg),
      linkTravelTime = firstTravelTimes,
      endPoint =
        firstPathEndpoint.copy(time = (leg.beamLeg.travelPath.startPoint.time + firstTravelTimes.tail.sum).toInt),
      distanceInM = leg.beamLeg.travelPath.distanceInM - secondPath.distanceInM
    )
    val firstLeg = leg.copy(
      beamLeg = leg.beamLeg.copy(
        travelPath = firstPath,
        duration = firstDuration
      ),
      unbecomeDriverOnCompletion = false
    )
    val secondLeg = leg.copy(
      beamLeg = leg.beamLeg.copy(
        travelPath = secondPath,
        startTime = firstLeg.beamLeg.startTime + firstLeg.beamLeg.duration,
        duration = secondDuration
      ),
      cost = 0
    )
    assert((firstLeg.cost + secondLeg.cost).equals(leg.cost))
    assert(firstLeg.beamLeg.duration + secondLeg.beamLeg.duration == leg.beamLeg.duration)
    assert(
      Math.abs(
        leg.beamLeg.travelPath.distanceInM - firstLeg.beamLeg.travelPath.distanceInM - secondLeg.beamLeg.travelPath.distanceInM
      ) < 1.0
    )
    Vector(firstLeg, secondLeg)
  }

  def lengthOfLink(linkId: Int): Double = {
    val edge = transportNetwork.streetLayer.edgeStore.getCursor(linkId)
    edge.getLengthM
  }

  def createRideHail2TransitItin(
    rideHail2TransitAccessResult: RideHailResponse,
    rideHail2TransitEgressResult: RideHailResponse,
    driveTransitTrip: EmbodiedBeamTrip
  ): Option[EmbodiedBeamTrip] = {
    if (rideHail2TransitAccessResult.error.isEmpty) {
      val tncAccessLeg: Vector[EmbodiedBeamLeg] =
        rideHail2TransitAccessResult.travelProposal.get.toEmbodiedBeamLegsForCustomer(bodyVehiclePersonId)
      // Replacing drive access leg with TNC changes the travel time.
      val timeToCustomer = rideHail2TransitAccessResult.travelProposal.get.passengerSchedule
        .legsBeforePassengerBoards(bodyVehiclePersonId)
        .map(_.duration)
        .sum
      val extraWaitTimeBuffer = driveTransitTrip.legs.head.beamLeg.endTime - _currentTick.get -
      tncAccessLeg.last.beamLeg.duration - timeToCustomer
      if (extraWaitTimeBuffer < 300) {
        // We filter out all options that don't allow at least 5 minutes of time for unexpected waiting
        None
      } else {
        // Travel time usually decreases, adjust for this but add a buffer to the wait time to account for uncertainty in actual wait time
        val startTimeAdjustment = driveTransitTrip.legs.head.beamLeg.endTime - tncAccessLeg.last.beamLeg.duration - timeToCustomer
        val startTimeBufferForWaiting = math.min(
          extraWaitTimeBuffer,
          math.max(300.0, timeToCustomer.toDouble * 1.5)
        ) // tncAccessLeg.head.beamLeg.startTime - _currentTick.get.longValue()
        val accessAndTransit = tncAccessLeg.map(
          leg =>
            leg.copy(
              leg.beamLeg
                .updateStartTime(startTimeAdjustment - startTimeBufferForWaiting.intValue())
          )
        ) ++ driveTransitTrip.legs.tail
        val fullTrip = if (rideHail2TransitEgressResult.error.isEmpty) {
          accessAndTransit.dropRight(2) ++ rideHail2TransitEgressResult.travelProposal.get
            .toEmbodiedBeamLegsForCustomer(bodyVehiclePersonId)
        } else {
          accessAndTransit.dropRight(1)
        }
        Some(
          EmbodiedBeamTrip(
            EmbodiedBeamLeg.dummyLegAt(
              start = fullTrip.head.beamLeg.startTime,
              vehicleId = body.id,
              isLastLeg = false,
              location = fullTrip.head.beamLeg.travelPath.startPoint.loc,
              mode = WALK,
              vehicleTypeId = body.beamVehicleType.id
            ) +:
            fullTrip :+
            EmbodiedBeamLeg.dummyLegAt(
              start = fullTrip.last.beamLeg.endTime,
              vehicleId = body.id,
              isLastLeg = true,
              location = fullTrip.last.beamLeg.travelPath.endPoint.loc,
              mode = WALK,
              vehicleTypeId = body.beamVehicleType.id
            )
          )
        )
      }
    } else {
      None
    }
  }

  def addParkingCostToItins(
    itineraries: Seq[EmbodiedBeamTrip],
    parkingResponses: Map[VehicleOnTrip, ParkingInquiryResponse],
  ): Seq[EmbodiedBeamTrip] = {
    itineraries.map { itin =>
      itin.tripClassifier match {
        case CAR | DRIVE_TRANSIT | BIKE_TRANSIT | BIKE =>
          //find parking legs (the subsequent leg of the same vehicle)
          val parkingLegs = itin.legs.zip(itin.legs.tail).collect {
            case (leg1, leg2) if leg1.beamVehicleId == leg2.beamVehicleId && legVehicleHasParkingBehavior(leg2) => leg2
          }
          val walkLegsAfterParkingWithParkingResponses = itin.legs
            .zip(itin.legs.tail)
            .collect {
              case (leg1, leg2) if parkingLegs.contains(leg1) && leg2.beamLeg.mode == BeamMode.WALK =>
                leg2 -> parkingResponses(VehicleOnTrip(leg1.beamVehicleId, TripIdentifier(itin)))
            }
            .toMap
          val newLegs = itin.legs.map { leg =>
            if (parkingLegs.contains(leg)) {
              leg.copy(
                cost = leg.cost + parkingResponses(VehicleOnTrip(leg.beamVehicleId, TripIdentifier(itin))).stall.costInDollars
              )
            } else if (walkLegsAfterParkingWithParkingResponses.contains(leg)) {
              val dist = geo.distUTMInMeters(
                geo.wgs2Utm(leg.beamLeg.travelPath.endPoint.loc),
                walkLegsAfterParkingWithParkingResponses(leg).stall.locationUTM
              )
              val travelTime: Int = (dist / ZonalParkingManager.AveragePersonWalkingSpeed).toInt
              leg.copy(beamLeg = leg.beamLeg.scaleToNewDuration(travelTime))
            } else {
              leg
            }
          }
          itin.copy(legs = newLegs)
        case _ =>
          itin
      }
    }
  }

  def mustBeDrivenHome(vehicle: VehicleOrToken): Boolean = {
    vehicle match {
      case ActualVehicle(beamVehicle) =>
        beamVehicle.isMustBeDrivenHome
      case _: Token =>
        false // is not a household vehicle
    }
  }

  def completeChoiceIfReady: PartialFunction[State, State] = {
    case FSM.State(
        _,
        choosesModeData @ ChoosesModeData(
          personData,
          _,
          None,
          Some(routingResponse),
          parkingResponses,
          parkingResponseIds,
          Some(rideHailResult),
          Some(rideHail2TransitRoutingResponse),
          _,
          Some(rideHail2TransitAccessResult),
          _,
          Some(rideHail2TransitEgressResult),
          _,
          _,
          _,
          _,
          Some(cavTripLegs),
          _,
          _,
          true,
          _,
        ),
        _,
        _,
        _
        )
        if parkingResponses.size >= parkingResponseIds.size
        && allRequiredParkingResponsesReceived(routingResponse, parkingResponses) =>
      val currentPersonLocation = choosesModeData.currentLocation
      val nextAct = nextActivity(choosesModeData.personData).get
      val rideHail2TransitIinerary = createRideHail2TransitItin(
        rideHail2TransitAccessResult,
        rideHail2TransitEgressResult,
        rideHail2TransitRoutingResponse
      )
      val rideHailItinerary = rideHailResult.travelProposal match {
        case Some(travelProposal)
            if travelProposal.timeToCustomer(bodyVehiclePersonId) <= beamScenario.beamConfig.beam.agentsim.agents.rideHail.allocationManager.maxWaitingTimeInSec =>
          val origLegs = travelProposal.toEmbodiedBeamLegsForCustomer(bodyVehiclePersonId)
          (travelProposal.poolingInfo match {
            case Some(poolingInfo) if !choosesModeData.personData.currentTourMode.equals(Some(RIDE_HAIL)) =>
              val pooledLegs = origLegs.map { origLeg =>
                origLeg.copy(
                  cost = origLeg.cost * poolingInfo.costFactor,
                  isPooledTrip = origLeg.isRideHail,
                  beamLeg = origLeg.beamLeg.scaleLegDuration(poolingInfo.timeFactor)
                )
              }
              Vector(origLegs, EmbodiedBeamLeg.makeLegsConsistent(pooledLegs))
            case _ =>
              Vector(origLegs)
          }).map { partialItin =>
            EmbodiedBeamTrip(
              EmbodiedBeamLeg.dummyLegAt(
                start = _currentTick.get,
                vehicleId = body.id,
                isLastLeg = false,
                location = partialItin.head.beamLeg.travelPath.startPoint.loc,
                mode = WALK,
                vehicleTypeId = body.beamVehicleType.id
              ) +:
              partialItin :+
              EmbodiedBeamLeg.dummyLegAt(
                start = partialItin.last.beamLeg.endTime,
                vehicleId = body.id,
                isLastLeg = true,
                location = partialItin.last.beamLeg.travelPath.endPoint.loc,
                mode = WALK,
                vehicleTypeId = body.beamVehicleType.id
              )
            )
          }
        case _ =>
          Vector()
      }
      val combinedItinerariesForChoice = rideHailItinerary ++ addParkingCostToItins(
        routingResponse.itineraries,
        parkingResponses
      ) ++ rideHail2TransitIinerary.toVector
      //      val test = createRideHail2TransitItin(rideHail2TransitAccessResult, rideHail2TransitEgressResult, routingResponse)

      val availableModes: Seq[BeamMode] = availableModesForPerson(
        matsimPlan.getPerson
      ).filterNot(mode => choosesModeData.excludeModes.contains(mode))

      val filteredItinerariesForChoice = (choosesModeData.personData.currentTourMode match {
        case Some(mode) if mode == DRIVE_TRANSIT || mode == BIKE_TRANSIT =>
          val LastTripIndex = currentTour(choosesModeData.personData).trips.size - 1
          (
            currentTour(choosesModeData.personData).tripIndexOfElement(nextAct),
            personData.hasDeparted
          ) match {
            case (0 | LastTripIndex, false) =>
              combinedItinerariesForChoice.filter(_.tripClassifier == mode)
            case _ =>
              combinedItinerariesForChoice.filter(
                trip => trip.tripClassifier == WALK_TRANSIT || trip.tripClassifier == RIDE_HAIL_TRANSIT
              )
          }
        case Some(mode) if mode == WALK_TRANSIT || mode == RIDE_HAIL_TRANSIT =>
          combinedItinerariesForChoice.filter(
            trip => trip.tripClassifier == WALK_TRANSIT || trip.tripClassifier == RIDE_HAIL_TRANSIT
          )
        case Some(mode) =>
          combinedItinerariesForChoice.filter(_.tripClassifier == mode)
        case _ =>
          combinedItinerariesForChoice
      }).filter(itin => availableModes.contains(itin.tripClassifier))

      val attributesOfIndividual =
        matsimPlan.getPerson.getCustomAttributes
          .get("beam-attributes")
          .asInstanceOf[AttributesOfIndividual]
      val availableAlts = Some(filteredItinerariesForChoice.map(_.tripClassifier).mkString(":"))

//      if (filteredItinerariesForChoice.size == 1 && filteredItinerariesForChoice.head.tripClassifier == WALK) {
//        log.info(s"Person ${id}, filteredItinerariesForChoice: ${filteredItinerariesForChoice}")
//      }

      modeChoiceCalculator(
        filteredItinerariesForChoice,
        attributesOfIndividual,
        nextActivity(choosesModeData.personData),
        Some(matsimPlan.getPerson)
      ) match {
        case Some(chosenTrip) =>
          goto(FinishingModeChoice) using choosesModeData.copy(
            pendingChosenTrip = Some(chosenTrip),
            availableAlternatives = availableAlts
          )
        case None =>
          choosesModeData.personData.currentTourMode match {
            case Some(CAV) =>
              // Special case, if you are using household CAV, no choice was necessary you just use this mode
              // Construct the embodied trip to allow for processing by FinishingModeChoice and scoring
              if (cavTripLegs.legs.nonEmpty) {
                val walk1 = EmbodiedBeamLeg.dummyLegAt(
                  _currentTick.get,
                  body.id,
                  isLastLeg = false,
                  cavTripLegs.legs.head.beamLeg.travelPath.startPoint.loc,
                  WALK,
                  body.beamVehicleType.id
                )
                val walk2 = EmbodiedBeamLeg.dummyLegAt(
                  _currentTick.get + cavTripLegs.legs.map(_.beamLeg.duration).sum,
                  body.id,
                  isLastLeg = true,
                  cavTripLegs.legs.last.beamLeg.travelPath.endPoint.loc,
                  WALK,
                  body.beamVehicleType.id
                )
                val cavTrip = EmbodiedBeamTrip(walk1 +: cavTripLegs.legs.toVector :+ walk2)
                goto(FinishingModeChoice) using choosesModeData.copy(
                  pendingChosenTrip = Some(cavTrip),
                  availableAlternatives = availableAlts
                )
              } else {
                val bushwhackingTrip = RoutingWorker.createBushwackingTrip(
                  choosesModeData.currentLocation.loc,
                  nextActivity(choosesModeData.personData).get.getCoord,
                  _currentTick.get,
                  body.toStreetVehicle,
                  geo
                )
                goto(FinishingModeChoice) using choosesModeData.copy(
                  pendingChosenTrip = Some(bushwhackingTrip),
                  availableAlternatives = availableAlts
                )
              }
            case _ =>
              // Bad things happen but we want them to continue their day, so we signal to downstream that trip should be made to be expensive
              val originalWalkTripLeg =
                routingResponse.itineraries.find(_.tripClassifier == WALK) match {
                  case Some(originalWalkTrip) =>
                    originalWalkTrip.legs.head
                  case None =>
                    RoutingWorker
                      .createBushwackingTrip(
                        currentPersonLocation.loc,
                        nextAct.getCoord,
                        _currentTick.get,
                        body.toStreetVehicle,
                        beamServices.geo
                      )
                      .legs
                      .head
                }
              val expensiveWalkTrip = EmbodiedBeamTrip(
                Vector(originalWalkTripLeg.copy(replanningPenalty = 10.0))
              )

              goto(FinishingModeChoice) using choosesModeData.copy(
                pendingChosenTrip = Some(expensiveWalkTrip),
                availableAlternatives = availableAlts
              )
          }
      }
  }

  private def allRequiredParkingResponsesReceived(
    routingResponse: RoutingResponse,
    parkingResponses: Map[VehicleOnTrip, ParkingInquiryResponse]
  ): Boolean = {
    val actualVehiclesToBeParked: Seq[VehicleOnTrip] = routingResponse.itineraries
      .flatMap { trip =>
        trip.legs
          .filter(leg => legVehicleHasParkingBehavior(leg))
          .map(leg => VehicleOnTrip(leg.beamVehicleId, TripIdentifier(trip)))
      }

    actualVehiclesToBeParked.forall(parkingResponses.contains)
  }

  when(FinishingModeChoice, stateTimeout = Duration.Zero) {
    case Event(StateTimeout, data: ChoosesModeData) =>
      val chosenTrip = data.pendingChosenTrip.get
      val (tick, triggerId) = releaseTickAndTriggerId()
      // Write start and end links of chosen route into Activities.
      // We don't check yet whether the incoming and outgoing routes agree on the link an Activity is on.
      // Our aim should be that every transition from a link to another link be accounted for.
      val headOpt = chosenTrip.legs.headOption
        .flatMap(_.beamLeg.travelPath.linkIds.headOption)
      val lastOpt = chosenTrip.legs.lastOption
        .flatMap(_.beamLeg.travelPath.linkIds.lastOption)
      if (headOpt.isDefined && lastOpt.isDefined) {
        _experiencedBeamPlan
          .activities(data.personData.currentActivityIndex)
          .setLinkId(Id.createLinkId(headOpt.get))
        _experiencedBeamPlan
          .activities(data.personData.currentActivityIndex + 1)
          .setLinkId(Id.createLinkId(lastOpt.get))
      } else {
        val origin = beamServices.geo.utm2Wgs(
          _experiencedBeamPlan
            .activities(data.personData.currentActivityIndex)
            .getCoord
        )
        val destination = beamServices.geo.utm2Wgs(
          _experiencedBeamPlan
            .activities(data.personData.currentActivityIndex + 1)
            .getCoord
        )
        _experiencedBeamPlan
          .activities(data.personData.currentActivityIndex)
          .setLinkId(
            Id.createLinkId(
              beamServices.geo.getNearestR5Edge(transportNetwork.streetLayer, origin, 10000)
            )
          )
        _experiencedBeamPlan
          .activities(data.personData.currentActivityIndex + 1)
          .setLinkId(
            Id.createLinkId(
              beamServices.geo.getNearestR5Edge(transportNetwork.streetLayer, destination, 10000)
            )
          )
      }

      eventsManager.processEvent(
        new ModeChoiceEvent(
          tick,
          id,
          chosenTrip.tripClassifier.value,
          data.personData.currentTourMode.map(_.value).getOrElse(""),
          data.expectedMaxUtilityOfLatestChoice.getOrElse[Double](Double.NaN),
          _experiencedBeamPlan
            .activities(data.personData.currentActivityIndex)
            .getLinkId
            .toString,
          data.availableAlternatives.get,
          data.availablePersonalStreetVehicles.nonEmpty,
          chosenTrip.legs.view.map(_.beamLeg.travelPath.distanceInM).sum,
          _experiencedBeamPlan.tourIndexOfElement(nextActivity(data.personData).get),
          chosenTrip,
          _experiencedBeamPlan.activities(data.personData.currentActivityIndex).getType,
          nextActivity(data.personData).get.getType
        )
      )

      val (vehiclesUsed, vehiclesNotUsed) = data.availablePersonalStreetVehicles
        .partition(vehicle => chosenTrip.vehiclesInTrip.contains(vehicle.id))

      var isCurrentPersonalVehicleVoided = false
      vehiclesNotUsed.collect {
        case ActualVehicle(vehicle) =>
          data.personData.currentTourPersonalVehicle.foreach { currentVehicle =>
            if (currentVehicle == vehicle.id) {
              logError(
                s"Current tour vehicle is the same as the one being removed: $currentVehicle - ${vehicle.id} - $data"
              )
              isCurrentPersonalVehicleVoided = true
            }
          }
          beamVehicles.remove(vehicle.id)
          vehicle.getManager.get ! ReleaseVehicle(vehicle)
      }
      scheduler ! CompletionNotice(
        triggerId,
        Vector(
          ScheduleTrigger(
            PersonDepartureTrigger(math.max(chosenTrip.legs.head.beamLeg.startTime, tick)),
            self
          )
        )
      )
      goto(WaitingForDeparture) using data.personData.copy(
        currentTrip = Some(chosenTrip),
        restOfCurrentTrip = chosenTrip.legs.toList,
        currentTourMode = data.personData.currentTourMode
          .orElse(Some(chosenTrip.tripClassifier)),
        currentTourPersonalVehicle =
          if (isCurrentPersonalVehicleVoided)
            vehiclesUsed.headOption.filter(mustBeDrivenHome).map(_.id)
          else
            data.personData.currentTourPersonalVehicle
              .orElse(vehiclesUsed.headOption.filter(mustBeDrivenHome).map(_.id))
      )
  }
}

object ChoosesMode {
  case class TripIdentifier(tripClassifier: BeamMode, legModes: IndexedSeq[BeamMode]) {

    def isAppropriateTrip(trip: EmbodiedBeamTrip): Boolean =
      trip.tripClassifier == tripClassifier &&
      TripIdentifier.filterMainVehicles(trip).map(_.beamLeg.mode) == legModes
  }

  object TripIdentifier {

    def apply(trip: EmbodiedBeamTrip): TripIdentifier = {
      val filteredLegs = filterMainVehicles(trip)
      TripIdentifier(trip.tripClassifier, filteredLegs.map(_.beamLeg.mode))
    }

    private def filterMainVehicles(trip: EmbodiedBeamTrip): IndexedSeq[EmbodiedBeamLeg] = {
      val (filtered, last) = trip.legs.tail.foldLeft(IndexedSeq.empty[EmbodiedBeamLeg] -> trip.legs.head) {
        case ((accum, prevLeg), leg) =>
          if (prevLeg.beamLeg.mode != BeamMode.WALK && prevLeg.beamVehicleId != leg.beamVehicleId)
            (accum :+ prevLeg) -> leg
          else
            accum -> leg
      }
      if (last.beamLeg.mode != BeamMode.WALK)
        filtered :+ last
      else
        filtered
    }
  }

  case class VehicleOnTrip(vehicleId: Id[BeamVehicle], tripIdentifier: TripIdentifier)

  case class ChoosesModeData(
    personData: BasePersonData,
    currentLocation: SpaceTime,
    pendingChosenTrip: Option[EmbodiedBeamTrip] = None,
    routingResponse: Option[RoutingResponse] = None,
    parkingResponses: Map[VehicleOnTrip, ParkingInquiryResponse] = Map.empty,
    parkingRequestIds: Map[Int, VehicleOnTrip] = Map.empty,
    rideHailResult: Option[RideHailResponse] = None,
    rideHail2TransitRoutingResponse: Option[EmbodiedBeamTrip] = None,
    rideHail2TransitRoutingRequestId: Option[Int] = None,
    rideHail2TransitAccessResult: Option[RideHailResponse] = None,
    rideHail2TransitAccessInquiryId: Option[Int] = None,
    rideHail2TransitEgressResult: Option[RideHailResponse] = None,
    rideHail2TransitEgressInquiryId: Option[Int] = None,
    availablePersonalStreetVehicles: Vector[VehicleOrToken] = Vector(),
    expectedMaxUtilityOfLatestChoice: Option[Double] = None,
    isWithinTripReplanning: Boolean = false,
    cavTripLegs: Option[CavTripLegsResponse] = None,
    excludeModes: Vector[BeamMode] = Vector(),
    availableAlternatives: Option[String] = None,
    routingFinished: Boolean = false,
    routingRequestToLegMap: Map[Int, TripIdentifier] = Map.empty,
  ) extends PersonData {
    override def currentVehicle: VehicleStack = personData.currentVehicle

    override def currentLegPassengerScheduleIndex: Int =
      personData.currentLegPassengerScheduleIndex

    override def passengerSchedule: PassengerSchedule =
      personData.passengerSchedule

    override def withPassengerSchedule(newPassengerSchedule: PassengerSchedule): DrivingData =
      copy(personData = personData.copy(passengerSchedule = newPassengerSchedule))

    override def withCurrentLegPassengerScheduleIndex(
      currentLegPassengerScheduleIndex: Int
    ): DrivingData =
      copy(
        personData = personData.copy(currentLegPassengerScheduleIndex = currentLegPassengerScheduleIndex)
      )

    override def hasParkingBehaviors: Boolean = true

    override def geofence: Option[Geofence] = None

    override def legStartsAt: Option[Int] = None

  }

  case class MobilityStatusWithLegs(
    responses: Seq[(EmbodiedBeamTrip, EmbodiedBeamLeg, MobilityStatusResponse)],
  )

  case class ChoosesModeResponsePlaceholders(
    routingResponse: Option[RoutingResponse] = None,
    rideHailResult: Option[RideHailResponse] = None,
    rideHail2TransitRoutingResponse: Option[EmbodiedBeamTrip] = None,
    rideHail2TransitAccessResult: Option[RideHailResponse] = None,
    rideHail2TransitEgressResult: Option[RideHailResponse] = None,
    cavTripLegs: Option[CavTripLegsResponse] = None
  )

  def makeResponsePlaceholders(
    withRouting: Boolean = false,
    withRideHail: Boolean = false,
    withRideHailTransit: Boolean = false,
    withPrivateCAV: Boolean = false,
    emergencyGeoId: Id[_]
  ): ChoosesModeResponsePlaceholders = {
    ChoosesModeResponsePlaceholders(
      routingResponse = if (withRouting) {
        None
      } else {
        RoutingResponse.dummyRoutingResponse
      },
      rideHailResult = if (withRideHail) {
        None
      } else {
        Some(RideHailResponse.dummyWithError(RideHailNotRequestedError))
      },
      rideHail2TransitRoutingResponse = if (withRideHailTransit) {
        None
      } else {
        Some(EmbodiedBeamTrip.empty)
      },
      rideHail2TransitAccessResult = if (withRideHailTransit) {
        None
      } else {
        Some(RideHailResponse.dummyWithError(RideHailNotRequestedError))
      },
      rideHail2TransitEgressResult = if (withRideHailTransit) {
        None
      } else {
        Some(RideHailResponse.dummyWithError(RideHailNotRequestedError))
      },
      cavTripLegs = if (withPrivateCAV) {
        None
      } else {
        Some(CavTripLegsResponse(None, List()))
      }
    )
  }

  case class LegWithPassengerVehicle(leg: EmbodiedBeamLeg, passengerVehicle: Id[BeamVehicle])

  case class CavTripLegsRequest(person: PersonIdWithActorRef, originActivity: Activity)

  case class CavTripLegsResponse(cavOpt: Option[BeamVehicle], legs: List[EmbodiedBeamLeg])

  def getActivityEndTime(activity: Activity, beamServices: BeamServices): Int = {
    (if (activity.getEndTime.equals(Double.NegativeInfinity))
       Time.parseTime(beamServices.beamConfig.matsim.modules.qsim.endTime)
     else
       activity.getEndTime).toInt
  }

}<|MERGE_RESOLUTION|>--- conflicted
+++ resolved
@@ -369,15 +369,10 @@
             possibleEgressVehicles = dummySharedVehicles
           )
         case Some(WALK) =>
-<<<<<<< HEAD
           // FIXME: Our previous tour was WALK, but this should not stop us to use RideHail or try transit!
           // This is important for the secondary activties because you can end-up walking very far (the problem was that whenever the person chooses WALK, he will never use any other mode anymore)
-          responsePlaceholders = makeResponsePlaceholders(boundingBox, withRouting = true)
-          makeRequestWith(withTransit = true, Vector(bodyStreetVehicle), withParking = false)
-=======
           responsePlaceholders = makeResponsePlaceholders(withRouting = true, emergencyGeoId = emergencyGeoId)
-          makeRequestWith(withTransit = false, Vector(bodyStreetVehicle))
->>>>>>> 336f31bc
+          makeRequestWith(withTransit = true, Vector(bodyStreetVehicle))
         case Some(WALK_TRANSIT) =>
           responsePlaceholders = makeResponsePlaceholders(withRouting = true, emergencyGeoId = emergencyGeoId)
           makeRequestWith(withTransit = true, Vector(bodyStreetVehicle))
@@ -535,7 +530,7 @@
         )
 
     case Event(
-        theRouterResult @ RoutingResponse(_, requestId, _, _),
+        theRouterResult @ RoutingResponse(_, requestId, _, _, _),
         choosesModeData: ChoosesModeData
         ) if choosesModeData.rideHail2TransitRoutingRequestId.contains(requestId) =>
       theRouterResult.itineraries.view.foreach { resp =>
@@ -1208,10 +1203,6 @@
           .get("beam-attributes")
           .asInstanceOf[AttributesOfIndividual]
       val availableAlts = Some(filteredItinerariesForChoice.map(_.tripClassifier).mkString(":"))
-
-//      if (filteredItinerariesForChoice.size == 1 && filteredItinerariesForChoice.head.tripClassifier == WALK) {
-//        log.info(s"Person ${id}, filteredItinerariesForChoice: ${filteredItinerariesForChoice}")
-//      }
 
       modeChoiceCalculator(
         filteredItinerariesForChoice,
