package beam.agentsim.agents.modalbehaviors

import akka.actor.FSM.Failure
import akka.actor.{ActorRef, Stash}
import beam.agentsim.Resource.CheckInResource
import beam.agentsim.ResourceManager.NotifyVehicleResourceIdle
import beam.agentsim.agents.BeamAgent
import beam.agentsim.agents.PersonAgent._
import beam.agentsim.agents.modalbehaviors.DrivesVehicle._
import beam.agentsim.agents.ridehail.RideHailAgent._
import beam.agentsim.agents.ridehail.RideHailUtils
import beam.agentsim.agents.vehicles.AccessErrorCodes.VehicleFullError
import beam.agentsim.agents.vehicles.BeamVehicle.BeamVehicleState
import beam.agentsim.agents.vehicles.VehicleProtocol._
import beam.agentsim.agents.vehicles._
import beam.agentsim.events.{ParkEvent, PathTraversalEvent, SpaceTime}
import beam.agentsim.scheduler.BeamAgentScheduler.{CompletionNotice, ScheduleTrigger}
import beam.agentsim.scheduler.Trigger
import beam.agentsim.scheduler.Trigger.TriggerWithId
import beam.router.Modes.BeamMode
import beam.router.Modes.BeamMode.{CAR, TRANSIT}
import beam.router.model.BeamLeg
import beam.router.osm.TollCalculator
import beam.sim.HasServices
import beam.utils.TravelTimeUtils
import com.conveyal.r5.transit.TransportNetwork
import org.matsim.api.core.v01.Id
import org.matsim.api.core.v01.events.{
  LinkEnterEvent,
  LinkLeaveEvent,
  VehicleEntersTrafficEvent,
  VehicleLeavesTrafficEvent
}
import org.matsim.api.core.v01.population.Person
import org.matsim.vehicles.Vehicle

/**
  * @author dserdiuk on 7/29/17.
  */
object DrivesVehicle {

  case class StartLegTrigger(tick: Int, beamLeg: BeamLeg) extends Trigger

  case class EndLegTrigger(tick: Int) extends Trigger

  case class AlightVehicleTrigger(tick: Int, vehicleId: Id[Vehicle]) extends Trigger

  case class BoardVehicleTrigger(tick: Int, vehicleId: Id[Vehicle]) extends Trigger

  case class StopDriving(tick: Int)

  case class AddFuel(fuelInJoules: Double)

  case class StartRefuelTrigger(tick: Int) extends Trigger

  case class EndRefuelTrigger(tick: Int, sessionStart: Double, fuelAddedInJoule: Double) extends Trigger

  case class BeamVehicleStateUpdate(id: Id[Vehicle], vehicleState: BeamVehicleState)

  case class StopDrivingIfNoPassengerOnBoard(tick: Int, requestId: Int)

  case class StopDrivingIfNoPassengerOnBoardReply(success: Boolean, requestId: Int, tick: Int)

  case object GetBeamVehicleState

}

trait DrivesVehicle[T <: DrivingData] extends BeamAgent[T] with HasServices with Stash {

  protected val transportNetwork: TransportNetwork
  protected val parkingManager: ActorRef
  protected val tollCalculator: TollCalculator
<<<<<<< HEAD
=======
  private var tollsAccumulated = 0.0
>>>>>>> 90d87741

  case class PassengerScheduleEmptyMessage(lastVisited: SpaceTime, toll: Double)

  private def handleStopDrivingIfNoPassengerOnBoard(
    tick: Int,
    requestId: Int,
    data: T
  ): State = {
    println("handleStopDrivingIfNoPassengerOnBoard:" + stateName)
    data.passengerSchedule.schedule.keys
      .drop(data.currentLegPassengerScheduleIndex)
      .headOption match {
      case Some(currentLeg) =>
        println(currentLeg)
        if (data.passengerSchedule.schedule(currentLeg).riders.isEmpty) {
          log.info("stopping vehicle: {}", id)
          goto(DrivingInterrupted) replying StopDrivingIfNoPassengerOnBoardReply(
            success = true,
            requestId,
            tick
          )
        } else {
          stay() replying StopDrivingIfNoPassengerOnBoardReply(success = false, requestId, tick)
        }
      case None =>
        stay()
    }
  }

  var nextNotifyVehicleResourceIdle: Option[NotifyVehicleResourceIdle] = None

  when(Driving) {
    case ev @ Event(
          TriggerWithId(EndLegTrigger(tick), triggerId),
          LiterallyDrivingData(data, legEndingAt)
        ) if tick == legEndingAt =>
      log.debug("state(DrivesVehicle.Driving): {}", ev)
      val currentLeg = data.passengerSchedule.schedule.keys.view
        .drop(data.currentLegPassengerScheduleIndex)
        .headOption
        .getOrElse(throw new RuntimeException("Current Leg is not available."))
      val currentVehicleUnderControl = data.currentVehicle.headOption
        .getOrElse(throw new RuntimeException("Current Vehicle is not available."))
      val isLastLeg = data.currentLegPassengerScheduleIndex + 1 == data.passengerSchedule.schedule.size
      val fuelConsumed = beamServices
        .vehicles(currentVehicleUnderControl)
        .useFuel(currentLeg.travelPath.distanceInM)

      if (isLastLeg) {
        val theVehicle = beamServices.vehicles(currentVehicleUnderControl)
        nextNotifyVehicleResourceIdle = Some(
          NotifyVehicleResourceIdle(
            currentVehicleUnderControl,
            Some(beamServices.geo.wgs2Utm(currentLeg.travelPath.endPoint)),
            data.passengerSchedule,
            theVehicle.getState,
            Some(triggerId)
          )
        )
      }
      log.debug(
        "DrivesVehicle.Driving.nextNotifyVehicleResourceIdle:{}, vehicleId({}) - tick({})",
        nextNotifyVehicleResourceIdle,
        currentVehicleUnderControl,
        tick
      )

      data.passengerSchedule.schedule(currentLeg).alighters.foreach { pv =>
        beamServices.personRefs.get(pv.personId).foreach { personRef =>
          logDebug(s"Scheduling AlightVehicleTrigger for Person $personRef")
          scheduler ! ScheduleTrigger(
            AlightVehicleTrigger(tick, data.currentVehicle.head),
            personRef
          )
        }
      }

      processLinkEvents(data.currentVehicle.head, currentLeg)

      logDebug("PathTraversal")
      eventsManager.processEvent(
        new VehicleLeavesTrafficEvent(
          tick,
          id.asInstanceOf[Id[Person]],
          Id.createLinkId(currentLeg.travelPath.linkIds.lastOption.getOrElse(Int.MinValue).toString),
          data.currentVehicle.head,
          "car",
          0.0
        )
      )

      val tollOnCurrentLeg = toll(currentLeg)
<<<<<<< HEAD
=======
      tollsAccumulated += tollOnCurrentLeg
>>>>>>> 90d87741
      eventsManager.processEvent(
        new PathTraversalEvent(
          tick,
          currentVehicleUnderControl,
<<<<<<< HEAD
=======
          beamServices.vehicles(currentVehicleUnderControl).driverId.getOrElse(""),
>>>>>>> 90d87741
          beamServices.vehicles(currentVehicleUnderControl).beamVehicleType,
          data.passengerSchedule.schedule(currentLeg).riders.size,
          currentLeg,
          fuelConsumed,
          beamServices
            .vehicles(currentVehicleUnderControl)
            .fuelLevelInJoules
            .getOrElse(-1.0),
          tollOnCurrentLeg
        )
      )

      if (!isLastLeg) {
        if (data.hasParkingBehaviors) {
          holdTickAndTriggerId(tick, triggerId)
          goto(ReadyToChooseParking) using data
            .withCurrentLegPassengerScheduleIndex(data.currentLegPassengerScheduleIndex + 1)
            .asInstanceOf[T]
        } else {
          val nextLeg =
            data.passengerSchedule.schedule.keys.view
              .drop(data.currentLegPassengerScheduleIndex + 1)
              .head
          goto(WaitingToDrive) using data
            .withCurrentLegPassengerScheduleIndex(data.currentLegPassengerScheduleIndex + 1)
            .asInstanceOf[T] replying CompletionNotice(
            triggerId,
            Vector(ScheduleTrigger(StartLegTrigger(nextLeg.startTime, nextLeg), self))
          )
        }
      } else {
        if (data.hasParkingBehaviors) {
          //Throwing parkEvent after last PathTraversal
          val vehId = data.currentVehicle.head
          val theVehicle = beamServices.vehicles(data.currentVehicle.head)
          theVehicle.reservedStall.foreach { stall =>
            theVehicle.useParkingStall(stall)
            val nextLeg =
              data.passengerSchedule.schedule.keys.view
                .drop(data.currentLegPassengerScheduleIndex)
                .head
            val distance =
              beamServices.geo.distUTMInMeters(stall.locationUTM, nextLeg.travelPath.endPoint.loc)
            eventsManager
              .processEvent(new ParkEvent(tick, stall, distance, vehId)) // nextLeg.endTime -> to fix repeated path traversal
          }
          theVehicle.setReservedParkingStall(None)
        }
        holdTickAndTriggerId(tick, triggerId)
        self ! PassengerScheduleEmptyMessage(
          beamServices.geo.wgs2Utm(
            data.passengerSchedule.schedule
              .drop(data.currentLegPassengerScheduleIndex)
              .head
              ._1
              .travelPath
              .endPoint
          ),
<<<<<<< HEAD
          tollOnCurrentLeg
=======
          tollsAccumulated
>>>>>>> 90d87741
        )
        tollsAccumulated = 0.0
        goto(PassengerScheduleEmpty) using data
          .withCurrentLegPassengerScheduleIndex(data.currentLegPassengerScheduleIndex + 1)
          .asInstanceOf[T]
      }

    case ev @ Event(TriggerWithId(EndLegTrigger(tick), triggerId), data) =>
      log.debug("state(DrivesVehicle.Driving): {}", ev)

      log.debug(
        "DrivesVehicle.IgnoreEndLegTrigger: vehicleId({}), tick({}), triggerId({}), data({})",
        id,
        tick,
        triggerId,
        data
      )
      stay replying CompletionNotice(triggerId, Vector())

    case ev @ Event(Interrupt(interruptId, tick), data) =>
      log.debug("state(DrivesVehicle.Driving): {}", ev)
      val currentVehicleUnderControl =
        beamServices.vehicles(data.currentVehicle.head)
      goto(DrivingInterrupted) replying InterruptedWhileDriving(
        interruptId,
        currentVehicleUnderControl.id,
        tick,
        data.passengerSchedule,
        data.currentLegPassengerScheduleIndex
      )

    case ev @ Event(StopDrivingIfNoPassengerOnBoard(tick, requestId), data) =>
      log.debug("state(DrivesVehicle.DrivingInterrupted): {}", ev)
      data.passengerSchedule.schedule.keys.view
        .drop(data.currentLegPassengerScheduleIndex)
        .headOption match {
        case Some(currentLeg) =>
          if (data.passengerSchedule.schedule(currentLeg).riders.isEmpty) {
            log.info("stopping vehicle: {}", id)
            goto(DrivingInterrupted) replying StopDrivingIfNoPassengerOnBoardReply(
              success = true,
              requestId,
              tick
            )

          } else {
            stay() replying StopDrivingIfNoPassengerOnBoardReply(success = false, requestId, tick)
          }
        case None =>
          stay()
      }
  }

  when(DrivingInterrupted) {
    case ev @ Event(StopDriving(stopTick), LiterallyDrivingData(data, _)) =>
      log.debug("state(DrivesVehicle.DrivingInterrupted): {}", ev)
      val currentLeg = data.passengerSchedule.schedule.keys.view
        .drop(data.currentLegPassengerScheduleIndex)
        .headOption
        .getOrElse(throw new RuntimeException("Current Leg is not available."))
      val currentVehicleUnderControl = data.currentVehicle.headOption
        .getOrElse(throw new RuntimeException("Current Vehicle is not available."))

      if (data.passengerSchedule.schedule(currentLeg).riders.nonEmpty) {
        log.error("DrivingInterrupted.StopDriving.Vehicle: " + data.currentVehicle.head)
        log.error("DrivingInterrupted.StopDriving.PassengerSchedule: " + data.passengerSchedule)
      }

      assert(data.passengerSchedule.schedule(currentLeg).riders.isEmpty)
      val updatedBeamLeg =
        RideHailUtils.getUpdatedBeamLegAfterStopDriving(
          currentLeg,
          stopTick,
          transportNetwork
        )

      val theVehicle = beamServices.vehicles(currentVehicleUnderControl)

      val fuelConsumed = theVehicle.useFuel(updatedBeamLeg.travelPath.distanceInM)

      nextNotifyVehicleResourceIdle = Some(
        NotifyVehicleResourceIdle(
          currentVehicleUnderControl,
          Some(beamServices.geo.wgs2Utm(updatedBeamLeg.travelPath.endPoint)),
          data.passengerSchedule,
          theVehicle.getState,
          _currentTriggerId
        )
      )

      log.debug(
        "DrivesVehicle.DrivingInterrupted.nextNotifyVehicleResourceIdle:{}",
        nextNotifyVehicleResourceIdle
      )

      eventsManager.processEvent(
        new VehicleLeavesTrafficEvent(
          stopTick,
          id.asInstanceOf[Id[Person]],
          null,
          data.currentVehicle.head,
          "car",
          0.0
        )
      )

      val tollOnCurrentLeg = toll(currentLeg)
<<<<<<< HEAD
=======
      tollsAccumulated += tollOnCurrentLeg
>>>>>>> 90d87741
      eventsManager.processEvent(
        new PathTraversalEvent(
          stopTick,
          currentVehicleUnderControl,
<<<<<<< HEAD
=======
          beamServices.vehicles(currentVehicleUnderControl).driverId.getOrElse(""),
>>>>>>> 90d87741
          beamServices.vehicles(currentVehicleUnderControl).beamVehicleType,
          data.passengerSchedule.schedule(currentLeg).riders.size,
          updatedBeamLeg,
          fuelConsumed,
          beamServices
            .vehicles(currentVehicleUnderControl)
            .fuelLevelInJoules
            .getOrElse(-1.0),
          tollOnCurrentLeg
        )
      )

      self ! PassengerScheduleEmptyMessage(
        beamServices.geo.wgs2Utm(
          data.passengerSchedule.schedule
            .drop(data.currentLegPassengerScheduleIndex)
            .head
            ._1
            .travelPath
            .endPoint
        ),
<<<<<<< HEAD
        tollOnCurrentLeg
=======
        tollsAccumulated
>>>>>>> 90d87741
      )
      tollsAccumulated = 0.0
      goto(PassengerScheduleEmptyInterrupted) using data
        .withCurrentLegPassengerScheduleIndex(data.currentLegPassengerScheduleIndex + 1)
        .asInstanceOf[T]
    case ev @ Event(Resume(), _) =>
      log.debug("state(DrivesVehicle.DrivingInterrupted): {}", ev)
      goto(Driving)
    case ev @ Event(TriggerWithId(EndLegTrigger(_), _), _) =>
      log.debug("state(DrivesVehicle.DrivingInterrupted): {}", ev)
      stash()
      stay
    case ev @ Event(Interrupt(_, _), _) =>
      log.debug("state(DrivesVehicle.DrivingInterrupted): {}", ev)
      stash()
      stay
  }

  when(WaitingToDrive) {
    case ev @ Event(TriggerWithId(StartLegTrigger(tick, newLeg), triggerId), data) =>
      log.debug("state(DrivesVehicle.WaitingToDrive): {}", ev)

      if (data.currentVehicle.isEmpty) {
        stop(Failure("person received StartLegTrigger for leg {} but has an empty data.currentVehicle", newLeg))
      } else {
        // Un-Park if necessary, this should only happen with RideHailAgents
        data.currentVehicle.headOption match {
          case Some(currentVehicleUnderControl) =>
            val theVehicle = beamServices.vehicles(currentVehicleUnderControl)
            theVehicle.stall.foreach { theStall =>
              parkingManager ! CheckInResource(theStall.id, None)
            }
            theVehicle.unsetParkingStall()
          case None =>
        }
        val triggerToSchedule: Vector[ScheduleTrigger] = data.passengerSchedule
          .schedule(newLeg)
          .boarders
          .map { personVehicle =>
            ScheduleTrigger(
              BoardVehicleTrigger(tick, data.currentVehicle.head),
              beamServices.personRefs(personVehicle.personId)
            )
          }
          .toVector
        eventsManager.processEvent(
          new VehicleEntersTrafficEvent(
            tick,
            Id.createPersonId(id),
            Id.createLinkId(newLeg.travelPath.linkIds.headOption.getOrElse(Int.MinValue).toString),
            data.currentVehicle.head,
            "car",
            1.0
          )
        )
        // Produce link events for this trip (the same ones as in PathTraversalEvent).
        //TODO make sure the traveTimes here are updating with each iteration
        val beamLeg = data.passengerSchedule.schedule
          .drop(data.currentLegPassengerScheduleIndex)
          .head
          ._1
        val endTime = tick + beamLeg.duration
        goto(Driving) using LiterallyDrivingData(data, endTime)
          .asInstanceOf[T] replying CompletionNotice(
          triggerId,
          triggerToSchedule ++ Vector(ScheduleTrigger(EndLegTrigger(endTime), self))
        )
      }
    case ev @ Event(Interrupt(_, _), _) =>
      log.debug("state(DrivesVehicle.WaitingToDrive): {}", ev)
      stash()
      stay

    case ev @ Event(
          NotifyVehicleResourceIdleReply(
            triggerId: Option[Long],
            newTriggers: Seq[ScheduleTrigger]
          ),
          _
        ) =>
      log.debug("state(DrivesVehicle.WaitingToDrive.NotifyVehicleResourceIdleReply): {}", ev)

      if (triggerId != _currentTriggerId) {
        log.error(
          "Driver {}: local triggerId {} does not match the id received from resource manager {}",
          id,
          _currentTriggerId,
          triggerId
        )
      }

      _currentTriggerId match {
        case Some(_) =>
          val (_, triggerId) = releaseTickAndTriggerId()
          scheduler ! CompletionNotice(triggerId, newTriggers)
        case None =>
      }

      stay()

    case Event(StopDrivingIfNoPassengerOnBoard(tick, requestId), data) =>
      handleStopDrivingIfNoPassengerOnBoard(tick, requestId, data)

  }

  when(WaitingToDriveInterrupted) {
    case ev @ Event(Resume(), _) =>
      log.debug("state(DrivesVehicle.WaitingToDriveInterrupted): {}", ev)
      goto(WaitingToDrive)

    case ev @ Event(TriggerWithId(StartLegTrigger(_, _), _), _) =>
      log.debug("state(DrivesVehicle.WaitingToDriveInterrupted): {}", ev)
      stash()
      stay

  }

  val drivingBehavior: StateFunction = {
    case ev @ Event(req: ReservationRequest, data)
        if !hasRoomFor(
          data.passengerSchedule,
          req,
          beamServices.vehicles(data.currentVehicle.head)
        ) =>
      log.debug("state(DrivesVehicle.drivingBehavior): {}", ev)
      stay() replying ReservationResponse(req.requestId, Left(VehicleFullError), TRANSIT)

    case ev @ Event(req: ReservationRequest, data) =>
      log.debug("state(DrivesVehicle.drivingBehavior): {}", ev)
      val legs = data.passengerSchedule.schedule
        .from(req.departFrom)
        .to(req.arriveAt)
        .keys
        .toSeq
      val legsInThePast = data.passengerSchedule.schedule
        .take(data.currentLegPassengerScheduleIndex)
        .from(req.departFrom)
        .to(req.arriveAt)
        .keys
        .toSeq
      if (legsInThePast.nonEmpty)
        log.debug("Legs in the past: {} -- {}", legsInThePast, req)
      val boardTrigger = if (legsInThePast.nonEmpty) {
        Vector(
          ScheduleTrigger(
            BoardVehicleTrigger(legsInThePast.head.startTime, data.currentVehicle.head),
            sender()
          )
        )
      } else {
        Vector()
      }
      val alightTrigger = if (legsInThePast.nonEmpty && legsInThePast.size == legs.size) {
        Vector(
          ScheduleTrigger(
            AlightVehicleTrigger(legsInThePast.last.endTime, data.currentVehicle.head),
            sender()
          )
        )
      } else {
        Vector()
      }

      val boardTrigger2 = data.passengerSchedule.schedule.keys.view
        .drop(data.currentLegPassengerScheduleIndex)
        .headOption match {
        case Some(currentLeg) =>
          if (stateName == Driving && legs.head == currentLeg) {
            Vector(
              ScheduleTrigger(
                BoardVehicleTrigger(currentLeg.startTime, data.currentVehicle.head),
                sender()
              )
            )
          } else {
            Vector()
          }
        case None =>
          log.warning("Driver did not find a leg at currentLegPassengerScheduleIndex.")
          Vector()
      }
      stay() using data
        .withPassengerSchedule(
          data.passengerSchedule.addPassenger(req.passengerVehiclePersonId, legs)
        )
        .asInstanceOf[T] replying
      ReservationResponse(
        req.requestId,
        Right(
          ReserveConfirmInfo(
            req.departFrom,
            req.arriveAt,
            req.passengerVehiclePersonId,
            boardTrigger ++ alightTrigger ++ boardTrigger2
          )
        ),
        TRANSIT
      )

    case ev @ Event(RemovePassengerFromTrip(id), data) =>
      log.debug("state(DrivesVehicle.drivingBehavior): {}", ev)
      stay() using data
        .withPassengerSchedule(
          PassengerSchedule(
            data.passengerSchedule.schedule ++ data.passengerSchedule.schedule
              .collect {
                case (leg, manifest) =>
                  (
                    leg,
                    manifest.copy(
                      riders = manifest.riders - id,
                      alighters = manifest.alighters - id,
                      boarders = manifest.boarders - id
                    )
                  )
              }
          )
        )
        .asInstanceOf[T]

    case ev @ Event(AddFuel(fuelInJoules), data) =>
      log.debug("state(DrivesVehicle.drivingBehavior): {}", ev)
      val currentVehicleUnderControl =
        beamServices.vehicles(data.currentVehicle.head)
      currentVehicleUnderControl.addFuel(fuelInJoules)
      stay()

    case ev @ Event(GetBeamVehicleState, data) =>
      log.debug("state(DrivesVehicle.drivingBehavior): {}", ev)
      // val currentLeg = data.passengerSchedule.schedule.keys.drop(data.currentLegPassengerScheduleIndex).head
      // as fuel is updated only at end of leg, might not be fully accurate - if want to do more accurate, will need to update fuel during leg
      // also position is not accurate (TODO: interpolate?)
      val currentVehicleUnderControl =
        beamServices.vehicles(data.currentVehicle.head)

      //      val lastLocationVisited = SpaceTime(new Coord(0, 0), 0) // TODO: don't ask for this here - TNC should keep track of it?
      // val lastLocationVisited = currentLeg.travelPath.endPoint

      sender() ! BeamVehicleStateUpdate(
        currentVehicleUnderControl.id,
        currentVehicleUnderControl.getState
      )
      stay()

    case Event(StopDrivingIfNoPassengerOnBoard(tick, requestId), data) =>
      log.debug("DrivesVehicle.StopDrivingIfNoPassengerOnBoard -> unhandled + {}", stateName)

      handleStopDrivingIfNoPassengerOnBoard(tick, requestId, data)
    //stay()

  }

  private def hasRoomFor(
    passengerSchedule: PassengerSchedule,
    req: ReservationRequest,
    vehicle: BeamVehicle
  ) = {
//    val vehicleCap = vehicle.getType
    val fullCap = vehicle.beamVehicleType.seatingCapacity + vehicle.beamVehicleType.standingRoomCapacity
    passengerSchedule.schedule.from(req.departFrom).to(req.arriveAt).forall { entry =>
      entry._2.riders.size < fullCap
    }
  }

  def processLinkEvents(vehicleId: Id[Vehicle], leg: BeamLeg): Unit = {
    val path = leg.travelPath
    if (path.linkTravelTime.nonEmpty) {
      // FIXME once done with debugging, make this code faster
      // We don't need the travel time for the last link, so we drop it (dropRight(1))
      val avgTravelTimeWithoutLast = TravelTimeUtils.getAverageTravelTime(path.linkTravelTime).dropRight(1)
      val links = path.linkIds
      val linksWithTime = links.sliding(2).zip(avgTravelTimeWithoutLast.iterator)

      var curTime = leg.startTime
      linksWithTime.foreach {
        case (Seq(from, to), timeAtNode) =>
          curTime = curTime + timeAtNode
          eventsManager.processEvent(new LinkLeaveEvent(curTime, vehicleId, Id.createLinkId(from)))
          eventsManager.processEvent(new LinkEnterEvent(curTime, vehicleId, Id.createLinkId(to)))
      }
    }
  }

  private def toll(leg: BeamLeg) = {
    if (leg.mode == BeamMode.CAR)
      tollCalculator.calcTollByLinkIds(leg.travelPath)
    else
      0.0
  }

}<|MERGE_RESOLUTION|>--- conflicted
+++ resolved
@@ -70,10 +70,7 @@
   protected val transportNetwork: TransportNetwork
   protected val parkingManager: ActorRef
   protected val tollCalculator: TollCalculator
-<<<<<<< HEAD
-=======
   private var tollsAccumulated = 0.0
->>>>>>> 90d87741
 
   case class PassengerScheduleEmptyMessage(lastVisited: SpaceTime, toll: Double)
 
@@ -166,18 +163,12 @@
       )
 
       val tollOnCurrentLeg = toll(currentLeg)
-<<<<<<< HEAD
-=======
       tollsAccumulated += tollOnCurrentLeg
->>>>>>> 90d87741
       eventsManager.processEvent(
         new PathTraversalEvent(
           tick,
           currentVehicleUnderControl,
-<<<<<<< HEAD
-=======
           beamServices.vehicles(currentVehicleUnderControl).driverId.getOrElse(""),
->>>>>>> 90d87741
           beamServices.vehicles(currentVehicleUnderControl).beamVehicleType,
           data.passengerSchedule.schedule(currentLeg).riders.size,
           currentLeg,
@@ -236,11 +227,7 @@
               .travelPath
               .endPoint
           ),
-<<<<<<< HEAD
-          tollOnCurrentLeg
-=======
           tollsAccumulated
->>>>>>> 90d87741
         )
         tollsAccumulated = 0.0
         goto(PassengerScheduleEmpty) using data
@@ -348,18 +335,12 @@
       )
 
       val tollOnCurrentLeg = toll(currentLeg)
-<<<<<<< HEAD
-=======
       tollsAccumulated += tollOnCurrentLeg
->>>>>>> 90d87741
       eventsManager.processEvent(
         new PathTraversalEvent(
           stopTick,
           currentVehicleUnderControl,
-<<<<<<< HEAD
-=======
           beamServices.vehicles(currentVehicleUnderControl).driverId.getOrElse(""),
->>>>>>> 90d87741
           beamServices.vehicles(currentVehicleUnderControl).beamVehicleType,
           data.passengerSchedule.schedule(currentLeg).riders.size,
           updatedBeamLeg,
@@ -381,11 +362,7 @@
             .travelPath
             .endPoint
         ),
-<<<<<<< HEAD
-        tollOnCurrentLeg
-=======
         tollsAccumulated
->>>>>>> 90d87741
       )
       tollsAccumulated = 0.0
       goto(PassengerScheduleEmptyInterrupted) using data
