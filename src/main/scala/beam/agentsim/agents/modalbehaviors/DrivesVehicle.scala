package beam.agentsim.agents.modalbehaviors

import scala.collection.mutable

import akka.actor.{ActorRef, Stash}
import akka.actor.FSM.Failure
import beam.agentsim.Resource.{NotifyVehicleIdle, ReleaseParkingStall}
import beam.agentsim.agents.{BeamAgent, PersonAgent}
import beam.agentsim.agents.PersonAgent._
import beam.agentsim.agents.modalbehaviors.DrivesVehicle._
import beam.agentsim.agents.ridehail.RideHailAgent._
import beam.agentsim.agents.vehicles._
import beam.agentsim.agents.vehicles.AccessErrorCodes.VehicleFullError
import beam.agentsim.agents.vehicles.BeamVehicle.{BeamVehicleState, FuelConsumed}
import beam.agentsim.agents.vehicles.VehicleProtocol._
import beam.agentsim.events._
import beam.agentsim.infrastructure.ParkingStall
import beam.agentsim.infrastructure.charging.ChargingPointType
import beam.agentsim.scheduler.BeamAgentScheduler.{CompletionNotice, ScheduleTrigger, SchedulerMessage}
import beam.agentsim.scheduler.Trigger
import beam.agentsim.scheduler.Trigger.TriggerWithId
import beam.router.Modes.BeamMode
import beam.router.Modes.BeamMode.WALK
import beam.router.model.{BeamLeg, BeamPath}
import beam.router.osm.TollCalculator
import beam.sim.{BeamConfigChangesObservable, BeamScenario}
import beam.sim.common.GeoUtils
import beam.sim.config.BeamConfig
import beam.utils.NetworkHelper
import com.conveyal.r5.transit.TransportNetwork
import org.matsim.api.core.v01.Id
import org.matsim.api.core.v01.events.{
  LinkEnterEvent,
  LinkLeaveEvent,
  VehicleEntersTrafficEvent,
  VehicleLeavesTrafficEvent
}
import org.matsim.api.core.v01.population.Person
import org.matsim.core.api.experimental.events.EventsManager
import org.matsim.vehicles.Vehicle

/**
  * DrivesVehicle
  */
object DrivesVehicle {

  def resolvePassengerScheduleConflicts(
    stopTick: Int,
    oldPassengerSchedule: PassengerSchedule,
    updatedPassengerSchedule: PassengerSchedule,
    networkHelper: NetworkHelper,
    geoUtils: GeoUtils
  ): PassengerSchedule = {
    // First attempt to find the link in updated that corresponds to the stopping link in old
    val stoppingLink = oldPassengerSchedule.linkAtTime(stopTick)
    val updatedLegsInSchedule = updatedPassengerSchedule.schedule.keys.toList
    if (updatedLegsInSchedule
          .sliding(2)
          .filter(tup => tup.size > 1 && tup.head.endTime > tup.last.startTime)
          .size > 0) {
      val i = 0
    }
    val startingLeg = updatedLegsInSchedule.reverse.find(_.travelPath.linkIds.contains(stoppingLink)) match {
      case Some(leg) =>
        leg
      case None =>
        // Instead we will have to find the starting point using closest Euclidean distance of the links
        val stoppingCoord = networkHelper.getLink(stoppingLink).get.getCoord
        val allLinks = updatedLegsInSchedule.flatMap(_.travelPath.linkIds)
        val startingLink = allLinks(
          allLinks
            .map(networkHelper.getLink(_).get.getCoord)
            .map(geoUtils.distUTMInMeters(_, stoppingCoord))
            .zipWithIndex
            .min
            ._2
        )
        updatedLegsInSchedule.reverse.find(_.travelPath.linkIds.contains(startingLink)).get
    }
    val indexOfStartingLink = startingLeg.travelPath.linkIds.indexWhere(_ == stoppingLink)
    val newLinks = startingLeg.travelPath.linkIds.drop(indexOfStartingLink)
    val newDistance = newLinks.map(networkHelper.getLink(_).map(_.getLength.toInt).getOrElse(0)).sum
    val newStart = SpaceTime(geoUtils.utm2Wgs(networkHelper.getLink(newLinks.head).get.getCoord), stopTick)
    val newDuration = if (newLinks.size <= 1) { 0 } else {
      math.round(startingLeg.travelPath.linkTravelTime.drop(indexOfStartingLink).tail.sum.toFloat)
    }
    val newTravelPath = BeamPath(
      newLinks,
      startingLeg.travelPath.linkTravelTime.drop(indexOfStartingLink),
      None,
      newStart,
      startingLeg.travelPath.endPoint.copy(time = newStart.time + newDuration),
      newDistance
    )
    val updatedStartingLeg = BeamLeg(stopTick, startingLeg.mode, newTravelPath.duration, newTravelPath)
    val indexOfStartingLeg = updatedLegsInSchedule.indexOf(startingLeg)
    val newLegsInSchedule = BeamLeg.makeVectorLegsConsistentAsTrip(
      updatedLegsInSchedule.slice(0, indexOfStartingLeg) ++ (updatedStartingLeg +: updatedLegsInSchedule
        .slice(indexOfStartingLeg + 1, updatedPassengerSchedule.schedule.size))
    )
    var newPassSchedule = PassengerSchedule().addLegs(newLegsInSchedule)
    updatedPassengerSchedule.uniquePassengers.foreach { pass =>
      val indicesOfMatchingElements =
        updatedPassengerSchedule.legsWithPassenger(pass).toIndexedSeq.map(updatedLegsInSchedule.indexOf(_))
      newPassSchedule = newPassSchedule.addPassenger(pass, indicesOfMatchingElements.map(newLegsInSchedule(_)))
    }
    updatedPassengerSchedule.passengersWhoNeverBoard.foreach { pass =>
      newPassSchedule = newPassSchedule.removePassengerBoarding(pass)
    }
    newPassSchedule
  }

  def stripLiterallyDrivingData(data: DrivingData) = {
    data match {
      case LiterallyDrivingData(subData, _, _) =>
        subData
      case _ =>
        data
    }
  }

  sealed trait VehicleOrToken {
    def id: Id[BeamVehicle]

    def streetVehicle: StreetVehicle
  }

  case class EndRefuelData(chargingEndTick: Int, energyDelivered: Double)

  case class ActualVehicle(vehicle: BeamVehicle) extends VehicleOrToken {
    override def id: Id[BeamVehicle] = vehicle.id

    override def streetVehicle: StreetVehicle = vehicle.toStreetVehicle
  }

  case class Token(override val id: Id[BeamVehicle], manager: ActorRef, override val streetVehicle: StreetVehicle)
      extends VehicleOrToken

  case class StartLegTrigger(tick: Int, beamLeg: BeamLeg) extends Trigger

  case class EndLegTrigger(tick: Int) extends Trigger

  case class AlightVehicleTrigger(
    tick: Int,
    vehicleId: Id[Vehicle],
    fuelConsumed: Option[FuelConsumed] = None
  ) extends Trigger

  case class BoardVehicleTrigger(tick: Int, vehicleId: Id[Vehicle]) extends Trigger

  case class StopDriving(tick: Int)

  case class StartRefuelSessionTrigger(tick: Int) extends Trigger

  case class EndRefuelSessionTrigger(
    tick: Int,
    sessionStart: Double,
    fuelAddedInJoule: Double,
    vehicle: Option[BeamVehicle] = None
  ) extends Trigger

  case class BeamVehicleStateUpdate(id: Id[Vehicle], vehicleState: BeamVehicleState)

  def processLinkEvents(eventsManager: EventsManager, vehicleId: Id[Vehicle], leg: BeamLeg): Unit = {
    val path = leg.travelPath
    if (path.linkTravelTime.nonEmpty & path.linkIds.size > 1) {
      val links = path.linkIds
      val linkTravelTime = path.linkTravelTime
      var i: Int = 0
      var curTime = leg.startTime
      // `links.length - 1` because we don't need the travel time for the last link
      while (i < links.length - 1) {
        val from = links(i)
        val to = links(i + 1)
        val timeAtNode = math.round(linkTravelTime(i).toFloat)
        curTime = curTime + timeAtNode
        eventsManager.processEvent(new LinkLeaveEvent(curTime, vehicleId, Id.createLinkId(from)))
        eventsManager.processEvent(new LinkEnterEvent(curTime, vehicleId, Id.createLinkId(to)))
        i += 1
      }
    }
  }
}

trait DrivesVehicle[T <: DrivingData] extends BeamAgent[T] with Stash {

  protected val transportNetwork: TransportNetwork
  protected val parkingManager: ActorRef
  protected val tollCalculator: TollCalculator
  protected val beamScenario: BeamScenario
  protected val networkHelper: NetworkHelper
  protected val geo: GeoUtils
  private var tollsAccumulated = 0.0
  protected val beamVehicles: mutable.Map[Id[BeamVehicle], VehicleOrToken] = mutable.Map()

  protected def currentBeamVehicle = beamVehicles(stateData.currentVehicle.head).asInstanceOf[ActualVehicle].vehicle

  protected val fuelConsumedByTrip: mutable.Map[Id[Person], FuelConsumed] = mutable.Map()
  var latestObservedTick: Int = 0

  private def beamConfig: BeamConfig = BeamConfigChangesObservable.lastBeamConfig

  case class PassengerScheduleEmptyMessage(
    lastVisited: SpaceTime,
    toll: Double,
    fuelConsumed: Option[FuelConsumed] = None
  )

  var nextNotifyVehicleResourceIdle: Option[NotifyVehicleIdle] = None

  def updateFuelConsumedByTrip(idp: Id[Person], fuelConsumed: FuelConsumed, factor: Int = 1): Unit = {
    val existingFuel = fuelConsumedByTrip.getOrElse(idp, FuelConsumed(0, 0))
    fuelConsumedByTrip(idp) = FuelConsumed(
      existingFuel.primaryFuel + fuelConsumed.primaryFuel / factor,
      existingFuel.secondaryFuel + fuelConsumed.secondaryFuel / factor
    )
  }

  def updateLatestObservedTick(newTick: Int) = if (newTick > latestObservedTick) latestObservedTick = newTick

  when(Driving) {
    case ev @ Event(
          TriggerWithId(EndLegTrigger(tick), triggerId),
          LiterallyDrivingData(data, legEndingAt, _)
        ) if tick == legEndingAt =>
      updateLatestObservedTick(tick)
//      log.debug("state(DrivesVehicle.Driving): {}", ev)
      log.debug("state(DrivesVehicle.Driving): EndLegTrigger({}) for driver {}", tick, id)
      val currentLeg = data.passengerSchedule.schedule.keys.view
        .drop(data.currentLegPassengerScheduleIndex)
        .headOption
        .getOrElse(throw new RuntimeException("Current Leg is not available."))
      val currentVehicleUnderControl = data.currentVehicle.headOption
        .getOrElse(throw new RuntimeException("Current Vehicle is not available."))
      val isLastLeg = data.currentLegPassengerScheduleIndex + 1 == data.passengerSchedule.schedule.size
      val fuelConsumed = currentBeamVehicle.useFuel(currentLeg, beamScenario, networkHelper)

      var nbPassengers = data.passengerSchedule.schedule(currentLeg).riders.size
      if (nbPassengers > 0) {
        if (currentLeg.mode.isTransit) {
          val transitCapacity = beamConfig.beam.agentsim.tuning.transitCapacity
          nbPassengers = (nbPassengers / transitCapacity.getOrElse(1.0)).toInt
        }
        data.passengerSchedule.schedule(currentLeg).riders foreach { rider =>
          updateFuelConsumedByTrip(rider.personId, fuelConsumed, nbPassengers)
        }
      } else {
        updateFuelConsumedByTrip(id.asInstanceOf[Id[Person]], fuelConsumed)
      }

      if (isLastLeg) {
        nextNotifyVehicleResourceIdle = Some(
          NotifyVehicleIdle(
            currentVehicleUnderControl,
            geo.wgs2Utm(currentLeg.travelPath.endPoint),
            data.passengerSchedule,
            currentBeamVehicle.getState,
            data.geofence,
            Some(triggerId)
          )
        )
      }

      data.passengerSchedule.schedule(currentLeg).alighters.foreach { pv =>
        logDebug(
          s"Scheduling AlightVehicleTrigger for Person ${pv.personId} from vehicle ${data.currentVehicle.head} @ $tick"
        )
        scheduler ! ScheduleTrigger(
          AlightVehicleTrigger(
            tick,
            data.currentVehicle.head,
            Some(fuelConsumedByTrip(pv.personId))
          ),
          pv.personRef
        )
        fuelConsumedByTrip.remove(pv.personId)
      }

      // EventsToLegs fails for our way of reporting e.g. walk/car/walk trips,
      // or any trips with multiple link-based vehicles where there isn't an
      // activity in between.
      // We help ourselves by not emitting link events for walking, but a better criterion
      // would be to only emit link events for the "main" leg.
      if (currentLeg.mode != WALK) {
        processLinkEvents(eventsManager, data.currentVehicle.head, currentLeg)
      }

      logDebug(s"PathTraversal @ $tick")
      eventsManager.processEvent(
        new VehicleLeavesTrafficEvent(
          tick,
          id.asInstanceOf[Id[Person]],
          Id.createLinkId(currentLeg.travelPath.linkIds.lastOption.getOrElse(Int.MinValue).toString),
          data.currentVehicle.head,
          "car",
          0.0
        )
      )

      val tollOnCurrentLeg = toll(currentLeg)
      tollsAccumulated += tollOnCurrentLeg
      eventsManager.processEvent(
        PathTraversalEvent(
          tick,
          currentVehicleUnderControl,
          id.toString,
          currentBeamVehicle.beamVehicleType,
          data.passengerSchedule.schedule(currentLeg).riders.size,
          currentLeg,
          fuelConsumed.primaryFuel,
          fuelConsumed.secondaryFuel,
          currentBeamVehicle.primaryFuelLevelInJoules,
          currentBeamVehicle.secondaryFuelLevelInJoules,
          tollOnCurrentLeg /*,
          fuelConsumed.fuelConsumptionData.map(x=>(x.linkId, x.linkNumberOfLanes)),
          fuelConsumed.fuelConsumptionData.map(x=>(x.linkId, x.freeFlowSpeed)),
          fuelConsumed.primaryLoggingData.map(x=>(x.linkId, x.gradientOption)),
          fuelConsumed.fuelConsumptionData.map(x=>(x.linkId, x.linkLength)),
          fuelConsumed.primaryLoggingData.map(x=>(x.linkId, x.rate)),
          fuelConsumed.primaryLoggingData.map(x=>(x.linkId, x.consumption)),
          fuelConsumed.secondaryLoggingData.map(x=>(x.linkId, x.rate)),
          fuelConsumed.secondaryLoggingData.map(x=>(x.linkId, x.consumption))*/
        )
      )

      if (!isLastLeg) {
        if (data.hasParkingBehaviors) {
          holdTickAndTriggerId(tick, triggerId)
          goto(ReadyToChooseParking) using data
            .withCurrentLegPassengerScheduleIndex(data.currentLegPassengerScheduleIndex + 1)
            .asInstanceOf[T]
        } else {
          val nextLeg =
            data.passengerSchedule.schedule.keys.view
              .drop(data.currentLegPassengerScheduleIndex + 1)
              .head
          goto(WaitingToDrive) using stripLiterallyDrivingData(data)
            .withCurrentLegPassengerScheduleIndex(data.currentLegPassengerScheduleIndex + 1)
            .asInstanceOf[T] replying CompletionNotice(
            triggerId,
            Vector(ScheduleTrigger(StartLegTrigger(nextLeg.startTime, nextLeg), self))
          )
        }
      } else {
        if (data.hasParkingBehaviors) {
          currentBeamVehicle.reservedStall.foreach { stall: ParkingStall =>
            currentBeamVehicle.useParkingStall(stall)
            val parkEvent = ParkEvent(
              time = tick,
              stall = stall,
              locationWGS = geo.utm2Wgs(stall.locationUTM),
              vehicleId = currentBeamVehicle.id,
              driverId = id.toString
            )
            eventsManager.processEvent(parkEvent) // nextLeg.endTime -> to fix repeated path traversal

            // charge vehicle
            if (currentBeamVehicle.isBEV | currentBeamVehicle.isPHEV) {
              stall.chargingPointType match {
                case Some(_) =>
                  handleStartCharging(tick, currentBeamVehicle)
                  if (ChargingPointType.getChargingPointInstalledPowerInKw(
                    currentBeamVehicle.stall.get.chargingPointType.get
                  ) > 20.0) {
                    val (sessionDuration, energyDelivered) =
                      currentBeamVehicle.refuelingSessionDurationAndEnergyInJoules()
                    log.debug(
                      "scheduling EndRefuelSessionTrigger at {} with {} J to be delivered, triggerId: {}",
                      tick + sessionDuration.toInt,
                      energyDelivered,
                      triggerId
                    )
                    scheduler ! ScheduleTrigger(
                      EndRefuelSessionTrigger(
                        tick + sessionDuration.toInt,
                        tick,
                        energyDelivered,
                        Some(currentBeamVehicle)
                      ),
                      self
                    )
                  }
                case None => // this should only happen rarely
                  log.debug(
                    "Charging request by vehicle {} ({}) on a spot without a charging point (parkingZoneId: {}). This is not handled yet!",
                    currentBeamVehicle.id,
                    if (currentBeamVehicle.isBEV) "BEV" else if (currentBeamVehicle.isPHEV) "PHEV" else "non-electric",
                    stall.parkingZoneId
                  )
              }

            }
          }
          currentBeamVehicle.setReservedParkingStall(None)
        }
        holdTickAndTriggerId(tick, triggerId)
        self ! PassengerScheduleEmptyMessage(
          geo.wgs2Utm(
            data.passengerSchedule.schedule
              .drop(data.currentLegPassengerScheduleIndex)
              .head
              ._1
              .travelPath
              .endPoint
          ),
          tollsAccumulated,
          Some(fuelConsumedByTrip.getOrElse(id.asInstanceOf[Id[Person]], FuelConsumed(0, 0)))
        )
        fuelConsumedByTrip.remove(id.asInstanceOf[Id[Person]])
        tollsAccumulated = 0.0
        goto(PassengerScheduleEmpty) using stripLiterallyDrivingData(data)
          .withCurrentLegPassengerScheduleIndex(data.currentLegPassengerScheduleIndex + 1)
          .asInstanceOf[T]
      }

    //TODO Need explanation as to why we do nothing if we receive EndLeg but data is not type LiterallyDrivingData
    case ev @ Event(TriggerWithId(EndLegTrigger(tick), triggerId), data) =>
      updateLatestObservedTick(tick)
      log.debug("state(DrivesVehicle.Driving): {}", ev)

      log.debug(
        "DrivesVehicle.IgnoreEndLegTrigger: vehicleId({}), tick({}), triggerId({}), data({})",
        id,
        tick,
        triggerId,
        data
      )
      stay replying CompletionNotice(triggerId, Vector())

    case ev @ Event(Interrupt(interruptId, tick), data) =>
      log.debug("state(DrivesVehicle.Driving): {}", ev)
      goto(DrivingInterrupted) replying InterruptedWhileDriving(
        interruptId,
        currentBeamVehicle.id,
        latestObservedTick,
        data.passengerSchedule,
        data.currentLegPassengerScheduleIndex
      )

<<<<<<< HEAD
    case ev @ Event(TriggerWithId(StartRefuelSessionTrigger(_),_), _) =>
=======
    case ev @ Event(TriggerWithId(StartRefuelSessionTrigger(_), triggerId), _) =>
>>>>>>> 473095cb
      log.debug("state(DrivesVehicle.Driving): {}", ev)
      stay replying CompletionNotice(triggerId)

  }

  when(DrivingInterrupted) {
    case ev @ Event(StopDriving(stopTick), LiterallyDrivingData(data, _, _)) =>
      log.debug("state(DrivesVehicle.DrivingInterrupted): {}", ev)
      val currentLeg = data.passengerSchedule.schedule.keys.view
        .drop(data.currentLegPassengerScheduleIndex)
        .headOption
        .getOrElse(throw new RuntimeException("Current Leg is not available."))
      val currentVehicleUnderControl = data.currentVehicle.headOption
        .getOrElse(throw new RuntimeException("Current Vehicle is not available."))

      val updatedStopTick = math.max(stopTick, currentLeg.startTime)
      val partiallyCompletedBeamLeg = currentLeg.subLegThrough(updatedStopTick, networkHelper, geo)

      val currentLocation = if (updatedStopTick > currentLeg.startTime) {
        val fuelConsumed = currentBeamVehicle.useFuel(partiallyCompletedBeamLeg, beamScenario, networkHelper)

        val tollOnCurrentLeg = toll(currentLeg)
        tollsAccumulated += tollOnCurrentLeg
        eventsManager.processEvent(
          PathTraversalEvent(
            updatedStopTick,
            currentVehicleUnderControl,
            id.toString,
            currentBeamVehicle.beamVehicleType,
            data.passengerSchedule.schedule(currentLeg).riders.size,
            partiallyCompletedBeamLeg,
            fuelConsumed.primaryFuel,
            fuelConsumed.secondaryFuel,
            currentBeamVehicle.primaryFuelLevelInJoules,
            currentBeamVehicle.secondaryFuelLevelInJoules,
            tollOnCurrentLeg /*,
          fuelConsumed.fuelConsumptionData.map(x=>(x.linkId, x.linkNumberOfLanes)),
          fuelConsumed.fuelConsumptionData.map(x=>(x.linkId, x.freeFlowSpeed)),
          fuelConsumed.primaryLoggingData.map(x=>(x.linkId, x.gradientOption)),
          fuelConsumed.fuelConsumptionData.map(x=>(x.linkId, x.linkLength)),
          fuelConsumed.primaryLoggingData.map(x=>(x.linkId, x.rate)),
          fuelConsumed.primaryLoggingData.map(x=>(x.linkId, x.consumption)),
          fuelConsumed.secondaryLoggingData.map(x=>(x.linkId, x.rate)),
          fuelConsumed.secondaryLoggingData.map(x=>(x.linkId, x.consumption))*/
          )
        )
        partiallyCompletedBeamLeg.travelPath.endPoint
      } else {
        currentLeg.travelPath.startPoint
      }

      val fuelConsumed = currentBeamVehicle.useFuel(currentLeg, beamScenario, networkHelper)

      nextNotifyVehicleResourceIdle = Some(
        NotifyVehicleIdle(
          currentVehicleUnderControl,
          geo.wgs2Utm(currentLocation),
          data.passengerSchedule,
          currentBeamVehicle.getState,
          data.geofence,
          _currentTriggerId
        )
      )

      //      log.debug(
      //        "DrivesVehicle.DrivingInterrupted.nextNotifyVehicleResourceIdle:{}",
      //        nextNotifyVehicleResourceIdle
      //      )

      eventsManager.processEvent(
        new VehicleLeavesTrafficEvent(
          stopTick,
          id.asInstanceOf[Id[Person]],
          null,
          data.currentVehicle.head,
          "car",
          0.0
        )
      )

      val tollOnCurrentLeg = toll(currentLeg)
      tollsAccumulated += tollOnCurrentLeg
      eventsManager.processEvent(
        PathTraversalEvent(
          stopTick,
          currentVehicleUnderControl,
          id.toString,
          currentBeamVehicle.beamVehicleType,
          data.passengerSchedule.schedule(currentLeg).riders.size,
          currentLeg,
          fuelConsumed.primaryFuel,
          fuelConsumed.secondaryFuel,
          currentBeamVehicle.primaryFuelLevelInJoules,
          currentBeamVehicle.secondaryFuelLevelInJoules,
          tollOnCurrentLeg /*,
          fuelConsumed.fuelConsumptionData.map(x=>(x.linkId, x.linkNumberOfLanes)),
          fuelConsumed.fuelConsumptionData.map(x=>(x.linkId, x.freeFlowSpeed)),
          fuelConsumed.primaryLoggingData.map(x=>(x.linkId, x.gradientOption)),
          fuelConsumed.fuelConsumptionData.map(x=>(x.linkId, x.linkLength)),
          fuelConsumed.primaryLoggingData.map(x=>(x.linkId, x.rate)),
          fuelConsumed.primaryLoggingData.map(x=>(x.linkId, x.consumption)),
          fuelConsumed.secondaryLoggingData.map(x=>(x.linkId, x.rate)),
          fuelConsumed.secondaryLoggingData.map(x=>(x.linkId, x.consumption))*/
        )
      )

      if (data.passengerSchedule.schedule(currentLeg).riders.isEmpty) {
        self ! PassengerScheduleEmptyMessage(
          geo.wgs2Utm(
            data.passengerSchedule.schedule
              .drop(data.currentLegPassengerScheduleIndex)
              .head
              ._1
              .travelPath
              .endPoint
          ),
          tollsAccumulated
        )
        tollsAccumulated = 0.0
        goto(PassengerScheduleEmptyInterrupted) using data
          .withCurrentLegPassengerScheduleIndex(data.currentLegPassengerScheduleIndex + 1)
          .asInstanceOf[T]
      } else {
        // In this case our passenger schedule isn't empty so we go directly to idle interrupted
        goto(IdleInterrupted) using stripLiterallyDrivingData(data).asInstanceOf[T]
      }
    case ev @ Event(Resume, _) =>
      log.debug("state(DrivesVehicle.DrivingInterrupted): {}", ev)
      goto(Driving)
    case ev @ Event(TriggerWithId(EndLegTrigger(_), _), _) =>
      log.debug("state(DrivesVehicle.DrivingInterrupted): {}", ev)
      stash()
      stay
    case ev @ Event(Interrupt(_, _), _) =>
      log.debug("state(DrivesVehicle.DrivingInterrupted): {}", ev)
      stash()
      stay
<<<<<<< HEAD
    case ev @ Event(TriggerWithId(StartRefuelSessionTrigger(_),_), _) =>
=======
    case ev @ Event(TriggerWithId(StartRefuelSessionTrigger(_), triggerId), _) =>
>>>>>>> 473095cb
      log.debug("state(DrivesVehicle.DrivingInterrupted): {}", ev)
      stay replying CompletionNotice(triggerId)
  }

  when(WaitingToDrive) {
    case ev @ Event(TriggerWithId(StartLegTrigger(tick, newLeg), triggerId), data)
        if data.legStartsAt.isEmpty || tick == data.legStartsAt.get =>
      updateLatestObservedTick(tick)
//      log.debug("state(DrivesVehicle.WaitingToDrive): {}", ev)
      log.debug("state(DrivesVehicle.WaitingToDrive): StartLegTrigger({},{}) for driver {}", tick, newLeg, id)

      if (data.currentVehicle.isEmpty) {
        stop(Failure("person received StartLegTrigger for leg {} but has an empty data.currentVehicle", newLeg))
      } else {
        // Un-Park if necessary, this should only happen with RideHailAgents
        data.currentVehicle.headOption match {
          case Some(currentVehicleUnderControl) =>
            assert(
              currentBeamVehicle.id == currentVehicleUnderControl,
              currentBeamVehicle.id + " " + currentVehicleUnderControl
            )
            currentBeamVehicle.stall.foreach { theStall =>
              parkingManager ! ReleaseParkingStall(theStall.parkingZoneId)
            }
            currentBeamVehicle.unsetParkingStall()
          case None =>
        }
        val triggerToSchedule: Vector[ScheduleTrigger] = data.passengerSchedule
          .schedule(newLeg)
          .boarders
          .map { personVehicle =>
            logDebug(
              s"Scheduling BoardVehicleTrigger at $tick for Person ${personVehicle.personId} into vehicle ${data.currentVehicle.head} @ $tick"
            )
            ScheduleTrigger(
              BoardVehicleTrigger(tick, data.currentVehicle.head),
              personVehicle.personRef
            )
          }
          .toVector
        eventsManager.processEvent(
          new VehicleEntersTrafficEvent(
            tick,
            Id.createPersonId(id),
            Id.createLinkId(newLeg.travelPath.linkIds.headOption.getOrElse(Int.MinValue).toString),
            data.currentVehicle.head,
            "car",
            1.0
          )
        )
        // Produce link events for this trip (the same ones as in PathTraversalEvent).
        val beamLeg = data.passengerSchedule.schedule
          .drop(data.currentLegPassengerScheduleIndex)
          .head
          ._1
        val endTime = tick + beamLeg.duration
        goto(Driving) using LiterallyDrivingData(data, endTime, Some(tick))
          .asInstanceOf[T] replying CompletionNotice(
          triggerId,
          triggerToSchedule ++ Vector(ScheduleTrigger(EndLegTrigger(endTime), self))
        )
      }
    case ev @ Event(Interrupt(interruptId, tick), _) =>
      log.debug("state(DrivesVehicle.WaitingToDrive): {}", ev)
      goto(WaitingToDriveInterrupted) replying InterruptedWhileWaitingToDrive(
        interruptId,
        currentBeamVehicle.id,
        latestObservedTick
      )

    case ev @ Event(
          NotifyVehicleResourceIdleReply(
            triggerId: Option[Long],
            newTriggers: Seq[ScheduleTrigger]
          ),
          _
        ) =>
      log.debug("state(DrivesVehicle.WaitingToDrive.NotifyVehicleResourceIdleReply): {}", ev)

      if (triggerId != _currentTriggerId) {
        log.error(
          "Driver {}: local triggerId {} does not match the id received from resource manager {}",
          id,
          _currentTriggerId,
          triggerId
        )
      }

      _currentTriggerId match {
        case Some(_) =>
          val (_, triggerId) = releaseTickAndTriggerId()
          scheduler ! CompletionNotice(triggerId, newTriggers)
        case None =>
      }

      stay()

  }

  when(WaitingToDriveInterrupted) {
    case ev @ Event(Resume, _) =>
      log.debug("state(DrivesVehicle.WaitingToDriveInterrupted): {}", ev)
      goto(WaitingToDrive)

    case ev @ Event(TriggerWithId(StartLegTrigger(_, _), _), _) =>
      log.debug("state(DrivesVehicle.WaitingToDriveInterrupted): {}", ev)
      stash()
      stay
    case ev @ Event(NotifyVehicleResourceIdleReply(_, _), _) =>
      stash()
      stay

  }

  val drivingBehavior: StateFunction = {
    case ev @ Event(req: ReservationRequest, data)
        if !hasRoomFor(
          data.passengerSchedule,
          req,
          currentBeamVehicle
        ) =>
      log.debug("state(DrivesVehicle.drivingBehavior): {}", ev)
      stay() replying ReservationResponse(Left(VehicleFullError))

    case ev @ Event(req: ReservationRequest, data) =>
      log.debug("state(DrivesVehicle.drivingBehavior): {}", ev)
      val legs = data.passengerSchedule.schedule
        .from(req.departFrom)
        .to(req.arriveAt)
        .keys
        .toSeq
      val legsInThePast = data.passengerSchedule.schedule
        .take(data.currentLegPassengerScheduleIndex)
        .from(req.departFrom)
        .to(req.arriveAt)
        .keys
        .toSeq
      if (legsInThePast.nonEmpty)
        log.debug("Legs in the past: {} -- {}", legsInThePast, req)
      val boardTrigger = if (legsInThePast.nonEmpty) {
        Vector(
          ScheduleTrigger(
            BoardVehicleTrigger(
              legsInThePast.head.startTime,
              data.currentVehicle.head
            ),
            sender()
          )
        )
      } else {
        Vector()
      }
      val alightTrigger = if (legsInThePast.nonEmpty && legsInThePast.size == legs.size) {
        Vector(
          ScheduleTrigger(
            AlightVehicleTrigger(
              legsInThePast.last.endTime,
              data.currentVehicle.head,
            ),
            sender()
          )
        )
      } else {
        Vector()
      }

      val boardTrigger2 = data.passengerSchedule.schedule.keys.view
        .drop(data.currentLegPassengerScheduleIndex)
        .headOption match {
        case Some(currentLeg) =>
          if (stateName == Driving && legs.head == currentLeg) {
            Vector(
              ScheduleTrigger(
                BoardVehicleTrigger(
                  currentLeg.startTime,
                  data.currentVehicle.head
                ),
                sender()
              )
            )
          } else {
            Vector()
          }
        case None =>
          log.warning("Driver did not find a leg at currentLegPassengerScheduleIndex.")
          Vector()
      }
      stay() using data
        .withPassengerSchedule(
          data.passengerSchedule.addPassenger(req.passengerVehiclePersonId, legs)
        )
        .asInstanceOf[T] replying
      ReservationResponse(
        Right(
          ReserveConfirmInfo(boardTrigger ++ alightTrigger ++ boardTrigger2)
        )
      )

    case ev @ Event(RemovePassengerFromTrip(id), data) =>
      log.debug("state(DrivesVehicle.drivingBehavior): {}", ev)
      stay() using data
        .withPassengerSchedule(
          PassengerSchedule(
            data.passengerSchedule.schedule ++ data.passengerSchedule.schedule
              .collect {
                case (leg, manifest) =>
                  (
                    leg,
                    manifest.copy(
                      riders = manifest.riders - id,
                      alighters = manifest.alighters - id,
                      boarders = manifest.boarders - id
                    )
                  )
              }
          )
        )
        .asInstanceOf[T]

    // The following 2 (Board and Alight) can happen idiosyncratically if a person ended up taking a much longer than expected
    // trip and meanwhile a CAV was scheduled to pick them up (and then drop them off) for the next trip, but they're still driving baby
    case Event(
        TriggerWithId(BoardVehicleTrigger(tick, vehicleId), triggerId),
        data @ LiterallyDrivingData(_, _, _)
        ) =>
      val currentLeg = data.passengerSchedule.schedule.keys.view
        .drop(data.currentLegPassengerScheduleIndex)
        .headOption
        .getOrElse(throw new RuntimeException("Current Leg is not available."))
      stay() replying CompletionNotice(
        triggerId,
        Vector(ScheduleTrigger(BoardVehicleTrigger(Math.max(currentLeg.endTime, tick), vehicleId), self))
      )
    case Event(
        TriggerWithId(AlightVehicleTrigger(tick, vehicleId, _), triggerId),
        data @ LiterallyDrivingData(_, _, _)
        ) =>
      val currentLeg = data.passengerSchedule.schedule.keys.view
        .drop(data.currentLegPassengerScheduleIndex)
        .headOption
        .getOrElse(throw new RuntimeException("Current Leg is not available."))
      stay() replying CompletionNotice(
        triggerId,
        Vector(
          ScheduleTrigger(AlightVehicleTrigger(Math.max(currentLeg.endTime + 1, tick), vehicleId), self)
        )
      )
    case Event(TriggerWithId(EndRefuelSessionTrigger(tick, _, _, vehicle), triggerId), _) =>
      if (vehicle.get.isConnectedToChargingPoint()) {
        handleEndCharging(tick, vehicle.get)
        vehicle.get.unsetParkingStall()
      }
      stay() replying CompletionNotice(triggerId)
  }

  private def hasRoomFor(
    passengerSchedule: PassengerSchedule,
    req: ReservationRequest,
    vehicle: BeamVehicle
  ) = {
    //    val vehicleCap = vehicle.getType
    val fullCap = vehicle.beamVehicleType.seatingCapacity + vehicle.beamVehicleType.standingRoomCapacity
    passengerSchedule.schedule.from(req.departFrom).to(req.arriveAt).forall { entry =>
      entry._2.riders.size < fullCap
    }
  }

  private def toll(leg: BeamLeg) = {
    if (leg.mode == BeamMode.CAR)
      tollCalculator.calcTollByLinkIds(leg.travelPath)
    else
      0.0
  }

  def handleStartCharging(currentTick: Int, vehicle: BeamVehicle) = {
    log.debug("Vehicle {} connects to charger @ stall {}", vehicle.id, vehicle.stall.get)
    vehicle.connectToChargingPoint(currentTick)
    eventsManager.processEvent(
      new ChargingPlugInEvent(
        tick = currentTick,
        stall = vehicle.stall.get,
        locationWGS = geo.utm2Wgs(vehicle.stall.get.locationUTM),
        vehId = vehicle.id,
        primaryFuelLevel = vehicle.primaryFuelLevelInJoules,
        secondaryFuelLevel = Some(vehicle.secondaryFuelLevelInJoules)
      )
    )
  }

  /**
    * Calculates the duration of the refuel session, the provided energy and throws corresponding events
    *
    * @param currentTick
    * @param vehicle
    */
  def handleEndCharging(currentTick: Int, vehicle: BeamVehicle) = {

    val (chargingDuration, energyInJoules) =
      vehicle.refuelingSessionDurationAndEnergyInJoules(Some(currentTick - vehicle.getChargerConnectedTick()))

    log.debug("Ending refuel session for {} in tick {}. Provided {} J.", vehicle.id, currentTick, energyInJoules)
    vehicle.addFuel(energyInJoules)
    eventsManager.processEvent(
      new RefuelSessionEvent(
        currentTick,
        vehicle.stall.get.copy(locationUTM = geo.utm2Wgs(vehicle.stall.get.locationUTM)),
        energyInJoules,
        vehicle.primaryFuelLevelInJoules - energyInJoules,
        chargingDuration,
        vehicle.id,
        vehicle.beamVehicleType
      )
    )

    vehicle.disconnectFromChargingPoint()
    log.debug(
      "Vehicle {} disconnected from charger @ stall {}",
      vehicle.id,
      vehicle.stall.get
    )
    eventsManager.processEvent(
      new ChargingPlugOutEvent(
        currentTick,
        vehicle.stall.get
          .copy(locationUTM = geo.utm2Wgs(vehicle.stall.get.locationUTM)),
        vehicle.id,
        vehicle.primaryFuelLevelInJoules,
        Some(vehicle.secondaryFuelLevelInJoules)
      )
    )
    vehicle.stall match {
      case Some(stall) =>
        parkingManager ! ReleaseParkingStall(stall.parkingZoneId)
        vehicle.unsetParkingStall()
      case None =>
        log.error("Vehicle has no stall while ending charging event")
    }

  }

}<|MERGE_RESOLUTION|>--- conflicted
+++ resolved
@@ -437,11 +437,7 @@
         data.currentLegPassengerScheduleIndex
       )
 
-<<<<<<< HEAD
-    case ev @ Event(TriggerWithId(StartRefuelSessionTrigger(_),_), _) =>
-=======
     case ev @ Event(TriggerWithId(StartRefuelSessionTrigger(_), triggerId), _) =>
->>>>>>> 473095cb
       log.debug("state(DrivesVehicle.Driving): {}", ev)
       stay replying CompletionNotice(triggerId)
 
@@ -579,11 +575,7 @@
       log.debug("state(DrivesVehicle.DrivingInterrupted): {}", ev)
       stash()
       stay
-<<<<<<< HEAD
-    case ev @ Event(TriggerWithId(StartRefuelSessionTrigger(_),_), _) =>
-=======
     case ev @ Event(TriggerWithId(StartRefuelSessionTrigger(_), triggerId), _) =>
->>>>>>> 473095cb
       log.debug("state(DrivesVehicle.DrivingInterrupted): {}", ev)
       stay replying CompletionNotice(triggerId)
   }
