--- conflicted
+++ resolved
@@ -12,7 +12,8 @@
 import beam.agentsim.agents.vehicles.BeamVehicle.BeamVehicleState
 import beam.agentsim.agents.vehicles.VehicleProtocol._
 import beam.agentsim.agents.vehicles._
-import beam.agentsim.events.{ActorEventsManager, ParkEvent, PathTraversalEvent, SpaceTime}
+import beam.agentsim.events.ActorEventsManager.Message.ProcessLinkEvents
+import beam.agentsim.events.{ParkEvent, PathTraversalEvent, SpaceTime}
 import beam.agentsim.scheduler.BeamAgentScheduler.{CompletionNotice, ScheduleTrigger}
 import beam.agentsim.scheduler.Trigger
 import beam.agentsim.scheduler.Trigger.TriggerWithId
@@ -23,16 +24,12 @@
 import beam.sim.HasServices
 import com.conveyal.r5.transit.TransportNetwork
 import org.matsim.api.core.v01.Id
-<<<<<<< HEAD
-import org.matsim.api.core.v01.events.{VehicleEntersTrafficEvent, VehicleLeavesTrafficEvent}
-=======
 import org.matsim.api.core.v01.events.{
   LinkEnterEvent,
   LinkLeaveEvent,
   VehicleEntersTrafficEvent,
   VehicleLeavesTrafficEvent
 }
->>>>>>> d96de7ed
 import org.matsim.api.core.v01.population.Person
 import org.matsim.vehicles.Vehicle
 
@@ -156,10 +153,11 @@
         )
       }
 
-      actorEventsManager ! ActorEventsManager.Message.ProcessLinkEvents(data.currentVehicle.head, currentLeg)
+      actorEventsManager ! ProcessLinkEvents(data.currentVehicle.head, currentLeg)
 
       logDebug("PathTraversal")
-      actorEventsManager ! new VehicleLeavesTrafficEvent(
+      actorEventsManager !
+      new VehicleLeavesTrafficEvent(
         tick,
         id.asInstanceOf[Id[Person]],
         Id.createLinkId(currentLeg.travelPath.linkIds.lastOption.getOrElse(Int.MinValue).toString),
@@ -170,34 +168,17 @@
 
       val tollOnCurrentLeg = toll(currentLeg)
       tollsAccumulated += tollOnCurrentLeg
-<<<<<<< HEAD
-      actorEventsManager ! new PathTraversalEvent(
+      actorEventsManager !
+      new PathTraversalEvent(
         tick,
         currentVehicleUnderControl,
-        beamServices.vehicles(currentVehicleUnderControl).driverId.getOrElse(""),
-        beamServices.vehicles(currentVehicleUnderControl).beamVehicleType,
+        id.toString,
+        currentBeamVehicle.beamVehicleType,
         data.passengerSchedule.schedule(currentLeg).riders.size,
         currentLeg,
         fuelConsumed,
-        beamServices
-          .vehicles(currentVehicleUnderControl)
-          .fuelLevelInJoules
-          .getOrElse(-1.0),
+        currentBeamVehicle.fuelLevelInJoules.getOrElse(-1.0),
         tollOnCurrentLeg
-=======
-      eventsManager.processEvent(
-        new PathTraversalEvent(
-          tick,
-          currentVehicleUnderControl,
-          id.toString,
-          currentBeamVehicle.beamVehicleType,
-          data.passengerSchedule.schedule(currentLeg).riders.size,
-          currentLeg,
-          fuelConsumed,
-          currentBeamVehicle.fuelLevelInJoules.getOrElse(-1.0),
-          tollOnCurrentLeg
-        )
->>>>>>> d96de7ed
       )
 
       if (!isLastLeg) {
@@ -229,8 +210,7 @@
             val distance =
               beamServices.geo
                 .distUTMInMeters(stall.locationUTM, beamServices.geo.wgs2Utm(nextLeg.travelPath.endPoint.loc))
-            eventsManager
-              .processEvent(new ParkEvent(tick, stall, distance, currentBeamVehicle.id)) // nextLeg.endTime -> to fix repeated path traversal
+            actorEventsManager ! new ParkEvent(tick, stall, distance, currentBeamVehicle.id) // nextLeg.endTime -> to fix repeated path traversal
           }
           currentBeamVehicle.setReservedParkingStall(None)
         }
@@ -336,7 +316,8 @@
         nextNotifyVehicleResourceIdle
       )
 
-      actorEventsManager ! new VehicleLeavesTrafficEvent(
+      actorEventsManager !
+      new VehicleLeavesTrafficEvent(
         stopTick,
         id.asInstanceOf[Id[Person]],
         null,
@@ -347,34 +328,17 @@
 
       val tollOnCurrentLeg = toll(currentLeg)
       tollsAccumulated += tollOnCurrentLeg
-<<<<<<< HEAD
-      actorEventsManager ! new PathTraversalEvent(
+      actorEventsManager !
+      new PathTraversalEvent(
         stopTick,
         currentVehicleUnderControl,
-        beamServices.vehicles(currentVehicleUnderControl).driverId.getOrElse(""),
-        beamServices.vehicles(currentVehicleUnderControl).beamVehicleType,
+        id.toString,
+        currentBeamVehicle.beamVehicleType,
         data.passengerSchedule.schedule(currentLeg).riders.size,
         updatedBeamLeg,
         fuelConsumed,
-        beamServices
-          .vehicles(currentVehicleUnderControl)
-          .fuelLevelInJoules
-          .getOrElse(-1.0),
+        currentBeamVehicle.fuelLevelInJoules.getOrElse(-1.0),
         tollOnCurrentLeg
-=======
-      eventsManager.processEvent(
-        new PathTraversalEvent(
-          stopTick,
-          currentVehicleUnderControl,
-          id.toString,
-          currentBeamVehicle.beamVehicleType,
-          data.passengerSchedule.schedule(currentLeg).riders.size,
-          updatedBeamLeg,
-          fuelConsumed,
-          currentBeamVehicle.fuelLevelInJoules.getOrElse(-1.0),
-          tollOnCurrentLeg
-        )
->>>>>>> d96de7ed
       )
 
       self ! PassengerScheduleEmptyMessage(
@@ -435,7 +399,8 @@
             )
           }
           .toVector
-        actorEventsManager ! new VehicleEntersTrafficEvent(
+        actorEventsManager !
+        new VehicleEntersTrafficEvent(
           tick,
           Id.createPersonId(id),
           Id.createLinkId(newLeg.travelPath.linkIds.headOption.getOrElse(Int.MinValue).toString),
@@ -628,25 +593,6 @@
     }
   }
 
-//  def processLinkEvents(vehicleId: Id[Vehicle], leg: BeamLeg): Unit = {
-//    val path = leg.travelPath
-//    if (path.linkTravelTime.nonEmpty) {
-//      // FIXME once done with debugging, make this code faster
-//      // We don't need the travel time for the last link, so we drop it (dropRight(1))
-//      val avgTravelTimeWithoutLast = path.linkTravelTime.dropRight(1)
-//      val links = path.linkIds
-//      val linksWithTime = links.sliding(2).zip(avgTravelTimeWithoutLast.iterator)
-//
-//      var curTime = leg.startTime
-//      linksWithTime.foreach {
-//        case (Seq(from, to), timeAtNode) =>
-//          curTime = curTime + timeAtNode
-//          eventsManager.processEvent(new LinkLeaveEvent(curTime, vehicleId, Id.createLinkId(from)))
-//          eventsManager.processEvent(new LinkEnterEvent(curTime, vehicleId, Id.createLinkId(to)))
-//      }
-//    }
-//  }
-
   private def toll(leg: BeamLeg) = {
     if (leg.mode == BeamMode.CAR)
       tollCalculator.calcTollByLinkIds(leg.travelPath)
