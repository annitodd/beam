package beam.agentsim.agents.modalbehaviors

import akka.actor.FSM.Failure
import akka.actor.{ActorRef, Stash}
import beam.agentsim.Resource.{NotifyVehicleIdle, ReleaseParkingStall}
import beam.agentsim.agents.BeamAgent
import beam.agentsim.agents.PersonAgent._
import beam.agentsim.agents.modalbehaviors.DrivesVehicle._
import beam.agentsim.agents.ridehail.RideHailAgent._
import beam.agentsim.agents.ridehail.RideHailUtils
import beam.agentsim.agents.vehicles.AccessErrorCodes.VehicleFullError
import beam.agentsim.agents.vehicles.BeamVehicle.{BeamVehicleState, FuelConsumed}
import beam.agentsim.agents.vehicles.FuelType.{Electricity, Gasoline}
import beam.agentsim.agents.vehicles.VehicleProtocol._
import beam.agentsim.agents.vehicles._
import beam.agentsim.events.{
  ChargingPlugInEvent,
  ChargingPlugOutEvent,
  ParkEvent,
  PathTraversalEvent,
  RefuelSessionEvent,
  SpaceTime
}
import beam.agentsim.infrastructure.ParkingStall
import beam.agentsim.infrastructure.charging.ChargingInquiry
import beam.agentsim.scheduler.BeamAgentScheduler.{CompletionNotice, ScheduleTrigger, SchedulerMessage}
import beam.agentsim.scheduler.Trigger
import beam.agentsim.scheduler.Trigger.TriggerWithId
import beam.router.Modes.BeamMode
import beam.router.Modes.BeamMode.{TRANSIT, WALK}
import beam.router.model.BeamLeg
import beam.router.osm.TollCalculator
import beam.sim.BeamScenario
import beam.sim.common.GeoUtils
import beam.utils.NetworkHelper
import com.conveyal.r5.transit.TransportNetwork
import org.matsim.api.core.v01.Id
import org.matsim.api.core.v01.events.{
  LinkEnterEvent,
  LinkLeaveEvent,
  VehicleEntersTrafficEvent,
  VehicleLeavesTrafficEvent
}
import org.matsim.api.core.v01.population.Person
import org.matsim.core.api.experimental.events.EventsManager
import org.matsim.vehicles.Vehicle

import scala.collection.mutable

/**
  * @author dserdiuk on 7/29/17.
  */
object DrivesVehicle {

  sealed trait VehicleOrToken {
    def id: Id[BeamVehicle]

    def streetVehicle: StreetVehicle
  }

  case class EndRefuelData(chargingEndTick: Int, energyDelivered: Double)

  case class ActualVehicle(vehicle: BeamVehicle) extends VehicleOrToken {
    override def id: Id[BeamVehicle] = vehicle.id

    override def streetVehicle: StreetVehicle = vehicle.toStreetVehicle
  }

  case class Token(override val id: Id[BeamVehicle], manager: ActorRef, override val streetVehicle: StreetVehicle)
    extends VehicleOrToken

  case class StartLegTrigger(tick: Int, beamLeg: BeamLeg) extends Trigger

  case class EndLegTrigger(tick: Int) extends Trigger

  case class AlightVehicleTrigger(
                                   tick: Int,
                                   vehicleId: Id[Vehicle],
                                   fuelConsumed: Option[FuelConsumed] = None
                                 ) extends Trigger

  case class BoardVehicleTrigger(tick: Int, vehicleId: Id[Vehicle]) extends Trigger

  case class StopDriving(tick: Int)

  case class StartRefuelSessionTrigger(tick: Int) extends Trigger

  case class EndRefuelSessionTrigger(
                                      tick: Int,
                                      sessionStart: Double,
                                      fuelAddedInJoule: Double,
                                      vehicle: Option[BeamVehicle] = None
                                    ) extends Trigger

  case class BeamVehicleStateUpdate(id: Id[Vehicle], vehicleState: BeamVehicleState)

  case class StopDrivingIfNoPassengerOnBoard(tick: Int, requestId: Int)

  case class StopDrivingIfNoPassengerOnBoardReply(success: Boolean, requestId: Int, tick: Int)

  def processLinkEvents(eventsManager: EventsManager, vehicleId: Id[Vehicle], leg: BeamLeg): Unit = {
    val path = leg.travelPath
    if (path.linkTravelTime.nonEmpty & path.linkIds.size > 1) {
      val links = path.linkIds
      val linkTravelTime = path.linkTravelTime
      var i: Int = 0
      var curTime = leg.startTime
      // `links.length - 1` because we don't need the travel time for the last link
      while (i < links.length - 1) {
        val from = links(i)
        val to = links(i + 1)
        val timeAtNode = linkTravelTime(i)
        curTime = curTime + timeAtNode
        eventsManager.processEvent(new LinkLeaveEvent(curTime, vehicleId, Id.createLinkId(from)))
        eventsManager.processEvent(new LinkEnterEvent(curTime, vehicleId, Id.createLinkId(to)))
        i += 1
      }
    }
  }
}

trait DrivesVehicle[T <: DrivingData] extends BeamAgent[T] with Stash {

  protected val transportNetwork: TransportNetwork
  protected val parkingManager: ActorRef
  protected val tollCalculator: TollCalculator
  protected val beamScenario: BeamScenario
  protected val networkHelper: NetworkHelper
  protected val geo: GeoUtils
  private var tollsAccumulated = 0.0
  protected val beamVehicles: mutable.Map[Id[BeamVehicle], VehicleOrToken] = mutable.Map()

  protected def currentBeamVehicle = beamVehicles(stateData.currentVehicle.head).asInstanceOf[ActualVehicle].vehicle

  protected val fuelConsumedByTrip: mutable.Map[Id[Person], FuelConsumed] = mutable.Map()

  case class PassengerScheduleEmptyMessage(
                                            lastVisited: SpaceTime,
                                            toll: Double,
                                            fuelConsumed: Option[FuelConsumed] = None
                                          )

  private def handleStopDrivingIfNoPassengerOnBoard(
                                                     tick: Int,
                                                     requestId: Int,
                                                     data: T
                                                   ): State = {
    println("handleStopDrivingIfNoPassengerOnBoard:" + stateName)
    data.passengerSchedule.schedule.keys
      .drop(data.currentLegPassengerScheduleIndex)
      .headOption match {
      case Some(currentLeg) =>
        println(currentLeg)
        if (data.passengerSchedule.schedule(currentLeg).riders.isEmpty) {
          log.info("stopping vehicle: {}", id)
          goto(DrivingInterrupted) replying StopDrivingIfNoPassengerOnBoardReply(
            success = true,
            requestId,
            tick
          )
        } else {
          stay() replying StopDrivingIfNoPassengerOnBoardReply(success = false, requestId, tick)
        }
      case None =>
        stay()
    }
  }

  var nextNotifyVehicleResourceIdle: Option[NotifyVehicleIdle] = None

  def updateFuelConsumedByTrip(idp: Id[Person], fuelConsumed: FuelConsumed, factor: Int = 1): Unit = {
    val existingFuel = fuelConsumedByTrip.getOrElse(idp, FuelConsumed(0, 0))
    fuelConsumedByTrip(idp) = FuelConsumed(
      existingFuel.primaryFuel + fuelConsumed.primaryFuel / factor,
      existingFuel.secondaryFuel + fuelConsumed.secondaryFuel / factor
    )
  }

  when(Driving) {
    case ev@Event(
    TriggerWithId(EndLegTrigger(tick), triggerId),
    LiterallyDrivingData(data, legEndingAt)
    ) if tick == legEndingAt =>
      //      log.debug("state(DrivesVehicle.Driving): {}", ev)
      log.debug("state(DrivesVehicle.Driving): EndLegTrigger({}) for driver {}", tick, id)
      val currentLeg = data.passengerSchedule.schedule.keys.view
        .drop(data.currentLegPassengerScheduleIndex)
        .headOption
        .getOrElse(throw new RuntimeException("Current Leg is not available."))
      val currentVehicleUnderControl = data.currentVehicle.headOption
        .getOrElse(throw new RuntimeException("Current Vehicle is not available."))
      val isLastLeg = data.currentLegPassengerScheduleIndex + 1 == data.passengerSchedule.schedule.size
      val fuelConsumed = currentBeamVehicle.useFuel(currentLeg, beamScenario, networkHelper)

      var nbPassengers = data.passengerSchedule.schedule(currentLeg).riders.size
      if (nbPassengers > 0) {
        if (currentLeg.mode.isTransit) {
          nbPassengers =
            (nbPassengers / beamScenario.beamConfig.beam.agentsim.tuning.transitCapacity.getOrElse(1.0)).toInt
        }
        data.passengerSchedule.schedule(currentLeg).riders foreach { rider =>
          updateFuelConsumedByTrip(rider.personId, fuelConsumed, nbPassengers)
        }
      } else {
        updateFuelConsumedByTrip(id.asInstanceOf[Id[Person]], fuelConsumed)
      }

      if (isLastLeg) {
        nextNotifyVehicleResourceIdle = Some(
          NotifyVehicleIdle(
            currentVehicleUnderControl,
            geo.wgs2Utm(currentLeg.travelPath.endPoint),
            data.passengerSchedule,
            currentBeamVehicle.getState,
            data.geofence,
            Some(triggerId)
          )
        )
      }
      //      log.debug(
      //        "DrivesVehicle.Driving.nextNotifyVehicleResourceIdle:{}, vehicleId({}) - tick({})",
      //        nextNotifyVehicleResourceIdle,
      //        currentVehicleUnderControl,
      //        tick
      //      )

      data.passengerSchedule.schedule(currentLeg).alighters.foreach { pv =>
        logDebug(s"Scheduling AlightVehicleTrigger for Person $pv.personRef @ $tick")
        scheduler ! ScheduleTrigger(
          AlightVehicleTrigger(
            tick,
            data.currentVehicle.head,
            Some(fuelConsumedByTrip(pv.personId))
          ),
          pv.personRef
        )
        fuelConsumedByTrip.remove(pv.personId)
      }

      // EventsToLegs fails for our way of reporting e.g. walk/car/walk trips,
      // or any trips with multiple link-based vehicles where there isn't an
      // activity in between.
      // We help ourselves by not emitting link events for walking, but a better criterion
      // would be to only emit link events for the "main" leg.
      if (currentLeg.mode != WALK) {
        processLinkEvents(eventsManager, data.currentVehicle.head, currentLeg)
      }

      logDebug("PathTraversal")
      eventsManager.processEvent(
        new VehicleLeavesTrafficEvent(
          tick,
          id.asInstanceOf[Id[Person]],
          Id.createLinkId(currentLeg.travelPath.linkIds.lastOption.getOrElse(Int.MinValue).toString),
          data.currentVehicle.head,
          "car",
          0.0
        )
      )

      val tollOnCurrentLeg = toll(currentLeg)
      tollsAccumulated += tollOnCurrentLeg
      eventsManager.processEvent(
        PathTraversalEvent(
          tick,
          currentVehicleUnderControl,
          id.toString,
          currentBeamVehicle.beamVehicleType,
          data.passengerSchedule.schedule(currentLeg).riders.size,
          currentLeg,
          fuelConsumed.primaryFuel,
          fuelConsumed.secondaryFuel,
          currentBeamVehicle.primaryFuelLevelInJoules,
          currentBeamVehicle.secondaryFuelLevelInJoules,
          tollOnCurrentLeg /*,
          fuelConsumed.fuelConsumptionData.map(x=>(x.linkId, x.linkNumberOfLanes)),
          fuelConsumed.fuelConsumptionData.map(x=>(x.linkId, x.freeFlowSpeed)),
          fuelConsumed.primaryLoggingData.map(x=>(x.linkId, x.gradientOption)),
          fuelConsumed.fuelConsumptionData.map(x=>(x.linkId, x.linkLength)),
          fuelConsumed.primaryLoggingData.map(x=>(x.linkId, x.rate)),
          fuelConsumed.primaryLoggingData.map(x=>(x.linkId, x.consumption)),
          fuelConsumed.secondaryLoggingData.map(x=>(x.linkId, x.rate)),
          fuelConsumed.secondaryLoggingData.map(x=>(x.linkId, x.consumption))*/
        )
      )

      if (!isLastLeg) {
        if (data.hasParkingBehaviors) {
          holdTickAndTriggerId(tick, triggerId)
          goto(ReadyToChooseParking) using data
            .withCurrentLegPassengerScheduleIndex(data.currentLegPassengerScheduleIndex + 1)
            .asInstanceOf[T]
        } else {
          val nextLeg =
            data.passengerSchedule.schedule.keys.view
              .drop(data.currentLegPassengerScheduleIndex + 1)
              .head
          goto(WaitingToDrive) using data
            .withCurrentLegPassengerScheduleIndex(data.currentLegPassengerScheduleIndex + 1)
            .asInstanceOf[T] replying CompletionNotice(
            triggerId,
            Vector(ScheduleTrigger(StartLegTrigger(nextLeg.startTime, nextLeg), self))
          )
        }
      } else {
        if (data.hasParkingBehaviors) {
          currentBeamVehicle.reservedStall.foreach { stall =>
            currentBeamVehicle.useParkingStall(stall)
            eventsManager.processEvent(ParkEvent(tick, stall, currentBeamVehicle.id, id.toString)) // nextLeg.endTime -> to fix repeated path traversal

            // RideHailAgent is not coming to this point
            // todo JH think about: we have a charging spot here with the highest utility,
            //  but there is still no decision made if we are going to charge if
            //  we are in opportunistic mode --> price threshold? dummy value?!
            //  see ChoosesParking for logic -->
            //  if BEV & Must -> Charge,
            //  if BEV & Opp -> price threshold,
            //  if PHEV -> price threshold (e vs gas?),
            //  if !(PHEV|BEV) -> nothing

            if (currentBeamVehicle.isBEV | currentBeamVehicle.isPHEV) {
              stall.chargingPointType match {
                case Some(_) => handleStartCharging(tick, currentBeamVehicle)(None)
                case None =>
                  log.debug(
                    "Charging request by vehicle {} ({}) on a spot without a charging point (parkingZoneId: {}). This is not handled yet!",
                    currentBeamVehicle.id,
                    if (currentBeamVehicle.isBEV) "BEV" else if (currentBeamVehicle.isPHEV) "PHEV" else "non-electric",
                    stall.parkingZoneId // todo JH discuss colin -> maybe -INF utility?
                  )
              }
            }
          }
          currentBeamVehicle.setReservedParkingStall(None)
        }
        holdTickAndTriggerId(tick, triggerId)
        self ! PassengerScheduleEmptyMessage(
          geo.wgs2Utm(
            data.passengerSchedule.schedule
              .drop(data.currentLegPassengerScheduleIndex)
              .head
              ._1
              .travelPath
              .endPoint
          ),
          tollsAccumulated,
          Some(fuelConsumedByTrip.getOrElse(id.asInstanceOf[Id[Person]], FuelConsumed(0, 0)))
        )
        fuelConsumedByTrip.remove(id.asInstanceOf[Id[Person]])
        tollsAccumulated = 0.0

        goto(PassengerScheduleEmpty) using data
          .withCurrentLegPassengerScheduleIndex(data.currentLegPassengerScheduleIndex + 1)
          .asInstanceOf[T]
      }

    case ev@Event(TriggerWithId(EndLegTrigger(tick), triggerId), data) =>
      log.debug("state(DrivesVehicle.Driving): {}", ev)

      log.debug(
        "DrivesVehicle.IgnoreEndLegTrigger: vehicleId({}), tick({}), triggerId({}), data({})",
        id,
        tick,
        triggerId,
        data
      )
      stay replying CompletionNotice(triggerId, Vector())

    case ev@Event(Interrupt(interruptId, tick), data) =>
      log.debug("state(DrivesVehicle.Driving): {}", ev)
      goto(DrivingInterrupted) replying InterruptedWhileDriving(
        interruptId,
        currentBeamVehicle.id,
        tick,
        data.passengerSchedule,
        data.currentLegPassengerScheduleIndex
      )

    case ev@Event(StopDrivingIfNoPassengerOnBoard(tick, requestId), data) =>
      log.debug("state(DrivesVehicle.Driving): {}", ev)
      data.passengerSchedule.schedule.keys.view
        .drop(data.currentLegPassengerScheduleIndex)
        .headOption match {
        case Some(currentLeg) =>
          if (data.passengerSchedule.schedule(currentLeg).riders.isEmpty) {
            log.info("stopping vehicle: {}", id)
            goto(DrivingInterrupted) replying StopDrivingIfNoPassengerOnBoardReply(
              success = true,
              requestId,
              tick
            )

          } else {
            stay() replying StopDrivingIfNoPassengerOnBoardReply(success = false, requestId, tick)
          }
        case None =>
          stay()
      }
  }

  when(DrivingInterrupted) {
    case ev@Event(StopDriving(stopTick), LiterallyDrivingData(data, _)) =>
      log.debug("state(DrivesVehicle.DrivingInterrupted): {}", ev)
      val currentLeg = data.passengerSchedule.schedule.keys.view
        .drop(data.currentLegPassengerScheduleIndex)
        .headOption
        .getOrElse(throw new RuntimeException("Current Leg is not available."))
      val currentVehicleUnderControl = data.currentVehicle.headOption
        .getOrElse(throw new RuntimeException("Current Vehicle is not available."))

      if (data.passengerSchedule.schedule(currentLeg).riders.nonEmpty) {
        log.error("DrivingInterrupted.StopDriving.Vehicle: " + data.currentVehicle.head)
        log.error("DrivingInterrupted.StopDriving.PassengerSchedule: " + data.passengerSchedule)
      }

      assert(data.passengerSchedule.schedule(currentLeg).riders.isEmpty)
      val updatedBeamLeg =
        RideHailUtils.getUpdatedBeamLegAfterStopDriving(
          currentLeg,
          stopTick,
          transportNetwork
        )

      val fuelConsumed = currentBeamVehicle.useFuel(updatedBeamLeg, beamScenario, networkHelper)

      nextNotifyVehicleResourceIdle = Some(
        NotifyVehicleIdle(
          currentVehicleUnderControl,
          geo.wgs2Utm(updatedBeamLeg.travelPath.endPoint),
          data.passengerSchedule,
          currentBeamVehicle.getState,
          data.geofence,
          _currentTriggerId
        )
      )

      //      log.debug(
      //        "DrivesVehicle.DrivingInterrupted.nextNotifyVehicleResourceIdle:{}",
      //        nextNotifyVehicleResourceIdle
      //      )

      eventsManager.processEvent(
        new VehicleLeavesTrafficEvent(
          stopTick,
          id.asInstanceOf[Id[Person]],
          null,
          data.currentVehicle.head,
          "car",
          0.0
        )
      )

      val tollOnCurrentLeg = toll(currentLeg)
      tollsAccumulated += tollOnCurrentLeg
      eventsManager.processEvent(
        PathTraversalEvent(
          stopTick,
          currentVehicleUnderControl,
          id.toString,
          currentBeamVehicle.beamVehicleType,
          data.passengerSchedule.schedule(currentLeg).riders.size,
          updatedBeamLeg,
          fuelConsumed.primaryFuel,
          fuelConsumed.secondaryFuel,
          currentBeamVehicle.primaryFuelLevelInJoules,
          currentBeamVehicle.secondaryFuelLevelInJoules,
          tollOnCurrentLeg /*,
          fuelConsumed.fuelConsumptionData.map(x=>(x.linkId, x.linkNumberOfLanes)),
          fuelConsumed.fuelConsumptionData.map(x=>(x.linkId, x.freeFlowSpeed)),
          fuelConsumed.primaryLoggingData.map(x=>(x.linkId, x.gradientOption)),
          fuelConsumed.fuelConsumptionData.map(x=>(x.linkId, x.linkLength)),
          fuelConsumed.primaryLoggingData.map(x=>(x.linkId, x.rate)),
          fuelConsumed.primaryLoggingData.map(x=>(x.linkId, x.consumption)),
          fuelConsumed.secondaryLoggingData.map(x=>(x.linkId, x.rate)),
          fuelConsumed.secondaryLoggingData.map(x=>(x.linkId, x.consumption))*/
        )
      )

      self ! PassengerScheduleEmptyMessage(
        geo.wgs2Utm(
          data.passengerSchedule.schedule
            .drop(data.currentLegPassengerScheduleIndex)
            .head
            ._1
            .travelPath
            .endPoint
        ),
        tollsAccumulated
      )
      tollsAccumulated = 0.0
      goto(PassengerScheduleEmptyInterrupted) using data
        .withCurrentLegPassengerScheduleIndex(data.currentLegPassengerScheduleIndex + 1)
        .asInstanceOf[T]
    case ev@Event(Resume(), _) =>
      log.debug("state(DrivesVehicle.DrivingInterrupted): {}", ev)
      goto(Driving)
    case ev@Event(TriggerWithId(EndLegTrigger(_), _), _) =>
      log.debug("state(DrivesVehicle.DrivingInterrupted): {}", ev)
      stash()
      stay
    case ev@Event(Interrupt(_, _), _) =>
      log.debug("state(DrivesVehicle.DrivingInterrupted): {}", ev)
      stash()
      stay
  }

  when(WaitingToDrive) {

    case ev@Event(TriggerWithId(StartLegTrigger(tick, newLeg), triggerId), data) =>
      //      log.debug("state(DrivesVehicle.WaitingToDrive): {}", ev)
      log.debug("state(DrivesVehicle.WaitingToDrive): StartLegTrigger({},{}) for driver {}", tick, newLeg, id)

      if (data.currentVehicle.isEmpty) {
        stop(Failure("person received StartLegTrigger for leg {} but has an empty data.currentVehicle", newLeg))
      } else {
        // Un-Park if necessary, this should only happen with RideHailAgents
        data.currentVehicle.headOption match {
          case Some(currentVehicleUnderControl) =>
            assert(
              currentBeamVehicle.id == currentVehicleUnderControl,
              currentBeamVehicle.id + " " + currentVehicleUnderControl
            )
            currentBeamVehicle.stall.foreach { theStall =>
              parkingManager ! ReleaseParkingStall(theStall.parkingZoneId)
            }
            currentBeamVehicle.unsetParkingStall()
          case None =>
        }
        val triggerToSchedule: Vector[ScheduleTrigger] = data.passengerSchedule
          .schedule(newLeg)
          .boarders
          .map { personVehicle =>
            logDebug(
              s"Scheduling BoardVehicleTrigger at $tick for Person ${personVehicle.personId} into vehicle ${data.currentVehicle.head}"
            )
            ScheduleTrigger(
              BoardVehicleTrigger(tick, data.currentVehicle.head),
              personVehicle.personRef
            )
          }
          .toVector
        eventsManager.processEvent(
          new VehicleEntersTrafficEvent(
            tick,
            Id.createPersonId(id),
            Id.createLinkId(newLeg.travelPath.linkIds.headOption.getOrElse(Int.MinValue).toString),
            data.currentVehicle.head,
            "car",
            1.0
          )
        )
        // Produce link events for this trip (the same ones as in PathTraversalEvent).
        val beamLeg = data.passengerSchedule.schedule
          .drop(data.currentLegPassengerScheduleIndex)
          .head
          ._1
        val endTime = tick + beamLeg.duration
        goto(Driving) using LiterallyDrivingData(data, endTime)
          .asInstanceOf[T] replying CompletionNotice(
          triggerId,
          triggerToSchedule ++ Vector(ScheduleTrigger(EndLegTrigger(endTime), self))
        )
      }
    case ev@Event(Interrupt(_, _), _) =>
      log.debug("state(DrivesVehicle.WaitingToDrive): {}", ev)
      stash()
      stay

    case ev@Event(
    NotifyVehicleResourceIdleReply(
    triggerId: Option[Long],
    newTriggers: Seq[ScheduleTrigger]
    ),
    _
    ) =>
      log.debug("state(DrivesVehicle.WaitingToDrive.NotifyVehicleResourceIdleReply): {}", ev)

      if (triggerId != _currentTriggerId) {
        log.error(
          "Driver {}: local triggerId {} does not match the id received from resource manager {}",
          id,
          _currentTriggerId,
          triggerId
        )
      }

      _currentTriggerId match {
        case Some(_) =>
          val (_, triggerId) = releaseTickAndTriggerId()
          scheduler ! CompletionNotice(triggerId, newTriggers)
        case None =>
      }

      stay()

    case Event(StopDrivingIfNoPassengerOnBoard(tick, requestId), data) =>
      handleStopDrivingIfNoPassengerOnBoard(tick, requestId, data)

  }

  when(WaitingToDriveInterrupted) {
    case ev@Event(Resume(), _) =>
      log.debug("state(DrivesVehicle.WaitingToDriveInterrupted): {}", ev)
      goto(WaitingToDrive)

    case ev@Event(TriggerWithId(StartLegTrigger(_, _), _), _) =>
      log.debug("state(DrivesVehicle.WaitingToDriveInterrupted): {}", ev)
      stash()
      stay

  }

  val drivingBehavior: StateFunction = {
    case ev@Event(req: ReservationRequest, data)
      if !hasRoomFor(
        data.passengerSchedule,
        req,
        currentBeamVehicle
      ) =>
      log.debug("state(DrivesVehicle.drivingBehavior): {}", ev)
      stay() replying ReservationResponse(Left(VehicleFullError))

    case ev@Event(req: ReservationRequest, data) =>
      log.debug("state(DrivesVehicle.drivingBehavior): {}", ev)
      val legs = data.passengerSchedule.schedule
        .from(req.departFrom)
        .to(req.arriveAt)
        .keys
        .toSeq
      val legsInThePast = data.passengerSchedule.schedule
        .take(data.currentLegPassengerScheduleIndex)
        .from(req.departFrom)
        .to(req.arriveAt)
        .keys
        .toSeq
      if (legsInThePast.nonEmpty)
        log.debug("Legs in the past: {} -- {}", legsInThePast, req)
      val boardTrigger = if (legsInThePast.nonEmpty) {
        Vector(
          ScheduleTrigger(
            BoardVehicleTrigger(
              legsInThePast.head.startTime,
              data.currentVehicle.head
            ),
            sender()
          )
        )
      } else {
        Vector()
      }
      val alightTrigger = if (legsInThePast.nonEmpty && legsInThePast.size == legs.size) {
        Vector(
          ScheduleTrigger(
            AlightVehicleTrigger(
              legsInThePast.last.endTime,
              data.currentVehicle.head,
            ),
            sender()
          )
        )
      } else {
        Vector()
      }

      val boardTrigger2 = data.passengerSchedule.schedule.keys.view
        .drop(data.currentLegPassengerScheduleIndex)
        .headOption match {
        case Some(currentLeg) =>
          if (stateName == Driving && legs.head == currentLeg) {
            Vector(
              ScheduleTrigger(
                BoardVehicleTrigger(
                  currentLeg.startTime,
                  data.currentVehicle.head
                ),
                sender()
              )
            )
          } else {
            Vector()
          }
        case None =>
          log.warning("Driver did not find a leg at currentLegPassengerScheduleIndex.")
          Vector()
      }
      stay() using data
        .withPassengerSchedule(
          data.passengerSchedule.addPassenger(req.passengerVehiclePersonId, legs)
        )
        .asInstanceOf[T] replying
<<<<<<< HEAD
        ReservationResponse(
          req.requestId,
          Right(
            ReserveConfirmInfo(
              req.departFrom,
              req.arriveAt,
              req.passengerVehiclePersonId,
              boardTrigger ++ alightTrigger ++ boardTrigger2
            )
          ),
          TRANSIT
        )
=======
      ReservationResponse(
        Right(
          ReserveConfirmInfo(boardTrigger ++ alightTrigger ++ boardTrigger2)
        )
      )
>>>>>>> 18f4332a

    case ev@Event(RemovePassengerFromTrip(id), data) =>
      log.debug("state(DrivesVehicle.drivingBehavior): {}", ev)
      stay() using data
        .withPassengerSchedule(
          PassengerSchedule(
            data.passengerSchedule.schedule ++ data.passengerSchedule.schedule
              .collect {
                case (leg, manifest) =>
                  (
                    leg,
                    manifest.copy(
                      riders = manifest.riders - id,
                      alighters = manifest.alighters - id,
                      boarders = manifest.boarders - id
                    )
                  )
              }
          )
        )
        .asInstanceOf[T]

    case Event(StopDrivingIfNoPassengerOnBoard(tick, requestId), data) =>
      log.debug("DrivesVehicle.StopDrivingIfNoPassengerOnBoard -> unhandled + {}", stateName)

      handleStopDrivingIfNoPassengerOnBoard(tick, requestId, data)

    // The following 2 (Board and Alight) can happen idiosyncratically if a person ended up taking a much longer than expected
    // trip and meanwhile a CAV was scheduled to pick them up (and then drop them off) for the next trip, but they're still driving baby
    case Event(
    TriggerWithId(BoardVehicleTrigger(tick, vehicleId), triggerId),
    data@LiterallyDrivingData(_, _)
    ) =>
      val currentLeg = data.passengerSchedule.schedule.keys.view
        .drop(data.currentLegPassengerScheduleIndex)
        .headOption
        .getOrElse(throw new RuntimeException("Current Leg is not available."))
      stay() replying CompletionNotice(
        triggerId,
        Vector(ScheduleTrigger(BoardVehicleTrigger(Math.max(currentLeg.endTime, tick), vehicleId), self))
      )
    case Event(
    TriggerWithId(AlightVehicleTrigger(tick, vehicleId, _), triggerId),
    data@LiterallyDrivingData(_, _)
    ) =>
      val currentLeg = data.passengerSchedule.schedule.keys.view
        .drop(data.currentLegPassengerScheduleIndex)
        .headOption
        .getOrElse(throw new RuntimeException("Current Leg is not available."))
      stay() replying CompletionNotice(
        triggerId,
        Vector(
          ScheduleTrigger(AlightVehicleTrigger(Math.max(currentLeg.endTime + 1, tick), vehicleId), self)
        )
      )
  }

  private def hasRoomFor(
                          passengerSchedule: PassengerSchedule,
                          req: ReservationRequest,
                          vehicle: BeamVehicle
                        ) = {
    //    val vehicleCap = vehicle.getType
    val fullCap = vehicle.beamVehicleType.seatingCapacity + vehicle.beamVehicleType.standingRoomCapacity
    passengerSchedule.schedule.from(req.departFrom).to(req.arriveAt).forall { entry =>
      entry._2.riders.size < fullCap
    }
  }

  private def toll(leg: BeamLeg) = {
    if (leg.mode == BeamMode.CAR)
      tollCalculator.calcTollByLinkIds(leg.travelPath)
    else
      0.0
  }

  def handleStartCharging(currentTick: Int, vehicle: BeamVehicle)(schedulerMessage: Option[EndRefuelData => SchedulerMessage]) = {
    log.debug("Vehicle {} connects to charger @ stall {}", vehicle.id, vehicle.stall.get)
    vehicle.connectToChargingPoint(currentTick)
    eventsManager.processEvent(
      new ChargingPlugInEvent(
        currentTick,
        vehicle.stall.get.copy(locationUTM = geo.utm2Wgs(vehicle.stall.get.locationUTM)),
        vehicle.id,
        vehicle.primaryFuelLevelInJoules,
        Some(vehicle.secondaryFuelLevelInJoules)
      )
    )
    schedulerMessage.foreach(message => {
      val (sessionDuration, energyDelivered): (Long, Double) = vehicle.refuelingSessionDurationAndEnergyInJoules()
      val chargingEndTick = currentTick + sessionDuration.toInt
      log.debug(
        "scheduling EndRefuelSessionTrigger at {} with {} J to vehicle {} to be delivered",
        chargingEndTick,
        energyDelivered,
        vehicle.id
      )
      scheduler ! message(EndRefuelData(chargingEndTick, energyDelivered))
    })

  }


}<|MERGE_RESOLUTION|>--- conflicted
+++ resolved
@@ -54,7 +54,6 @@
 
   sealed trait VehicleOrToken {
     def id: Id[BeamVehicle]
-
     def streetVehicle: StreetVehicle
   }
 
@@ -129,9 +128,7 @@
   protected val geo: GeoUtils
   private var tollsAccumulated = 0.0
   protected val beamVehicles: mutable.Map[Id[BeamVehicle], VehicleOrToken] = mutable.Map()
-
   protected def currentBeamVehicle = beamVehicles(stateData.currentVehicle.head).asInstanceOf[ActualVehicle].vehicle
-
   protected val fuelConsumedByTrip: mutable.Map[Id[Person], FuelConsumed] = mutable.Map()
 
   case class PassengerScheduleEmptyMessage(
@@ -348,7 +345,6 @@
         )
         fuelConsumedByTrip.remove(id.asInstanceOf[Id[Person]])
         tollsAccumulated = 0.0
-
         goto(PassengerScheduleEmpty) using data
           .withCurrentLegPassengerScheduleIndex(data.currentLegPassengerScheduleIndex + 1)
           .asInstanceOf[T]
@@ -688,26 +684,11 @@
           data.passengerSchedule.addPassenger(req.passengerVehiclePersonId, legs)
         )
         .asInstanceOf[T] replying
-<<<<<<< HEAD
-        ReservationResponse(
-          req.requestId,
-          Right(
-            ReserveConfirmInfo(
-              req.departFrom,
-              req.arriveAt,
-              req.passengerVehiclePersonId,
-              boardTrigger ++ alightTrigger ++ boardTrigger2
-            )
-          ),
-          TRANSIT
-        )
-=======
       ReservationResponse(
         Right(
           ReserveConfirmInfo(boardTrigger ++ alightTrigger ++ boardTrigger2)
         )
       )
->>>>>>> 18f4332a
 
     case ev@Event(RemovePassengerFromTrip(id), data) =>
       log.debug("state(DrivesVehicle.drivingBehavior): {}", ev)
