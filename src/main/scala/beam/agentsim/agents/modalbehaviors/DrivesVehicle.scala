package beam.agentsim.agents.modalbehaviors

import akka.actor.FSM.Failure
import akka.actor.{ActorRef, Stash}
import beam.agentsim.Resource.{CheckInResource, NotifyResourceIdle}
import beam.agentsim.ResourceManager.NotifyVehicleResourceIdle
import beam.agentsim.agents.BeamAgent
import beam.agentsim.agents.PersonAgent._
import beam.agentsim.agents.modalbehaviors.DrivesVehicle._
import beam.agentsim.agents.ridehail.RideHailAgent._
import beam.agentsim.agents.ridehail.RideHailUtils
import beam.agentsim.agents.vehicles.AccessErrorCodes.VehicleFullError
import beam.agentsim.agents.vehicles.BeamVehicle.BeamVehicleState
import beam.agentsim.agents.vehicles.VehicleProtocol._
import beam.agentsim.agents.vehicles._
import beam.agentsim.events.{ParkEvent, PathTraversalEvent, SpaceTime}
import beam.agentsim.infrastructure.ParkingManager
import beam.agentsim.scheduler.BeamAgentScheduler.{CompletionNotice, ScheduleTrigger}
import beam.agentsim.scheduler.Trigger
import beam.agentsim.scheduler.Trigger.TriggerWithId
import beam.router.Modes.BeamMode.{CAR, TRANSIT}
import beam.router.RoutingModel
import beam.router.RoutingModel.BeamLeg
import beam.sim.HasServices
import beam.utils.DebugLib
import com.conveyal.r5.transit.TransportNetwork
import org.matsim.api.core.v01.Id
import org.matsim.api.core.v01.events.{VehicleEntersTrafficEvent, VehicleLeavesTrafficEvent}
import org.matsim.api.core.v01.population.Person
import org.matsim.vehicles.Vehicle

/**
  * @author dserdiuk on 7/29/17.
  */
object DrivesVehicle {

  case class StartLegTrigger(tick: Double, beamLeg: BeamLeg) extends Trigger

  case class EndLegTrigger(tick: Double) extends Trigger

  case class NotifyLegEndTrigger(tick: Double, beamLeg: BeamLeg, vehicleId: Id[Vehicle]) extends Trigger

  case class NotifyLegStartTrigger(tick: Double, beamLeg: BeamLeg, vehicleId: Id[Vehicle]) extends Trigger

  case class StopDriving(tick: Double)

  case class AddFuel(fuelInJoules: Double)

  case class StartRefuelTrigger(tick: Double) extends Trigger
  case class EndRefuelTrigger(tick: Double, sessionStart: Double, fuelAddedInJoule: Double) extends Trigger

  case object GetBeamVehicleState

  case class BeamVehicleStateUpdate(id: Id[Vehicle], vehicleState: BeamVehicleState)

  case class StopDrivingIfNoPassengerOnBoard(tick: Double, requestId: Int)

  case class StopDrivingIfNoPassengerOnBoardReply(success: Boolean, requestId: Int, tick: Double)

}

trait DrivesVehicle[T <: DrivingData] extends BeamAgent[T] with HasServices with Stash {

  protected val transportNetwork: TransportNetwork
  protected val parkingManager: ActorRef

  case class PassengerScheduleEmptyMessage(lastVisited: SpaceTime)

  var nextNotifyVehicleResourceIdle: Option[NotifyVehicleResourceIdle] = None

  when(Driving) {
    case ev @ Event(
          TriggerWithId(EndLegTrigger(tick), triggerId),
          LiterallyDrivingData(data, legEndingAt)
        ) if tick == legEndingAt =>
      log.debug("state(DrivesVehicle.Driving): {}", ev)

      val isLastLeg = data.currentLegPassengerScheduleIndex + 1 == data.passengerSchedule.schedule.size
      data.currentVehicle.headOption match {
        case Some(currentVehicleUnderControl) =>
          // If no manager is set, we ignore
          data.passengerSchedule.schedule.keys.view
            .drop(data.currentLegPassengerScheduleIndex)
            .headOption match {
            case Some(currentLeg) =>
              val fuelConsumed = beamServices
                .vehicles(currentVehicleUnderControl)
                .useFuel(currentLeg.travelPath.distanceInM)

              if (isLastLeg) {
                val theVehicle = beamServices.vehicles(currentVehicleUnderControl)
                nextNotifyVehicleResourceIdle = Some(
                  NotifyVehicleResourceIdle(
                    currentVehicleUnderControl,
                    Some(beamServices.geo.wgs2Utm(currentLeg.travelPath.endPoint)),
                    data.passengerSchedule,
                    theVehicle.getState(),
                    Some(triggerId)
                  )
                )
              }
              log.debug(
                s"DrivesVehicle.Driving.nextNotifyVehicleResourceIdle:$nextNotifyVehicleResourceIdle, vehicleId($currentVehicleUnderControl) - tick($tick)"
              )

              data.passengerSchedule.schedule(currentLeg).riders.foreach { pv =>
                beamServices.personRefs.get(pv.personId).foreach { personRef =>
                  logDebug(s"Scheduling NotifyLegEndTrigger for Person $personRef")
                  scheduler ! ScheduleTrigger(
                    NotifyLegEndTrigger(tick, currentLeg, data.currentVehicle.head),
                    personRef
                  )
                }
              }
              logDebug(s"PathTraversal")
              eventsManager.processEvent(
                new VehicleLeavesTrafficEvent(
                  tick,
                  id.asInstanceOf[Id[Person]],
                  null,
                  data.currentVehicle.head,
                  "car",
                  0.0
                )
              )
              eventsManager.processEvent(
                new PathTraversalEvent(
                  tick,
                  currentVehicleUnderControl,
                  beamServices.vehicles(currentVehicleUnderControl).getType,
                  data.passengerSchedule.schedule(currentLeg).riders.size,
                  currentLeg,
                  fuelConsumed,
                  beamServices
                    .vehicles(currentVehicleUnderControl)
                    .fuelLevelInJoules
                    .getOrElse(-1.0)
                )
              )
            case None =>
              log.error("Current Leg is not available.")
          }
        case None =>
          log.error("Current Vehicle is not available.")
      }

      if (!isLastLeg) {
        if (data.hasParkingBehaviors) {
          holdTickAndTriggerId(tick, triggerId)
          goto(ReadyToChooseParking) using data
            .withCurrentLegPassengerScheduleIndex(data.currentLegPassengerScheduleIndex + 1)
            .asInstanceOf[T]
        } else {
          val nextLeg =
            data.passengerSchedule.schedule.keys.view
              .drop(data.currentLegPassengerScheduleIndex + 1)
              .head
          goto(WaitingToDrive) using data
            .withCurrentLegPassengerScheduleIndex(data.currentLegPassengerScheduleIndex + 1)
            .asInstanceOf[T] replying CompletionNotice(
            triggerId,
            Vector(ScheduleTrigger(StartLegTrigger(nextLeg.startTime, nextLeg), self))
          )
        }
      } else {
        if (data.hasParkingBehaviors) {
          //Throwing parkEvent after last PathTraversal
          val vehId = data.currentVehicle.head
          val theVehicle = beamServices.vehicles(data.currentVehicle.head)
          theVehicle.reservedStall.foreach { stall =>
            theVehicle.useParkingStall(stall)
            val nextLeg =
              data.passengerSchedule.schedule.keys.view
                .drop(data.currentLegPassengerScheduleIndex)
                .head
            val distance =
              beamServices.geo.distInMeters(stall.location, nextLeg.travelPath.endPoint.loc)
            eventsManager
              .processEvent(new ParkEvent(tick, stall, distance, vehId)) // nextLeg.endTime -> to fix repeated path traversal
          }
          theVehicle.setReservedParkingStall(None)
        }
        holdTickAndTriggerId(tick, triggerId)
        self ! PassengerScheduleEmptyMessage(
          beamServices.geo.wgs2Utm(
            data.passengerSchedule.schedule
              .drop(data.currentLegPassengerScheduleIndex)
              .head
              ._1
              .travelPath
              .endPoint
          )
        )
        goto(PassengerScheduleEmpty) using data
          .withCurrentLegPassengerScheduleIndex(data.currentLegPassengerScheduleIndex + 1)
          .asInstanceOf[T]
      }

    case ev @ Event(TriggerWithId(EndLegTrigger(tick), triggerId), data) =>
      log.debug("state(DrivesVehicle.Driving): {}", ev)

      log.debug(
        "DrivesVehicle.IgnoreEndLegTrigger: vehicleId({}), tick({}), triggerId({}), data({})",
        id,
        tick,
        triggerId,
        data
      )
      stay replying CompletionNotice(triggerId, Vector())

    case ev @ Event(Interrupt(interruptId, tick), data) =>
      log.debug("state(DrivesVehicle.Driving): {}", ev)
      val currentVehicleUnderControl =
        beamServices.vehicles(data.currentVehicle.head)
      goto(DrivingInterrupted) replying InterruptedAt(
        interruptId,
        data.passengerSchedule,
        data.currentLegPassengerScheduleIndex,
        currentVehicleUnderControl.id,
        tick
      )

    case ev @ Event(StopDrivingIfNoPassengerOnBoard(tick, requestId), data) =>
      log.debug("state(DrivesVehicle.DrivingInterrupted): {}", ev)
      data.passengerSchedule.schedule.keys.view
        .drop(data.currentLegPassengerScheduleIndex)
        .headOption match {
        case Some(currentLeg) =>
          if (data.passengerSchedule.schedule(currentLeg).riders.isEmpty) {
            log.info(s"stopping vehicle: $id")

            goto(DrivingInterrupted) replying StopDrivingIfNoPassengerOnBoardReply(
              success = true,
              requestId,
              tick
            )

          } else {
            stay() replying StopDrivingIfNoPassengerOnBoardReply(success = false, requestId, tick)
          }
        case None =>
          stay()
      }

  }

  when(DrivingInterrupted) {
    case ev @ Event(StopDriving(stopTick), LiterallyDrivingData(data, _)) =>
      log.debug("state(DrivesVehicle.DrivingInterrupted): {}", ev)
      val isLastLeg = data.currentLegPassengerScheduleIndex + 1 == data.passengerSchedule.schedule.size
      data.passengerSchedule.schedule.keys.view
        .drop(data.currentLegPassengerScheduleIndex)
        .headOption match {
        case Some(currentLeg) =>
          if (data.passengerSchedule.schedule(currentLeg).riders.nonEmpty) {
            log.error("DrivingInterrupted.StopDriving.Vehicle: " + data.currentVehicle.head)
            log.error("DrivingInterrupted.StopDriving.PassengerSchedule: " + data.passengerSchedule)
          }

          assert(data.passengerSchedule.schedule(currentLeg).riders.isEmpty)
          data.currentVehicle.headOption match {
            case Some(currentVehicleUnderControl) =>
              val updatedBeamLeg =
                RideHailUtils.getUpdatedBeamLegAfterStopDriving(
                  currentLeg,
                  stopTick,
                  transportNetwork
                )

              val theVehicle = beamServices.vehicles(currentVehicleUnderControl)

              val fuelConsumed = theVehicle.useFuel(updatedBeamLeg.travelPath.distanceInM)

              nextNotifyVehicleResourceIdle = Some(
                NotifyVehicleResourceIdle(
                  currentVehicleUnderControl,
                  Some(beamServices.geo.wgs2Utm(updatedBeamLeg.travelPath.endPoint)),
                  data.passengerSchedule,
                  theVehicle.getState(),
                  _currentTriggerId
                )
              )

              log.debug(
                s"DrivesVehicle.DrivingInterrupted.nextNotifyVehicleResourceIdle:$nextNotifyVehicleResourceIdle"
              )

              eventsManager.processEvent(
                new VehicleLeavesTrafficEvent(
                  stopTick,
                  id.asInstanceOf[Id[Person]],
                  null,
                  data.currentVehicle.head,
                  "car",
                  0.0
                )
              )
              eventsManager.processEvent(
                new PathTraversalEvent(
                  stopTick,
                  currentVehicleUnderControl,
                  beamServices.vehicles(currentVehicleUnderControl).getType,
                  data.passengerSchedule.schedule(currentLeg).riders.size,
                  updatedBeamLeg,
                  fuelConsumed,
                  beamServices
                    .vehicles(currentVehicleUnderControl)
                    .fuelLevelInJoules
                    .getOrElse(-1.0)
                )
              )

            case None =>
              log.error("Current Vehicle is not available.")
          }
        case None =>
          log.error("Current Leg is not available.")
      }
      self ! PassengerScheduleEmptyMessage(
        beamServices.geo.wgs2Utm(
          data.passengerSchedule.schedule
            .drop(data.currentLegPassengerScheduleIndex)
            .head
            ._1
            .travelPath
            .endPoint
        )
      )
      goto(PassengerScheduleEmptyInterrupted) using data
        .withCurrentLegPassengerScheduleIndex(data.currentLegPassengerScheduleIndex + 1)
        .asInstanceOf[T]
    case ev @ Event(Resume(), _) =>
      log.debug("state(DrivesVehicle.DrivingInterrupted): {}", ev)
      goto(Driving)
    case ev @ Event(TriggerWithId(EndLegTrigger(_), _), _) =>
      log.debug("state(DrivesVehicle.DrivingInterrupted): {}", ev)
      stash()
      stay
    case ev @ Event(Interrupt(_, _), _) =>
      log.debug("state(DrivesVehicle.DrivingInterrupted): {}", ev)
      stash()
      stay
  }

  when(WaitingToDrive) {
    case ev @ Event(TriggerWithId(StartLegTrigger(tick, newLeg), triggerId), data) =>
      log.debug("state(DrivesVehicle.WaitingToDrive): {}", ev)

<<<<<<< HEAD
      if(newLeg.mode== CAR && data.passengerSchedule.schedule.keys.toVector.map(_.duration).sum == 0){
        val stop= 0
      }
      if(data.currentVehicle.isEmpty){
        stop(Failure("person received StartLegTrigger for leg {} but has an empty data.currentVehicle",newLeg))
      }else {
=======
      if (data.currentVehicle.isEmpty) {
        stop(Failure("person received StartLegTrigger for leg {} but has an empty data.currentVehicle", newLeg))
      } else {
>>>>>>> 88a904d3
        // Un-Park if necessary, this should only happen with RideHailAgents
        data.currentVehicle.headOption match {
          case Some(currentVehicleUnderControl) =>
            val theVehicle = beamServices.vehicles(currentVehicleUnderControl)
            theVehicle.stall.foreach { theStall =>
              parkingManager ! CheckInResource(theStall.id, None)
            }
            theVehicle.unsetParkingStall()
          case None =>
        }
        val triggerToSchedule: Vector[ScheduleTrigger] = data.passengerSchedule
          .schedule(newLeg)
          .riders
          .map { personVehicle =>
            ScheduleTrigger(
              NotifyLegStartTrigger(tick, newLeg, data.currentVehicle.head),
              beamServices.personRefs(personVehicle.personId)
            )
          }
          .toVector
        eventsManager.processEvent(
          new VehicleEntersTrafficEvent(
            tick,
            Id.createPersonId(id),
            null,
            data.currentVehicle.head,
            "car",
            1.0
          )
        )
        // Produce link events for this trip (the same ones as in PathTraversalEvent).
        // TODO: They don't contain correct timestamps yet, but they all happen at the end of the trip!!
        // So far, we only throw them for ExperiencedPlans, which don't need timestamps.
        val beamLeg = data.passengerSchedule.schedule
          .drop(data.currentLegPassengerScheduleIndex)
          .head
          ._1
        RoutingModel
          .traverseStreetLeg_opt(beamLeg, data.currentVehicle.head)
          .foreach(eventsManager.processEvent)
        val endTime = tick + beamLeg.duration
        goto(Driving) using LiterallyDrivingData(data, endTime)
          .asInstanceOf[T] replying CompletionNotice(
          triggerId,
          triggerToSchedule ++ Vector(ScheduleTrigger(EndLegTrigger(endTime), self))
        )
      }
    case ev @ Event(Interrupt(_, _), _) =>
      log.debug("state(DrivesVehicle.WaitingToDrive): {}", ev)
      stash()
      stay

    case ev @ Event(
          NotifyVehicleResourceIdleReply(
            triggerId: Option[Long],
            newTriggers: Seq[ScheduleTrigger]
          ),
          _
        ) =>
      log.debug("state(DrivesVehicle.WaitingToDrive.NotifyVehicleResourceIdleReply): {}", ev)

      if (triggerId != _currentTriggerId) {
        log.error(
          "Driver {}: local triggerId {} does not match the id received from resource manager {}",
          id,
          _currentTriggerId,
          triggerId
        )
      }

      _currentTriggerId match {
        case Some(_) =>
          val (_, triggerId) = releaseTickAndTriggerId()
          scheduler ! CompletionNotice(triggerId, newTriggers)
        case None =>
      }

      stay()
  }

  when(WaitingToDriveInterrupted) {
    case ev @ Event(Resume(), _) =>
      log.debug("state(DrivesVehicle.WaitingToDriveInterrupted): {}", ev)
      goto(WaitingToDrive)

    case ev @ Event(TriggerWithId(StartLegTrigger(_, _), _), _) =>
      log.debug("state(DrivesVehicle.WaitingToDriveInterrupted): {}", ev)
      stash()
      stay

  }

  val drivingBehavior: StateFunction = {
    case ev @ Event(req: ReservationRequest, data)
        if !hasRoomFor(
          data.passengerSchedule,
          req,
          beamServices.vehicles(data.currentVehicle.head)
        ) =>
      log.debug("state(DrivesVehicle.drivingBehavior): {}", ev)
      stay() replying ReservationResponse(req.requestId, Left(VehicleFullError), TRANSIT)

    case ev @ Event(req: ReservationRequest, data) =>
      log.debug("state(DrivesVehicle.drivingBehavior): {}", ev)
      val legs = data.passengerSchedule.schedule
        .from(req.departFrom)
        .to(req.arriveAt)
        .keys
        .toSeq
      val legsInThePast = data.passengerSchedule.schedule
        .take(data.currentLegPassengerScheduleIndex)
        .from(req.departFrom)
        .to(req.arriveAt)
        .keys
        .toSeq
      if (legsInThePast.nonEmpty)
        log.debug("Legs in the past: {} -- {}", legsInThePast, req)
      val triggersToSchedule = legsInThePast
        .flatMap(
          leg =>
            Vector(
              ScheduleTrigger(
                NotifyLegStartTrigger(leg.startTime, leg, data.currentVehicle.head),
                sender()
              ),
              ScheduleTrigger(
                NotifyLegEndTrigger(leg.endTime, leg, data.currentVehicle.head),
                sender()
              )
          )
        )
        .toVector
      val triggersToSchedule2 = data.passengerSchedule.schedule.keys.view
        .drop(data.currentLegPassengerScheduleIndex)
        .headOption match {
        case Some(currentLeg) =>
          if (stateName == Driving && legs.contains(currentLeg)) {
            Vector(
              ScheduleTrigger(
                NotifyLegStartTrigger(currentLeg.startTime, currentLeg, data.currentVehicle.head),
                sender()
              )
            )
          } else {
            Vector()
          }
        case None =>
          log.warning("Driver did not find a leg at currentLegPassengerScheduleIndex.")
          Vector()
      }
      stay() using data
        .withPassengerSchedule(
          data.passengerSchedule.addPassenger(req.passengerVehiclePersonId, legs)
        )
        .asInstanceOf[T] replying
      ReservationResponse(
        req.requestId,
        Right(
          ReserveConfirmInfo(
            req.departFrom,
            req.arriveAt,
            req.passengerVehiclePersonId,
            triggersToSchedule ++ triggersToSchedule2
          )
        ),
        TRANSIT
      )

    case ev @ Event(RemovePassengerFromTrip(id), data) =>
      log.debug("state(DrivesVehicle.drivingBehavior): {}", ev)
      stay() using data
        .withPassengerSchedule(
          PassengerSchedule(
            data.passengerSchedule.schedule ++ data.passengerSchedule.schedule
              .collect {
                case (leg, manifest) =>
                  (
                    leg,
                    manifest.copy(
                      riders = manifest.riders - id,
                      alighters = manifest.alighters - id.vehicleId,
                      boarders = manifest.boarders - id.vehicleId
                    )
                  )
              }
          )
        )
        .asInstanceOf[T]

    case ev @ Event(AddFuel(fuelInJoules), data) =>
      log.debug("state(DrivesVehicle.drivingBehavior): {}", ev)
      val currentVehicleUnderControl =
        beamServices.vehicles(data.currentVehicle.head)
      currentVehicleUnderControl.addFuel(fuelInJoules)
      stay()

    case ev @ Event(GetBeamVehicleState, data) =>
      log.debug("state(DrivesVehicle.drivingBehavior): {}", ev)
      // val currentLeg = data.passengerSchedule.schedule.keys.drop(data.currentLegPassengerScheduleIndex).head
      // as fuel is updated only at end of leg, might not be fully accurate - if want to do more accurate, will need to update fuel during leg
      // also position is not accurate (TODO: interpolate?)
      val currentVehicleUnderControl =
        beamServices.vehicles(data.currentVehicle.head)

      //      val lastLocationVisited = SpaceTime(new Coord(0, 0), 0) // TODO: don't ask for this here - TNC should keep track of it?
      // val lastLocationVisited = currentLeg.travelPath.endPoint

      sender() ! BeamVehicleStateUpdate(
        currentVehicleUnderControl.id,
        currentVehicleUnderControl.getState()
      )
      stay()
  }

  private def hasRoomFor(
    passengerSchedule: PassengerSchedule,
    req: ReservationRequest,
    vehicle: BeamVehicle
  ) = {
    val vehicleCap = vehicle.getType.getCapacity
    val fullCap = vehicleCap.getSeats + vehicleCap.getStandingRoom
    passengerSchedule.schedule.from(req.departFrom).to(req.arriveAt).forall { entry =>
      entry._2.riders.size < fullCap
    }
  }

}<|MERGE_RESOLUTION|>--- conflicted
+++ resolved
@@ -346,18 +346,9 @@
     case ev @ Event(TriggerWithId(StartLegTrigger(tick, newLeg), triggerId), data) =>
       log.debug("state(DrivesVehicle.WaitingToDrive): {}", ev)
 
-<<<<<<< HEAD
-      if(newLeg.mode== CAR && data.passengerSchedule.schedule.keys.toVector.map(_.duration).sum == 0){
-        val stop= 0
-      }
-      if(data.currentVehicle.isEmpty){
-        stop(Failure("person received StartLegTrigger for leg {} but has an empty data.currentVehicle",newLeg))
-      }else {
-=======
       if (data.currentVehicle.isEmpty) {
         stop(Failure("person received StartLegTrigger for leg {} but has an empty data.currentVehicle", newLeg))
       } else {
->>>>>>> 88a904d3
         // Un-Park if necessary, this should only happen with RideHailAgents
         data.currentVehicle.headOption match {
           case Some(currentVehicleUnderControl) =>
