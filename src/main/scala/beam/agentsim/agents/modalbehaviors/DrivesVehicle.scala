package beam.agentsim.agents.modalbehaviors

import akka.actor.FSM.Failure
import akka.actor.{ActorRef, Stash}
import beam.agentsim.Resource.{NotifyVehicleIdle, ReleaseParkingStall}
import beam.agentsim.agents.BeamAgent
import beam.agentsim.agents.PersonAgent._
import beam.agentsim.agents.modalbehaviors.DrivesVehicle._
import beam.agentsim.agents.ridehail.RideHailAgent._
import beam.agentsim.agents.ridehail.RideHailUtils
import beam.agentsim.agents.vehicles.AccessErrorCodes.VehicleFullError
import beam.agentsim.agents.vehicles.BeamVehicle.{BeamVehicleState, FuelConsumed}
import beam.agentsim.agents.vehicles.VehicleProtocol._
import beam.agentsim.agents.vehicles._
import beam.agentsim.events.ActorEventsManager.Message.ProcessLinkEvents
import beam.agentsim.events.{ParkEvent, PathTraversalEvent, SpaceTime}
import beam.agentsim.scheduler.BeamAgentScheduler.{CompletionNotice, ScheduleTrigger}
import beam.agentsim.scheduler.Trigger
import beam.agentsim.scheduler.Trigger.TriggerWithId
import beam.router.Modes.BeamMode
import beam.router.Modes.BeamMode.{TRANSIT, WALK}
import beam.router.model.BeamLeg
import beam.router.osm.TollCalculator
import beam.sim.HasServices
import com.conveyal.r5.transit.TransportNetwork
import org.matsim.api.core.v01.Id
import org.matsim.api.core.v01.events.{
  LinkEnterEvent,
  LinkLeaveEvent,
  VehicleEntersTrafficEvent,
  VehicleLeavesTrafficEvent
}
import org.matsim.api.core.v01.population.Person
import org.matsim.core.api.experimental.events.EventsManager
import org.matsim.vehicles.Vehicle

import scala.collection.mutable

/**
  * @author dserdiuk on 7/29/17.
  */
object DrivesVehicle {

  sealed trait VehicleOrToken {
    def id: Id[BeamVehicle]
    def streetVehicle: StreetVehicle
  }
  case class ActualVehicle(vehicle: BeamVehicle) extends VehicleOrToken {
    override def id: Id[BeamVehicle] = vehicle.id
    override def streetVehicle: StreetVehicle = vehicle.toStreetVehicle
  }
  case class Token(override val id: Id[BeamVehicle], manager: ActorRef, override val streetVehicle: StreetVehicle)
      extends VehicleOrToken

  case class StartLegTrigger(tick: Int, beamLeg: BeamLeg) extends Trigger

  case class EndLegTrigger(tick: Int) extends Trigger

  case class AlightVehicleTrigger(
    tick: Int,
    vehicleId: Id[Vehicle],
    vehicleTypeId: Option[Id[BeamVehicleType]] = None,
    fuelConsumed: Option[FuelConsumed] = None
  ) extends Trigger

  case class BoardVehicleTrigger(tick: Int, vehicleId: Id[Vehicle], vehicleTypeId: Option[Id[BeamVehicleType]] = None)
      extends Trigger

  case class StopDriving(tick: Int)

  case class StartRefuelTrigger(tick: Int) extends Trigger

  case class EndRefuelTrigger(tick: Int, sessionStart: Double, fuelAddedInJoule: Double) extends Trigger

  case class BeamVehicleStateUpdate(id: Id[Vehicle], vehicleState: BeamVehicleState)

  case class StopDrivingIfNoPassengerOnBoard(tick: Int, requestId: Int)

  case class StopDrivingIfNoPassengerOnBoardReply(success: Boolean, requestId: Int, tick: Int)

  def processLinkEvents(eventsManager: EventsManager, vehicleId: Id[Vehicle], leg: BeamLeg): Unit = {
    val path = leg.travelPath
    if (path.linkTravelTime.nonEmpty & path.linkIds.size > 1) {
      val links = path.linkIds
      val linkTravelTime = path.linkTravelTime
      var i: Int = 0
      var curTime = leg.startTime
      // `links.length - 1` because we don't need the travel time for the last link
      while (i < links.length - 1) {
        val from = links(i)
        val to = links(i + 1)
        val timeAtNode = linkTravelTime(i)
        curTime = curTime + timeAtNode
        eventsManager.processEvent(new LinkLeaveEvent(curTime, vehicleId, Id.createLinkId(from)))
        eventsManager.processEvent(new LinkEnterEvent(curTime, vehicleId, Id.createLinkId(to)))
        i += 1
      }
    }
  }
}

trait DrivesVehicle[T <: DrivingData] extends BeamAgent[T] with HasServices with Stash {

  protected val transportNetwork: TransportNetwork
  protected val parkingManager: ActorRef
  protected val tollCalculator: TollCalculator
  private var tollsAccumulated = 0.0
  protected val beamVehicles: mutable.Map[Id[BeamVehicle], VehicleOrToken] = mutable.Map()
  protected def currentBeamVehicle = beamVehicles(stateData.currentVehicle.head).asInstanceOf[ActualVehicle].vehicle
  protected val fuelConsumedByTrip: mutable.Map[Id[Person], FuelConsumed] = mutable.Map()

  case class PassengerScheduleEmptyMessage(
    lastVisited: SpaceTime,
    toll: Double,
    fuelConsumed: Option[FuelConsumed] = None
  )

  private def handleStopDrivingIfNoPassengerOnBoard(
    tick: Int,
    requestId: Int,
    data: T
  ): State = {
    println("handleStopDrivingIfNoPassengerOnBoard:" + stateName)
    data.passengerSchedule.schedule.keys
      .drop(data.currentLegPassengerScheduleIndex)
      .headOption match {
      case Some(currentLeg) =>
        println(currentLeg)
        if (data.passengerSchedule.schedule(currentLeg).riders.isEmpty) {
          log.info("stopping vehicle: {}", id)
          goto(DrivingInterrupted) replying StopDrivingIfNoPassengerOnBoardReply(
            success = true,
            requestId,
            tick
          )
        } else {
          stay() replying StopDrivingIfNoPassengerOnBoardReply(success = false, requestId, tick)
        }
      case None =>
        stay()
    }
  }

  var nextNotifyVehicleResourceIdle: Option[NotifyVehicleIdle] = None

  def updateFuelConsumedByTrip(idp: Id[Person], fuelConsumed: FuelConsumed, factor: Int = 1): Unit = {
    val existingFuel = fuelConsumedByTrip.getOrElse(idp, FuelConsumed(0, 0))
    fuelConsumedByTrip(idp) = FuelConsumed(
      existingFuel.primaryFuel + fuelConsumed.primaryFuel / factor,
      existingFuel.secondaryFuel + fuelConsumed.secondaryFuel / factor
    )
  }

  when(Driving) {
    case ev @ Event(
          TriggerWithId(EndLegTrigger(tick), triggerId),
          LiterallyDrivingData(data, legEndingAt)
        ) if tick == legEndingAt =>
//      log.debug("state(DrivesVehicle.Driving): {}", ev)
      log.debug("state(DrivesVehicle.Driving): EndLegTrigger({}) for driver {}", tick, id)
      val currentLeg = data.passengerSchedule.schedule.keys.view
        .drop(data.currentLegPassengerScheduleIndex)
        .headOption
        .getOrElse(throw new RuntimeException("Current Leg is not available."))
      val currentVehicleUnderControl = data.currentVehicle.headOption
        .getOrElse(throw new RuntimeException("Current Vehicle is not available."))
      val isLastLeg = data.currentLegPassengerScheduleIndex + 1 == data.passengerSchedule.schedule.size
      val fuelConsumed = currentBeamVehicle.useFuel(currentLeg, beamServices)

      var nbPassengers = data.passengerSchedule.schedule(currentLeg).riders.size
      if (nbPassengers > 0) {
        if (currentLeg.mode.isTransit) {
          nbPassengers =
            (nbPassengers / beamServices.beamConfig.beam.agentsim.tuning.transitCapacity.getOrElse(1.0)).toInt
        }
        data.passengerSchedule.schedule(currentLeg).riders foreach { rider =>
          updateFuelConsumedByTrip(rider.personId, fuelConsumed, nbPassengers)
        }
      } else {
        updateFuelConsumedByTrip(id.asInstanceOf[Id[Person]], fuelConsumed)
      }

      if (isLastLeg) {
        nextNotifyVehicleResourceIdle = Some(
          NotifyVehicleIdle(
            currentVehicleUnderControl,
            beamServices.geo.wgs2Utm(currentLeg.travelPath.endPoint),
            data.passengerSchedule,
            currentBeamVehicle.getState,
            Some(triggerId)
          )
        )
      }
//      log.debug(
//        "DrivesVehicle.Driving.nextNotifyVehicleResourceIdle:{}, vehicleId({}) - tick({})",
//        nextNotifyVehicleResourceIdle,
//        currentVehicleUnderControl,
//        tick
//      )

      data.passengerSchedule.schedule(currentLeg).alighters.foreach { pv =>
        logDebug(s"Scheduling AlightVehicleTrigger for Person $pv.personRef @ $tick")
        scheduler ! ScheduleTrigger(
          AlightVehicleTrigger(
            tick,
            data.currentVehicle.head,
            Some(currentBeamVehicle.beamVehicleType.id),
            Some(fuelConsumedByTrip(pv.personId))
          ),
          pv.personRef
        )
        fuelConsumedByTrip.remove(pv.personId)
      }

      // EventsToLegs fails for our way of reporting e.g. walk/car/walk trips,
      // or any trips with multiple link-based vehicles where there isn't an
      // activity in between.
      // We help ourselves by not emitting link events for walking, but a better criterion
      // would be to only emit link events for the "main" leg.
      if (currentLeg.mode != WALK) {
<<<<<<< HEAD
        actorEventsManager ! ProcessLinkEvents(data.currentVehicle.head, currentLeg)
=======
        processLinkEvents(eventsManager, data.currentVehicle.head, currentLeg)
>>>>>>> 26e7b107
      }
      logDebug("PathTraversal")
      actorEventsManager !
      new VehicleLeavesTrafficEvent(
        tick,
        id.asInstanceOf[Id[Person]],
        Id.createLinkId(currentLeg.travelPath.linkIds.lastOption.getOrElse(Int.MinValue).toString),
        data.currentVehicle.head,
        "car",
        0.0
      )

      val tollOnCurrentLeg = toll(currentLeg)
      tollsAccumulated += tollOnCurrentLeg
<<<<<<< HEAD
      actorEventsManager !
      PathTraversalEvent(
        tick,
        currentVehicleUnderControl,
        id.toString,
        currentBeamVehicle.beamVehicleType,
        data.passengerSchedule.schedule(currentLeg).riders.size,
        currentLeg,
        fuelConsumed,
        currentBeamVehicle.fuelLevelInJoules,
        tollOnCurrentLeg
=======
      eventsManager.processEvent(
        PathTraversalEvent(
          tick,
          currentVehicleUnderControl,
          id.toString,
          currentBeamVehicle.beamVehicleType,
          data.passengerSchedule.schedule(currentLeg).riders.size,
          currentLeg,
          fuelConsumed.primaryFuel,
          fuelConsumed.secondaryFuel,
          currentBeamVehicle.primaryFuelLevelInJoules,
          currentBeamVehicle.secondaryFuelLevelInJoules,
          tollOnCurrentLeg /*,
          fuelConsumed.fuelConsumptionData.map(x=>(x.linkId, x.linkNumberOfLanes)),
          fuelConsumed.fuelConsumptionData.map(x=>(x.linkId, x.freeFlowSpeed)),
          fuelConsumed.primaryLoggingData.map(x=>(x.linkId, x.gradientOption)),
          fuelConsumed.fuelConsumptionData.map(x=>(x.linkId, x.linkLength)),
          fuelConsumed.primaryLoggingData.map(x=>(x.linkId, x.rate)),
          fuelConsumed.primaryLoggingData.map(x=>(x.linkId, x.consumption)),
          fuelConsumed.secondaryLoggingData.map(x=>(x.linkId, x.rate)),
          fuelConsumed.secondaryLoggingData.map(x=>(x.linkId, x.consumption))*/
        )
>>>>>>> 26e7b107
      )

      if (!isLastLeg) {
        if (data.hasParkingBehaviors) {
          holdTickAndTriggerId(tick, triggerId)
          goto(ReadyToChooseParking) using data
            .withCurrentLegPassengerScheduleIndex(data.currentLegPassengerScheduleIndex + 1)
            .asInstanceOf[T]
        } else {
          val nextLeg =
            data.passengerSchedule.schedule.keys.view
              .drop(data.currentLegPassengerScheduleIndex + 1)
              .head
          goto(WaitingToDrive) using data
            .withCurrentLegPassengerScheduleIndex(data.currentLegPassengerScheduleIndex + 1)
            .asInstanceOf[T] replying CompletionNotice(
            triggerId,
            Vector(ScheduleTrigger(StartLegTrigger(nextLeg.startTime, nextLeg), self))
          )
        }
      } else {
        if (data.hasParkingBehaviors) {
          currentBeamVehicle.reservedStall.foreach { stall =>
            currentBeamVehicle.useParkingStall(stall)
            actorEventsManager ! (ParkEvent(tick, stall, currentBeamVehicle.id, id.toString)) // nextLeg.endTime -> to fix repeated path traversal
          }
          currentBeamVehicle.setReservedParkingStall(None)
        }
        holdTickAndTriggerId(tick, triggerId)
        self ! PassengerScheduleEmptyMessage(
          beamServices.geo.wgs2Utm(
            data.passengerSchedule.schedule
              .drop(data.currentLegPassengerScheduleIndex)
              .head
              ._1
              .travelPath
              .endPoint
          ),
          tollsAccumulated,
          Some(fuelConsumedByTrip.getOrElse(id.asInstanceOf[Id[Person]], FuelConsumed(0, 0)))
        )
        fuelConsumedByTrip.remove(id.asInstanceOf[Id[Person]])
        tollsAccumulated = 0.0
        goto(PassengerScheduleEmpty) using data
          .withCurrentLegPassengerScheduleIndex(data.currentLegPassengerScheduleIndex + 1)
          .asInstanceOf[T]
      }

    case ev @ Event(TriggerWithId(EndLegTrigger(tick), triggerId), data) =>
      log.debug("state(DrivesVehicle.Driving): {}", ev)

      log.debug(
        "DrivesVehicle.IgnoreEndLegTrigger: vehicleId({}), tick({}), triggerId({}), data({})",
        id,
        tick,
        triggerId,
        data
      )
      stay replying CompletionNotice(triggerId, Vector())

    case ev @ Event(Interrupt(interruptId, tick), data) =>
      log.debug("state(DrivesVehicle.Driving): {}", ev)
      goto(DrivingInterrupted) replying InterruptedWhileDriving(
        interruptId,
        currentBeamVehicle.id,
        tick,
        data.passengerSchedule,
        data.currentLegPassengerScheduleIndex
      )

    case ev @ Event(StopDrivingIfNoPassengerOnBoard(tick, requestId), data) =>
      log.debug("state(DrivesVehicle.Driving): {}", ev)
      data.passengerSchedule.schedule.keys.view
        .drop(data.currentLegPassengerScheduleIndex)
        .headOption match {
        case Some(currentLeg) =>
          if (data.passengerSchedule.schedule(currentLeg).riders.isEmpty) {
            log.info("stopping vehicle: {}", id)
            goto(DrivingInterrupted) replying StopDrivingIfNoPassengerOnBoardReply(
              success = true,
              requestId,
              tick
            )

          } else {
            stay() replying StopDrivingIfNoPassengerOnBoardReply(success = false, requestId, tick)
          }
        case None =>
          stay()
      }
  }

  when(DrivingInterrupted) {
    case ev @ Event(StopDriving(stopTick), LiterallyDrivingData(data, _)) =>
      log.debug("state(DrivesVehicle.DrivingInterrupted): {}", ev)
      val currentLeg = data.passengerSchedule.schedule.keys.view
        .drop(data.currentLegPassengerScheduleIndex)
        .headOption
        .getOrElse(throw new RuntimeException("Current Leg is not available."))
      val currentVehicleUnderControl = data.currentVehicle.headOption
        .getOrElse(throw new RuntimeException("Current Vehicle is not available."))

      if (data.passengerSchedule.schedule(currentLeg).riders.nonEmpty) {
        log.error("DrivingInterrupted.StopDriving.Vehicle: " + data.currentVehicle.head)
        log.error("DrivingInterrupted.StopDriving.PassengerSchedule: " + data.passengerSchedule)
      }

      assert(data.passengerSchedule.schedule(currentLeg).riders.isEmpty)
      val updatedBeamLeg =
        RideHailUtils.getUpdatedBeamLegAfterStopDriving(
          currentLeg,
          stopTick,
          transportNetwork
        )

      val fuelConsumed = currentBeamVehicle.useFuel(updatedBeamLeg, beamServices)

      nextNotifyVehicleResourceIdle = Some(
        NotifyVehicleIdle(
          currentVehicleUnderControl,
          beamServices.geo.wgs2Utm(updatedBeamLeg.travelPath.endPoint),
          data.passengerSchedule,
          currentBeamVehicle.getState,
          _currentTriggerId
        )
      )

      log.debug(
        "DrivesVehicle.DrivingInterrupted.nextNotifyVehicleResourceIdle:{}",
        nextNotifyVehicleResourceIdle
      )

      actorEventsManager !
      new VehicleLeavesTrafficEvent(
        stopTick,
        id.asInstanceOf[Id[Person]],
        null,
        data.currentVehicle.head,
        "car",
        0.0
      )

      val tollOnCurrentLeg = toll(currentLeg)
      tollsAccumulated += tollOnCurrentLeg
<<<<<<< HEAD
      actorEventsManager !
      PathTraversalEvent(
        stopTick,
        currentVehicleUnderControl,
        id.toString,
        currentBeamVehicle.beamVehicleType,
        data.passengerSchedule.schedule(currentLeg).riders.size,
        updatedBeamLeg,
        fuelConsumed,
        currentBeamVehicle.fuelLevelInJoules,
        tollOnCurrentLeg
=======
      eventsManager.processEvent(
        PathTraversalEvent(
          stopTick,
          currentVehicleUnderControl,
          id.toString,
          currentBeamVehicle.beamVehicleType,
          data.passengerSchedule.schedule(currentLeg).riders.size,
          updatedBeamLeg,
          fuelConsumed.primaryFuel,
          fuelConsumed.secondaryFuel,
          currentBeamVehicle.primaryFuelLevelInJoules,
          currentBeamVehicle.secondaryFuelLevelInJoules,
          tollOnCurrentLeg /*,
          fuelConsumed.fuelConsumptionData.map(x=>(x.linkId, x.linkNumberOfLanes)),
          fuelConsumed.fuelConsumptionData.map(x=>(x.linkId, x.freeFlowSpeed)),
          fuelConsumed.primaryLoggingData.map(x=>(x.linkId, x.gradientOption)),
          fuelConsumed.fuelConsumptionData.map(x=>(x.linkId, x.linkLength)),
          fuelConsumed.primaryLoggingData.map(x=>(x.linkId, x.rate)),
          fuelConsumed.primaryLoggingData.map(x=>(x.linkId, x.consumption)),
          fuelConsumed.secondaryLoggingData.map(x=>(x.linkId, x.rate)),
          fuelConsumed.secondaryLoggingData.map(x=>(x.linkId, x.consumption))*/
        )
>>>>>>> 26e7b107
      )

      self ! PassengerScheduleEmptyMessage(
        beamServices.geo.wgs2Utm(
          data.passengerSchedule.schedule
            .drop(data.currentLegPassengerScheduleIndex)
            .head
            ._1
            .travelPath
            .endPoint
        ),
        tollsAccumulated
      )
      tollsAccumulated = 0.0
      goto(PassengerScheduleEmptyInterrupted) using data
        .withCurrentLegPassengerScheduleIndex(data.currentLegPassengerScheduleIndex + 1)
        .asInstanceOf[T]
    case ev @ Event(Resume(), _) =>
      log.debug("state(DrivesVehicle.DrivingInterrupted): {}", ev)
      goto(Driving)
    case ev @ Event(TriggerWithId(EndLegTrigger(_), _), _) =>
      log.debug("state(DrivesVehicle.DrivingInterrupted): {}", ev)
      stash()
      stay
    case ev @ Event(Interrupt(_, _), _) =>
      log.debug("state(DrivesVehicle.DrivingInterrupted): {}", ev)
      stash()
      stay
  }

  when(WaitingToDrive) {
    case ev @ Event(TriggerWithId(StartLegTrigger(tick, newLeg), triggerId), data) =>
//      log.debug("state(DrivesVehicle.WaitingToDrive): {}", ev)
      log.debug("state(DrivesVehicle.WaitingToDrive): StartLegTrigger({},{}) for driver {}", tick, newLeg, id)

      if (data.currentVehicle.isEmpty) {
        stop(Failure("person received StartLegTrigger for leg {} but has an empty data.currentVehicle", newLeg))
      } else {
        // Un-Park if necessary, this should only happen with RideHailAgents
        data.currentVehicle.headOption match {
          case Some(currentVehicleUnderControl) =>
            assert(
              currentBeamVehicle.id == currentVehicleUnderControl,
              currentBeamVehicle.id + " " + currentVehicleUnderControl
            )
            currentBeamVehicle.stall.foreach { theStall =>
              parkingManager ! ReleaseParkingStall(theStall.id)
            }
            currentBeamVehicle.unsetParkingStall()
          case None =>
        }
        val triggerToSchedule: Vector[ScheduleTrigger] = data.passengerSchedule
          .schedule(newLeg)
          .boarders
          .map { personVehicle =>
            logDebug(
              s"Scheduling BoardVehicleTrigger at $tick for Person ${personVehicle.personId} into vehicle ${data.currentVehicle.head}"
            )
            ScheduleTrigger(
              BoardVehicleTrigger(tick, data.currentVehicle.head, Some(currentBeamVehicle.beamVehicleType.id)),
              personVehicle.personRef
            )
          }
          .toVector
        actorEventsManager !
        new VehicleEntersTrafficEvent(
          tick,
          Id.createPersonId(id),
          Id.createLinkId(newLeg.travelPath.linkIds.headOption.getOrElse(Int.MinValue).toString),
          data.currentVehicle.head,
          "car",
          1.0
        )
        // Produce link events for this trip (the same ones as in PathTraversalEvent).
        val beamLeg = data.passengerSchedule.schedule
          .drop(data.currentLegPassengerScheduleIndex)
          .head
          ._1
        val endTime = tick + beamLeg.duration
        goto(Driving) using LiterallyDrivingData(data, endTime)
          .asInstanceOf[T] replying CompletionNotice(
          triggerId,
          triggerToSchedule ++ Vector(ScheduleTrigger(EndLegTrigger(endTime), self))
        )
      }
    case ev @ Event(Interrupt(_, _), _) =>
      log.debug("state(DrivesVehicle.WaitingToDrive): {}", ev)
      stash()
      stay

    case ev @ Event(
          NotifyVehicleResourceIdleReply(
            triggerId: Option[Long],
            newTriggers: Seq[ScheduleTrigger]
          ),
          _
        ) =>
      log.debug("state(DrivesVehicle.WaitingToDrive.NotifyVehicleResourceIdleReply): {}", ev)

      if (triggerId != _currentTriggerId) {
        log.error(
          "Driver {}: local triggerId {} does not match the id received from resource manager {}",
          id,
          _currentTriggerId,
          triggerId
        )
      }

      _currentTriggerId match {
        case Some(_) =>
          val (_, triggerId) = releaseTickAndTriggerId()
          scheduler ! CompletionNotice(triggerId, newTriggers)
        case None =>
      }

      stay()

    case Event(StopDrivingIfNoPassengerOnBoard(tick, requestId), data) =>
      handleStopDrivingIfNoPassengerOnBoard(tick, requestId, data)

  }

  when(WaitingToDriveInterrupted) {
    case ev @ Event(Resume(), _) =>
      log.debug("state(DrivesVehicle.WaitingToDriveInterrupted): {}", ev)
      goto(WaitingToDrive)

    case ev @ Event(TriggerWithId(StartLegTrigger(_, _), _), _) =>
      log.debug("state(DrivesVehicle.WaitingToDriveInterrupted): {}", ev)
      stash()
      stay

  }

  val drivingBehavior: StateFunction = {
    case ev @ Event(req: ReservationRequest, data)
        if !hasRoomFor(
          data.passengerSchedule,
          req,
          currentBeamVehicle
        ) =>
      log.debug("state(DrivesVehicle.drivingBehavior): {}", ev)
      stay() replying ReservationResponse(req.requestId, Left(VehicleFullError), TRANSIT)

    case ev @ Event(req: ReservationRequest, data) =>
      log.debug("state(DrivesVehicle.drivingBehavior): {}", ev)
      val legs = data.passengerSchedule.schedule
        .from(req.departFrom)
        .to(req.arriveAt)
        .keys
        .toSeq
      val legsInThePast = data.passengerSchedule.schedule
        .take(data.currentLegPassengerScheduleIndex)
        .from(req.departFrom)
        .to(req.arriveAt)
        .keys
        .toSeq
      if (legsInThePast.nonEmpty)
        log.debug("Legs in the past: {} -- {}", legsInThePast, req)
      val boardTrigger = if (legsInThePast.nonEmpty) {
        Vector(
          ScheduleTrigger(
            BoardVehicleTrigger(
              legsInThePast.head.startTime,
              data.currentVehicle.head,
              Some(currentBeamVehicle.beamVehicleType.id)
            ),
            sender()
          )
        )
      } else {
        Vector()
      }
      val alightTrigger = if (legsInThePast.nonEmpty && legsInThePast.size == legs.size) {
        Vector(
          ScheduleTrigger(
            AlightVehicleTrigger(
              legsInThePast.last.endTime,
              data.currentVehicle.head,
              Some(currentBeamVehicle.beamVehicleType.id)
            ),
            sender()
          )
        )
      } else {
        Vector()
      }

      val boardTrigger2 = data.passengerSchedule.schedule.keys.view
        .drop(data.currentLegPassengerScheduleIndex)
        .headOption match {
        case Some(currentLeg) =>
          if (stateName == Driving && legs.head == currentLeg) {
            Vector(
              ScheduleTrigger(
                BoardVehicleTrigger(
                  currentLeg.startTime,
                  data.currentVehicle.head,
                  Some(currentBeamVehicle.beamVehicleType.id)
                ),
                sender()
              )
            )
          } else {
            Vector()
          }
        case None =>
          log.warning("Driver did not find a leg at currentLegPassengerScheduleIndex.")
          Vector()
      }
      stay() using data
        .withPassengerSchedule(
          data.passengerSchedule.addPassenger(req.passengerVehiclePersonId, legs)
        )
        .asInstanceOf[T] replying
      ReservationResponse(
        req.requestId,
        Right(
          ReserveConfirmInfo(
            req.departFrom,
            req.arriveAt,
            req.passengerVehiclePersonId,
            boardTrigger ++ alightTrigger ++ boardTrigger2
          )
        ),
        TRANSIT
      )

    case ev @ Event(RemovePassengerFromTrip(id), data) =>
      log.debug("state(DrivesVehicle.drivingBehavior): {}", ev)
      stay() using data
        .withPassengerSchedule(
          PassengerSchedule(
            data.passengerSchedule.schedule ++ data.passengerSchedule.schedule
              .collect {
                case (leg, manifest) =>
                  (
                    leg,
                    manifest.copy(
                      riders = manifest.riders - id,
                      alighters = manifest.alighters - id,
                      boarders = manifest.boarders - id
                    )
                  )
              }
          )
        )
        .asInstanceOf[T]

    case Event(StopDrivingIfNoPassengerOnBoard(tick, requestId), data) =>
      log.debug("DrivesVehicle.StopDrivingIfNoPassengerOnBoard -> unhandled + {}", stateName)

      handleStopDrivingIfNoPassengerOnBoard(tick, requestId, data)

    // The following 2 (Board and Alight) can happen idiosyncratically if a person ended up taking a much longer than expected
    // trip and meanwhile a CAV was scheduled to pick them up (and then drop them off) for the next trip, but they're still driving baby
    case Event(
        TriggerWithId(BoardVehicleTrigger(tick, vehicleId, vehicleTypeId), triggerId),
        data @ LiterallyDrivingData(_, _)
        ) =>
      val currentLeg = data.passengerSchedule.schedule.keys.view
        .drop(data.currentLegPassengerScheduleIndex)
        .headOption
        .getOrElse(throw new RuntimeException("Current Leg is not available."))
      stay() replying CompletionNotice(
        triggerId,
        Vector(ScheduleTrigger(BoardVehicleTrigger(Math.max(currentLeg.endTime, tick), vehicleId, vehicleTypeId), self))
      )
    case Event(
        TriggerWithId(AlightVehicleTrigger(tick, vehicleId, vehicleTypeId, _), triggerId),
        data @ LiterallyDrivingData(_, _)
        ) =>
      val currentLeg = data.passengerSchedule.schedule.keys.view
        .drop(data.currentLegPassengerScheduleIndex)
        .headOption
        .getOrElse(throw new RuntimeException("Current Leg is not available."))
      stay() replying CompletionNotice(
        triggerId,
        Vector(
          ScheduleTrigger(AlightVehicleTrigger(Math.max(currentLeg.endTime + 1, tick), vehicleId, vehicleTypeId), self)
        )
      )
  }

  private def hasRoomFor(
    passengerSchedule: PassengerSchedule,
    req: ReservationRequest,
    vehicle: BeamVehicle
  ) = {
//    val vehicleCap = vehicle.getType
    val fullCap = vehicle.beamVehicleType.seatingCapacity + vehicle.beamVehicleType.standingRoomCapacity
    passengerSchedule.schedule.from(req.departFrom).to(req.arriveAt).forall { entry =>
      entry._2.riders.size < fullCap
    }
  }

  private def toll(leg: BeamLeg) = {
    if (leg.mode == BeamMode.CAR)
      tollCalculator.calcTollByLinkIds(leg.travelPath)
    else
      0.0
  }

}<|MERGE_RESOLUTION|>--- conflicted
+++ resolved
@@ -218,11 +218,7 @@
       // We help ourselves by not emitting link events for walking, but a better criterion
       // would be to only emit link events for the "main" leg.
       if (currentLeg.mode != WALK) {
-<<<<<<< HEAD
         actorEventsManager ! ProcessLinkEvents(data.currentVehicle.head, currentLeg)
-=======
-        processLinkEvents(eventsManager, data.currentVehicle.head, currentLeg)
->>>>>>> 26e7b107
       }
       logDebug("PathTraversal")
       actorEventsManager !
@@ -237,20 +233,7 @@
 
       val tollOnCurrentLeg = toll(currentLeg)
       tollsAccumulated += tollOnCurrentLeg
-<<<<<<< HEAD
-      actorEventsManager !
-      PathTraversalEvent(
-        tick,
-        currentVehicleUnderControl,
-        id.toString,
-        currentBeamVehicle.beamVehicleType,
-        data.passengerSchedule.schedule(currentLeg).riders.size,
-        currentLeg,
-        fuelConsumed,
-        currentBeamVehicle.fuelLevelInJoules,
-        tollOnCurrentLeg
-=======
-      eventsManager.processEvent(
+      actorEventsManager !(
         PathTraversalEvent(
           tick,
           currentVehicleUnderControl,
@@ -272,7 +255,6 @@
           fuelConsumed.secondaryLoggingData.map(x=>(x.linkId, x.rate)),
           fuelConsumed.secondaryLoggingData.map(x=>(x.linkId, x.consumption))*/
         )
->>>>>>> 26e7b107
       )
 
       if (!isLastLeg) {
@@ -400,10 +382,10 @@
         )
       )
 
-      log.debug(
-        "DrivesVehicle.DrivingInterrupted.nextNotifyVehicleResourceIdle:{}",
-        nextNotifyVehicleResourceIdle
-      )
+//      log.debug(
+//        "DrivesVehicle.DrivingInterrupted.nextNotifyVehicleResourceIdle:{}",
+//        nextNotifyVehicleResourceIdle
+//      )
 
       actorEventsManager !
       new VehicleLeavesTrafficEvent(
@@ -417,20 +399,7 @@
 
       val tollOnCurrentLeg = toll(currentLeg)
       tollsAccumulated += tollOnCurrentLeg
-<<<<<<< HEAD
-      actorEventsManager !
-      PathTraversalEvent(
-        stopTick,
-        currentVehicleUnderControl,
-        id.toString,
-        currentBeamVehicle.beamVehicleType,
-        data.passengerSchedule.schedule(currentLeg).riders.size,
-        updatedBeamLeg,
-        fuelConsumed,
-        currentBeamVehicle.fuelLevelInJoules,
-        tollOnCurrentLeg
-=======
-      eventsManager.processEvent(
+      actorEventsManager !(
         PathTraversalEvent(
           stopTick,
           currentVehicleUnderControl,
@@ -452,7 +421,6 @@
           fuelConsumed.secondaryLoggingData.map(x=>(x.linkId, x.rate)),
           fuelConsumed.secondaryLoggingData.map(x=>(x.linkId, x.consumption))*/
         )
->>>>>>> 26e7b107
       )
 
       self ! PassengerScheduleEmptyMessage(
