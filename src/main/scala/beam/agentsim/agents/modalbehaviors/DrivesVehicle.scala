package beam.agentsim.agents.modalbehaviors

import akka.actor.FSM.Failure
import akka.actor.{ActorRef, Stash}
import beam.agentsim.Resource.{NotifyVehicleIdle, ReleaseParkingStall}
import beam.agentsim.agents.BeamAgent
import beam.agentsim.agents.PersonAgent._
import beam.agentsim.agents.modalbehaviors.DrivesVehicle._
import beam.agentsim.agents.ridehail.RideHailAgent._
import beam.agentsim.agents.ridehail.RideHailUtils
import beam.agentsim.agents.vehicles.AccessErrorCodes.VehicleFullError
import beam.agentsim.agents.vehicles.BeamVehicle.BeamVehicleState
import beam.agentsim.agents.vehicles.VehicleProtocol._
import beam.agentsim.agents.vehicles._
import beam.agentsim.events.ActorEventsManager.Message.ProcessLinkEvents
import beam.agentsim.events.{ParkEvent, PathTraversalEvent, SpaceTime}
import beam.agentsim.scheduler.BeamAgentScheduler.{CompletionNotice, ScheduleTrigger}
import beam.agentsim.scheduler.Trigger
import beam.agentsim.scheduler.Trigger.TriggerWithId
import beam.router.Modes.BeamMode
import beam.router.Modes.BeamMode.TRANSIT
import beam.router.model.BeamLeg
import beam.router.osm.TollCalculator
import beam.sim.HasServices
import com.conveyal.r5.transit.TransportNetwork
import org.matsim.api.core.v01.Id
import org.matsim.api.core.v01.events.{
  LinkEnterEvent,
  LinkLeaveEvent,
  VehicleEntersTrafficEvent,
  VehicleLeavesTrafficEvent
}
import org.matsim.api.core.v01.population.Person
import org.matsim.vehicles.Vehicle

import scala.collection.mutable

/**
  * @author dserdiuk on 7/29/17.
  */
object DrivesVehicle {

  sealed trait VehicleOrToken {
    def id: Id[BeamVehicle]
    def streetVehicle: StreetVehicle
  }
  case class ActualVehicle(vehicle: BeamVehicle) extends VehicleOrToken {
    override def id: Id[BeamVehicle] = vehicle.id
    override def streetVehicle: StreetVehicle = vehicle.toStreetVehicle
  }
  case class Token(override val id: Id[BeamVehicle], manager: ActorRef, override val streetVehicle: StreetVehicle)
      extends VehicleOrToken

  case class StartLegTrigger(tick: Int, beamLeg: BeamLeg) extends Trigger

  case class EndLegTrigger(tick: Int) extends Trigger

  case class AlightVehicleTrigger(tick: Int, vehicleId: Id[Vehicle]) extends Trigger

  case class BoardVehicleTrigger(tick: Int, vehicleId: Id[Vehicle]) extends Trigger

  case class StopDriving(tick: Int)

  case class StartRefuelTrigger(tick: Int) extends Trigger

  case class EndRefuelTrigger(tick: Int, sessionStart: Double, fuelAddedInJoule: Double) extends Trigger

  case class BeamVehicleStateUpdate(id: Id[Vehicle], vehicleState: BeamVehicleState)

  case class StopDrivingIfNoPassengerOnBoard(tick: Int, requestId: Int)

  case class StopDrivingIfNoPassengerOnBoardReply(success: Boolean, requestId: Int, tick: Int)

}

trait DrivesVehicle[T <: DrivingData] extends BeamAgent[T] with HasServices with Stash {

  protected val transportNetwork: TransportNetwork
  protected val parkingManager: ActorRef
  protected val tollCalculator: TollCalculator
  private var tollsAccumulated = 0.0
  protected val beamVehicles: mutable.Map[Id[BeamVehicle], VehicleOrToken] = mutable.Map()
  protected def currentBeamVehicle = beamVehicles(stateData.currentVehicle.head).asInstanceOf[ActualVehicle].vehicle

  case class PassengerScheduleEmptyMessage(lastVisited: SpaceTime, toll: Double)

  private def handleStopDrivingIfNoPassengerOnBoard(
    tick: Int,
    requestId: Int,
    data: T
  ): State = {
    println("handleStopDrivingIfNoPassengerOnBoard:" + stateName)
    data.passengerSchedule.schedule.keys
      .drop(data.currentLegPassengerScheduleIndex)
      .headOption match {
      case Some(currentLeg) =>
        println(currentLeg)
        if (data.passengerSchedule.schedule(currentLeg).riders.isEmpty) {
          log.info("stopping vehicle: {}", id)
          goto(DrivingInterrupted) replying StopDrivingIfNoPassengerOnBoardReply(
            success = true,
            requestId,
            tick
          )
        } else {
          stay() replying StopDrivingIfNoPassengerOnBoardReply(success = false, requestId, tick)
        }
      case None =>
        stay()
    }
  }

  var nextNotifyVehicleResourceIdle: Option[NotifyVehicleIdle] = None

  when(Driving) {
    case ev @ Event(
          TriggerWithId(EndLegTrigger(tick), triggerId),
          LiterallyDrivingData(data, legEndingAt)
        ) if tick == legEndingAt =>
      log.debug("state(DrivesVehicle.Driving): {}", ev)
      val currentLeg = data.passengerSchedule.schedule.keys.view
        .drop(data.currentLegPassengerScheduleIndex)
        .headOption
        .getOrElse(throw new RuntimeException("Current Leg is not available."))
      val currentVehicleUnderControl = data.currentVehicle.headOption
        .getOrElse(throw new RuntimeException("Current Vehicle is not available."))
      val isLastLeg = data.currentLegPassengerScheduleIndex + 1 == data.passengerSchedule.schedule.size
      val fuelConsumed = currentBeamVehicle.useFuel(currentLeg, beamServices)

      if (isLastLeg) {
        nextNotifyVehicleResourceIdle = Some(
          NotifyVehicleIdle(
            currentVehicleUnderControl,
            beamServices.geo.wgs2Utm(currentLeg.travelPath.endPoint),
            data.passengerSchedule,
            currentBeamVehicle.getState,
            Some(triggerId)
          )
        )
      }
      log.debug(
        "DrivesVehicle.Driving.nextNotifyVehicleResourceIdle:{}, vehicleId({}) - tick({})",
        nextNotifyVehicleResourceIdle,
        currentVehicleUnderControl,
        tick
      )

      data.passengerSchedule.schedule(currentLeg).alighters.foreach { pv =>
        logDebug(s"Scheduling AlightVehicleTrigger for Person $pv.personRef")
        scheduler ! ScheduleTrigger(
          AlightVehicleTrigger(tick, data.currentVehicle.head),
          pv.personRef
        )
      }

      actorEventsManager ! ProcessLinkEvents(data.currentVehicle.head, currentLeg)

      logDebug("PathTraversal")
      actorEventsManager !
      new VehicleLeavesTrafficEvent(
        tick,
        id.asInstanceOf[Id[Person]],
        Id.createLinkId(currentLeg.travelPath.linkIds.lastOption.getOrElse(Int.MinValue).toString),
        data.currentVehicle.head,
        "car",
        0.0
      )

      val tollOnCurrentLeg = toll(currentLeg)
      tollsAccumulated += tollOnCurrentLeg
<<<<<<< HEAD
      actorEventsManager !
      new PathTraversalEvent(
        tick,
        currentVehicleUnderControl,
        id.toString,
        currentBeamVehicle.beamVehicleType,
        data.passengerSchedule.schedule(currentLeg).riders.size,
        currentLeg,
        fuelConsumed,
        currentBeamVehicle.fuelLevelInJoules.getOrElse(-1.0),
        tollOnCurrentLeg
=======
      eventsManager.processEvent(
        new PathTraversalEvent(
          tick,
          currentVehicleUnderControl,
          id.toString,
          currentBeamVehicle.beamVehicleType,
          data.passengerSchedule.schedule(currentLeg).riders.size,
          currentLeg,
          fuelConsumed,
          currentBeamVehicle.fuelLevelInJoules,
          tollOnCurrentLeg
        )
>>>>>>> 8ea5ea95
      )

      if (!isLastLeg) {
        if (data.hasParkingBehaviors) {
          holdTickAndTriggerId(tick, triggerId)
          goto(ReadyToChooseParking) using data
            .withCurrentLegPassengerScheduleIndex(data.currentLegPassengerScheduleIndex + 1)
            .asInstanceOf[T]
        } else {
          val nextLeg =
            data.passengerSchedule.schedule.keys.view
              .drop(data.currentLegPassengerScheduleIndex + 1)
              .head
          goto(WaitingToDrive) using data
            .withCurrentLegPassengerScheduleIndex(data.currentLegPassengerScheduleIndex + 1)
            .asInstanceOf[T] replying CompletionNotice(
            triggerId,
            Vector(ScheduleTrigger(StartLegTrigger(nextLeg.startTime, nextLeg), self))
          )
        }
      } else {
        if (data.hasParkingBehaviors) {
          currentBeamVehicle.reservedStall.foreach { stall =>
            currentBeamVehicle.useParkingStall(stall)
            val nextLeg =
              data.passengerSchedule.schedule.keys.view
                .drop(data.currentLegPassengerScheduleIndex)
                .head
            val distance =
              beamServices.geo
                .distUTMInMeters(stall.locationUTM, beamServices.geo.wgs2Utm(nextLeg.travelPath.endPoint.loc))
            actorEventsManager ! new ParkEvent(tick, stall, distance, currentBeamVehicle.id) // nextLeg.endTime -> to fix repeated path traversal
          }
          currentBeamVehicle.setReservedParkingStall(None)
        }
        holdTickAndTriggerId(tick, triggerId)
        self ! PassengerScheduleEmptyMessage(
          beamServices.geo.wgs2Utm(
            data.passengerSchedule.schedule
              .drop(data.currentLegPassengerScheduleIndex)
              .head
              ._1
              .travelPath
              .endPoint
          ),
          tollsAccumulated
        )
        tollsAccumulated = 0.0
        goto(PassengerScheduleEmpty) using data
          .withCurrentLegPassengerScheduleIndex(data.currentLegPassengerScheduleIndex + 1)
          .asInstanceOf[T]
      }

    case ev @ Event(TriggerWithId(EndLegTrigger(tick), triggerId), data) =>
      log.debug("state(DrivesVehicle.Driving): {}", ev)

      log.debug(
        "DrivesVehicle.IgnoreEndLegTrigger: vehicleId({}), tick({}), triggerId({}), data({})",
        id,
        tick,
        triggerId,
        data
      )
      stay replying CompletionNotice(triggerId, Vector())

    case ev @ Event(Interrupt(interruptId, tick), data) =>
      log.debug("state(DrivesVehicle.Driving): {}", ev)
      goto(DrivingInterrupted) replying InterruptedWhileDriving(
        interruptId,
        currentBeamVehicle.id,
        tick,
        data.passengerSchedule,
        data.currentLegPassengerScheduleIndex
      )

    case ev @ Event(StopDrivingIfNoPassengerOnBoard(tick, requestId), data) =>
      log.debug("state(DrivesVehicle.Driving): {}", ev)
      data.passengerSchedule.schedule.keys.view
        .drop(data.currentLegPassengerScheduleIndex)
        .headOption match {
        case Some(currentLeg) =>
          if (data.passengerSchedule.schedule(currentLeg).riders.isEmpty) {
            log.info("stopping vehicle: {}", id)
            goto(DrivingInterrupted) replying StopDrivingIfNoPassengerOnBoardReply(
              success = true,
              requestId,
              tick
            )

          } else {
            stay() replying StopDrivingIfNoPassengerOnBoardReply(success = false, requestId, tick)
          }
        case None =>
          stay()
      }
  }

  when(DrivingInterrupted) {
    case ev @ Event(StopDriving(stopTick), LiterallyDrivingData(data, _)) =>
      log.debug("state(DrivesVehicle.DrivingInterrupted): {}", ev)
      val currentLeg = data.passengerSchedule.schedule.keys.view
        .drop(data.currentLegPassengerScheduleIndex)
        .headOption
        .getOrElse(throw new RuntimeException("Current Leg is not available."))
      val currentVehicleUnderControl = data.currentVehicle.headOption
        .getOrElse(throw new RuntimeException("Current Vehicle is not available."))

      if (data.passengerSchedule.schedule(currentLeg).riders.nonEmpty) {
        log.error("DrivingInterrupted.StopDriving.Vehicle: " + data.currentVehicle.head)
        log.error("DrivingInterrupted.StopDriving.PassengerSchedule: " + data.passengerSchedule)
      }

      assert(data.passengerSchedule.schedule(currentLeg).riders.isEmpty)
      val updatedBeamLeg =
        RideHailUtils.getUpdatedBeamLegAfterStopDriving(
          currentLeg,
          stopTick,
          transportNetwork
        )

      val fuelConsumed = currentBeamVehicle.useFuel(updatedBeamLeg, beamServices)

      nextNotifyVehicleResourceIdle = Some(
        NotifyVehicleIdle(
          currentVehicleUnderControl,
          beamServices.geo.wgs2Utm(updatedBeamLeg.travelPath.endPoint),
          data.passengerSchedule,
          currentBeamVehicle.getState,
          _currentTriggerId
        )
      )

      log.debug(
        "DrivesVehicle.DrivingInterrupted.nextNotifyVehicleResourceIdle:{}",
        nextNotifyVehicleResourceIdle
      )

      actorEventsManager !
      new VehicleLeavesTrafficEvent(
        stopTick,
        id.asInstanceOf[Id[Person]],
        null,
        data.currentVehicle.head,
        "car",
        0.0
      )

      val tollOnCurrentLeg = toll(currentLeg)
      tollsAccumulated += tollOnCurrentLeg
<<<<<<< HEAD
      actorEventsManager !
      new PathTraversalEvent(
        stopTick,
        currentVehicleUnderControl,
        id.toString,
        currentBeamVehicle.beamVehicleType,
        data.passengerSchedule.schedule(currentLeg).riders.size,
        updatedBeamLeg,
        fuelConsumed,
        currentBeamVehicle.fuelLevelInJoules.getOrElse(-1.0),
        tollOnCurrentLeg
=======
      eventsManager.processEvent(
        new PathTraversalEvent(
          stopTick,
          currentVehicleUnderControl,
          id.toString,
          currentBeamVehicle.beamVehicleType,
          data.passengerSchedule.schedule(currentLeg).riders.size,
          updatedBeamLeg,
          fuelConsumed,
          currentBeamVehicle.fuelLevelInJoules,
          tollOnCurrentLeg
        )
>>>>>>> 8ea5ea95
      )

      self ! PassengerScheduleEmptyMessage(
        beamServices.geo.wgs2Utm(
          data.passengerSchedule.schedule
            .drop(data.currentLegPassengerScheduleIndex)
            .head
            ._1
            .travelPath
            .endPoint
        ),
        tollsAccumulated
      )
      tollsAccumulated = 0.0
      goto(PassengerScheduleEmptyInterrupted) using data
        .withCurrentLegPassengerScheduleIndex(data.currentLegPassengerScheduleIndex + 1)
        .asInstanceOf[T]
    case ev @ Event(Resume(), _) =>
      log.debug("state(DrivesVehicle.DrivingInterrupted): {}", ev)
      goto(Driving)
    case ev @ Event(TriggerWithId(EndLegTrigger(_), _), _) =>
      log.debug("state(DrivesVehicle.DrivingInterrupted): {}", ev)
      stash()
      stay
    case ev @ Event(Interrupt(_, _), _) =>
      log.debug("state(DrivesVehicle.DrivingInterrupted): {}", ev)
      stash()
      stay
  }

  when(WaitingToDrive) {
    case ev @ Event(TriggerWithId(StartLegTrigger(tick, newLeg), triggerId), data) =>
      log.debug("state(DrivesVehicle.WaitingToDrive): {}", ev)

      if (data.currentVehicle.isEmpty) {
        stop(Failure("person received StartLegTrigger for leg {} but has an empty data.currentVehicle", newLeg))
      } else {
        // Un-Park if necessary, this should only happen with RideHailAgents
        data.currentVehicle.headOption match {
          case Some(currentVehicleUnderControl) =>
            assert(
              currentBeamVehicle.id == currentVehicleUnderControl,
              currentBeamVehicle.id + " " + currentVehicleUnderControl
            )
            currentBeamVehicle.stall.foreach { theStall =>
              parkingManager ! ReleaseParkingStall(theStall.id)
            }
            currentBeamVehicle.unsetParkingStall()
          case None =>
        }
        val triggerToSchedule: Vector[ScheduleTrigger] = data.passengerSchedule
          .schedule(newLeg)
          .boarders
          .map { personVehicle =>
            ScheduleTrigger(
              BoardVehicleTrigger(tick, data.currentVehicle.head),
              personVehicle.personRef
            )
          }
          .toVector
        actorEventsManager !
        new VehicleEntersTrafficEvent(
          tick,
          Id.createPersonId(id),
          Id.createLinkId(newLeg.travelPath.linkIds.headOption.getOrElse(Int.MinValue).toString),
          data.currentVehicle.head,
          "car",
          1.0
        )
        // Produce link events for this trip (the same ones as in PathTraversalEvent).
        //TODO make sure the traveTimes here are updating with each iteration
        val beamLeg = data.passengerSchedule.schedule
          .drop(data.currentLegPassengerScheduleIndex)
          .head
          ._1
        val endTime = tick + beamLeg.duration
        goto(Driving) using LiterallyDrivingData(data, endTime)
          .asInstanceOf[T] replying CompletionNotice(
          triggerId,
          triggerToSchedule ++ Vector(ScheduleTrigger(EndLegTrigger(endTime), self))
        )
      }
    case ev @ Event(Interrupt(_, _), _) =>
      log.debug("state(DrivesVehicle.WaitingToDrive): {}", ev)
      stash()
      stay

    case ev @ Event(
          NotifyVehicleResourceIdleReply(
            triggerId: Option[Long],
            newTriggers: Seq[ScheduleTrigger]
          ),
          _
        ) =>
      log.debug("state(DrivesVehicle.WaitingToDrive.NotifyVehicleResourceIdleReply): {}", ev)

      if (triggerId != _currentTriggerId) {
        log.error(
          "Driver {}: local triggerId {} does not match the id received from resource manager {}",
          id,
          _currentTriggerId,
          triggerId
        )
      }

      _currentTriggerId match {
        case Some(_) =>
          val (_, triggerId) = releaseTickAndTriggerId()
          scheduler ! CompletionNotice(triggerId, newTriggers)
        case None =>
      }

      stay()

    case Event(StopDrivingIfNoPassengerOnBoard(tick, requestId), data) =>
      handleStopDrivingIfNoPassengerOnBoard(tick, requestId, data)

  }

  when(WaitingToDriveInterrupted) {
    case ev @ Event(Resume(), _) =>
      log.debug("state(DrivesVehicle.WaitingToDriveInterrupted): {}", ev)
      goto(WaitingToDrive)

    case ev @ Event(TriggerWithId(StartLegTrigger(_, _), _), _) =>
      log.debug("state(DrivesVehicle.WaitingToDriveInterrupted): {}", ev)
      stash()
      stay

  }

  val drivingBehavior: StateFunction = {
    case ev @ Event(req: ReservationRequest, data)
        if !hasRoomFor(
          data.passengerSchedule,
          req,
          currentBeamVehicle
        ) =>
      log.debug("state(DrivesVehicle.drivingBehavior): {}", ev)
      stay() replying ReservationResponse(req.requestId, Left(VehicleFullError), TRANSIT)

    case ev @ Event(req: ReservationRequest, data) =>
      log.debug("state(DrivesVehicle.drivingBehavior): {}", ev)
      val legs = data.passengerSchedule.schedule
        .from(req.departFrom)
        .to(req.arriveAt)
        .keys
        .toSeq
      val legsInThePast = data.passengerSchedule.schedule
        .take(data.currentLegPassengerScheduleIndex)
        .from(req.departFrom)
        .to(req.arriveAt)
        .keys
        .toSeq
      if (legsInThePast.nonEmpty)
        log.debug("Legs in the past: {} -- {}", legsInThePast, req)
      val boardTrigger = if (legsInThePast.nonEmpty) {
        Vector(
          ScheduleTrigger(
            BoardVehicleTrigger(legsInThePast.head.startTime, data.currentVehicle.head),
            sender()
          )
        )
      } else {
        Vector()
      }
      val alightTrigger = if (legsInThePast.nonEmpty && legsInThePast.size == legs.size) {
        Vector(
          ScheduleTrigger(
            AlightVehicleTrigger(legsInThePast.last.endTime, data.currentVehicle.head),
            sender()
          )
        )
      } else {
        Vector()
      }

      val boardTrigger2 = data.passengerSchedule.schedule.keys.view
        .drop(data.currentLegPassengerScheduleIndex)
        .headOption match {
        case Some(currentLeg) =>
          if (stateName == Driving && legs.head == currentLeg) {
            Vector(
              ScheduleTrigger(
                BoardVehicleTrigger(currentLeg.startTime, data.currentVehicle.head),
                sender()
              )
            )
          } else {
            Vector()
          }
        case None =>
          log.warning("Driver did not find a leg at currentLegPassengerScheduleIndex.")
          Vector()
      }
      stay() using data
        .withPassengerSchedule(
          data.passengerSchedule.addPassenger(req.passengerVehiclePersonId, legs)
        )
        .asInstanceOf[T] replying
      ReservationResponse(
        req.requestId,
        Right(
          ReserveConfirmInfo(
            req.departFrom,
            req.arriveAt,
            req.passengerVehiclePersonId,
            boardTrigger ++ alightTrigger ++ boardTrigger2
          )
        ),
        TRANSIT
      )

    case ev @ Event(RemovePassengerFromTrip(id), data) =>
      log.debug("state(DrivesVehicle.drivingBehavior): {}", ev)
      stay() using data
        .withPassengerSchedule(
          PassengerSchedule(
            data.passengerSchedule.schedule ++ data.passengerSchedule.schedule
              .collect {
                case (leg, manifest) =>
                  (
                    leg,
                    manifest.copy(
                      riders = manifest.riders - id,
                      alighters = manifest.alighters - id,
                      boarders = manifest.boarders - id
                    )
                  )
              }
          )
        )
        .asInstanceOf[T]

    case Event(StopDrivingIfNoPassengerOnBoard(tick, requestId), data) =>
      log.debug("DrivesVehicle.StopDrivingIfNoPassengerOnBoard -> unhandled + {}", stateName)

      handleStopDrivingIfNoPassengerOnBoard(tick, requestId, data)
    //stay()

  }

  private def hasRoomFor(
    passengerSchedule: PassengerSchedule,
    req: ReservationRequest,
    vehicle: BeamVehicle
  ) = {
//    val vehicleCap = vehicle.getType
    val fullCap = vehicle.beamVehicleType.seatingCapacity + vehicle.beamVehicleType.standingRoomCapacity
    passengerSchedule.schedule.from(req.departFrom).to(req.arriveAt).forall { entry =>
      entry._2.riders.size < fullCap
    }
  }

  private def toll(leg: BeamLeg) = {
    if (leg.mode == BeamMode.CAR)
      tollCalculator.calcTollByLinkIds(leg.travelPath)
    else
      0.0
  }

}<|MERGE_RESOLUTION|>--- conflicted
+++ resolved
@@ -168,7 +168,6 @@
 
       val tollOnCurrentLeg = toll(currentLeg)
       tollsAccumulated += tollOnCurrentLeg
-<<<<<<< HEAD
       actorEventsManager !
       new PathTraversalEvent(
         tick,
@@ -178,22 +177,8 @@
         data.passengerSchedule.schedule(currentLeg).riders.size,
         currentLeg,
         fuelConsumed,
-        currentBeamVehicle.fuelLevelInJoules.getOrElse(-1.0),
+        currentBeamVehicle.fuelLevelInJoules,
         tollOnCurrentLeg
-=======
-      eventsManager.processEvent(
-        new PathTraversalEvent(
-          tick,
-          currentVehicleUnderControl,
-          id.toString,
-          currentBeamVehicle.beamVehicleType,
-          data.passengerSchedule.schedule(currentLeg).riders.size,
-          currentLeg,
-          fuelConsumed,
-          currentBeamVehicle.fuelLevelInJoules,
-          tollOnCurrentLeg
-        )
->>>>>>> 8ea5ea95
       )
 
       if (!isLastLeg) {
@@ -343,7 +328,6 @@
 
       val tollOnCurrentLeg = toll(currentLeg)
       tollsAccumulated += tollOnCurrentLeg
-<<<<<<< HEAD
       actorEventsManager !
       new PathTraversalEvent(
         stopTick,
@@ -353,22 +337,8 @@
         data.passengerSchedule.schedule(currentLeg).riders.size,
         updatedBeamLeg,
         fuelConsumed,
-        currentBeamVehicle.fuelLevelInJoules.getOrElse(-1.0),
+        currentBeamVehicle.fuelLevelInJoules,
         tollOnCurrentLeg
-=======
-      eventsManager.processEvent(
-        new PathTraversalEvent(
-          stopTick,
-          currentVehicleUnderControl,
-          id.toString,
-          currentBeamVehicle.beamVehicleType,
-          data.passengerSchedule.schedule(currentLeg).riders.size,
-          updatedBeamLeg,
-          fuelConsumed,
-          currentBeamVehicle.fuelLevelInJoules,
-          tollOnCurrentLeg
-        )
->>>>>>> 8ea5ea95
       )
 
       self ! PassengerScheduleEmptyMessage(
