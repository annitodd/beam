package beam.agentsim.agents.modalbehaviors

import akka.actor.FSM.Failure
import akka.actor.{ActorRef, Stash}
import beam.agentsim.Resource.{NotifyVehicleIdle, ReleaseParkingStall}
import beam.agentsim.agents.BeamAgent
import beam.agentsim.agents.PersonAgent._
import beam.agentsim.agents.modalbehaviors.DrivesVehicle._
import beam.agentsim.agents.parking.ChoosesParking.ConnectingToChargingPoint
import beam.agentsim.agents.ridehail.RideHailAgent._
import beam.agentsim.agents.vehicles.AccessErrorCodes.VehicleFullError
import beam.agentsim.agents.vehicles.BeamVehicle.{BeamVehicleState, FuelConsumed}
import beam.agentsim.agents.vehicles.VehicleProtocol._
import beam.agentsim.agents.vehicles._
import beam.agentsim.events.RefuelSessionEvent.NotApplicable
import beam.agentsim.events._
import beam.agentsim.infrastructure.ChargingNetworkManager.{
  ChargingPlugRequest,
  EndingRefuelSession,
  StartingRefuelSession,
  UnhandledVehicle,
  WaitingInLine
}
import beam.agentsim.infrastructure.ParkingStall
import beam.agentsim.scheduler.BeamAgentScheduler.{CompletionNotice, ScheduleTrigger}
import beam.agentsim.scheduler.Trigger.TriggerWithId
import beam.agentsim.scheduler.{HasTriggerId, Trigger}
import beam.router.Modes.BeamMode
import beam.router.Modes.BeamMode.WALK
import beam.router.model.{BeamLeg, BeamPath}
import beam.router.osm.TollCalculator
import beam.router.skim.event.TransitCrowdingSkimmerEvent
import beam.sim.common.GeoUtils
import beam.sim.config.BeamConfig
import beam.sim.{BeamConfigChangesObservable, BeamScenario, BeamServices}
import beam.utils.NetworkHelper
import beam.utils.logging.ExponentialLazyLogging
import com.conveyal.r5.transit.TransportNetwork
import org.matsim.api.core.v01.Id
import org.matsim.api.core.v01.events.{
  LinkEnterEvent,
  LinkLeaveEvent,
  VehicleEntersTrafficEvent,
  VehicleLeavesTrafficEvent
}
import org.matsim.api.core.v01.population.Person
import org.matsim.core.api.experimental.events.EventsManager
import org.matsim.vehicles.Vehicle

import scala.collection.mutable
import scala.language.postfixOps

/**
  * DrivesVehicle
  */
object DrivesVehicle {

  def resolvePassengerScheduleConflicts(
    stopTick: Int,
    oldPassengerSchedule: PassengerSchedule,
    updatedPassengerSchedule: PassengerSchedule,
    networkHelper: NetworkHelper,
    geoUtils: GeoUtils
  ): PassengerSchedule = {
    // First attempt to find the link in updated that corresponds to the stopping link in old
    val stoppingLink = oldPassengerSchedule.linkAtTime(stopTick)
    val updatedLegsInSchedule = updatedPassengerSchedule.schedule.keys.toList
    val startingLeg = updatedLegsInSchedule.reverse.find(_.travelPath.linkIds.contains(stoppingLink)) match {
      case Some(leg) =>
        leg
      case None =>
        // Instead we will have to find the starting point using closest Euclidean distance of the links
        val stoppingCoord = networkHelper.getLink(stoppingLink).get.getCoord
        val allLinks = updatedLegsInSchedule.flatMap(_.travelPath.linkIds)
        val startingLink = allLinks(
          allLinks
            .map(networkHelper.getLink(_).get.getCoord)
            .map(geoUtils.distUTMInMeters(_, stoppingCoord))
            .zipWithIndex
            .min
            ._2
        )
        updatedLegsInSchedule.reverse.find(_.travelPath.linkIds.contains(startingLink)).get
    }
    val indexOfStartingLink = startingLeg.travelPath.linkIds.indexWhere(_ == stoppingLink)
    val newLinks = startingLeg.travelPath.linkIds.drop(indexOfStartingLink)
    val newDistance = newLinks.map(networkHelper.getLink(_).map(_.getLength.toInt).getOrElse(0)).sum
    val newStart = SpaceTime(geoUtils.utm2Wgs(networkHelper.getLink(newLinks.head).get.getCoord), stopTick)
    val newDuration = if (newLinks.size <= 1) { 0 }
    else {
      math.round(startingLeg.travelPath.linkTravelTime.drop(indexOfStartingLink).tail.sum.toFloat)
    }
    val newTravelPath = BeamPath(
      newLinks,
      startingLeg.travelPath.linkTravelTime.drop(indexOfStartingLink),
      None,
      newStart,
      startingLeg.travelPath.endPoint.copy(time = newStart.time + newDuration),
      newDistance
    )
    val updatedStartingLeg = BeamLeg(stopTick, startingLeg.mode, newTravelPath.duration, newTravelPath)
    val indexOfStartingLeg = updatedLegsInSchedule.indexOf(startingLeg)
    val newLegsInSchedule = BeamLeg.makeVectorLegsConsistentAsTrip(
      updatedLegsInSchedule.slice(0, indexOfStartingLeg) ++ (updatedStartingLeg +: updatedLegsInSchedule
        .slice(indexOfStartingLeg + 1, updatedPassengerSchedule.schedule.size))
    )
    var newPassSchedule = PassengerSchedule().addLegs(newLegsInSchedule)
    updatedPassengerSchedule.uniquePassengers.foreach { pass =>
      val indicesOfMatchingElements =
        updatedPassengerSchedule.legsWithPassenger(pass).toIndexedSeq.map(updatedLegsInSchedule.indexOf(_))
      newPassSchedule = newPassSchedule.addPassenger(pass, indicesOfMatchingElements.map(newLegsInSchedule(_)))
    }
    updatedPassengerSchedule.passengersWhoNeverBoard.foreach { pass =>
      newPassSchedule = newPassSchedule.removePassengerBoarding(pass)
    }
    newPassSchedule
  }

  def stripLiterallyDrivingData(data: DrivingData): DrivingData = {
    data match {
      case LiterallyDrivingData(subData, _, _) =>
        subData
      case _ =>
        data
    }
  }

  sealed trait VehicleOrToken {
    def id: Id[BeamVehicle]
    def vehicle: BeamVehicle
    def streetVehicle: StreetVehicle
  }

  case class EndRefuelData(chargingEndTick: Int, energyDelivered: Double)

  case class ActualVehicle(vehicle: BeamVehicle) extends VehicleOrToken {
    override def id: Id[BeamVehicle] = vehicle.id

    override def streetVehicle: StreetVehicle = vehicle.toStreetVehicle
  }

  case class Token(override val id: Id[BeamVehicle], manager: ActorRef, vehicle: BeamVehicle) extends VehicleOrToken {
    override def streetVehicle: StreetVehicle = vehicle.toStreetVehicle
  }

  case class StartLegTrigger(tick: Int, beamLeg: BeamLeg) extends Trigger

  case class EndLegTrigger(tick: Int) extends Trigger

  case class AlightVehicleTrigger(
    tick: Int,
    vehicleId: Id[BeamVehicle],
    fuelConsumed: Option[FuelConsumed] = None
  ) extends Trigger

  case class BoardVehicleTrigger(tick: Int, vehicleId: Id[BeamVehicle]) extends Trigger

  case class StopDriving(tick: Int, triggerId: Long) extends HasTriggerId

  case class BeamVehicleStateUpdate(id: Id[BeamVehicle], vehicleState: BeamVehicleState)

  def processLinkEvents(eventsManager: EventsManager, beamVehicleId: Id[BeamVehicle], leg: BeamLeg): Unit = {
    val path = leg.travelPath
    if (path.linkTravelTime.nonEmpty & path.linkIds.size > 1) {
      val vehicleId = Id.create(beamVehicleId.toString, classOf[Vehicle])
      val links = path.linkIds
      val linkTravelTime = path.linkTravelTime
      var i: Int = 0
      var curTime = leg.startTime
      // `links.length - 1` because we don't need the travel time for the last link
      while (i < links.length - 1) {
        val from = links(i)
        val to = links(i + 1)
        val timeAtNode = math.round(linkTravelTime(i).toFloat)
        curTime = curTime + timeAtNode
        eventsManager.processEvent(new LinkLeaveEvent(curTime, vehicleId, Id.createLinkId(from)))
        eventsManager.processEvent(new LinkEnterEvent(curTime, vehicleId, Id.createLinkId(to)))
        i += 1
      }
    }
  }
}

trait DrivesVehicle[T <: DrivingData] extends BeamAgent[T] with Stash with ExponentialLazyLogging {
  protected val transportNetwork: TransportNetwork
  protected val parkingManager: ActorRef
  protected val chargingNetworkManager: ActorRef
  protected val tollCalculator: TollCalculator
  protected val beamScenario: BeamScenario
  protected val beamServices: BeamServices
  protected val networkHelper: NetworkHelper
  protected val geo: GeoUtils
  private var tollsAccumulated = 0.0
  protected val beamVehicles: mutable.Map[Id[BeamVehicle], VehicleOrToken] = mutable.Map()
  protected val potentiallyChargingBeamVehicles: mutable.Map[Id[BeamVehicle], VehicleOrToken] = mutable.Map()

  protected def currentBeamVehicle: BeamVehicle =
    beamVehicles(stateData.currentVehicle.head).asInstanceOf[ActualVehicle].vehicle

  protected val fuelConsumedByTrip: mutable.Map[Id[Person], FuelConsumed] = mutable.Map()
  var latestObservedTick: Int = 0

  private def beamConfig: BeamConfig = BeamConfigChangesObservable.lastBeamConfig

  case class PassengerScheduleEmptyMessage(
    lastVisited: SpaceTime,
    toll: Double,
    triggerId: Long,
    fuelConsumed: Option[FuelConsumed] = None
  ) extends HasTriggerId

  case class LastLegPassengerSchedule(triggerId: Long) extends HasTriggerId

  var nextNotifyVehicleResourceIdle: Option[NotifyVehicleIdle] = None

  def updateFuelConsumedByTrip(idp: Id[Person], fuelConsumed: FuelConsumed, factor: Int = 1): Unit = {
    val existingFuel = fuelConsumedByTrip.getOrElse(idp, FuelConsumed(0, 0))
    fuelConsumedByTrip(idp) = FuelConsumed(
      existingFuel.primaryFuel + fuelConsumed.primaryFuel / factor,
      existingFuel.secondaryFuel + fuelConsumed.secondaryFuel / factor
    )
  }

  def updateLatestObservedTick(newTick: Int): Unit = if (newTick > latestObservedTick) latestObservedTick = newTick

  when(Driving) {
    case _ @Event(
          TriggerWithId(EndLegTrigger(tick), triggerId),
          LiterallyDrivingData(data, legEndingAt, _)
        ) if tick == legEndingAt =>
      updateLatestObservedTick(tick)
      log.debug("state(DrivesVehicle.Driving): EndLegTrigger({}) for driver {}", tick, id)
      val currentLeg = data.passengerSchedule.schedule.keys.view
        .drop(data.currentLegPassengerScheduleIndex)
        .headOption
        .getOrElse(throw new RuntimeException("Current Leg is not available."))
      val currentVehicleUnderControl = data.currentVehicle.headOption
        .getOrElse(throw new RuntimeException("Current Vehicle is not available."))
      val isLastLeg = data.currentLegPassengerScheduleIndex + 1 == data.passengerSchedule.schedule.size
      val fuelConsumed =
        currentBeamVehicle.useFuel(
          currentLeg,
          beamScenario,
          networkHelper,
          eventsManager,
          eventBuilderActor,
          beamServices.beamCustomizationAPI.beamVehicleAfterUseFuelHook
        )

      currentBeamVehicle.spaceTime = geo.wgs2Utm(currentLeg.travelPath.endPoint)

      var nbPassengers = data.passengerSchedule.schedule(currentLeg).riders.size
      if (nbPassengers > 0) {
        if (currentLeg.mode.isTransit) {
          val transitCapacity = beamConfig.beam.agentsim.tuning.transitCapacity
          nbPassengers = (nbPassengers / transitCapacity.getOrElse(1.0)).toInt
        }
        data.passengerSchedule.schedule(currentLeg).riders foreach { rider =>
          updateFuelConsumedByTrip(rider.personId, fuelConsumed, nbPassengers)
        }
      } else {
        updateFuelConsumedByTrip(id.asInstanceOf[Id[Person]], fuelConsumed)
      }

      if (isLastLeg) {
        nextNotifyVehicleResourceIdle = Some(
          NotifyVehicleIdle(
            currentVehicleUnderControl,
            geo.wgs2Utm(currentLeg.travelPath.endPoint.copy(time = tick)),
            data.passengerSchedule,
            currentBeamVehicle.getState,
            data.geofence,
            triggerId
          )
        )
      }

      data.passengerSchedule.schedule(currentLeg).alighters.foreach { pv =>
        logDebug(
          s"Scheduling AlightVehicleTrigger for Person ${pv.personId} from vehicle ${data.currentVehicle.head} @ $tick"
        )
        scheduler ! ScheduleTrigger(
          AlightVehicleTrigger(
            tick,
            data.currentVehicle.head,
            Some(fuelConsumedByTrip(pv.personId))
          ),
          pv.personRef
        )
        fuelConsumedByTrip.remove(pv.personId)
      }

      // EventsToLegs fails for our way of reporting e.g. walk/car/walk trips,
      // or any trips with multiple link-based vehicles where there isn't an
      // activity in between.
      // We help ourselves by not emitting link events for walking, but a better criterion
      // would be to only emit link events for the "main" leg.
      if (currentLeg.mode != WALK) {
        processLinkEvents(eventsManager, data.currentVehicle.head, currentLeg)
      }

      logDebug(s"PathTraversal @ $tick")
      eventsManager.processEvent(
        new VehicleLeavesTrafficEvent(
          tick,
          id.asInstanceOf[Id[Person]],
          Id.createLinkId(currentLeg.travelPath.linkIds.lastOption.getOrElse(Int.MinValue).toString),
          data.currentVehicle.head,
          "car",
          0.0
        )
      )

      val tollOnCurrentLeg = toll(currentLeg)
      tollsAccumulated += tollOnCurrentLeg
      val riders = data.passengerSchedule.schedule(currentLeg).riders.toIndexedSeq.map(_.personId)
      val pte = PathTraversalEvent(
        tick,
        currentVehicleUnderControl,
        id.toString,
        currentBeamVehicle.beamVehicleType,
        riders.size,
        currentLeg,
        fuelConsumed.primaryFuel,
        fuelConsumed.secondaryFuel,
        currentBeamVehicle.primaryFuelLevelInJoules,
        currentBeamVehicle.secondaryFuelLevelInJoules,
        tollOnCurrentLeg,
        /*
          fuelConsumed.fuelConsumptionData.map(x=>(x.linkId, x.linkNumberOfLanes)),
          fuelConsumed.fuelConsumptionData.map(x=>(x.linkId, x.freeFlowSpeed)),
          fuelConsumed.primaryLoggingData.map(x=>(x.linkId, x.gradientOption)),
          fuelConsumed.fuelConsumptionData.map(x=>(x.linkId, x.linkLength)),
          fuelConsumed.primaryLoggingData.map(x=>(x.linkId, x.rate)),
          fuelConsumed.primaryLoggingData.map(x=>(x.linkId, x.consumption)),
          fuelConsumed.secondaryLoggingData.map(x=>(x.linkId, x.rate)),
          fuelConsumed.secondaryLoggingData.map(x=>(x.linkId, x.consumption))*/
        riders
      )

      eventsManager.processEvent(pte)
      generateTCSEventIfPossible(pte)

      if (!isLastLeg) {
        if (data.hasParkingBehaviors) {
          holdTickAndTriggerId(tick, triggerId)
          goto(ReadyToChooseParking) using data
            .withCurrentLegPassengerScheduleIndex(data.currentLegPassengerScheduleIndex + 1)
            .asInstanceOf[T]
        } else {
          val nextLeg =
            data.passengerSchedule.schedule.keys.view
              .drop(data.currentLegPassengerScheduleIndex + 1)
              .head
          val startLegTriggerTick = if (nextLeg.startTime < tick) {
            logger.warn(s"Start time of next leg ${nextLeg.startTime} was less than current tick $tick.")
            tick
          } else {
            nextLeg.startTime
          }
          goto(WaitingToDrive) using stripLiterallyDrivingData(data)
            .withCurrentLegPassengerScheduleIndex(data.currentLegPassengerScheduleIndex + 1)
            .asInstanceOf[T] replying CompletionNotice(
            triggerId,
            Vector(ScheduleTrigger(StartLegTrigger(startLegTriggerTick, nextLeg), self))
          )
        }
      } else {
        var waitForConnectionToChargingPoint = false
        if (data.hasParkingBehaviors) {
          currentBeamVehicle.reservedStall.foreach { stall: ParkingStall =>
            currentBeamVehicle.useParkingStall(stall)
            val parkEvent = ParkingEvent(
              time = tick,
              stall = stall,
              locationWGS = geo.utm2Wgs(stall.locationUTM),
              vehicleId = currentBeamVehicle.id,
              driverId = id.toString
            )
            eventsManager.processEvent(parkEvent) // nextLeg.endTime -> to fix repeated path traversal

            // charge vehicle
            if (currentBeamVehicle.isBEV | currentBeamVehicle.isPHEV) {
              stall.chargingPointType match {
                case Some(_) =>
                  log.debug("Sending ChargingPlugRequest to chargingNetworkManager at {}", tick)
                  chargingNetworkManager ! ChargingPlugRequest(
                    tick,
                    currentBeamVehicle,
                    stall,
                    triggerId,
                    shiftStatus = NotApplicable
                  )
                  waitForConnectionToChargingPoint = true
                case None => // this should only happen rarely
                  log.debug(
                    "Charging request by vehicle {} ({}) on a spot without a charging point (parkingZoneId: {}). This is not handled yet!",
                    currentBeamVehicle.id,
                    if (currentBeamVehicle.isBEV) "BEV" else if (currentBeamVehicle.isPHEV) "PHEV" else "non-electric",
                    stall.parkingZoneId
                  )
              }
            }
          }
          currentBeamVehicle.setReservedParkingStall(None)
        }
        holdTickAndTriggerId(tick, triggerId)
        if (waitForConnectionToChargingPoint) {
          goto(ConnectingToChargingPoint) using data.asInstanceOf[T]
        } else {
          self ! LastLegPassengerSchedule(triggerId)
          goto(DrivingInterrupted) using data.asInstanceOf[T]
        }
      }

    //TODO Need explanation as to why we do nothing if we receive EndLeg but data is not type LiterallyDrivingData
    case ev @ Event(TriggerWithId(EndLegTrigger(tick), triggerId), data) =>
      updateLatestObservedTick(tick)
      log.debug("state(DrivesVehicle.Driving): {}", ev)

      log.debug(
        "DrivesVehicle.IgnoreEndLegTrigger: vehicleId({}), tick({}), triggerId({}), data({})",
        id,
        tick,
        triggerId,
        data
      )
      stay replying CompletionNotice(triggerId, Vector())

    case ev @ Event(Interrupt(interruptId, _, triggerId), data) =>
      log.debug("state(DrivesVehicle.Driving): {}", ev)
      goto(DrivingInterrupted) replying InterruptedWhileDriving(
        interruptId,
        currentBeamVehicle.id,
        latestObservedTick,
        data.passengerSchedule,
        data.currentLegPassengerScheduleIndex,
        triggerId
      )

    case ev @ Event(StartingRefuelSession(_, _, _), _) =>
      log.debug("state(DrivesVehicle.Driving.StartingRefuelSession): {}", ev)
      stay()
    case ev @ Event(UnhandledVehicle(_, _, _), _) =>
      log.debug("state(DrivesVehicle.Driving.UnhandledVehicle): {}", ev)
      stay()
    case ev @ Event(WaitingInLine(_, _, _), _) =>
      log.debug("state(DrivesVehicle.Driving.WaitingInLine): {}", ev)
      stay()

  }

  when(DrivingInterrupted) {
    case ev @ Event(StopDriving(stopTick, triggerId), LiterallyDrivingData(data, _, _)) =>
      log.debug("state(DrivesVehicle.DrivingInterrupted): {}", ev)
      val currentLeg = data.passengerSchedule.schedule.keys.view
        .drop(data.currentLegPassengerScheduleIndex)
        .headOption
        .getOrElse(throw new RuntimeException("Current Leg is not available."))
      val currentVehicleUnderControl = data.currentVehicle.headOption
        .getOrElse(throw new RuntimeException("Current Vehicle is not available."))

      val updatedStopTick = math.max(stopTick, currentLeg.startTime)
      val partiallyCompletedBeamLeg = currentLeg.subLegThrough(updatedStopTick, networkHelper, geo)
      val riders = data.passengerSchedule.schedule(currentLeg).riders.toIndexedSeq.map(_.personId)

      val currentLocation = if (updatedStopTick > currentLeg.startTime) {
        val fuelConsumed =
          currentBeamVehicle.useFuel(
            partiallyCompletedBeamLeg,
            beamScenario,
            networkHelper,
            eventsManager,
            eventBuilderActor,
            beamServices.beamCustomizationAPI.beamVehicleAfterUseFuelHook
          )

        val tollOnCurrentLeg = toll(partiallyCompletedBeamLeg)
        tollsAccumulated += tollOnCurrentLeg
        val pte = PathTraversalEvent(
          updatedStopTick,
          currentVehicleUnderControl,
          id.toString,
          currentBeamVehicle.beamVehicleType,
          riders.size,
          partiallyCompletedBeamLeg,
          fuelConsumed.primaryFuel,
          fuelConsumed.secondaryFuel,
          currentBeamVehicle.primaryFuelLevelInJoules,
          currentBeamVehicle.secondaryFuelLevelInJoules,
          tollOnCurrentLeg,
          riders
        )
        eventsManager.processEvent(pte)
        generateTCSEventIfPossible(pte)
        partiallyCompletedBeamLeg.travelPath.endPoint
      } else {
        currentLeg.travelPath.startPoint
      }

      nextNotifyVehicleResourceIdle = Some(
        NotifyVehicleIdle(
          currentVehicleUnderControl,
          geo.wgs2Utm(currentLocation.copy(time = updatedStopTick)),
          data.passengerSchedule,
          currentBeamVehicle.getState,
          data.geofence,
          triggerId
        )
      )

      eventsManager.processEvent(
        new VehicleLeavesTrafficEvent(
          stopTick,
          id.asInstanceOf[Id[Person]],
          null,
          data.currentVehicle.head,
          "car",
          0.0
        )
      )

      if (riders.isEmpty) {
        self ! PassengerScheduleEmptyMessage(
          currentLocation,
          tollsAccumulated,
          triggerId = triggerId
        )
        tollsAccumulated = 0.0
        goto(PassengerScheduleEmptyInterrupted) using data
          .withCurrentLegPassengerScheduleIndex(data.currentLegPassengerScheduleIndex + 1)
          .asInstanceOf[T]
      } else {
        // In this case our passenger schedule isn't empty so we go directly to idle interrupted
        goto(IdleInterrupted) using stripLiterallyDrivingData(data).asInstanceOf[T]
      }
    case ev @ Event(Resume(_), _) =>
      log.debug("state(DrivesVehicle.DrivingInterrupted): {}", ev)
      goto(Driving)
    case ev @ Event(TriggerWithId(EndLegTrigger(_), _), _) =>
      log.debug("state(DrivesVehicle.DrivingInterrupted): {}", ev)
      stash()
      stay
    case ev @ Event(Interrupt(_, _, _), _) =>
      log.debug("state(DrivesVehicle.DrivingInterrupted): {}", ev)
      stash()
      stay
<<<<<<< HEAD
    case ev @ Event(LastLegPassengerSchedule(triggerId), data) =>
=======
    case ev @ Event(TriggerWithId(StartRefuelSessionTrigger(_), triggerId), _) =>
      log.debug("state(DrivesVehicle.DrivingInterrupted): {}", ev)
      stay replying CompletionNotice(triggerId)
    case _ @Event(LastLegPassengerSchedule(triggerId), data) =>
>>>>>>> 561afda2
      self ! PassengerScheduleEmptyMessage(
        geo.wgs2Utm(
          data.passengerSchedule.schedule
            .drop(data.currentLegPassengerScheduleIndex)
            .head
            ._1
            .travelPath
            .endPoint
        ),
        tollsAccumulated,
        triggerId,
        Some(fuelConsumedByTrip.getOrElse(id.asInstanceOf[Id[Person]], FuelConsumed(0, 0)))
      )
      fuelConsumedByTrip.remove(id.asInstanceOf[Id[Person]])
      tollsAccumulated = 0.0
      goto(PassengerScheduleEmpty) using stripLiterallyDrivingData(data)
        .withCurrentLegPassengerScheduleIndex(data.currentLegPassengerScheduleIndex + 1)
        .asInstanceOf[T]

    case ev @ Event(StartingRefuelSession(_, _, _), _) =>
      log.debug("state(DrivesVehicle.DrivingInterrupted.StartingRefuelSession): {}", ev)
      stash()
      stay()

    case ev @ Event(UnhandledVehicle(_, _, _), _) =>
      log.debug("state(DrivesVehicle.DrivingInterrupted.UnhandledVehicle): {}", ev)
      stash()
      stay()

    case ev @ Event(WaitingInLine(_, _, _), _) =>
      log.debug("state(DrivesVehicle.DrivingInterrupted.WaitingInLine): {}", ev)
      stash()
      stay()

  }

  private def generateTCSEventIfPossible(pte: PathTraversalEvent): Unit = {
    (pte.fromStopIndex, pte.toStopIndex) match {
      case (Some(fromStopIdx), Some(_)) =>
        eventsManager.processEvent(
          new TransitCrowdingSkimmerEvent(
            pte.time,
            beamConfig.beam.router.skim.transit_crowding_skimmer,
            pte.vehicleId,
            fromStopIdx,
            pte.numberOfPassengers,
            pte.capacity
          )
        )
      case _ =>
    }
  }

  when(WaitingToDrive) {
    case _ @Event(TriggerWithId(StartLegTrigger(tick, newLeg), triggerId), data)
        if data.legStartsAt.isEmpty || tick == data.legStartsAt.get =>
      updateLatestObservedTick(tick)
      log.debug("state(DrivesVehicle.WaitingToDrive): StartLegTrigger({},{}) for driver {}", tick, newLeg, id)

      if (data.currentVehicle.isEmpty) {
        stop(Failure("person received StartLegTrigger for leg {} but has an empty data.currentVehicle", newLeg))
      } else {
        // Un-Park if necessary, this should only happen with RideHailAgents
        data.currentVehicle.headOption match {
          case Some(currentVehicleUnderControl) =>
            assert(
              currentBeamVehicle.id == currentVehicleUnderControl,
              currentBeamVehicle.id + " " + currentVehicleUnderControl
            )
            currentBeamVehicle.stall match {
              case Some(theStall) if !currentBeamVehicle.isCAV =>
                parkingManager ! ReleaseParkingStall(theStall, triggerId)
                currentBeamVehicle.unsetParkingStall()
              case _ =>
            }
          case None =>
        }
        val triggerToSchedule: Vector[ScheduleTrigger] = data.passengerSchedule
          .schedule(newLeg)
          .boarders
          .map { personVehicle =>
            logDebug(
              s"Scheduling BoardVehicleTrigger at $tick for Person ${personVehicle.personId} into vehicle ${data.currentVehicle.head} @ $tick"
            )
            ScheduleTrigger(
              BoardVehicleTrigger(tick, data.currentVehicle.head),
              personVehicle.personRef
            )
          }
          .toVector
        eventsManager.processEvent(
          new VehicleEntersTrafficEvent(
            tick,
            Id.createPersonId(id),
            Id.createLinkId(newLeg.travelPath.linkIds.headOption.getOrElse(Int.MinValue).toString),
            data.currentVehicle.head,
            "car",
            1.0
          )
        )
        // Produce link events for this trip (the same ones as in PathTraversalEvent).
        val beamLeg = data.passengerSchedule.schedule
          .drop(data.currentLegPassengerScheduleIndex)
          .head
          ._1
        val endTime = tick + beamLeg.duration
        goto(Driving) using LiterallyDrivingData(data, endTime, Some(tick))
          .asInstanceOf[T] replying CompletionNotice(
          triggerId,
          triggerToSchedule ++ Vector(ScheduleTrigger(EndLegTrigger(endTime), self))
        )
      }
    case ev @ Event(Interrupt(interruptId, _, triggerId), _) =>
      log.debug("state(DrivesVehicle.WaitingToDrive): {}", ev)
      goto(WaitingToDriveInterrupted) replying InterruptedWhileWaitingToDrive(
        interruptId,
        currentBeamVehicle.id,
        latestObservedTick,
        triggerId
      )

    case ev @ Event(NotifyVehicleResourceIdleReply(triggerId: Long, newTriggers: Seq[ScheduleTrigger], _), _) =>
      log.debug("state(DrivesVehicle.WaitingToDrive.NotifyVehicleResourceIdleReply): {}", ev)

      if (!_currentTriggerId.contains(triggerId)) {
        log.error(
          "Driver {}: local triggerId {} does not match the id received from resource manager {}",
          id,
          _currentTriggerId,
          triggerId
        )
      }

      _currentTriggerId match {
        case Some(_) =>
          val (_, triggerId) = releaseTickAndTriggerId()
          scheduler ! CompletionNotice(triggerId, newTriggers)
        case None =>
      }

      stay()

  }

  when(WaitingToDriveInterrupted) {
    case ev @ Event(Resume(_), _) =>
      log.debug("state(DrivesVehicle.WaitingToDriveInterrupted): {}", ev)
      goto(WaitingToDrive)

    case ev @ Event(TriggerWithId(StartLegTrigger(_, _), _), _) =>
      log.debug("state(DrivesVehicle.WaitingToDriveInterrupted): {}", ev)
      stash()
      stay
    case _ @Event(NotifyVehicleResourceIdleReply(_, _, _), _) =>
      stash()
      stay

  }

  val drivingBehavior: StateFunction = {
    case ev @ Event(req: ReservationRequest, data)
        if !hasRoomFor(
          data.passengerSchedule,
          req,
          currentBeamVehicle
        ) =>
      log.debug("state(DrivesVehicle.drivingBehavior): {}", ev)
      stay() replying ReservationResponse(Left(VehicleFullError), req.triggerId)

    case ev @ Event(req: ReservationRequest, data) =>
      log.debug("state(DrivesVehicle.drivingBehavior): {}", ev)
      val legs = data.passengerSchedule.schedule
        .from(req.departFrom)
        .to(req.arriveAt)
        .keys
        .toSeq
      val legsInThePast = data.passengerSchedule.schedule
        .take(data.currentLegPassengerScheduleIndex)
        .from(req.departFrom)
        .to(req.arriveAt)
        .keys
        .toSeq
      if (legsInThePast.nonEmpty)
        log.debug("Legs in the past: {} -- {}", legsInThePast, req)
      val boardTrigger = if (legsInThePast.nonEmpty) {
        Vector(
          ScheduleTrigger(
            BoardVehicleTrigger(
              legsInThePast.head.startTime,
              data.currentVehicle.head
            ),
            sender()
          )
        )
      } else {
        Vector()
      }
      val alightTrigger = if (legsInThePast.nonEmpty && legsInThePast.size == legs.size) {
        Vector(
          ScheduleTrigger(
            AlightVehicleTrigger(
              legsInThePast.last.endTime,
              data.currentVehicle.head
            ),
            sender()
          )
        )
      } else {
        Vector()
      }

      val boardTrigger2 = data.passengerSchedule.schedule.keys.view
        .drop(data.currentLegPassengerScheduleIndex)
        .headOption match {
        case Some(currentLeg) =>
          if (stateName == Driving && legs.head == currentLeg) {
            Vector(
              ScheduleTrigger(
                BoardVehicleTrigger(
                  currentLeg.startTime,
                  data.currentVehicle.head
                ),
                sender()
              )
            )
          } else {
            Vector()
          }
        case None =>
          log.warning("Driver did not find a leg at currentLegPassengerScheduleIndex.")
          Vector()
      }
      stay() using data
        .withPassengerSchedule(
          data.passengerSchedule.addPassenger(req.passengerVehiclePersonId, legs)
        )
        .asInstanceOf[T] replying
      ReservationResponse(
        Right(
          ReserveConfirmInfo(boardTrigger ++ alightTrigger ++ boardTrigger2)
        ),
        req.triggerId
      )

    case ev @ Event(RemovePassengerFromTrip(id), data) =>
      log.debug("state(DrivesVehicle.drivingBehavior): {}", ev)
      stay() using data
        .withPassengerSchedule(
          PassengerSchedule(
            data.passengerSchedule.schedule ++ data.passengerSchedule.schedule
              .collect { case (leg, manifest) =>
                (
                  leg,
                  manifest.copy(
                    riders = manifest.riders - id,
                    alighters = manifest.alighters - id,
                    boarders = manifest.boarders - id
                  )
                )
              }
          )
        )
        .asInstanceOf[T]

    // The following 2 (Board and Alight) can happen idiosyncratically if a person ended up taking a much longer than expected
    // trip and meanwhile a CAV was scheduled to pick them up (and then drop them off) for the next trip, but they're still driving baby
    case Event(
          TriggerWithId(BoardVehicleTrigger(tick, vehicleId), triggerId),
          data @ LiterallyDrivingData(_, _, _)
        ) =>
      val currentLeg = data.passengerSchedule.schedule.keys.view
        .drop(data.currentLegPassengerScheduleIndex)
        .headOption
        .getOrElse(throw new RuntimeException("Current Leg is not available."))
      stay() replying CompletionNotice(
        triggerId,
        Vector(ScheduleTrigger(BoardVehicleTrigger(Math.max(currentLeg.endTime, tick), vehicleId), self))
      )
    case Event(
          TriggerWithId(AlightVehicleTrigger(tick, vehicleId, _), triggerId),
          data @ LiterallyDrivingData(_, _, _)
        ) =>
      val currentLeg = data.passengerSchedule.schedule.keys.view
        .drop(data.currentLegPassengerScheduleIndex)
        .headOption
        .getOrElse(throw new RuntimeException("Current Leg is not available."))
      stay() replying CompletionNotice(
        triggerId,
        Vector(
          ScheduleTrigger(AlightVehicleTrigger(Math.max(currentLeg.endTime + 1, tick), vehicleId), self)
        )
      )
    case _ @Event(EndingRefuelSession(tick, vehicleId, stall, _), _) =>
      log.info(s"DrivesVehicle: EndingRefuelSession. tick: $tick, vehicle: $vehicleId, stall: $stall")
      stay()
  }

  private def hasRoomFor(
    passengerSchedule: PassengerSchedule,
    req: ReservationRequest,
    vehicle: BeamVehicle
  ) = {
    //    val vehicleCap = vehicle.getType
    val fullCap = vehicle.beamVehicleType.seatingCapacity + vehicle.beamVehicleType.standingRoomCapacity
    passengerSchedule.schedule.from(req.departFrom).to(req.arriveAt).forall { entry =>
      entry._2.riders.size < fullCap
    }
  }

  private def toll(leg: BeamLeg) = {
    if (leg.mode == BeamMode.CAR)
      tollCalculator.calcTollByLinkIds(leg.travelPath)
    else
      0.0
  }
}<|MERGE_RESOLUTION|>--- conflicted
+++ resolved
@@ -545,14 +545,7 @@
       log.debug("state(DrivesVehicle.DrivingInterrupted): {}", ev)
       stash()
       stay
-<<<<<<< HEAD
-    case ev @ Event(LastLegPassengerSchedule(triggerId), data) =>
-=======
-    case ev @ Event(TriggerWithId(StartRefuelSessionTrigger(_), triggerId), _) =>
-      log.debug("state(DrivesVehicle.DrivingInterrupted): {}", ev)
-      stay replying CompletionNotice(triggerId)
-    case _ @Event(LastLegPassengerSchedule(triggerId), data) =>
->>>>>>> 561afda2
+    case _ @ Event(LastLegPassengerSchedule(triggerId), data) =>
       self ! PassengerScheduleEmptyMessage(
         geo.wgs2Utm(
           data.passengerSchedule.schedule
