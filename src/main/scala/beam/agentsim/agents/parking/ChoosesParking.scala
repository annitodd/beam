package beam.agentsim.agents.parking

import akka.actor.FSM.Failure
import akka.pattern.{ask, pipe}
import beam.agentsim.Resource.CheckInResource
import beam.agentsim.agents.BeamAgent._
import beam.agentsim.agents.PersonAgent._
import beam.agentsim.agents._
import beam.agentsim.agents.modalbehaviors.DrivesVehicle.StartLegTrigger
import beam.agentsim.agents.parking.ChoosesParking.{ChoosingParkingSpot, ReleasingParkingSpot}
import beam.agentsim.agents.vehicles.PassengerSchedule
import beam.agentsim.agents.vehicles.VehicleProtocol.StreetVehicle
import beam.agentsim.events.{LeavingParkingEvent, SpaceTime}
import beam.agentsim.infrastructure.ParkingManager.{ParkingInquiry, ParkingInquiryResponse}
import beam.agentsim.infrastructure.ParkingStall.NoNeed
import beam.agentsim.scheduler.BeamAgentScheduler.{CompletionNotice, ScheduleTrigger}
import beam.agentsim.scheduler.Trigger.TriggerWithId
import beam.router.BeamRouter.{RoutingRequest, RoutingResponse}
import beam.router.Modes.BeamMode.{CAR, WALK}
<<<<<<< HEAD
import beam.router.model.EmbodiedBeamTrip
=======
import beam.router.model.{BeamPath, EmbodiedBeamLeg, EmbodiedBeamTrip}
import beam.router.r5.R5RoutingWorker
>>>>>>> 90d87741
import org.matsim.api.core.v01.events.PersonLeavesVehicleEvent

import scala.concurrent.duration.Duration

/**
  * BEAM
  */
object ChoosesParking {

  case object ChoosingParkingSpot extends BeamAgentState

  case object ReleasingParkingSpot extends BeamAgentState

}

trait ChoosesParking extends {
  this: PersonAgent => // Self type restricts this trait to only mix into a PersonAgent

  onTransition {
    case ReadyToChooseParking -> ChoosingParkingSpot =>
      val personData = stateData.asInstanceOf[BasePersonData]

      val firstLeg = personData.restOfCurrentTrip.head
      val lastLeg =
        personData.restOfCurrentTrip.takeWhile(_.beamVehicleId == firstLeg.beamVehicleId).last

      parkingManager ! ParkingInquiry(
        id,
        beamServices.geo.wgs2Utm(lastLeg.beamLeg.travelPath.startPoint.loc),
        beamServices.geo.wgs2Utm(lastLeg.beamLeg.travelPath.endPoint.loc),
        nextActivity(personData).get.getType,
<<<<<<< HEAD
        attributes.valueOfTime,
=======
        attributes,
>>>>>>> 90d87741
        NoNeed,
        lastLeg.beamLeg.endTime,
        nextActivity(personData).get.getEndTime - lastLeg.beamLeg.endTime.toDouble
      )
  }
  when(ReleasingParkingSpot, stateTimeout = Duration.Zero) {
    case Event(TriggerWithId(StartLegTrigger(_, _), _), data) =>
      stash()
      stay using data
    case Event(StateTimeout, data @ BasePersonData(_, _, _, _, _, _, _, _, _, _)) =>
      if (data.currentVehicle.isEmpty) {
        stop(Failure(s"Cannot release parking spot when data.currentVehicle is empty for person $id"))
      } else {
        val (tick, _) = releaseTickAndTriggerId()
        val veh = beamServices
          .vehicles(data.currentVehicle.head)

        veh.stall.foreach { stall =>
          parkingManager ! CheckInResource(
            beamServices.vehicles(data.currentVehicle.head).stall.get.id,
            None
          )
          //        val tick: Double = _currentTick.getOrElse(0)
          val nextLeg = data.passengerSchedule.schedule.head._1
          val distance = beamServices.geo.distUTMInMeters(
            stall.locationUTM,
            nextLeg.travelPath.endPoint.loc
          ) //nextLeg.travelPath.endPoint.loc
          val cost = stall.cost
          val energyCharge: Double = 0.0 //TODO
          val timeCost: Double = scaleTimeByValueOfTime(0.0) // TODO: CJRS... let's discuss how to fix this - SAF
          val score = calculateScore(distance, cost, energyCharge, timeCost)
          eventsManager.processEvent(new LeavingParkingEvent(tick, stall, score, id, veh.id))
        }
        veh.unsetParkingStall()
        goto(WaitingToDrive) using data
      }

    case Event(StateTimeout, data) =>
      parkingManager ! CheckInResource(
        beamServices.vehicles(data.currentVehicle.head).stall.get.id,
        None
      )
      beamServices.vehicles(data.currentVehicle.head).unsetParkingStall()
      releaseTickAndTriggerId()
      goto(WaitingToDrive) using data
  }
  when(ChoosingParkingSpot) {
    case Event(ParkingInquiryResponse(stall, _), data) =>
      val distanceThresholdToIgnoreWalking =
        beamServices.beamConfig.beam.agentsim.thresholdForWalkingInMeters
      val nextLeg =
        data.passengerSchedule.schedule.keys.drop(data.currentLegPassengerScheduleIndex).head
      beamServices.vehicles(data.currentVehicle.head).setReservedParkingStall(Some(stall))

      data.currentVehicle.head

      //Veh id
      //distance to dest
      //parking Id
      //cost
      //location

      val distance = beamServices.geo.distUTMInMeters(stall.locationUTM, nextLeg.travelPath.endPoint.loc)
      // If the stall is co-located with our destination... then continue on but add the stall to PersonData
      if (distance <= distanceThresholdToIgnoreWalking) {
        val (_, triggerId) = releaseTickAndTriggerId()
        scheduler ! CompletionNotice(
          triggerId,
          Vector(ScheduleTrigger(StartLegTrigger(nextLeg.startTime, nextLeg), self))
        )

        goto(WaitingToDrive) using data
      } else {
        // Else the stall requires a diversion in travel, calc the new routes (in-vehicle to the stall and walking to the destination)
        // In our routing requests we set mustParkAtEnd to false to prevent the router from splitting our routes for us
        import context.dispatcher
        val currentPoint = nextLeg.travelPath.startPoint
        val currentLocUTM = beamServices.geo.wgs2Utm(currentPoint.loc)
        val currentPointUTM = currentPoint.copy(loc = currentLocUTM)
        val finalPoint = nextLeg.travelPath.endPoint

        // get route from customer to stall, add body for backup in case car route fails
        val carStreetVeh =
          StreetVehicle(data.currentVehicle.head, currentPointUTM, CAR, asDriver = true)
        val bodyStreetVeh =
<<<<<<< HEAD
          StreetVehicle(data.currentVehicle.last, currentPoint, WALK, asDriver = true)
        val futureVehicle2StallResponse = router ? RoutingRequest(
          currentPoint.loc,
          beamServices.geo.utm2Wgs(stall.location),
=======
          StreetVehicle(data.currentVehicle.last, currentPointUTM, WALK, asDriver = true)
        val veh2StallRequest = RoutingRequest(
          currentLocUTM,
          stall.locationUTM,
>>>>>>> 90d87741
          currentPoint.time,
          Vector(),
          Vector(carStreetVeh, bodyStreetVeh),
          Some(attributes)
        )
        val futureVehicle2StallResponse = router ? veh2StallRequest

        // get walk route from stall to destination, note we give a dummy start time and update later based on drive time to stall
        val futureStall2DestinationResponse = router ? RoutingRequest(
<<<<<<< HEAD
          beamServices.geo.utm2Wgs(stall.location),
          finalPoint.loc,
=======
          stall.locationUTM,
          beamServices.geo.wgs2Utm(finalPoint.loc),
>>>>>>> 90d87741
          currentPoint.time,
          Vector(),
          Vector(
            StreetVehicle(
              data.currentVehicle.last,
              SpaceTime(stall.locationUTM, currentPoint.time),
              WALK,
              asDriver = true
            )
          ),
          Some(attributes)
        )

        val responses = for {
          vehicle2StallResponse     <- futureVehicle2StallResponse.mapTo[RoutingResponse]
          stall2DestinationResponse <- futureStall2DestinationResponse.mapTo[RoutingResponse]
        } yield (vehicle2StallResponse, stall2DestinationResponse)

        responses pipeTo self

        stay using data
      }
    case Event(
        (routingResponse1: RoutingResponse, routingResponse2: RoutingResponse),
<<<<<<< HEAD
        data @ BasePersonData(_, _, _, _, _, _, _, _, _)
=======
        data @ BasePersonData(_, _, _, _, _, _, _, _, _, _)
>>>>>>> 90d87741
        ) =>
      val (tick, triggerId) = releaseTickAndTriggerId()
      val nextLeg =
        data.passengerSchedule.schedule.keys.drop(data.currentLegPassengerScheduleIndex).head

<<<<<<< HEAD
      // If no car leg returned, then the person walks to the parking spot and we force an early exit
      // from the vehicle below.
      val leg1 = if (!routingResponse1.itineraries.exists(_.tripClassifier == CAR)) {
        logDebug(s"no CAR leg returned by router, walking car there instead")
        routingResponse1.itineraries.filter(_.tripClassifier == WALK).head.legs.head
      } else {
        routingResponse1.itineraries.filter(_.tripClassifier == CAR).head.legs(1)
      }
      // Update start time of the second leg
      var leg2 = routingResponse2.itineraries.head.legs.head
=======
      // If no car leg returned, use previous route to destination (i.e. assume parking is at dest)
      var (leg1, leg2) = if (!routingResponse1.itineraries.exists(_.tripClassifier == CAR)) {
        logDebug(s"no CAR leg returned by router, assuming parking spot is at destination")
        (
          EmbodiedBeamLeg(nextLeg, data.currentVehicle.head, true, 0.0, true),
          routingResponse2.itineraries.head.legs.head
        )
      } else {
        (
          routingResponse1.itineraries.filter(_.tripClassifier == CAR).head.legs(1),
          routingResponse2.itineraries.head.legs.head
        )
      }
      // Update start time of the second leg
>>>>>>> 90d87741
      leg2 = leg2.copy(beamLeg = leg2.beamLeg.updateStartTime(leg1.beamLeg.endTime))

      // update person data with new legs
      val firstLeg = data.restOfCurrentTrip.head
      var legsToDrop = data.restOfCurrentTrip.takeWhile(_.beamVehicleId == firstLeg.beamVehicleId)
      if (legsToDrop.size == data.restOfCurrentTrip.size - 1) legsToDrop = data.restOfCurrentTrip
      val newRestOfTrip = leg1 +: (leg2 +: data.restOfCurrentTrip.filter { leg =>
        !legsToDrop.exists(dropLeg => dropLeg.beamLeg == leg.beamLeg)
      }).toVector
      val newCurrentTripLegs = data.currentTrip.get.legs
        .takeWhile(_.beamLeg != nextLeg) ++ newRestOfTrip
      val newPassengerSchedule = PassengerSchedule().addLegs(Vector(newRestOfTrip.head.beamLeg))

      val currVehicle = beamServices.vehicles(data.currentVehicle.head)

      val newVehicle = if (leg1.beamLeg.mode == CAR || currVehicle.id == bodyId) {
        data.currentVehicle
      } else {
        currVehicle.unsetDriver()
        eventsManager.processEvent(
          new PersonLeavesVehicleEvent(tick, id, data.currentVehicle.head)
        )
        data.currentVehicle.drop(1)
      }

      scheduler ! CompletionNotice(
        triggerId,
        Vector(
          ScheduleTrigger(
            StartLegTrigger(newRestOfTrip.head.beamLeg.startTime, newRestOfTrip.head.beamLeg),
            self
          )
        )
      )

      goto(WaitingToDrive) using data.copy(
        currentTrip = Some(EmbodiedBeamTrip(newCurrentTripLegs)),
        restOfCurrentTrip = newRestOfTrip.toList,
        passengerSchedule = newPassengerSchedule,
        currentLegPassengerScheduleIndex = 0,
        currentVehicle = newVehicle
      )
  }

  def calculateScore(
    walkingDistance: Double,
    cost: Double,
    energyCharge: Double,
    valueOfTime: Double
  ): Double = -cost - energyCharge
}<|MERGE_RESOLUTION|>--- conflicted
+++ resolved
@@ -17,12 +17,8 @@
 import beam.agentsim.scheduler.Trigger.TriggerWithId
 import beam.router.BeamRouter.{RoutingRequest, RoutingResponse}
 import beam.router.Modes.BeamMode.{CAR, WALK}
-<<<<<<< HEAD
-import beam.router.model.EmbodiedBeamTrip
-=======
 import beam.router.model.{BeamPath, EmbodiedBeamLeg, EmbodiedBeamTrip}
 import beam.router.r5.R5RoutingWorker
->>>>>>> 90d87741
 import org.matsim.api.core.v01.events.PersonLeavesVehicleEvent
 
 import scala.concurrent.duration.Duration
@@ -54,11 +50,7 @@
         beamServices.geo.wgs2Utm(lastLeg.beamLeg.travelPath.startPoint.loc),
         beamServices.geo.wgs2Utm(lastLeg.beamLeg.travelPath.endPoint.loc),
         nextActivity(personData).get.getType,
-<<<<<<< HEAD
-        attributes.valueOfTime,
-=======
         attributes,
->>>>>>> 90d87741
         NoNeed,
         lastLeg.beamLeg.endTime,
         nextActivity(personData).get.getEndTime - lastLeg.beamLeg.endTime.toDouble
@@ -145,17 +137,10 @@
         val carStreetVeh =
           StreetVehicle(data.currentVehicle.head, currentPointUTM, CAR, asDriver = true)
         val bodyStreetVeh =
-<<<<<<< HEAD
-          StreetVehicle(data.currentVehicle.last, currentPoint, WALK, asDriver = true)
-        val futureVehicle2StallResponse = router ? RoutingRequest(
-          currentPoint.loc,
-          beamServices.geo.utm2Wgs(stall.location),
-=======
           StreetVehicle(data.currentVehicle.last, currentPointUTM, WALK, asDriver = true)
         val veh2StallRequest = RoutingRequest(
           currentLocUTM,
           stall.locationUTM,
->>>>>>> 90d87741
           currentPoint.time,
           Vector(),
           Vector(carStreetVeh, bodyStreetVeh),
@@ -165,13 +150,8 @@
 
         // get walk route from stall to destination, note we give a dummy start time and update later based on drive time to stall
         val futureStall2DestinationResponse = router ? RoutingRequest(
-<<<<<<< HEAD
-          beamServices.geo.utm2Wgs(stall.location),
-          finalPoint.loc,
-=======
           stall.locationUTM,
           beamServices.geo.wgs2Utm(finalPoint.loc),
->>>>>>> 90d87741
           currentPoint.time,
           Vector(),
           Vector(
@@ -196,28 +176,12 @@
       }
     case Event(
         (routingResponse1: RoutingResponse, routingResponse2: RoutingResponse),
-<<<<<<< HEAD
-        data @ BasePersonData(_, _, _, _, _, _, _, _, _)
-=======
         data @ BasePersonData(_, _, _, _, _, _, _, _, _, _)
->>>>>>> 90d87741
         ) =>
       val (tick, triggerId) = releaseTickAndTriggerId()
       val nextLeg =
         data.passengerSchedule.schedule.keys.drop(data.currentLegPassengerScheduleIndex).head
 
-<<<<<<< HEAD
-      // If no car leg returned, then the person walks to the parking spot and we force an early exit
-      // from the vehicle below.
-      val leg1 = if (!routingResponse1.itineraries.exists(_.tripClassifier == CAR)) {
-        logDebug(s"no CAR leg returned by router, walking car there instead")
-        routingResponse1.itineraries.filter(_.tripClassifier == WALK).head.legs.head
-      } else {
-        routingResponse1.itineraries.filter(_.tripClassifier == CAR).head.legs(1)
-      }
-      // Update start time of the second leg
-      var leg2 = routingResponse2.itineraries.head.legs.head
-=======
       // If no car leg returned, use previous route to destination (i.e. assume parking is at dest)
       var (leg1, leg2) = if (!routingResponse1.itineraries.exists(_.tripClassifier == CAR)) {
         logDebug(s"no CAR leg returned by router, assuming parking spot is at destination")
@@ -232,7 +196,6 @@
         )
       }
       // Update start time of the second leg
->>>>>>> 90d87741
       leg2 = leg2.copy(beamLeg = leg2.beamLeg.updateStartTime(leg1.beamLeg.endTime))
 
       // update person data with new legs
