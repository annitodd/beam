package beam.agentsim.agents.parking

import akka.actor.ActorRef
import akka.pattern.pipe
import beam.agentsim.Resource.ReleaseParkingStall
import beam.agentsim.agents.BeamAgent._
import beam.agentsim.agents.PersonAgent._
import beam.agentsim.agents._
import beam.agentsim.agents.modalbehaviors.DrivesVehicle.StartLegTrigger
import beam.agentsim.agents.parking.ChoosesParking._
import beam.agentsim.agents.vehicles.VehicleProtocol.StreetVehicle
import beam.agentsim.agents.vehicles.{BeamVehicle, PassengerSchedule, VehicleManager}
import beam.agentsim.events.{LeavingParkingEvent, ParkingEvent, SpaceTime}
import beam.agentsim.infrastructure.ChargingNetworkManager._
import beam.agentsim.infrastructure.ParkingInquiry.ParkingSearchMode
import beam.agentsim.infrastructure.charging.ChargingPointType
import beam.agentsim.infrastructure.{ParkingInquiry, ParkingInquiryResponse, ParkingStall}
import beam.agentsim.scheduler.BeamAgentScheduler.{CompletionNotice, ScheduleTrigger}
import beam.agentsim.scheduler.Trigger.TriggerWithId
import beam.router.BeamRouter.{RoutingRequest, RoutingResponse}
import beam.router.Modes.BeamMode.WALK
import beam.router.model.{EmbodiedBeamLeg, EmbodiedBeamTrip}
import beam.sim.common.GeoUtils
import beam.utils.logging.pattern.ask
import org.matsim.api.core.v01.Id
import org.matsim.api.core.v01.events.PersonLeavesVehicleEvent
import org.matsim.core.api.experimental.events.EventsManager

import scala.concurrent.duration._
import scala.language.postfixOps

/**
  * BEAM
  */
object ChoosesParking {
  case object ChoosingParkingSpot extends BeamAgentState
  case object ReleasingParkingSpot extends BeamAgentState
  case object ReleasingChargingPoint extends BeamAgentState
  case object ConnectingToChargingPoint extends BeamAgentState

  def handleUseParkingSpot(
    tick: Int,
    currentBeamVehicle: BeamVehicle,
    driver: Id[_],
    geo: GeoUtils,
    eventsManager: EventsManager
  ): Unit = {
    currentBeamVehicle.reservedStall.foreach { stall: ParkingStall =>
      currentBeamVehicle.useParkingStall(stall)
      val parkEvent = ParkingEvent(
        time = tick,
        stall = stall,
        locationWGS = geo.utm2Wgs(stall.locationUTM),
        vehicleId = currentBeamVehicle.id,
        driverId = driver.toString
      )
      eventsManager.processEvent(parkEvent) // nextLeg.endTime -> to fix repeated path traversal
    }
    currentBeamVehicle.setReservedParkingStall(None)
  }

  def calculateScore(
    cost: Double,
    energyCharge: Double
  ): Double = -cost - energyCharge

  def handleReleasingParkingSpot(
    tick: Int,
    currentBeamVehicle: BeamVehicle,
    energyChargedMaybe: Option[Double],
    driver: Id[_],
    parkingManager: ActorRef,
    eventsManager: EventsManager,
    triggerId: Long
  ): Unit = {
    val stallForLeavingParkingEvent = currentBeamVehicle.stall match {
      case Some(stall) =>
        parkingManager ! ReleaseParkingStall(stall, triggerId)
        currentBeamVehicle.unsetParkingStall()
        stall
      case None =>
        // This can now happen if a vehicle was charging and released the stall already
        currentBeamVehicle.lastUsedStall.get
    }
    val energyCharge: Double = energyChargedMaybe.getOrElse(0.0)
    val score = calculateScore(stallForLeavingParkingEvent.costInDollars, energyCharge)
    eventsManager.processEvent(
      LeavingParkingEvent(tick, stallForLeavingParkingEvent, score, driver.toString, currentBeamVehicle.id)
    )
  }
}

trait ChoosesParking extends {
  this: PersonAgent => // Self type restricts this trait to only mix into a PersonAgent
<<<<<<< HEAD
=======
  onTransition { case ReadyToChooseParking -> ChoosingParkingSpot =>
    val personData = stateData.asInstanceOf[BasePersonData]

    val firstLeg = personData.restOfCurrentTrip.head
    val lastLeg = personData.restOfCurrentTrip.takeWhile(_.beamVehicleId == firstLeg.beamVehicleId).last

    val parkingDuration: Double = {
      for {
        act <- nextActivity(personData)
        lastLegEndTime = lastLeg.beamLeg.endTime.toDouble
      } yield act.getEndTime - lastLegEndTime
    }.getOrElse(0.0)
    val destinationUtm = beamServices.geo.wgs2Utm(lastLeg.beamLeg.travelPath.endPoint.loc)
>>>>>>> 3115c70b

  // TODO This might be a violation of Actor framework. Need to verify
  var latestParkingInquiry: Option[ParkingInquiry] = None

<<<<<<< HEAD
  private def buildParkingInquiry(data: BasePersonData): ParkingInquiry = {
    val enrouteConfig = beamServices.beamConfig.beam.agentsim.agents.vehicles.enroute
    val firstLeg = data.restOfCurrentTrip.head
    val vehicleTrip = data.restOfCurrentTrip.takeWhile(_.beamVehicleId == firstLeg.beamVehicleId)
    val lastLeg = vehicleTrip.last.beamLeg
    val destinationUtm = SpaceTime(beamServices.geo.wgs2Utm(lastLeg.travelPath.endPoint.loc), lastLeg.endTime)
    val remainingTripData = calculateRemainingTripData(data)
    val reservedFor = VehicleManager.getReservedFor(currentBeamVehicle.vehicleManagerId.get).get
    val activityType = nextActivity(data).get.getType
    val enrouteInquiryMaybe: Option[ParkingInquiry] = if (currentBeamVehicle.isEV) {
      // Calculate thresholds for Enroute charging
      val totalDistance = vehicleTrip.map(_.beamLeg.travelPath.distanceInM).sum
      val refuelRequiredThresholdInMeters = totalDistance * enrouteConfig.refuelRequiredThresholdInPercent
      val noRefuelThresholdInMeters = totalDistance * enrouteConfig.noRefuelThresholdInPercent
      if (currentBeamVehicle.isRefuelNeeded(refuelRequiredThresholdInMeters, noRefuelThresholdInMeters)) {
        // Build Enroute charging inquiry
        Some(
          ParkingInquiry.init(
            destinationUtm,
            activityType,
            reservedFor,
            Some(currentBeamVehicle),
            remainingTripData,
            attributes.valueOfTime,
            nextActivity(data).map(_.getEndTime - lastLeg.endTime).getOrElse(0.0),
            searchMode = ParkingSearchMode.EnRoute,
            originUtm = Some(currentBeamVehicle.spaceTime),
            triggerId = getCurrentTriggerIdOrGenerate
          )
        )
      } else None
    } else None
    enrouteInquiryMaybe.getOrElse {
      // build destination parking/charging inquiry
      ParkingInquiry.init(
        destinationUtm,
        activityType,
        reservedFor,
        Some(currentBeamVehicle),
        remainingTripData,
        attributes.valueOfTime,
        nextActivity(data).map(_.getEndTime - lastLeg.endTime).getOrElse(0.0),
        triggerId = getCurrentTriggerIdOrGenerate
      )
    }
  }

  onTransition { case ReadyToChooseParking -> ChoosingParkingSpot =>
    val data = stateData.asInstanceOf[BasePersonData]
    latestParkingInquiry = Some(buildParkingInquiry(data))
    if (latestParkingInquiry.get.isChargingRequestOrEV)
      chargingNetworkManager ! latestParkingInquiry.get
    else
      parkingManager ! latestParkingInquiry.get
=======
    val nextActivityType = nextActivity(personData).get.getType

    val remainingTripData = calculateRemainingTripData(personData)

    val parkingInquiry = ParkingInquiry.init(
      SpaceTime(destinationUtm, lastLeg.beamLeg.endTime),
      nextActivityType,
      VehicleManager.getReservedFor(currentBeamVehicle.vehicleManagerId.get).get,
      Some(this.currentBeamVehicle),
      remainingTripData,
      Some(this.id),
      attributes.valueOfTime,
      parkingDuration,
      triggerId = getCurrentTriggerIdOrGenerate
    )

    park(parkingInquiry)
>>>>>>> 3115c70b
  }

  when(ConnectingToChargingPoint) {
    case _ @Event(StartingRefuelSession(tick, triggerId), data) =>
      log.debug(s"Vehicle ${currentBeamVehicle.id} started charging and it is now handled by the CNM at $tick")
      handleUseParkingSpot(tick, currentBeamVehicle, id, geo, eventsManager)
      self ! LastLegPassengerSchedule(triggerId)
      goto(DrivingInterrupted) using data
    case _ @Event(WaitingToCharge(tick, vehicleId, triggerId), data) =>
      log.debug(s"Vehicle $vehicleId is waiting in line and it is now handled by the CNM at $tick")
      self ! LastLegPassengerSchedule(triggerId)
      goto(DrivingInterrupted) using data
  }

  when(ReleasingChargingPoint) {
    case Event(TriggerWithId(StartLegTrigger(_, _), _), data) =>
      stash()
      stay using data
    case Event(UnhandledVehicle(tick, vehicleId, triggerId), data) =>
      assume(
        vehicleId == currentBeamVehicle.id,
        s"Agent tried to disconnect a vehicle $vehicleId that's not the current beamVehicle ${currentBeamVehicle.id}"
      )
      log.error(
        s"Vehicle $vehicleId is not handled by the CNM at tick $tick. Something is broken." +
        s"the agent will now disconnect the vehicle ${currentBeamVehicle.id} to let the simulation continue!"
      )
      handleReleasingParkingSpot(tick, currentBeamVehicle, None, id, parkingManager, eventsManager, triggerId)
      goto(WaitingToDrive) using data
    case Event(UnpluggingVehicle(tick, energyCharged, triggerId), data) =>
      log.debug(s"Vehicle ${currentBeamVehicle.id} ended charging and it is not handled by the CNM at tick $tick")
      val energyMaybe = Some(energyCharged)
      handleReleasingParkingSpot(tick, currentBeamVehicle, energyMaybe, id, parkingManager, eventsManager, triggerId)
      goto(WaitingToDrive) using data
  }

  when(ReleasingParkingSpot, stateTimeout = Duration.Zero) {
    case Event(TriggerWithId(StartLegTrigger(_, _), _), data) =>
      stash()
      stay using data
    case Event(StateTimeout, data: BasePersonData) =>
      val (tick, triggerId) = releaseTickAndTriggerId()
      if (currentBeamVehicle.isConnectedToChargingPoint()) {
        log.debug("Sending ChargingUnplugRequest to ChargingNetworkManager at {}", tick)
        chargingNetworkManager ! ChargingUnplugRequest(
          tick,
          currentBeamVehicle,
          triggerId
        )
        goto(ReleasingChargingPoint) using data
      } else {
        handleReleasingParkingSpot(tick, currentBeamVehicle, None, id, parkingManager, eventsManager, triggerId)
        goto(WaitingToDrive) using data
      }
    case Event(StateTimeout, data) =>
      val stall = currentBeamVehicle.stall.get
      parkingManager ! ReleaseParkingStall(stall, getCurrentTriggerIdOrGenerate)
      currentBeamVehicle.unsetParkingStall()
      releaseTickAndTriggerId()
      goto(WaitingToDrive) using data
  }

  when(ChoosingParkingSpot) {
    case Event(ParkingInquiryResponse(stall, _, _), data) =>
      val distanceThresholdToIgnoreWalking =
        beamServices.beamConfig.beam.agentsim.thresholdForWalkingInMeters
      val distanceForEnrouteCharging =
        beamServices.beamConfig.beam.agentsim.agents.vehicles.enroute.thresholdForNotWalkingToDestinationInMeters
      val enrouteMaxDuration = beamServices.beamConfig.beam.agentsim.agents.vehicles.enroute.maxDurationInSeconds
      val chargingPointMaybe = stall.chargingPointType
      val nextLeg =
        data.passengerSchedule.schedule.keys.drop(data.currentLegPassengerScheduleIndex).head
      currentBeamVehicle.setReservedParkingStall(Some(stall))
      val distance =
        beamServices.geo.distUTMInMeters(stall.locationUTM, beamServices.geo.wgs2Utm(nextLeg.travelPath.endPoint.loc))
      // If the stall is co-located with our destination... then continue on but add the stall to PersonData
      if (distance <= distanceThresholdToIgnoreWalking) {
        val (_, triggerId) = releaseTickAndTriggerId()
        scheduler ! CompletionNotice(
          triggerId,
          Vector(ScheduleTrigger(StartLegTrigger(nextLeg.startTime, nextLeg), self))
        )

        goto(WaitingToDrive) using data
      } else {
        // Else the stall requires a diversion in travel, calc the new routes (in-vehicle to the stall and walking to the destination)
        import context.dispatcher
        val currentPoint = nextLeg.travelPath.startPoint
        val currentLocUTM = beamServices.geo.wgs2Utm(currentPoint.loc)
        val currentPointUTM = currentPoint.copy(loc = currentLocUTM)
        val finalPoint = nextLeg.travelPath.endPoint

        val streetVehicle = currentBeamVehicle.toStreetVehicle
        // get route from customer to stall, add body for backup in case car route fails
        val carStreetVeh =
          StreetVehicle(
            currentBeamVehicle.id,
            currentBeamVehicle.beamVehicleType.id,
            currentPointUTM,
            streetVehicle.mode,
            asDriver = true,
            streetVehicle.needsToCalculateCost
          )
        val bodyStreetVeh =
          StreetVehicle(
            body.id,
            body.beamVehicleType.id,
            currentPointUTM,
            WALK,
            asDriver = true,
            needsToCalculateCost = false
          )
        val veh2StallRequest = RoutingRequest(
          currentLocUTM,
          stall.locationUTM,
          currentPoint.time,
          withTransit = false,
          Some(id),
          Vector(carStreetVeh, bodyStreetVeh),
          Some(attributes),
          triggerId = getCurrentTriggerIdOrGenerate
        )
        val futureVehicle2StallResponse = router ? veh2StallRequest

        // if is specifically Enroute charging
        val isEnroute = latestParkingInquiry.exists(_.searchMode == ParkingSearchMode.EnRoute)
        // or distance is greater than threshold
        // and parking duration is much greater than enrouteMaxDuration TODO: consider a buffer period later on
        // and stall has a fast charger
        val parkingDuration = latestParkingInquiry.map(_.parkingDuration).getOrElse(0.0)
        val isDistanceGreaterThanThreshold = distance > distanceForEnrouteCharging
        val isParkingDurationSmallEnoughFor = parkingDuration > enrouteMaxDuration * 2.0
        val isStallHasFastCharger = chargingPointMaybe.exists(ChargingPointType.isFastCharger)
        val isDestinationChargeTurningToAnEnrouteCharge =
          isDistanceGreaterThanThreshold && isParkingDurationSmallEnoughFor && isStallHasFastCharger

        val carIfEnroute = if (isEnroute || isDestinationChargeTurningToAnEnrouteCharge) {
          // get car route from stall to destination, TODO note we give a dummy start time and update later based on drive time to stall
          Vector(
            StreetVehicle(
              currentBeamVehicle.id,
              currentBeamVehicle.beamVehicleType.id,
              SpaceTime(stall.locationUTM, currentPoint.time),
              streetVehicle.mode,
              asDriver = true,
              streetVehicle.needsToCalculateCost
            )
          )
        } else Vector()

        // get walk route from stall to destination, note we give a dummy start time and update later based on drive time to stall
        val bodyStreetVehToDest = StreetVehicle(
          body.id,
          body.beamVehicleType.id,
          SpaceTime(stall.locationUTM, currentPoint.time),
          WALK,
          asDriver = true,
          needsToCalculateCost = false
        )

        val futureStall2DestinationResponse = router ? RoutingRequest(
          stall.locationUTM,
          beamServices.geo.wgs2Utm(finalPoint.loc),
          currentPoint.time,
          withTransit = false,
          Some(id),
          carIfEnroute :+ bodyStreetVehToDest,
          Some(attributes),
          triggerId = getCurrentTriggerIdOrGenerate
        )
        val responses = for {
          vehicle2StallResponse     <- futureVehicle2StallResponse.mapTo[RoutingResponse]
          stall2DestinationResponse <- futureStall2DestinationResponse.mapTo[RoutingResponse]
        } yield (vehicle2StallResponse, stall2DestinationResponse)
        responses pipeTo self
        stay using data
      }
    case Event(
          (vehicle2StallResponse: RoutingResponse, stall2DestinationResponse: RoutingResponse),
          data: BasePersonData
        ) =>
      // TODO IF ENROUTE CHARGE (which can be identifitied from second routingResponse2, if it has car then enroute, if walk then not)
      // TODO keep in mind that routingResponse2 can have walk or (car + walk).
      // TODO CREATE AN ACTIVITY AT PARKING STALL AND CALL IT CHARGING
      // TODO CREATE A LEG ROUTE VEHICLE TO CHARGING ACTIVITY AND A LEG ROUTE FROM CHARGING TO DESTINATION
      // TODO UPDATE PERSON DATA WITH NEW LEGS AND ACTIVITY

      isEnrouteRefueling = false
      val (tick, triggerId) = releaseTickAndTriggerId()
      val nextLeg = data.passengerSchedule.schedule.keys.drop(data.currentLegPassengerScheduleIndex).head

      val vehicleMode = currentBeamVehicle.toStreetVehicle.mode
      // If no vehicle leg returned, use previous route to destination (i.e. assume parking is at dest)
      val leg1 = if (!vehicle2StallResponse.itineraries.exists(_.tripClassifier == vehicleMode)) {
        logDebug(s"no vehicle leg ($vehicleMode) returned by router, assuming parking spot is at destination")
        EmbodiedBeamLeg(
          nextLeg,
          data.currentVehicle.head,
          body.beamVehicleType.id,
          asDriver = true,
          0.0,
          unbecomeDriverOnCompletion = true
        )
      } else {
        isEnrouteRefueling = true
        vehicle2StallResponse.itineraries.view
          .filter(_.tripClassifier == vehicleMode)
          .head
          .legs
          .view
          .filter(_.beamLeg.mode == vehicleMode)
          .head
      }

      var leg2 = if (!stall2DestinationResponse.itineraries.exists(_.tripClassifier == vehicleMode)) {
        logDebug(s"no vehicle leg ($vehicleMode) returned by router, assuming parking spot is at destination")
        isEnrouteRefueling = false
        stall2DestinationResponse.itineraries.head.legs.head
      } else {
        isEnrouteRefueling = true
        stall2DestinationResponse.itineraries.view
          .filter(_.tripClassifier == vehicleMode)
          .head
          .legs
          .view
          .filter(_.beamLeg.mode == vehicleMode)
          .head
      }
      // Update start time of the second leg
      leg2 = leg2.copy(beamLeg = leg2.beamLeg.updateStartTime(leg1.beamLeg.endTime))

      // update person data with new legs
      val firstLeg = data.restOfCurrentTrip.head
      var legsToDrop = data.restOfCurrentTrip.takeWhile(_.beamVehicleId == firstLeg.beamVehicleId)
      if (legsToDrop.size == data.restOfCurrentTrip.size - 1) legsToDrop = data.restOfCurrentTrip
      val newRestOfTrip = leg1 +: (leg2 +: data.restOfCurrentTrip.filter { leg =>
        !legsToDrop.exists(dropLeg => dropLeg.beamLeg == leg.beamLeg)
      }).toVector
      val newCurrentTripLegs = data.currentTrip.get.legs.takeWhile(_.beamLeg != nextLeg) ++ newRestOfTrip
      val newPassengerSchedule = PassengerSchedule().addLegs(Vector(newRestOfTrip.head.beamLeg))

      val newVehicle = if (leg1.beamLeg.mode == vehicleMode || currentBeamVehicle.id == body.id) {
        data.currentVehicle
      } else {
        currentBeamVehicle.unsetDriver()
        eventsManager.processEvent(
          new PersonLeavesVehicleEvent(tick, id, data.currentVehicle.head)
        )
        data.currentVehicle.drop(1)
      }

      scheduler ! CompletionNotice(
        triggerId,
        Vector(
          ScheduleTrigger(
            StartLegTrigger(newRestOfTrip.head.beamLeg.startTime, newRestOfTrip.head.beamLeg),
            self
          )
        )
      )

      goto(WaitingToDrive) using data.copy(
        currentTrip = Some(EmbodiedBeamTrip(newCurrentTripLegs)),
        restOfCurrentTrip = newRestOfTrip.toList,
        passengerSchedule = newPassengerSchedule,
        currentLegPassengerScheduleIndex = 0,
        currentVehicle = newVehicle
      )

//      if (
//        stall2DestinationResponse.itineraries.headOption.exists(_.tripClassifier == CAR) && data.enrouteCharging.isEmpty
//      ) {
//        val path = stall2DestinationResponse.itineraries.head.beamLegs.find(_.mode == CAR).get.travelPath
//        val linkId = Id.createLinkId(path.linkIds.head)
//        val coord = beamServices.geo.wgs2Utm(path.startPoint.loc)
//        val activity = PopulationUtils.createActivityFromCoordAndLinkId("charging", coord, linkId)
//        val leg = PopulationUtils.createLeg("car")
//        _experiencedBeamPlan.updatePlanAfter(activity, leg, data.currentActivityIndex)
//        updatedData = updatedData.copy(enrouteCharging = Some(()))
//      }

  }
}<|MERGE_RESOLUTION|>--- conflicted
+++ resolved
@@ -92,27 +92,10 @@
 
 trait ChoosesParking extends {
   this: PersonAgent => // Self type restricts this trait to only mix into a PersonAgent
-<<<<<<< HEAD
-=======
-  onTransition { case ReadyToChooseParking -> ChoosingParkingSpot =>
-    val personData = stateData.asInstanceOf[BasePersonData]
-
-    val firstLeg = personData.restOfCurrentTrip.head
-    val lastLeg = personData.restOfCurrentTrip.takeWhile(_.beamVehicleId == firstLeg.beamVehicleId).last
-
-    val parkingDuration: Double = {
-      for {
-        act <- nextActivity(personData)
-        lastLegEndTime = lastLeg.beamLeg.endTime.toDouble
-      } yield act.getEndTime - lastLegEndTime
-    }.getOrElse(0.0)
-    val destinationUtm = beamServices.geo.wgs2Utm(lastLeg.beamLeg.travelPath.endPoint.loc)
->>>>>>> 3115c70b
 
   // TODO This might be a violation of Actor framework. Need to verify
   var latestParkingInquiry: Option[ParkingInquiry] = None
 
-<<<<<<< HEAD
   private def buildParkingInquiry(data: BasePersonData): ParkingInquiry = {
     val enrouteConfig = beamServices.beamConfig.beam.agentsim.agents.vehicles.enroute
     val firstLeg = data.restOfCurrentTrip.head
@@ -136,6 +119,7 @@
             reservedFor,
             Some(currentBeamVehicle),
             remainingTripData,
+            Some(this.id),
             attributes.valueOfTime,
             nextActivity(data).map(_.getEndTime - lastLeg.endTime).getOrElse(0.0),
             searchMode = ParkingSearchMode.EnRoute,
@@ -153,6 +137,7 @@
         reservedFor,
         Some(currentBeamVehicle),
         remainingTripData,
+        Some(this.id),
         attributes.valueOfTime,
         nextActivity(data).map(_.getEndTime - lastLeg.endTime).getOrElse(0.0),
         triggerId = getCurrentTriggerIdOrGenerate
@@ -161,31 +146,9 @@
   }
 
   onTransition { case ReadyToChooseParking -> ChoosingParkingSpot =>
-    val data = stateData.asInstanceOf[BasePersonData]
-    latestParkingInquiry = Some(buildParkingInquiry(data))
-    if (latestParkingInquiry.get.isChargingRequestOrEV)
-      chargingNetworkManager ! latestParkingInquiry.get
-    else
-      parkingManager ! latestParkingInquiry.get
-=======
-    val nextActivityType = nextActivity(personData).get.getType
-
-    val remainingTripData = calculateRemainingTripData(personData)
-
-    val parkingInquiry = ParkingInquiry.init(
-      SpaceTime(destinationUtm, lastLeg.beamLeg.endTime),
-      nextActivityType,
-      VehicleManager.getReservedFor(currentBeamVehicle.vehicleManagerId.get).get,
-      Some(this.currentBeamVehicle),
-      remainingTripData,
-      Some(this.id),
-      attributes.valueOfTime,
-      parkingDuration,
-      triggerId = getCurrentTriggerIdOrGenerate
-    )
-
-    park(parkingInquiry)
->>>>>>> 3115c70b
+    val personData = stateData.asInstanceOf[BasePersonData]
+    latestParkingInquiry = Some(buildParkingInquiry(personData))
+    park(latestParkingInquiry.get)
   }
 
   when(ConnectingToChargingPoint) {
