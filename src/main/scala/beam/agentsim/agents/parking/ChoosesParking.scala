--- conflicted
+++ resolved
@@ -73,10 +73,7 @@
       val parkingCostsPriceFactor =
         beamScenario.beamConfig.beam.agentsim.agents.parking.mulitnomialLogit.params.parking_costs_price_multiplier // parking costs (currently include price for charging due to the lack of data)
       val distanceBuffer = 35000 // in meter (the distance that should be considered as buffer for range estimation
-<<<<<<< HEAD
-=======
       var nextActivityType = nextActivity(personData).get.getType
->>>>>>> cfd6037b
 
       val utilityFunction: MultinomialLogit[ParkingZoneSearch.ParkingAlternative, String] =
         (currentBeamVehicle.beamVehicleType.primaryFuelType, currentBeamVehicle.beamVehicleType.secondaryFuelType) match {
