package beam.agentsim.agents.parking

import akka.pattern.{ask, pipe}
import beam.agentsim.Resource.ReleaseParkingStall
import beam.agentsim.agents.BeamAgent._
import beam.agentsim.agents.PersonAgent._
import beam.agentsim.agents._
<<<<<<< HEAD
import beam.agentsim.agents.choice.logit.{MultinomialLogit, UtilityFunctionOperation}
import beam.agentsim.agents.modalbehaviors.DrivesVehicle.StartLegTrigger
import beam.agentsim.agents.parking.ChoosesParking.{ChoosingParkingSpot, ReleasingParkingSpot}
import beam.agentsim.agents.vehicles.FuelType.{Electricity, Gasoline}
import beam.agentsim.agents.vehicles.VehicleProtocol.StreetVehicle
import beam.agentsim.agents.vehicles.{BeamVehicle, BeamVehicleType, PassengerSchedule}
import beam.agentsim.events.{LeavingParkingEvent, SpaceTime}
import beam.agentsim.infrastructure.ParkingManager.{ParkingInquiry, ParkingInquiryResponse}
import beam.agentsim.infrastructure.charging.ChargingInquiry
=======
import beam.agentsim.agents.choice.logit.UtilityFunctionParamType.Multiplier
import beam.agentsim.agents.choice.logit.{MultinomialLogit, UtilityFunction, UtilityFunctionParam}
import beam.agentsim.agents.modalbehaviors.DrivesVehicle.StartLegTrigger
import beam.agentsim.agents.parking.ChoosesParking.{ChoosingParkingSpot, ReleasingParkingSpot}
import beam.agentsim.agents.vehicles.FuelType.Electricity
import beam.agentsim.agents.vehicles.VehicleProtocol.StreetVehicle
import beam.agentsim.agents.vehicles.{BeamVehicle, BeamVehicleType, PassengerSchedule}
import beam.agentsim.events.{LeavingParkingEvent, SpaceTime}
import beam.agentsim.infrastructure.{ParkingInquiry, ParkingInquiryResponse}
import beam.agentsim.infrastructure.charging.ChargingInquiryData
>>>>>>> ec31bbc5
import beam.agentsim.scheduler.BeamAgentScheduler.{CompletionNotice, ScheduleTrigger}
import beam.agentsim.scheduler.Trigger.TriggerWithId
import beam.router.BeamRouter.{RoutingRequest, RoutingResponse}
import beam.router.BeamSkimmer
import beam.router.Modes.BeamMode.{CAR, WALK}
import beam.router.model.{EmbodiedBeamLeg, EmbodiedBeamTrip}
import beam.sim.common.GeoUtils
import org.matsim.api.core.v01.events.PersonLeavesVehicleEvent
import scala.concurrent.duration.Duration

import beam.agentsim.infrastructure.ParkingInquiry
import beam.utils.ParkingManagerIdGenerator

/**
  * BEAM
  */
object ChoosesParking {

  case object ChoosingParkingSpot extends BeamAgentState

  case object ReleasingParkingSpot extends BeamAgentState

}

trait ChoosesParking extends {
  this: PersonAgent => // Self type restricts this trait to only mix into a PersonAgent

  def getChargingInquiryData(
    personData: BasePersonData,
<<<<<<< HEAD
    beamVehicle: BeamVehicle
  ): Option[ChargingInquiry] = {

    // the utility function // as todo config param
    // todo calibrate
    val beta1 = 1
    val beta2 = 1
    val beta3 = 0.001
    val distanceBuffer = 25000 // in meter (the distance that should be considered as buffer for range estimation

    // todo for all charginginquiries: extract plugs from vehicles and pass it over to ZM

    val mnlUtilityFunction: Map[String, Map[String, UtilityFunctionOperation]] = Map(
      "ParkingSpot" -> Map(
        "energyPriceFactor" -> UtilityFunctionOperation("multiplier", -beta1),
        "distanceFactor"    -> UtilityFunctionOperation("multiplier", -beta2),
        "installedCapacity" -> UtilityFunctionOperation("multiplier", -beta3)
      )
    )

    val mnl = MultinomialLogit(mnlUtilityFunction)

    (beamVehicle.beamVehicleType.primaryFuelType, beamVehicle.beamVehicleType.secondaryFuelType) match {
      case (Electricity, None) => { //BEV
        //calculate the remaining driving distance in meters, reduced by 10% of the installed battery capacity as safety margin
        val remainingDrivingDist = (beamServices
          .privateVehicles(personData.currentVehicle.head)
          .primaryFuelLevelInJoules / beamVehicle.beamVehicleType.primaryFuelConsumptionInJoulePerMeter) - distanceBuffer
=======
    beamVehicleType: BeamVehicleType
  ): Option[ChargingInquiryData[String, String]] = {

    // the utility function // todo config param
    val beta1 = 1
    val beta2 = 1
    val beta3 = 0.001

    val mnl = MultinomialLogit[String, String](
      Vector(
        UtilityFunction(
          "ParkingSpot",
          Set(
            UtilityFunctionParam[String]("beta1", Multiplier, -beta3),
            UtilityFunctionParam[String]("beta2", Multiplier, -beta2),
            UtilityFunctionParam[String]("beta3", Multiplier, -beta1)
          )
        )
      )
    )

    (beamVehicleType.primaryFuelType, beamVehicleType.secondaryFuelType) match {
      case (Electricity, _) => { //BEV
        //calculate the remaining driving distance in meters, reduced by 10% of the installed battery capacity as safety margin
        val remainingDrivingDist = (beamServices
          .privateVehicles(personData.currentVehicle.head)
          .primaryFuelLevelInJoules / beamVehicleType.primaryFuelConsumptionInJoulePerMeter) * 0.9
>>>>>>> ec31bbc5
        log.debug(s"Remaining distance until BEV has only 10% of it's SOC left =  $remainingDrivingDist meter")

        val remainingTourDist = nextActivity(personData) match {
          case Some(nextAct) =>
            val nextActIdx = currentTour(personData).tripIndexOfElement(nextAct)
            currentTour(personData).trips
              .slice(nextActIdx, currentTour(personData).trips.length)
              .sliding(2, 1)
<<<<<<< HEAD
              .toList // todo try without list
              .foldLeft(0d) { (sum, pair) =>
                sum + Math
                  .ceil(
                    beamSkimmer
                      .getTimeDistanceAndCost(
                        pair.head.activity.getCoord,
                        pair.last.activity.getCoord,
                        0,
                        CAR,
                        beamVehicle.beamVehicleType.id
                      )
                      .distance
                  )
              }
          case None =>
            0 // if we don't have any more trips we don't need a chargingInquiry as we are @home again => assumption: charging @home always takes place
        }

        remainingTourDist match {
          case 0 => None
          case _ if remainingDrivingDist <= remainingTourDist =>
            ChargingInquiry(None, None, beamVehicle, attributes.valueOfTime) // must
          case _ if remainingDrivingDist > remainingTourDist =>
            ChargingInquiry(Some(mnl), None, beamVehicle, attributes.valueOfTime) // opportunistic
        }

      }
      case (Electricity, Some(Gasoline)) => { // PHEV
        ChargingInquiry(Some(mnl), None, beamVehicle, attributes.valueOfTime) // PHEV is always opportunistic
=======
              .toList
              .foldLeft(0d) { (sum, pair) =>
                sum + Math
                  .ceil(GeoUtils.minkowskiDistFormula(pair.head.activity.getCoord, pair.last.activity.getCoord))
              }
          case None => 0 // if we don't have any more trips we don't need a chargingInquiry as we are @home again
        }

        remainingTourDist match {
          case 0                                              => None
          case _ if remainingDrivingDist <= remainingTourDist => ChargingInquiryData(None) // must
          case _ if remainingDrivingDist > remainingTourDist  => ChargingInquiryData(Some(mnl)) // opportunistic
        }

      }
      case (_, Some(Electricity)) => { // PHEV
        ChargingInquiryData(Some(mnl)) // PHEV is always opportunistic
>>>>>>> ec31bbc5
      }
      case _ => None
    }
  }

  onTransition {
    case ReadyToChooseParking -> ChoosingParkingSpot =>
      val personData = stateData.asInstanceOf[BasePersonData]

      val firstLeg = personData.restOfCurrentTrip.head
      val lastLeg =
        personData.restOfCurrentTrip.takeWhile(_.beamVehicleId == firstLeg.beamVehicleId).last

      val parkingDuration: Double = {
        for {
          act <- nextActivity(personData)
          lastLegEndTime = lastLeg.beamLeg.endTime.toDouble
        } yield act.getEndTime - lastLegEndTime
      }.getOrElse(0.0)
      val destinationUtm = beamServices.geo.wgs2Utm(lastLeg.beamLeg.travelPath.endPoint.loc)

      parkingManager ! ParkingInquiry(
        destinationUtm,
        nextActivity(personData).get.getType,
<<<<<<< HEAD
        attributes,
        getChargingInquiryData(personData, currentBeamVehicle),
        lastLeg.beamLeg.endTime,
        nextActivity(personData).get.getEndTime - lastLeg.beamLeg.endTime.toDouble
=======
        attributes.valueOfTime,
        getChargingInquiryData(personData, currentBeamVehicle.beamVehicleType),
        parkingDuration
>>>>>>> ec31bbc5
      )
  }
  when(ReleasingParkingSpot, stateTimeout = Duration.Zero) {
    case Event(TriggerWithId(StartLegTrigger(_, _), _), data) =>
      stash()
      stay using data
    case Event(StateTimeout, data: BasePersonData) =>
      val (tick, _) = releaseTickAndTriggerId()
      val stall = currentBeamVehicle.stall.getOrElse {
        val theVehicle = currentBeamVehicle
        throw new RuntimeException(log.format("My vehicle {} is not parked.", currentBeamVehicle.id))
      }
      parkingManager ! ReleaseParkingStall(stall.parkingZoneId)
      val nextLeg = data.passengerSchedule.schedule.head._1
      val distance = beamServices.geo.distUTMInMeters(stall.locationUTM, nextLeg.travelPath.endPoint.loc)
      val energyCharge: Double = 0.0 //TODO
      val timeCost
        : Double = 0.0 //scaleTimeByValueOfTime(0.0) // TODO: CJRS... let's discuss how to fix this - SAF,  ZN UPDATE: Also need to change VOT function
      val score = calculateScore(distance, stall.cost, energyCharge, timeCost)
      eventsManager.processEvent(LeavingParkingEvent(tick, stall, score, id, currentBeamVehicle.id))
      currentBeamVehicle.unsetParkingStall()
      goto(WaitingToDrive) using data

    case Event(StateTimeout, data) =>
      parkingManager ! ReleaseParkingStall(currentBeamVehicle.stall.get.parkingZoneId)
      currentBeamVehicle.unsetParkingStall()
      releaseTickAndTriggerId()
      goto(WaitingToDrive) using data
  }
  when(ChoosingParkingSpot) {
    case Event(ParkingInquiryResponse(stall, _), data) =>
      val distanceThresholdToIgnoreWalking =
        beamServices.beamConfig.beam.agentsim.thresholdForWalkingInMeters
      val nextLeg =
        data.passengerSchedule.schedule.keys.drop(data.currentLegPassengerScheduleIndex).head
      currentBeamVehicle.setReservedParkingStall(Some(stall))

      // data.currentVehicle.head

      //Veh id
      //distance to dest
      //parking Id
      //cost
      //location

      val distance =
        beamServices.geo.distUTMInMeters(stall.locationUTM, beamServices.geo.wgs2Utm(nextLeg.travelPath.endPoint.loc))
      // If the stall is co-located with our destination... then continue on but add the stall to PersonData
      if (distance <= distanceThresholdToIgnoreWalking) {
        val (_, triggerId) = releaseTickAndTriggerId()
        scheduler ! CompletionNotice(
          triggerId,
          Vector(ScheduleTrigger(StartLegTrigger(nextLeg.startTime, nextLeg), self))
        )

        goto(WaitingToDrive) using data
      } else {
        // Else the stall requires a diversion in travel, calc the new routes (in-vehicle to the stall and walking to the destination)
        import context.dispatcher
        val currentPoint = nextLeg.travelPath.startPoint
        val currentLocUTM = beamServices.geo.wgs2Utm(currentPoint.loc)
        val currentPointUTM = currentPoint.copy(loc = currentLocUTM)
        val finalPoint = nextLeg.travelPath.endPoint

        // get route from customer to stall, add body for backup in case car route fails
        val carStreetVeh =
          StreetVehicle(
            currentBeamVehicle.id,
            currentBeamVehicle.beamVehicleType.id,
            currentPointUTM,
            CAR,
            asDriver = true
          )
        val bodyStreetVeh =
          StreetVehicle(body.id, body.beamVehicleType.id, currentPointUTM, WALK, asDriver = true)
        val veh2StallRequest = RoutingRequest(
          currentLocUTM,
          stall.locationUTM,
          currentPoint.time,
          withTransit = false,
          Vector(carStreetVeh, bodyStreetVeh),
          Some(attributes)
        )
        val futureVehicle2StallResponse = router ? veh2StallRequest

        // get walk route from stall to destination, note we give a dummy start time and update later based on drive time to stall
        val futureStall2DestinationResponse = router ? RoutingRequest(
          stall.locationUTM,
          beamServices.geo.wgs2Utm(finalPoint.loc),
          currentPoint.time,
          withTransit = false,
          Vector(
            StreetVehicle(
              body.id,
              body.beamVehicleType.id,
              SpaceTime(stall.locationUTM, currentPoint.time),
              WALK,
              asDriver = true
            )
          ),
          Some(attributes)
        )

        val responses = for {
          vehicle2StallResponse     <- futureVehicle2StallResponse.mapTo[RoutingResponse]
          stall2DestinationResponse <- futureStall2DestinationResponse.mapTo[RoutingResponse]
        } yield (vehicle2StallResponse, stall2DestinationResponse)

        responses pipeTo self

        stay using data
      }
    case Event(
        (routingResponse1: RoutingResponse, routingResponse2: RoutingResponse),
        data: BasePersonData
        ) =>
      val (tick, triggerId) = releaseTickAndTriggerId()
      val nextLeg =
        data.passengerSchedule.schedule.keys.drop(data.currentLegPassengerScheduleIndex).head

      // If no car leg returned, use previous route to destination (i.e. assume parking is at dest)
      var (leg1, leg2) = if (!routingResponse1.itineraries.exists(_.tripClassifier == CAR)) {
        logDebug(s"no CAR leg returned by router, assuming parking spot is at destination")
        (
          EmbodiedBeamLeg(
            nextLeg,
            data.currentVehicle.head,
            BeamVehicleType.defaultHumanBodyBeamVehicleType.id,
            true,
            0.0,
            true
          ),
          routingResponse2.itineraries.head.legs.head
        )
      } else {
        (
          routingResponse1.itineraries.view
            .filter(_.tripClassifier == CAR)
            .head
            .legs
            .view
            .filter(_.beamLeg.mode == CAR)
            .head,
          routingResponse2.itineraries.head.legs.head
        )
      }
      // Update start time of the second leg
      leg2 = leg2.copy(beamLeg = leg2.beamLeg.updateStartTime(leg1.beamLeg.endTime))

      // update person data with new legs
      val firstLeg = data.restOfCurrentTrip.head
      var legsToDrop = data.restOfCurrentTrip.takeWhile(_.beamVehicleId == firstLeg.beamVehicleId)
      if (legsToDrop.size == data.restOfCurrentTrip.size - 1) legsToDrop = data.restOfCurrentTrip
      val newRestOfTrip = leg1 +: (leg2 +: data.restOfCurrentTrip.filter { leg =>
        !legsToDrop.exists(dropLeg => dropLeg.beamLeg == leg.beamLeg)
      }).toVector
      val newCurrentTripLegs = data.currentTrip.get.legs
        .takeWhile(_.beamLeg != nextLeg) ++ newRestOfTrip
      val newPassengerSchedule = PassengerSchedule().addLegs(Vector(newRestOfTrip.head.beamLeg))

      val (newVehicle, newVehicleToken) = if (leg1.beamLeg.mode == CAR || currentBeamVehicle.id == body.id) {
        (data.currentVehicle, currentBeamVehicle)
      } else {
        currentBeamVehicle.unsetDriver()
        eventsManager.processEvent(
          new PersonLeavesVehicleEvent(tick, id, data.currentVehicle.head)
        )
        (data.currentVehicle.drop(1), body)
      }

      scheduler ! CompletionNotice(
        triggerId,
        Vector(
          ScheduleTrigger(
            StartLegTrigger(newRestOfTrip.head.beamLeg.startTime, newRestOfTrip.head.beamLeg),
            self
          )
        )
      )

      goto(WaitingToDrive) using data.copy(
        currentTrip = Some(EmbodiedBeamTrip(newCurrentTripLegs)),
        restOfCurrentTrip = newRestOfTrip.toList,
        passengerSchedule = newPassengerSchedule,
        currentLegPassengerScheduleIndex = 0,
        currentVehicle = newVehicle
      )
  }

  def calculateScore(
    walkingDistance: Double,
    cost: Double,
    energyCharge: Double,
    valueOfTime: Double
  ): Double = -cost - energyCharge
}<|MERGE_RESOLUTION|>--- conflicted
+++ resolved
@@ -5,7 +5,6 @@
 import beam.agentsim.agents.BeamAgent._
 import beam.agentsim.agents.PersonAgent._
 import beam.agentsim.agents._
-<<<<<<< HEAD
 import beam.agentsim.agents.choice.logit.{MultinomialLogit, UtilityFunctionOperation}
 import beam.agentsim.agents.modalbehaviors.DrivesVehicle.StartLegTrigger
 import beam.agentsim.agents.parking.ChoosesParking.{ChoosingParkingSpot, ReleasingParkingSpot}
@@ -13,20 +12,8 @@
 import beam.agentsim.agents.vehicles.VehicleProtocol.StreetVehicle
 import beam.agentsim.agents.vehicles.{BeamVehicle, BeamVehicleType, PassengerSchedule}
 import beam.agentsim.events.{LeavingParkingEvent, SpaceTime}
-import beam.agentsim.infrastructure.ParkingManager.{ParkingInquiry, ParkingInquiryResponse}
+import beam.agentsim.infrastructure.{ParkingInquiry, ParkingInquiryResponse}
 import beam.agentsim.infrastructure.charging.ChargingInquiry
-=======
-import beam.agentsim.agents.choice.logit.UtilityFunctionParamType.Multiplier
-import beam.agentsim.agents.choice.logit.{MultinomialLogit, UtilityFunction, UtilityFunctionParam}
-import beam.agentsim.agents.modalbehaviors.DrivesVehicle.StartLegTrigger
-import beam.agentsim.agents.parking.ChoosesParking.{ChoosingParkingSpot, ReleasingParkingSpot}
-import beam.agentsim.agents.vehicles.FuelType.Electricity
-import beam.agentsim.agents.vehicles.VehicleProtocol.StreetVehicle
-import beam.agentsim.agents.vehicles.{BeamVehicle, BeamVehicleType, PassengerSchedule}
-import beam.agentsim.events.{LeavingParkingEvent, SpaceTime}
-import beam.agentsim.infrastructure.{ParkingInquiry, ParkingInquiryResponse}
-import beam.agentsim.infrastructure.charging.ChargingInquiryData
->>>>>>> ec31bbc5
 import beam.agentsim.scheduler.BeamAgentScheduler.{CompletionNotice, ScheduleTrigger}
 import beam.agentsim.scheduler.Trigger.TriggerWithId
 import beam.router.BeamRouter.{RoutingRequest, RoutingResponse}
@@ -56,7 +43,6 @@
 
   def getChargingInquiryData(
     personData: BasePersonData,
-<<<<<<< HEAD
     beamVehicle: BeamVehicle
   ): Option[ChargingInquiry] = {
 
@@ -85,35 +71,6 @@
         val remainingDrivingDist = (beamServices
           .privateVehicles(personData.currentVehicle.head)
           .primaryFuelLevelInJoules / beamVehicle.beamVehicleType.primaryFuelConsumptionInJoulePerMeter) - distanceBuffer
-=======
-    beamVehicleType: BeamVehicleType
-  ): Option[ChargingInquiryData[String, String]] = {
-
-    // the utility function // todo config param
-    val beta1 = 1
-    val beta2 = 1
-    val beta3 = 0.001
-
-    val mnl = MultinomialLogit[String, String](
-      Vector(
-        UtilityFunction(
-          "ParkingSpot",
-          Set(
-            UtilityFunctionParam[String]("beta1", Multiplier, -beta3),
-            UtilityFunctionParam[String]("beta2", Multiplier, -beta2),
-            UtilityFunctionParam[String]("beta3", Multiplier, -beta1)
-          )
-        )
-      )
-    )
-
-    (beamVehicleType.primaryFuelType, beamVehicleType.secondaryFuelType) match {
-      case (Electricity, _) => { //BEV
-        //calculate the remaining driving distance in meters, reduced by 10% of the installed battery capacity as safety margin
-        val remainingDrivingDist = (beamServices
-          .privateVehicles(personData.currentVehicle.head)
-          .primaryFuelLevelInJoules / beamVehicleType.primaryFuelConsumptionInJoulePerMeter) * 0.9
->>>>>>> ec31bbc5
         log.debug(s"Remaining distance until BEV has only 10% of it's SOC left =  $remainingDrivingDist meter")
 
         val remainingTourDist = nextActivity(personData) match {
@@ -122,7 +79,6 @@
             currentTour(personData).trips
               .slice(nextActIdx, currentTour(personData).trips.length)
               .sliding(2, 1)
-<<<<<<< HEAD
               .toList // todo try without list
               .foldLeft(0d) { (sum, pair) =>
                 sum + Math
@@ -153,25 +109,6 @@
       }
       case (Electricity, Some(Gasoline)) => { // PHEV
         ChargingInquiry(Some(mnl), None, beamVehicle, attributes.valueOfTime) // PHEV is always opportunistic
-=======
-              .toList
-              .foldLeft(0d) { (sum, pair) =>
-                sum + Math
-                  .ceil(GeoUtils.minkowskiDistFormula(pair.head.activity.getCoord, pair.last.activity.getCoord))
-              }
-          case None => 0 // if we don't have any more trips we don't need a chargingInquiry as we are @home again
-        }
-
-        remainingTourDist match {
-          case 0                                              => None
-          case _ if remainingDrivingDist <= remainingTourDist => ChargingInquiryData(None) // must
-          case _ if remainingDrivingDist > remainingTourDist  => ChargingInquiryData(Some(mnl)) // opportunistic
-        }
-
-      }
-      case (_, Some(Electricity)) => { // PHEV
-        ChargingInquiryData(Some(mnl)) // PHEV is always opportunistic
->>>>>>> ec31bbc5
       }
       case _ => None
     }
@@ -196,16 +133,9 @@
       parkingManager ! ParkingInquiry(
         destinationUtm,
         nextActivity(personData).get.getType,
-<<<<<<< HEAD
-        attributes,
+        attributes.valueOfTime,
         getChargingInquiryData(personData, currentBeamVehicle),
-        lastLeg.beamLeg.endTime,
-        nextActivity(personData).get.getEndTime - lastLeg.beamLeg.endTime.toDouble
-=======
-        attributes.valueOfTime,
-        getChargingInquiryData(personData, currentBeamVehicle.beamVehicleType),
         parkingDuration
->>>>>>> ec31bbc5
       )
   }
   when(ReleasingParkingSpot, stateTimeout = Duration.Zero) {
