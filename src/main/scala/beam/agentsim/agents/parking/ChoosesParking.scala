--- conflicted
+++ resolved
@@ -92,22 +92,8 @@
 
 trait ChoosesParking extends {
   this: PersonAgent => // Self type restricts this trait to only mix into a PersonAgent
-<<<<<<< HEAD
-
-  // TODO This might be a violation of Actor framework. Need to verify
+
   var latestParkingInquiry: Option[ParkingInquiry] = None
-
-  private def calculateMidpointUtm(vehicleTrip: List[EmbodiedBeamLeg]): Option[SpaceTime] = {
-    // we skip the first link during calculating path travel time
-    val linkIds = vehicleTrip.flatMap(_.beamLeg.travelPath.linkIds.drop(1))
-    val linkTravelTimes = vehicleTrip.flatMap(_.beamLeg.travelPath.linkTravelTime.drop(1))
-    val middleIdx = linkIds.size / 2
-    val middleLinkId = linkIds(middleIdx)
-    val middleLinkTravelTime = linkTravelTimes.take(middleIdx).sum.toInt
-    beamScenario.linkIdCoordMap
-      .get(Id.createLinkId(middleLinkId))
-      .map(SpaceTime(_, vehicleTrip.head.beamLeg.startTime + middleLinkTravelTime))
-  }
 
   private def buildParkingInquiry(data: BasePersonData): ParkingInquiry = {
     val firstLeg = data.restOfCurrentTrip.head
@@ -123,11 +109,12 @@
       val vehicle = beamVehicles(firstLeg.beamVehicleId).vehicle
       val reservedFor = VehicleManager.getReservedFor(vehicle.vehicleManagerId.get).get
       ParkingInquiry.init(
-        calculateMidpointUtm(vehicleTrip).getOrElse(destinationUtm),
+        destinationUtm,
         activityType,
         reservedFor,
         Some(vehicle),
         remainingTripData,
+        Some(id),
         attributes.valueOfTime,
         parkingDuration,
         searchMode = ParkingSearchMode.EnRoute,
@@ -143,6 +130,7 @@
         reservedFor,
         Some(currentBeamVehicle),
         remainingTripData,
+        Some(id),
         attributes.valueOfTime,
         parkingDuration,
         triggerId = getCurrentTriggerIdOrGenerate
@@ -153,45 +141,7 @@
   onTransition { case ReadyToChooseParking -> ChoosingParkingSpot =>
     val data = stateData.asInstanceOf[BasePersonData]
     latestParkingInquiry = Some(buildParkingInquiry(data))
-    if (latestParkingInquiry.get.isChargingRequestOrEV)
-      chargingNetworkManager ! latestParkingInquiry.get
-    else
-      parkingManager ! latestParkingInquiry.get
-=======
-  onTransition { case ReadyToChooseParking -> ChoosingParkingSpot =>
-    val personData = stateData.asInstanceOf[BasePersonData]
-
-    val firstLeg = personData.restOfCurrentTrip.head
-    val lastLeg = personData.restOfCurrentTrip.takeWhile(_.beamVehicleId == firstLeg.beamVehicleId).last
-
-    val parkingDuration: Double = {
-      for {
-        act <- nextActivity(personData)
-        lastLegEndTime = lastLeg.beamLeg.endTime.toDouble
-      } yield act.getEndTime - lastLegEndTime
-    }.getOrElse(0.0)
-    val destinationUtm = beamServices.geo.wgs2Utm(lastLeg.beamLeg.travelPath.endPoint.loc)
-
-    // in meter (the distance that should be considered as buffer for range estimation
-
-    val nextActivityType = nextActivity(personData).get.getType
-
-    val remainingTripData = calculateRemainingTripData(personData)
-
-    val parkingInquiry = ParkingInquiry.init(
-      SpaceTime(destinationUtm, lastLeg.beamLeg.endTime),
-      nextActivityType,
-      VehicleManager.getReservedFor(currentBeamVehicle.vehicleManagerId.get).get,
-      Some(this.currentBeamVehicle),
-      remainingTripData,
-      Some(this.id),
-      attributes.valueOfTime,
-      parkingDuration,
-      triggerId = getCurrentTriggerIdOrGenerate
-    )
-
-    park(parkingInquiry)
->>>>>>> 3115c70b
+    park(latestParkingInquiry.get)
   }
 
   when(ConnectingToChargingPoint) {
@@ -417,7 +367,6 @@
         // if its greater than or equal to 80%, skill the enroute
         // unset enrouteStates and continue normal workflow
         val (tick, triggerId) = releaseTickAndTriggerId()
-
         scheduler ! CompletionNotice(
           triggerId,
           Vector(ScheduleTrigger(StartLegTrigger(tick, data.restOfCurrentTrip.head.beamLeg), self))
@@ -435,7 +384,6 @@
         val newRestOfTrip: Vector[EmbodiedBeamLeg] = newCurrentTripLegs.tail
         // set two car legs in schedule
         val newPassengerSchedule = PassengerSchedule().addLegs(newRestOfTrip.take(2).map(_.beamLeg))
-
         scheduler ! CompletionNotice(
           triggerId,
           Vector(
