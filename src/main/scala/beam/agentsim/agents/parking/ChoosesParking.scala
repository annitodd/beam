--- conflicted
+++ resolved
@@ -9,7 +9,6 @@
 import beam.agentsim.agents.parking.ChoosesParking._
 import beam.agentsim.agents.vehicles.PassengerSchedule
 import beam.agentsim.agents.vehicles.VehicleProtocol.StreetVehicle
-import beam.agentsim.events.RefuelSessionEvent.NotApplicable
 import beam.agentsim.events.{LeavingParkingEvent, SpaceTime}
 import beam.agentsim.infrastructure.ChargingNetworkManager._
 import beam.agentsim.infrastructure.{ParkingInquiry, ParkingInquiryResponse}
@@ -57,30 +56,21 @@
 
     val remainingTripData = calculateRemainingTripData(personData)
 
-<<<<<<< HEAD
     val parkingInquiry = ParkingInquiry.init(
       SpaceTime(destinationUtm, lastLeg.beamLeg.endTime),
       nextActivityType,
       this.currentBeamVehicle.vehicleManagerId,
-=======
-    parkingManager ! ParkingInquiry(
-      SpaceTime(destinationUtm, lastLeg.beamLeg.endTime),
-      nextActivityType,
->>>>>>> 11f01ae0
       Some(this.currentBeamVehicle),
       remainingTripData,
       attributes.valueOfTime,
       parkingDuration,
       triggerId = getCurrentTriggerIdOrGenerate
     )
-<<<<<<< HEAD
 
     if (parkingInquiry.isChargingRequestOrEV)
       chargingNetworkManager ! parkingInquiry
     else
       parkingManager ! parkingInquiry
-=======
->>>>>>> 11f01ae0
   }
 
   when(ConnectingToChargingPoint) {
@@ -117,15 +107,7 @@
       val (tick, triggerId) = releaseTickAndTriggerId()
       if (currentBeamVehicle.isConnectedToChargingPoint()) {
         log.debug("Sending ChargingUnplugRequest to ChargingNetworkManager at {}", tick)
-<<<<<<< HEAD
         chargingNetworkManager ! ChargingUnplugRequest(tick, currentBeamVehicle, triggerId)
-=======
-        chargingNetworkManager ! ChargingUnplugRequest(
-          tick,
-          currentBeamVehicle,
-          triggerId
-        )
->>>>>>> 11f01ae0
         goto(ReleasingChargingPoint) using data
       } else {
         handleReleasingParkingSpot(tick, data, triggerId)
@@ -228,14 +210,7 @@
         responses pipeTo self
         stay using data
       }
-<<<<<<< HEAD
     case Event((routingResponse1: RoutingResponse, routingResponse2: RoutingResponse), data: BasePersonData) =>
-=======
-    case Event(
-          (routingResponse1: RoutingResponse, routingResponse2: RoutingResponse),
-          data: BasePersonData
-        ) =>
->>>>>>> 11f01ae0
       val (tick, triggerId) = releaseTickAndTriggerId()
       val nextLeg =
         data.passengerSchedule.schedule.keys.drop(data.currentLegPassengerScheduleIndex).head
