--- conflicted
+++ resolved
@@ -38,21 +38,12 @@
 
   // TODO: can we allow any other class to inject taz as well, without loading multiple times? (Done)
 
-<<<<<<< HEAD
   val rideHailConfig: Agents.RideHail = beamConfig.beam.agentsim.agents.rideHail
-  val timeBinSize: Int = rideHailConfig.surgePricing.timeBinSize // TODO: does throw exception for 60min, if +1 missing below
+  val timeBinSize: Int = beamConfig.beam.agentsim.timeBinSize // TODO: does throw exception for 60min, if +1 missing below
   val numberOfCategories: Int = rideHailConfig.surgePricing.numberOfCategories // TODO: does throw exception for 0 and negative values
   val numberOfTimeBins: Int = Math.floor(Time.parseTime(beamConfig.matsim.modules.qsim.endTime) / timeBinSize).toInt+1
   val surgeLevelAdaptionStep: Double = rideHailConfig.surgePricing.surgeLevelAdaptionStep
   val minimumSurgeLevel: Double = rideHailConfig.surgePricing.minimumSurgeLevel
-=======
-  val rideHaillingConfig = beamConfig.beam.agentsim.agents.rideHail
-  val timeBinSize = beamConfig.beam.agentsim.timeBinSize // TODO: does throw exception for 60min, if +1 missing below
-  val numberOfCategories = rideHaillingConfig.surgePricing.numberOfCategories // TODO: does throw exception for 0 and negative values
-  val numberOfTimeBins = Math.floor(Time.parseTime(beamConfig.matsim.modules.qsim.endTime) / timeBinSize).toInt+1
-  val surgeLevelAdaptionStep = rideHaillingConfig.surgePricing.surgeLevelAdaptionStep
-  val minimumSurgeLevel = rideHaillingConfig.surgePricing.minimumSurgeLevel
->>>>>>> 75af7298
   var isFirstIteration = true
   var maxSurgePricingLevel: Double = 0
   var surgePricingLevelCount: Int = 0
