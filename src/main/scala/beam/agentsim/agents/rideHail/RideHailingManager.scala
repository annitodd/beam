package beam.agentsim.agents.rideHail

import java.util
import java.util.concurrent.TimeUnit

import akka.actor.{ActorLogging, ActorRef, Props}
import akka.pattern._
import akka.util.Timeout
import beam.agentsim
import beam.agentsim.Resource._
import beam.agentsim.ResourceManager.VehicleManager
import beam.agentsim.agents.BeamAgent.Finish
import beam.agentsim.agents.PersonAgent
import beam.agentsim.agents.household.HouseholdActor.ReleaseVehicleReservation
import beam.agentsim.agents.modalBehaviors.DrivesVehicle.{BeamVehicleFuelLevelUpdate, GetBeamVehicleFuelLevel, StopDriving}
import beam.agentsim.agents.rideHail.RideHailingAgent._
import beam.agentsim.agents.rideHail.RideHailingManager.{ReserveRide, _}
import beam.agentsim.agents.rideHail.allocationManagers._
import beam.agentsim.agents.vehicles.AccessErrorCodes.{CouldNotFindRouteToCustomer, RideHailVehicleTakenError, UnknownInquiryIdError, UnknownRideHailReservationError}
import beam.agentsim.agents.vehicles.VehicleProtocol.StreetVehicle
import beam.agentsim.agents.vehicles.{PassengerSchedule, _}
import beam.agentsim.events.SpaceTime
import beam.agentsim.events.resources.ReservationError
import beam.agentsim.scheduler.BeamAgentScheduler.{CompletionNotice, ScheduleTrigger}
import beam.agentsim.scheduler.{Trigger, TriggerWithId}
import beam.router.BeamRouter._
import beam.analysis.plots.RideHailingRevenueAnalysis
import beam.router.BeamRouter.{Location, RoutingRequest, RoutingResponse}
import beam.router.Modes.BeamMode._
import beam.router.RoutingModel
import beam.router.RoutingModel.{BeamLeg, BeamTime, BeamTrip, DiscreteTime}
import beam.sim.{BeamServices, HasServices}
import beam.utils.DebugLib
import com.conveyal.r5.profile.{ProfileRequest, StreetMode}
import com.conveyal.r5.transit.TransportNetwork
import com.eaio.uuid.UUIDGen
import com.google.common.cache.{Cache, CacheBuilder}
import com.vividsolutions.jts.geom.Envelope
import org.matsim.api.core.v01.network.{Link, Network}
import org.matsim.api.core.v01.population.Person
import org.matsim.api.core.v01.{Coord, Id}
import org.matsim.core.network.NetworkUtils
import org.matsim.core.router.util.TravelTime
import org.matsim.core.utils.collections.QuadTree
import org.matsim.core.utils.geometry.CoordUtils
import org.matsim.vehicles.Vehicle

import scala.collection.JavaConverters._
import scala.collection.mutable.ListBuffer
import scala.collection.{concurrent, mutable}
import scala.concurrent.ExecutionContext.Implicits.global
import scala.concurrent.Future
import scala.concurrent.duration.{Duration, FiniteDuration}

// TODO: RW: We need to update the location of vehicle as it is moving to give good estimate to ride hail allocation manager
// TODO: Build RHM from XML to be able to specify different kinds of TNC/Rideshare types and attributes
// TODO: remove name variable, as not used currently in the code anywhere?

class RideHailingManager(
                          val beamServices: BeamServices,
                          val scheduler: ActorRef,
                          val router: ActorRef,
                          val boundingBox: Envelope,
                          val surgePricingManager: RideHailSurgePricingManager)
  extends VehicleManager with ActorLogging with HasServices {

  implicit val timeout: Timeout = Timeout(50000, TimeUnit.SECONDS)

  override val resources: mutable.Map[Id[BeamVehicle], BeamVehicle] = mutable.Map[Id[BeamVehicle], BeamVehicle]()

  private val vehicleFuelLevel: mutable.Map[Id[Vehicle], Double] = mutable.Map[Id[Vehicle], Double]()

  private val DefaultCostPerMinute = BigDecimal(beamServices.beamConfig.beam.agentsim.agents.rideHailing.defaultCostPerMinute)
  private val DefaultCostPerSecond = DefaultCostPerMinute / 60.0d

  private val rideHailAllocationManagerTimeoutInSeconds = {
    beamServices.beamConfig.beam.agentsim.agents.rideHailing.rideHailAllocationManagerTimeoutInSeconds
  }

  val allocationManager: String = beamServices.beamConfig.beam.agentsim.agents.rideHailing.allocationManager

  val rideHailResourceAllocationManager: RideHailResourceAllocationManager = allocationManager match {
    case RideHailResourceAllocationManager.DEFAULT_MANAGER =>
      new DefaultRideHailResourceAllocationManager()
    case RideHailResourceAllocationManager.STANFORD_V1 =>
      new StanfordRideHailAllocationManagerV1(this)
    case RideHailResourceAllocationManager.BUFFERED_IMPL_TEMPLATE =>
      new RideHailAllocationManagerBufferedImplTemplate(this)
    case RideHailResourceAllocationManager.REPOSITIONING_LOW_WAITING_TIMES =>
      new RepositioningWithLowWaitingTimes(this)
    case _ =>
      new DefaultRideHailResourceAllocationManager()
  }

  // TODO: remove following (replace by RideHailModifyPassengerScheduleManager)
  val repositioningPassengerSchedule = mutable.Map[Id[Vehicle], (Id[Interrupt],Option[PassengerSchedule])]()
  val reservationPassengerSchedule=mutable.Map[Id[Vehicle], (Id[Interrupt],ModifyPassengerSchedule)]()
  val repositioningVehicles = mutable.Set[Id[Vehicle]]() // TODO: move to RideHailModifyPassengerScheduleManager?

  val modifyPassengerScheduleManager= new RideHailModifyPassengerScheduleManager(log,self,rideHailAllocationManagerTimeoutInSeconds,scheduler)


  private val repositionDoneOnce: Boolean = false

  private var maybeTravelTime: Option[TravelTime] = None

  private var bufferedReserveRideMessages = mutable.Map[String, RideHailingRequest]()

  private val handleRideHailInquirySubmitted = mutable.Set[String]()

  var nextCompleteNoticeRideHailAllocationTimeout: CompletionNotice = _

  beamServices.beamRouter ! GetTravelTime
  beamServices.beamRouter ! GetMatSimNetwork

  var transportNetwork: Option[TransportNetwork] = None
  var matsimNetwork: Option[Network] = None


  //TODO improve search to take into account time when available
  private val availableRideHailingAgentSpatialIndex = {
    new QuadTree[RideHailingAgentLocation](
      boundingBox.getMinX,
      boundingBox.getMinY,
      boundingBox.getMaxX,
      boundingBox.getMaxY)
  }

  private val inServiceRideHailingAgentSpatialIndex = {
    new QuadTree[RideHailingAgentLocation](
      boundingBox.getMinX,
      boundingBox.getMinY,
      boundingBox.getMaxX,
      boundingBox.getMaxY)
  }
  private val availableRideHailVehicles = concurrent.TrieMap[Id[Vehicle], RideHailingAgentLocation]()
  private val inServiceRideHailVehicles = concurrent.TrieMap[Id[Vehicle], RideHailingAgentLocation]()

  /**
    * Customer inquiries awaiting reservation confirmation.
    */
  lazy val travelProposalCache: Cache[String, TravelProposal] = {
    CacheBuilder.newBuilder()
      .maximumSize((beamServices.beamConfig.beam.agentsim.agents.rideHailing.numDriversAsFractionOfPopulation * beamServices.beamConfig.beam.agentsim.numAgents).toLong)
      .expireAfterWrite(1, TimeUnit.MINUTES)
      .build()
  }
  private val pendingModifyPassengerScheduleAcks = collection.concurrent.TrieMap[String, RideHailingResponse]()
  private var lockedVehicles = Set[Id[Vehicle]]()

  override def receive: Receive = {
    case NotifyIterationEnds() =>
      surgePricingManager.incrementIteration()

      sender ! Unit // return empty object to blocking caller

    case RegisterResource(vehId: Id[Vehicle]) =>
      resources.put(agentsim.vehicleId2BeamVehicleId(vehId), beamServices.vehicles(vehId))

    case NotifyResourceIdle(vehId: Id[Vehicle], whenWhere) =>
      updateLocationOfAgent(vehId, whenWhere, isAvailable = true)

      resources.get(agentsim.vehicleId2BeamVehicleId(vehId))
        .flatMap(_.driver)
        .foreach { driverActor =>
          driverActor ! GetBeamVehicleFuelLevel
        }

    case NotifyResourceInUse(vehId: Id[Vehicle], whenWhere) =>
      updateLocationOfAgent(vehId, whenWhere, isAvailable = false)

    case CheckInResource(vehicleId: Id[Vehicle], availableIn: Option[SpaceTime]) =>
      resources.get(agentsim.vehicleId2BeamVehicleId(vehicleId)).orElse(beamServices.vehicles.get(vehicleId)).get.driver.foreach(driver => {
        val rideHailingAgentLocation = RideHailingAgentLocation(driver, vehicleId, availableIn.get)
        if (modifyPassengerScheduleManager.containsPendingReservations(vehicleId)) {
          // we still might have some ongoing resrvation in going on
          makeAvailable(rideHailingAgentLocation)
        }
        sender ! CheckInSuccess
        repositioningVehicles.remove(vehicleId)
        log.debug("checking in resource: vehicleId(" + vehicleId + ");availableIn.time(" + availableIn.get.time + ")")
        modifyPassengerScheduleManager.checkInResource(vehicleId, availableIn)
      })


    case BeamVehicleFuelLevelUpdate(id, fuelLevel) =>
      vehicleFuelLevel.put(id, fuelLevel)

    case Finish =>
      log.info("received Finish message")

    case MATSimNetwork(network) =>
      matsimNetwork = Some(network)

    case CheckOutResource(_) =>
      // Because the RideHail Manager is in charge of deciding which specific vehicles to assign to customers, this should never be used
      throw new RuntimeException("Illegal use of CheckOutResource, RideHailingManager is responsible for checking out vehicles in fleet.")

    case inquiry@RideHailingRequest(RideHailingInquiry, customer, customerPickUp, departAt, destination) =>
      if(!findDriverAndSendRoutingRequests(inquiry, sender())){
        sender() ! RideHailingResponse(inquiry, None, error = Some(CouldNotFindRouteToCustomer))
      }

    case R5Network(network) =>
      this.transportNetwork = Some(network)

    case RoutingResponses(request, customerRef, rideHailingLocation, rideHailingAgent2CustomerResponse, rideHailing2DestinationResponse) =>
      val itins2Cust = rideHailingAgent2CustomerResponse.itineraries.filter(x => x.tripClassifier.equals(RIDE_HAIL))
      val itins2Dest = rideHailing2DestinationResponse.itineraries.filter(x => x.tripClassifier.equals(RIDE_HAIL))

      val rideHailingFarePerSecond = DefaultCostPerSecond * surgePricingManager.getSurgeLevel(request.pickUpLocation,
        request.departAt.atTime.toDouble)
      val customerPlans2Costs: Map[RoutingModel.EmbodiedBeamTrip, BigDecimal] = itins2Dest.map(t => (t, rideHailingFarePerSecond * t.totalTravelTimeInSecs)).toMap

      if (itins2Cust.nonEmpty && itins2Dest.nonEmpty) {
        val (customerTripPlan, cost) = customerPlans2Costs.minBy(_._2)
        val tripDriver2Cust = RoutingResponse(Vector(itins2Cust.head.copy(legs = itins2Cust.head.legs.map(l => l.copy(asDriver = true)))))
        val timeToCustomer = tripDriver2Cust.itineraries.head.totalTravelTimeInSecs

        val tripCust2Dest = RoutingResponse(Vector(customerTripPlan.copy(legs = customerTripPlan.legs.zipWithIndex.map(legWithInd =>
          legWithInd._1.copy(asDriver = legWithInd._1.beamLeg.mode == WALK,
            unbecomeDriverOnCompletion = legWithInd._2 == 2,
            beamLeg = legWithInd._1.beamLeg.copy(startTime = legWithInd._1.beamLeg.startTime + timeToCustomer),
            cost = if (legWithInd._1.beamLeg == customerTripPlan.legs(1).beamLeg) {
              cost
            } else {
              0.0
            }
        )))))

        val travelProposal = TravelProposal(rideHailingLocation, timeToCustomer, cost, Some(FiniteDuration
          (customerTripPlan.totalTravelTimeInSecs, TimeUnit.SECONDS)), tripDriver2Cust, tripCust2Dest)

        travelProposalCache.put(request.requestId.toString, travelProposal)

        log.debug(s"Found ride to hail for  person=${request.customer.personId} and requestId=${request.requestId}, " +
          s"timeToCustomer=$timeToCustomer seconds and cost=$$$cost")

        request.requestType match{
          case RideHailingInquiry =>
            customerRef ! RideHailingResponse(request, Some(travelProposal))
          case ReserveRide =>
            self ! request
        }
//        customerAgent match {
//          case Some(customerActor) =>
//          case None =>
//            bufferedReserveRideMessages.get(requestId) match {
//              case Some(ReserveRide(localInquiryId, vehiclePersonId, localCustomerPickUp, localDepartAt, destination)) =>
//                handleReservationRequest(localInquiryId, vehiclePersonId, localCustomerPickUp, localDepartAt, destination)
//                bufferedReserveRideMessages.remove(localInquiryId)
//                handleRideHailInquirySubmitted.remove(localInquiryId)
//
//                // TODO if there is any issue related to bufferedReserveRideMessages, look at this closer (e.g. make two data structures, one for those
//                // before timout and one after
//                if (handleRideHailInquirySubmitted.size == 0) {
//                  modifyPassengerScheduleManager.sendoutAckMessageToSchedulerForRideHailAllocationmanagerTimeout()
//                }
//            }
          // call was made by ride hail agent itself
//        }
      } else {
        log.debug(s"Router could not find route to customer person=${request.customer.personId} for requestId=${request.requestId}")
        lockedVehicles -= rideHailingLocation.vehicleId

        customerRef ! RideHailingResponse(request, None, error = Some(CouldNotFindRouteToCustomer))
      }

    case reserveRide@RideHailingRequest(ReserveRide, vehiclePersonId, customerPickUp, departAt, destination) =>
      if (rideHailResourceAllocationManager.isBufferedRideHailAllocationMode) {
        val requestId = reserveRide.copy(requestType = RideHailingInquiry).hashCode()
        bufferedReserveRideMessages += (requestId.toString -> reserveRide)
        //System.out.println("")
      } else {
        handleReservationRequest(reserveRide)
      }


    case modifyPassengerScheduleAck@ModifyPassengerScheduleAck(requestIdOpt, triggersToSchedule, _) =>
      log.debug("modifyPassengerScheduleAck received: " + modifyPassengerScheduleAck)
      requestIdOpt match {
        case None =>
          modifyPassengerScheduleManager.modifyPassengerScheduleAckReceivedForRepositioning(triggersToSchedule)
        // val newTriggers = triggersToSchedule ++ nextCompleteNoticeRideHailAllocationTimeout.newTriggers
        // scheduler ! CompletionNotice(nextCompleteNoticeRideHailAllocationTimeout.id, newTriggers)
        case Some(requestId) =>
          completeReservation(requestId, triggersToSchedule)
      }

    case ReleaseVehicleReservation(_, vehId) =>
      lockedVehicles -= vehId

    case UpdateTravelTime(travelTime) =>
      maybeTravelTime = Some(travelTime)

    case DebugRideHailManagerDuringExecution =>
      modifyPassengerScheduleManager.printState()


    case TriggerWithId(RideHailAllocationManagerTimeout(tick), triggerId) => {

      modifyPassengerScheduleManager.startWaiveOfRepositioningRequests(tick, triggerId)

      if (repositionDoneOnce) {
        modifyPassengerScheduleManager.sendoutAckMessageToSchedulerForRideHailAllocationmanagerTimeout()
      } else {
        val repositionVehicles: Vector[(Id[Vehicle], Location)] = rideHailResourceAllocationManager.repositionVehicles(tick)

        if (repositionVehicles.isEmpty) {
          modifyPassengerScheduleManager.sendoutAckMessageToSchedulerForRideHailAllocationmanagerTimeout()
        } else {
          modifyPassengerScheduleManager.setNumberOfRepositioningsToProcess(repositionVehicles.size)
        }

        for (repositionVehicle <- repositionVehicles) {

          val (vehicleId, destinationLocation) = repositionVehicle

          if (getIdleVehicles().contains(vehicleId)) {
            val rideHailAgentLocation = getIdleVehicles().get(vehicleId).get

           // println("RHM: tick(" + tick + ")" + vehicleId + " - " + rideHailAgentLocation.currentLocation.loc + " -> " + destinationLocation)

            val rideHailAgent = rideHailAgentLocation.agentRef

            val rideHailingVehicleAtOrigin = StreetVehicle(rideHailAgentLocation.vehicleId, SpaceTime(
              (rideHailAgentLocation.currentLocation.loc, tick.toLong)), CAR, asDriver = false)

            val departAt = DiscreteTime(tick.toInt)

            val routingRequest = RoutingRequest(
              origin = rideHailAgentLocation.currentLocation.loc,
              destination = destinationLocation,
              departureTime = departAt,
              transitModes = Vector(),
              streetVehicles = Vector(rideHailingVehicleAtOrigin)
            )
            val futureRideHailingAgent2CustomerResponse = router ? routingRequest

            for {
              rideHailingAgent2CustomerResponse <- futureRideHailingAgent2CustomerResponse.mapTo[RoutingResponse]
            } {
              val itins2Cust = rideHailingAgent2CustomerResponse.itineraries.filter(x => x.tripClassifier.equals(RIDE_HAIL))

              if (itins2Cust.nonEmpty) {
                val modRHA2Cust: Vector[RoutingModel.EmbodiedBeamTrip] = itins2Cust.map(l => l.copy(legs = l.legs.map(c => c.copy(asDriver = true))))
                val rideHailingAgent2CustomerResponseMod = RoutingResponse(modRHA2Cust)

                // TODO: extract creation of route to separate method?
                val passengerSchedule = PassengerSchedule().addLegs(rideHailingAgent2CustomerResponseMod.itineraries.head.toBeamTrip.legs)

                self ! RepositionVehicleRequest(passengerSchedule,tick,vehicleId,rideHailAgent)

              } else {
                self ! ReduceAwaitingRepositioningAckMessagesByOne
                //println("NO repositioning done")
              }
            }

          } else {
            modifyPassengerScheduleManager.modifyPassengerScheduleAckReceivedForRepositioning(Vector())
          }
        }
      }

      //log.debug("RepositioningTimeout("+tick +") - END repositioning waive")
      //modifyPassengerScheduleManager.endWaiveOfRepositioningRequests()
      /*
          if (rideHailResourceAllocationManager.isBufferedRideHailAllocationMode && bufferedReserveRideMessages.values.size>0){

            var map: Map[Id[RideHailingInquiry], VehicleAllocationRequest] = Map[Id[RideHailingInquiry], VehicleAllocationRequest]()
           bufferedReserveRideMessages.values.foreach{ reserveRide =>
             map += (reserveRide.requestId -> VehicleAllocationRequest( reserveRide.pickUpLocation,reserveRide.departAt,reserveRide.destination))
            }

            var resultMap =rideHailResourceAllocationManager .allocateVehiclesInBatch(map)
            for (ReserveRide(requestId, vehiclePersonId, customerPickUp, departAt, destination) <- bufferedReserveRideMessages.values) {

              resultMap(requestId).vehicleAllocation match {
                case Some(vehicleAllocation) =>
                  if (!handleRideHailInquirySubmitted.contains(requestId)){
                    val rideHailAgent=resources.get(agentsim.vehicleId2BeamVehicleId(vehicleAllocation.vehicleId)).orElse(beamServices.vehicles.get(vehicleAllocation.vehicleId)).get.driver.head
                    val rideHailingAgentLocation=RideHailingAgentLocation(rideHailAgent, vehicleAllocation.vehicleId, vehicleAllocation.availableAt)
                    val distance=CoordUtils.calcProjectedEuclideanDistance(customerPickUp,rideHailingAgentLocation.currentLocation.loc)
                    val rideHailLocationAndShortDistance = Some(rideHailingAgentLocation,distance)

                    handleRideHailInquirySubmitted += requestId
                    requestRoutesToCustomerAndDestination(requestId, vehiclePersonId.personId, customerPickUp, departAt, destination,rideHailLocationAndShortDistance,None)
                  }

                case None =>
                // TODO: how to handle case, if no car availalbe????? -> check
              }

            }
              // TODO (RW) to make the following call compatible with default code, we need to probably manipulate

          //
            } else {
            sendoutAckMessageToSchedulerForRideHailAllocationmanagerTimeout()
            }
      */
      // TODO (RW) add repositioning code here

      // beamServices.schedulerRef ! TriggerUtils.completed(triggerId,Vector(timerMessage))
    }

    case ReduceAwaitingRepositioningAckMessagesByOne =>
      modifyPassengerScheduleManager.modifyPassengerScheduleAckReceivedForRepositioning(Vector())

    case RepositionVehicleRequest(passengerSchedule,tick,vehicleId,rideHailAgent) =>
      repositioningVehicles.add(vehicleId)

      // TODO: send following to a new case, which handles it
      // -> code for sending message could be prepared in modifyPassengerScheduleManager
      // e.g. create case class
      log.debug("RideHailAllocationManagerTimeout: requesting to send interrupt message to vehicle for repositioning: " + vehicleId )
      modifyPassengerScheduleManager.repositionVehicle(passengerSchedule,tick,vehicleId,rideHailAgent)
    //repositioningPassengerSchedule.put(vehicleId,(rideHailAgentInterruptId, Some(passengerSchedule)))

    case InterruptedWhileIdle(interruptId,vehicleId,tick) =>
      modifyPassengerScheduleManager.handleInterrupt(InterruptedWhileIdle.getClass,interruptId,None,vehicleId,tick)

    case InterruptedAt(interruptId,interruptedPassengerSchedule, currentPassengerScheduleIndex,vehicleId,tick) =>
      modifyPassengerScheduleManager.handleInterrupt(InterruptedAt.getClass,interruptId,Some(interruptedPassengerSchedule),vehicleId,tick)

    case Finish =>
      log.info("finish message received from BeamAgentScheduler")

    case msg =>
      log.warning(s"unknown message received by RideHailingManager $msg")

  }

  // Returns Boolean indicating success/failure
  def findDriverAndSendRoutingRequests(request: RideHailingRequest, customerRef: ActorRef):Boolean = {

    val vehicleAllocationRequest = VehicleAllocationRequest(request.pickUpLocation, request.departAt, request.destination, isInquiry = true)

    val rideHailLocationOpt = rideHailResourceAllocationManager.proposeVehicleAllocation(vehicleAllocationRequest) match {
      case Some(allocation) =>
        // TODO (RW): Test following code with stanford class
        val rideHailAgent = resources.get(agentsim.vehicleId2BeamVehicleId(allocation.vehicleId)).orElse(beamServices.vehicles.get(allocation.vehicleId)).get.driver.head
        Some(RideHailingAgentLocation(rideHailAgent, allocation.vehicleId, allocation.availableAt))
      case None =>
        // use default allocation manager
        getClosestIdleRideHailingAgent(request.pickUpLocation, radiusInMeters)
    }
    rideHailLocationOpt match {
      case Some(rhLocation) =>
        requestRoutesToCustomerAndDestination(request, customerRef, rhLocation)
        true
      case None =>
        false
    }
  }

// TODO: move to modifyPassengerScheduleManager?
  private def handleInterrupt( interruptType:String, interruptId: Id[Interrupt],interruptedPassengerSchedule: Option[PassengerSchedule],vehicleId:Id[Vehicle], tick: Double): Unit ={
    log.debug(interruptType + " - vehicle: " + vehicleId)
    val rideHailAgent =getRideHailAgent(vehicleId)
        if (repositioningPassengerSchedule.contains(vehicleId)){
          val (interruptIdReposition, passengerSchedule)=repositioningPassengerSchedule.get(vehicleId).get
          if (reservationPassengerSchedule.contains(vehicleId)){
            val (interruptIdReservation, modifyPassengerSchedule)=reservationPassengerSchedule.get(vehicleId).get
              interruptedPassengerSchedule.foreach(interruptedPassengerSchedule => updateIdleVehicleLocation(vehicleId,interruptedPassengerSchedule.schedule.head._1,tick))
              log.debug(interruptType + " - ignoring reposition: " + vehicleId)
          } else {
            interruptedPassengerSchedule.foreach(_ => rideHailAgent ! StopDriving())
            rideHailAgent ! ModifyPassengerSchedule(passengerSchedule.get)
            rideHailAgent ! Resume()
            log.debug(interruptType + " - reposition: " + vehicleId)
          }
        }

        if (reservationPassengerSchedule.contains(vehicleId)) {
          val (interruptIdReservation, modifyPassengerSchedule) = reservationPassengerSchedule.get(vehicleId).get
          if (interruptId == interruptIdReservation) {
            val (interruptIdReservation, modifyPassengerSchedule) = reservationPassengerSchedule.remove(vehicleId).get
            interruptedPassengerSchedule.foreach(_ => rideHailAgent ! StopDriving())
            rideHailAgent ! modifyPassengerSchedule
            rideHailAgent ! Resume()
            log.debug(interruptType + " - reservation: " + vehicleId)
          } else {
            log.error(interruptType + " - reservation: " + vehicleId + " interruptId doesn't match (interruptId,interruptIdReservation):" + interruptId + "," + interruptIdReservation)
          }
        }
    }



  private def getRideHailAgent(vehicleId:Id[Vehicle]):ActorRef={
    getRideHailAgentLocation(vehicleId).agentRef
  }

  private def getRideHailAgentLocation(vehicleId:Id[Vehicle]):RideHailingAgentLocation={
    getIdleVehicles().getOrElse(vehicleId,inServiceRideHailVehicles.get(vehicleId).get)
  }


  private def isVehicleRepositioning(vehicleId:Id[Vehicle]):Boolean={
    repositioningPassengerSchedule.contains(vehicleId)
  }

// contains both idling and repositioning vehicles
  private def getNotInUseVehicleLocation(vehicleId:Id[Vehicle],tick:Double): RideHailingAgentLocation ={
    if (isVehicleRepositioning(vehicleId)){
      updateIdleVehicleLocation(vehicleId, repositioningPassengerSchedule.get(vehicleId).get._2.get.schedule.head._1,tick)
    }

    getIdleVehicles().get(vehicleId).get
  }



  private def updateIdleVehicleLocation(vehicleId:Id[Vehicle],beamLeg:BeamLeg,tick:Double): Unit ={
    val vehicleCoord=getVehicleCoordinate(beamLeg,tick)

    val rideHailingAgentLocation=getRideHailAgentLocation(vehicleId)

    getIdleVehicles().put(vehicleId,rideHailingAgentLocation.copy(currentLocation = SpaceTime(vehicleCoord,tick.toLong)))
  }




 // private def sendoutAckMessageToSchedulerForRideHailAllocationmanagerTimeout(): Unit = {
 //   scheduler ! nextCompleteNoticeRideHailAllocationTimeout
 // }

<<<<<<< HEAD
  //TODO requires proposal in cache
  private def findClosestRideHailingAgents(requestId: Int, customerPickUp: Location) = {
    val travelPlanOpt = Option(travelProposalCache.asMap.remove(requestId))
=======
  private def findClosestRideHailingAgents(inquiryId: Id[RideHailingInquiry], customerPickUp: Location) = {

    val travelPlanOpt = Option(pendingInquiries.asMap.get(inquiryId))
    val customerAgent = sender()
>>>>>>> ddf2e1ee
    /**
      * 1. customerAgent ! ReserveRideConfirmation(availableRideHailingAgentSpatialIndex, customerId, travelProposal)
      * 2. availableRideHailingAgentSpatialIndex ! PickupCustomer
      */
    val nearbyRideHailingAgents = availableRideHailingAgentSpatialIndex.getDisk(customerPickUp.getX, customerPickUp.getY,
      radiusInMeters).asScala.toVector
    val closestRHA: Option[RideHailingAgentLocation] = nearbyRideHailingAgents.filter(x =>
      lockedVehicles(x.vehicleId)).find(_.vehicleId.equals(travelPlanOpt.get.responseRideHailing2Pickup
      .itineraries.head.vehiclesInTrip.head))
    (travelPlanOpt, closestRHA)
  }

  private def sendRoutingRequests(personId: Id[PersonAgent], customerPickUp: Location, departAt: BeamTime,
                                  destination: Location, rideHailingLocation: RideHailingAgentLocation): (Future[Any], Future[Any]) = {
    val customerAgentBody = StreetVehicle(Id.createVehicleId(s"body-$personId"), SpaceTime((customerPickUp,
      departAt.atTime)), WALK, asDriver = true)
    val rideHailingVehicleAtOrigin = StreetVehicle(rideHailingLocation.vehicleId, SpaceTime(
      (rideHailingLocation.currentLocation.loc, departAt.atTime)), CAR, asDriver = false)
    val rideHailingVehicleAtPickup = StreetVehicle(rideHailingLocation.vehicleId, SpaceTime((customerPickUp,
      departAt.atTime)), CAR, asDriver = false)

    //TODO: Error handling. In the (unlikely) event of a timeout, this RideHailingManager will silently be
    //TODO: restarted, and probably someone will wait forever for its reply.

    // get route from ride hailing vehicle to customer
    val futureRideHailingAgent2CustomerResponse = router ? RoutingRequest(rideHailingLocation
      .currentLocation.loc, customerPickUp, departAt, Vector(), Vector(rideHailingVehicleAtOrigin))
    //XXXX: customer trip request might be redundant... possibly pass in info

    // get route from customer to destination
    val futureRideHailing2DestinationResponse = router ? RoutingRequest(customerPickUp, destination, departAt, Vector(), Vector(customerAgentBody, rideHailingVehicleAtPickup))
    (futureRideHailingAgent2CustomerResponse, futureRideHailing2DestinationResponse)
  }


  private def updateLocationOfAgent(vehicleId: Id[Vehicle], whenWhere: SpaceTime, isAvailable: Boolean) = {
    if (isAvailable) {
      availableRideHailVehicles.get(vehicleId) match {
        case Some(prevLocation) =>
          val newLocation = prevLocation.copy(currentLocation = whenWhere)
          availableRideHailingAgentSpatialIndex.remove(prevLocation.currentLocation.loc.getX, prevLocation.currentLocation.loc.getY, prevLocation)
          availableRideHailingAgentSpatialIndex.put(newLocation.currentLocation.loc.getX, newLocation.currentLocation.loc.getY, newLocation)
          availableRideHailVehicles.put(newLocation.vehicleId, newLocation)
        case None =>
      }
    } else {
      inServiceRideHailVehicles.get(vehicleId) match {
        case Some(prevLocation) =>
          val newLocation = prevLocation.copy(currentLocation = whenWhere)
          inServiceRideHailingAgentSpatialIndex.remove(prevLocation.currentLocation.loc.getX, prevLocation.currentLocation.loc.getY, prevLocation)
          inServiceRideHailingAgentSpatialIndex.put(newLocation.currentLocation.loc.getX, newLocation.currentLocation.loc.getY, newLocation)
          inServiceRideHailVehicles.put(newLocation.vehicleId, newLocation)
        case None =>
      }
    }
  }

  def getTravelTimeEstimate(time: Double, linkId: Int): Double = {
    maybeTravelTime match {
      case Some(matsimTravelTime) =>
        matsimTravelTime.getLinkTravelTime(matsimNetwork.get.getLinks.get(Id.createLinkId(linkId)), time, null, null).toLong
      case None =>
        val edge = transportNetwork.get.streetLayer.edgeStore.getCursor(linkId)
        (edge.getLengthM / edge.calculateSpeed(new ProfileRequest, StreetMode.valueOf(StreetMode.CAR.toString))).toLong
    }
  }

  def getClosestLink(coord: Coord): Option[Link] = {
    matsimNetwork match {
      case Some(network) => Some(NetworkUtils.getNearestLink(network, coord));
      case None => None
    }
  }

  def getFreeFlowTravelTime(linkId: Int): Option[Double] = {
    getLinks() match {
      case Some(links) => Some(links.get(Id.createLinkId(linkId.toString)).asInstanceOf[Link].getFreespeed)
      case None => None
    }
  }


  def getFromLinkIds(linkId: Int): Vector[Int] = {
    convertLinkIdsToVector(getMATSimLink(linkId).getFromNode.getInLinks.keySet()) // Id[Link].toString
  }

  def getToLinkIds(linkId: Int): Vector[Int] = {
    convertLinkIdsToVector(getMATSimLink(linkId).getToNode.getOutLinks.keySet()) // Id[Link].toString
  }

  def convertLinkIdsToVector(set: util.Set[Id[Link]]): Vector[Int] = {

    val iterator = set.iterator
    var linkIdVector: Vector[Int] = Vector()
    while (iterator.hasNext) {
      val linkId: Id[Link] = iterator.next()
      val _linkId = linkId.toString.toInt
      linkIdVector = linkIdVector :+ _linkId
    }

    linkIdVector
  }

  private def getVehicleCoordinate(beamLeg:BeamLeg, stopTime:Double): Coord ={
    // TODO: implement following solution following along links
    /*
    var currentTime=beamLeg.startTime
     var resultCoord=beamLeg.travelPath.endPoint.loc
    if (stopTime<beamLeg.endTime) {
      for (linkId <- beamLeg.travelPath.linkIds) {
        val linkEndTime=currentTime + getTravelTimeEstimate(currentTime, linkId)
        breakable {
          if (stopTime < linkEndTime) {
              resultCoord=getLinkCoord(linkId)
            break
          }
        }
      }
    }
    */

    val pctTravelled=(stopTime-beamLeg.startTime)/(beamLeg.endTime-beamLeg.startTime)
    val directionCoordVector=getDirectionCoordVector(beamLeg.travelPath.startPoint.loc,beamLeg.travelPath.endPoint.loc)
    getCoord(beamLeg.travelPath.startPoint.loc,scaleDirectionVector(directionCoordVector,pctTravelled))
  }

  // TODO: move to some utility class,   e.g. geo
  private def getDirectionCoordVector(startCoord:Coord, endCoord:Coord): Coord ={
    new Coord(endCoord.getX()-startCoord.getX(),endCoord.getY()-startCoord.getY())
  }

  private def getCoord(startCoord:Coord,directionCoordVector:Coord): Coord ={
    new Coord(startCoord.getX()+directionCoordVector.getX(),startCoord.getY()+directionCoordVector.getY())
  }

  private def scaleDirectionVector(directionCoordVector:Coord, scalingFactor:Double):Coord={
    new Coord(directionCoordVector.getX()*scalingFactor,directionCoordVector.getY()*scalingFactor)
  }

  private def getMATSimLink(linkId: Int): Link = {
    matsimNetwork.get.getLinks.get(Id.createLinkId(linkId))
  }

  def getLinkCoord(linkId: Int): Coord = {
    matsimNetwork.get.getLinks.get(Id.createLinkId(linkId)).getCoord
  }

  def getFromNodeCoordinate(linkId: Int): Coord = {
    matsimNetwork.get.getLinks.get(Id.createLinkId(linkId)).getFromNode.getCoord
  }

  def getToNodeCoordinate(linkId: Int): Coord = {
    matsimNetwork.get.getLinks.get(Id.createLinkId(linkId)).getToNode.getCoord
  }


  // TODO: make integers
  def getLinks(): Option[util.Map[Id[Link], _ <: Link]] = {
    matsimNetwork match {
      case Some(network) => Some(network.getLinks)
      case None => None
    }
  }

  private def makeAvailable(agentLocation: RideHailingAgentLocation) = {
    availableRideHailVehicles.put(agentLocation.vehicleId, agentLocation)
    availableRideHailingAgentSpatialIndex.put(agentLocation.currentLocation.loc.getX,
      agentLocation.currentLocation.loc.getY, agentLocation)
    inServiceRideHailVehicles.remove(agentLocation.vehicleId)
    inServiceRideHailingAgentSpatialIndex.remove(agentLocation.currentLocation.loc.getX,
      agentLocation.currentLocation.loc.getY, agentLocation)
  }

  private def putIntoService(agentLocation: RideHailingAgentLocation) = {
    availableRideHailVehicles.remove(agentLocation.vehicleId)
    availableRideHailingAgentSpatialIndex.remove(agentLocation.currentLocation.loc.getX,
      agentLocation.currentLocation.loc.getY, agentLocation)
    inServiceRideHailVehicles.put(agentLocation.vehicleId, agentLocation)
    inServiceRideHailingAgentSpatialIndex.put(agentLocation.currentLocation.loc.getX,
      agentLocation.currentLocation.loc.getY, agentLocation)
  }

  private def handleReservation(request: RideHailingRequest, customerAgent: ActorRef, travelProposal: TravelProposal) = {

    surgePricingManager.addRideCost(request.departAt.atTime, travelProposal.estimatedPrice.doubleValue(), request.pickUpLocation)

    // Modify RH agent passenger schedule and create BeamAgentScheduler message that will dispatch RH agent to do the
    // pickup
    val passengerSchedule = PassengerSchedule()
      .addLegs(travelProposal.responseRideHailing2Pickup.itineraries.head.toBeamTrip.legs) // Adds empty trip to customer
      .addPassenger(request.customer, travelProposal.responseRideHailing2Dest.itineraries.head.legs.filter(_.isRideHail).map(_.beamLeg)) // Adds customer's actual trip to destination
    putIntoService(travelProposal.rideHailingAgentLocation)

    // Create confirmation info but stash until we receive ModifyPassengerScheduleAck
    val tripLegs = travelProposal.responseRideHailing2Dest.itineraries.head.legs.map(_.beamLeg)
    pendingModifyPassengerScheduleAcks.put(request.hashCode().toString, RideHailingResponse(request, Some(travelProposal)))

    log.debug("reserving vehicle: " + travelProposal.rideHailingAgentLocation.vehicleId )

    modifyPassengerScheduleManager.reserveVehicle(passengerSchedule,passengerSchedule.schedule.head._1.startTime,
      travelProposal.rideHailingAgentLocation,Some(request.hashCode()))

    //val rideHailAgentInterruptId = nextRideHailAgentInterruptId

    //closestRideHailingAgentLocation.rideHailAgent ! Interrupt(rideHailAgentInterruptId,passengerSchedule.schedule.head._1.startTime)
    // RideHailingAgent sends reply which we are ignoring here,
    // but that's okay, we don't _need_ to wait for the reply if the answer doesn't interest us.

    //reservationPassengerSchedule.put(closestRideHailingAgentLocation.vehicleId,(rideHailAgentInterruptId, ModifyPassengerSchedule(passengerSchedule, Some(requestId))))

   // modifyPassengerScheduleManager.add(new RideHailModifyPassengerScheduleStatus(rideHailAgentInterruptId,closestRideHailingAgentLocation.vehicleId,passengerSchedule,InterruptOrigin.RESERVATION))

    //closestRideHailingAgentLocation.rideHailAgent ! ModifyPassengerSchedule(passengerSchedule, Some(requestId))
   //closestRideHailingAgentLocation.rideHailAgent ! Resume()

  }

  private def completeReservation(requestId: Int, triggersToSchedule: Seq[ScheduleTrigger]): Unit = {
    pendingModifyPassengerScheduleAcks.remove(requestId.toString) match {
      case Some(response) =>
        log.debug(s"Completed reservation for $requestId")
        response.request.customer.personRef.get ! response.copy(triggersToSchedule = triggersToSchedule.toVector)
      case None =>
        log.error(s"Vehicle was reserved by another agent for inquiry id $requestId")
        sender() ! RideHailingResponse.dummyWithError(RideHailVehicleTakenError)
    }
  }


  def getClosestIdleVehiclesWithinRadius(pickupLocation: Coord, radius: Double): Vector[RideHailingAgentLocation] = {
    val nearbyRideHailingAgents = availableRideHailingAgentSpatialIndex.getDisk(pickupLocation.getX, pickupLocation.getY,
      radius).asScala.toVector
    val distances2RideHailingAgents = nearbyRideHailingAgents.map(rideHailingAgentLocation => {
      val distance = CoordUtils.calcProjectedEuclideanDistance(pickupLocation, rideHailingAgentLocation
        .currentLocation.loc)
      (rideHailingAgentLocation, distance)
    })
    //TODO: Possibly get multiple taxis in this block
    val result = distances2RideHailingAgents.filter(x => availableRideHailVehicles.contains(x._1.vehicleId)).sortBy(_._2).map(_._1)
    if(result.isEmpty){
      val i = 0
    }
    result
  }

  def getClosestIdleRideHailingAgent(pickupLocation: Coord,
                                     radius: Double): Option[RideHailingAgentLocation] = {
    getClosestIdleVehiclesWithinRadius(pickupLocation, radius).headOption
  }


  private def handleReservationRequest(request: RideHailingRequest) = {
    Option(travelProposalCache.getIfPresent(request.requestId.toString)) match {
      case Some(travelProposal) =>
        handleReservation(request, sender(), travelProposal)
      case None =>
        if(!findDriverAndSendRoutingRequests(request, sender())){
          sender() ! RideHailingResponse(request, None, error = Some(CouldNotFindRouteToCustomer))
        }
    }

//      sender() ! ReservationResponse(Id.create(requestId.toString, classOf[ReservationRequest]), Left
//      (UnknownInquiryIdError),RIDE_HAIL)
  }

  def lockVehicle(vehicleId: Id[Vehicle]) = {
    lockedVehicles += vehicleId
  }
  def getVehicleFuelLevel(vehicleId: Id[Vehicle]): Double = {
    vehicleFuelLevel.get(vehicleId).get
  }
  def getIdleVehicles(): collection.concurrent.TrieMap[Id[Vehicle], RideHailingAgentLocation] = {
    availableRideHailVehicles
  }


  private def requestRoutesToCustomerAndDestination(request: RideHailingRequest,
                                                    customerRef: ActorRef,
                                                    rideHailLocation: RideHailingAgentLocation) = {

    val pickupSpaceTime = SpaceTime((request.pickUpLocation, request.departAt.atTime))
    val customerAgentBody = StreetVehicle(request.customer.vehicleId, pickupSpaceTime, WALK, asDriver = true)
    val rideHailingVehicleAtOrigin = StreetVehicle(rideHailLocation.vehicleId,
      SpaceTime((rideHailLocation.currentLocation.loc, request.departAt.atTime)), CAR, asDriver = false)
    val rideHailingVehicleAtPickup = StreetVehicle(rideHailLocation.vehicleId, pickupSpaceTime, CAR, asDriver = false)

    // get route from ride hailing vehicle to customer
    val futureRideHailingAgent2CustomerResponse = router ? RoutingRequest(rideHailLocation.currentLocation.loc,
      request.pickUpLocation, request.departAt, Vector(), Vector(rideHailingVehicleAtOrigin))
    // get route from customer to destination
    val futureRideHailing2DestinationResponse = router ? RoutingRequest(request.pickUpLocation, request.destination,
      request.departAt, Vector(), Vector(customerAgentBody, rideHailingVehicleAtPickup))

    for {
      rideHailingAgent2CustomerResponse <- futureRideHailingAgent2CustomerResponse.mapTo[RoutingResponse]
      rideHailing2DestinationResponse <- futureRideHailing2DestinationResponse.mapTo[RoutingResponse]
    } {
      // TODO: could we just call the code, instead of sending the message here?
      self ! RoutingResponses(request, customerRef, rideHailLocation, rideHailingAgent2CustomerResponse, rideHailing2DestinationResponse)
    }
  }

}



object RideHailingManager {
  val dummyID = Id.create("dummyInquiryId",classOf[RideHailingRequest])
  val radiusInMeters: Double = 5000d

  val INITIAL_RIDEHAIL_LOCATION_HOME = "HOME"
  val INITIAL_RIDEHAIL_LOCATION_UNIFORM_RANDOM = "UNIFORM_RANDOM"
  val INITIAL_RIDEHAIL_LOCATION_ALL_AT_CENTER = "ALL_AT_CENTER"

  def nextRideHailingInquiryId: Id[RideHailingRequest] = {
    Id.create(UUIDGen.createTime(UUIDGen.newTime()).toString, classOf[RideHailingRequest])
  }



  case class NotifyIterationEnds()

  sealed trait RideHailingRequestType
  case object RideHailingInquiry extends RideHailingRequestType
  case object ReserveRide extends RideHailingRequestType

  case class RideHailingRequest(requestType: RideHailingRequestType,
                                customer: VehiclePersonId,
                                pickUpLocation: Location,
                                departAt: BeamTime,
                                destination: Location){
    // We make requestId be independent of request type, all that matters is details of the customer
    lazy val requestId = this.copy(requestType = RideHailingInquiry).hashCode()
  }
  object RideHailingRequest {
    val dummy = RideHailingRequest(RideHailingInquiry,
      VehiclePersonId(Id.create("dummy",classOf[Vehicle]),Id.create("dummy",classOf[Person])),
      new Coord(Double.NaN,Double.NaN),
      DiscreteTime(Int.MaxValue),
      new Coord(Double.NaN,Double.NaN)
    )
  }

  case class TravelProposal(rideHailingAgentLocation: RideHailingAgentLocation,
                            timeToCustomer: Long,
                            estimatedPrice: BigDecimal,
                            estimatedTravelTime: Option[Duration],
                            responseRideHailing2Pickup: RoutingResponse,
                            responseRideHailing2Dest: RoutingResponse)

  case class RideHailingResponse(request: RideHailingRequest,
                                 travelProposal: Option[TravelProposal],
                                 error: Option[ReservationError] = None,
                                 triggersToSchedule: Vector[ScheduleTrigger] = Vector())
  object RideHailingResponse {
    val dummy = RideHailingResponse(RideHailingRequest.dummy, None, None)
    def dummyWithError(error: ReservationError) = RideHailingResponse(RideHailingRequest.dummy, None, Some(error))
  }

  private case class RoutingResponses(request: RideHailingRequest,
                                      customerRef: ActorRef,
                                      rideHailingLocation: RideHailingAgentLocation,
                                      rideHailingAgent2CustomerResponse: RoutingResponse,
                                      rideHailing2DestinationResponse: RoutingResponse)

  case class RegisterRideAvailable(rideHailingAgent: ActorRef, vehicleId: Id[Vehicle], availableSince: SpaceTime)

  case class RegisterRideUnavailable(ref: ActorRef, location: Coord)

  case class RideHailingAgentLocation(agentRef: ActorRef, vehicleId: Id[Vehicle], currentLocation: SpaceTime)

  case object RideUnavailableAck

  case object RideAvailableAck

  case object DebugRideHailManagerDuringExecution

  case class RepositionResponse(rnd1: RideHailingAgentLocation,
                                rnd2: RideHailingManager.RideHailingAgentLocation,
                                rnd1Response: RoutingResponse,
                                rnd2Response: RoutingResponse)

  case class RideHailAllocationManagerTimeout(tick: Double) extends Trigger


  def props(services: BeamServices,
            scheduler: ActorRef,
            router: ActorRef,
            boundingBox: Envelope,
            surgePricingManager:
            RideHailSurgePricingManager): Props = {
    Props(new RideHailingManager(services, scheduler, router, boundingBox, surgePricingManager))
  }
}
<|MERGE_RESOLUTION|>--- conflicted
+++ resolved
@@ -528,16 +528,9 @@
  //   scheduler ! nextCompleteNoticeRideHailAllocationTimeout
  // }
 
-<<<<<<< HEAD
   //TODO requires proposal in cache
   private def findClosestRideHailingAgents(requestId: Int, customerPickUp: Location) = {
     val travelPlanOpt = Option(travelProposalCache.asMap.remove(requestId))
-=======
-  private def findClosestRideHailingAgents(inquiryId: Id[RideHailingInquiry], customerPickUp: Location) = {
-
-    val travelPlanOpt = Option(pendingInquiries.asMap.get(inquiryId))
-    val customerAgent = sender()
->>>>>>> ddf2e1ee
     /**
       * 1. customerAgent ! ReserveRideConfirmation(availableRideHailingAgentSpatialIndex, customerId, travelProposal)
       * 2. availableRideHailingAgentSpatialIndex ! PickupCustomer
