--- conflicted
+++ resolved
@@ -15,7 +15,6 @@
 import scala.collection.JavaConverters._
 import scala.collection.mutable
 import scala.collection.mutable.{ArrayBuffer, ListBuffer}
-import scala.math.{exp, pow}
 
 case class TNCIterationStats(
                               rideHailStats: Map[String, List[Option[RideHailStatsEntry]]],
@@ -62,22 +61,13 @@
     val keepMaxTopNScores = repositioningConfig.keepMaxTopNScores
     val minScoreThresholdForRespositioning = repositioningConfig.minScoreThresholdForRespositioning // helps weed out unnecessary repositioning
 
-<<<<<<< HEAD
     val distanceWeight = repositioningConfig.distanceWeight
     val waitingTimeWeight = repositioningConfig.waitingTimeWeight
     val demandWeight = repositioningConfig.demandWeight
 
+
     val startTimeBin = getTimeBin(tick)
     val endTimeBin = getTimeBin(tick + timeHorizonToConsiderForIdleVehiclesInSec)
-=======
-    // TODO: read from config and tune weights
-
-
-
-    val distanceWeight = 0.01
-    val waitingTimeWeight = 4.0
-    val demandWeight = 6.0
->>>>>>> 4a046957
 
     if (tick > 36000) {
       DebugLib.emptyFunctionForSettingBreakPoint()
@@ -126,29 +116,19 @@
         val distanceInMeters =
           beamServices.geo.distInMeters(taz.coord, tazInRadius.coord)
 
-<<<<<<< HEAD
-        val distanceScore = -1 * distanceWeight * pow(distanceInMeters, 2) / pow(distanceInMeters + 1000.0, 2)
-=======
         val distanceScore = -1 * distanceWeight * Math.pow(distanceInMeters,2) /
           Math.pow(distanceInMeters + 1000.0,2)
->>>>>>> 4a046957
 
         val score = (startTimeBin to endTimeBin)
           .map(
             getRideHailStatsInfo(tazInRadius.tazId, _) match {
               case Some(statsEntry) =>
 
-<<<<<<< HEAD
-                val waitingTimeScore = waitingTimeWeight * pow(statsEntry.sumOfWaitingTimes, 2) / pow(statsEntry.sumOfWaitingTimes + 1000.0, 2)
-
-                val demandScore = demandWeight * pow(statsEntry.getDemandEstimate(), 2) / pow(statsEntry.getDemandEstimate + 10.0, 2)
-=======
                 val waitingTimeScore = waitingTimeWeight * Math.pow(statsEntry.sumOfWaitingTimes,2) /
                   Math.pow(statsEntry.sumOfWaitingTimes + 1000.0,2)
 
                 val demandScore = demandWeight *  Math.pow(statsEntry.getDemandEstimate(),2) /
                   Math.pow(statsEntry.getDemandEstimate() + 10.0,2)
->>>>>>> 4a046957
 
                 val finalScore = waitingTimeScore + demandScore + distanceScore
 
@@ -207,7 +187,7 @@
 
             mapping.add(
               new WeightPair(tazScore.taz,
-                exp(tazScore.score) / scoreExpSumOverAllTAZInRadius))
+                Math.exp(tazScore.score) / scoreExpSumOverAllTAZInRadius))
             //exp(tazScore.score) / scoreExpSumOverAllTAZInRadius))
           }
 
