package beam.agentsim.agents.rideHail

import beam.agentsim.events.{ModeChoiceEvent, PathTraversalEvent}
import beam.agentsim.infrastructure.TAZTreeMap
import beam.sim.config.BeamConfig
import org.matsim.api.core.v01.events.{Event, PersonEntersVehicleEvent}
import org.matsim.core.api.experimental.events.EventsManager
import org.matsim.core.events.handler.BasicEventHandler
import org.matsim.core.utils.misc.Time

import scala.collection.mutable
import scala.collection.mutable.ArrayBuffer
import scala.util.Try


case class RideHailStatsEntry(sumOfRequestedRides: Double, sumOfWaitingtimes: Double, sumOfIdlingVehicles: Double)

/*
class RideHailStats(mutable.Map[String, ArrayBuffer[RideHailStatsEntry]]){
  def getRideHailingStats(coord: Coord, time: Double): RideHailStatsEntry = {
  }
}*/

class TNCIterationsStatsCollector(eventsManager: EventsManager, beamConfig: BeamConfig) extends BasicEventHandler {

  // TAZ level -> how to get as input here?
  val mTazTreeMap = Try(TAZTreeMap.fromCsv(beamConfig.beam.agentsim.taz.file)).toOption


  // timeBins -> number OfTimeBins input
  val rideHaillingConfig = beamConfig.beam.agentsim.agents.rideHailing
  val timeBinSizeInSec = 3600 // beam.agentsim.agents.rideHailing.
  val numberOfTimeBins = Math.floor(Time.parseTime(beamConfig.matsim.modules.qsim.endTime) / timeBinSizeInSec).toInt + 1

  val rideHailModeChoice4Waiting = mutable.Map[String, ModeChoiceEvent]()
  val waitingTimeEvents = mutable.Map[String, (ModeChoiceEvent, PersonEntersVehicleEvent)]()
  val pathTraversedVehicles = mutable.Map[String, PathTraversalEvent]()

  val rideHailModeChoiceAndPersonEntersEvents = mutable.Map[String, (ModeChoiceEvent, PersonEntersVehicleEvent)]()

  val vehicleIdlingStartTimeBins = mutable.Map[String, Int]()


  val rideHailStats = mutable.Map[String, ArrayBuffer[Option[RideHailStatsEntry]]]()

  //numberOfRides: -> passengers =1 (sum of rides)
  //customerWaitTime -> sum and average

  //idleTimes = count in each bin according to how much time remaining
  // agent arrives in a time 1000 and leaves at time 2000
  // bin Size=100 -> count as idle in 10 bins (from 1000 to 2000)
  //idleTime[TAZId,binNumber] // bin 10, 11, 12,...19 we do +1


  eventsManager.addHandler(this)

  def getTNCIdlingTimes(): Set[WaitingEvent] = {
    ???
  }

  def getTNCPassengerWaitingTimes(): Set[WaitingEvent] = {
    ???
  }

  def tellHistoryToRideHailIterationHistoryActor(): Unit = {
    // TODO: send message to actor with collected data

    System.out.println("Inside tellHistoryToRideHailIterationHistoryActor")

    rideHailStats.foreach {
      (rhs) => {
        System.out.println(rhs._1)

        rhs._2.foreach(
          rhse => {
            System.out.println(rhse)
          }
        )
      }
    }
  }

  override def handleEvent(event: Event): Unit = {

    event.getEventType match {
      case ModeChoiceEvent.EVENT_TYPE => {

        collectModeChoiceEvents(event.asInstanceOf[ModeChoiceEvent])
      }
      case PersonEntersVehicleEvent.EVENT_TYPE => {

        collectPersonEntersEvents(event.asInstanceOf[PersonEntersVehicleEvent])
      }
      case PathTraversalEvent.EVENT_TYPE => {

        calculateStats(event.asInstanceOf[PathTraversalEvent])
      }
      case _ =>
    }
  }

  /*
    Calculating sumOfRides

    collectRides
    1. This method will collect all the ModeChoice events where the mode is 'rideHailing'
    2. Afterwards when a PathTraversal event occurs for the same vehicle with num_passengers = 1 we will find the tazid
      using coords from the PathTraversal event
   */
  def collectModeChoiceEvents(event: ModeChoiceEvent): Unit = {

    val mode = event.getAttributes.get(ModeChoiceEvent.ATTRIBUTE_MODE)

    if (mode.equals("ride_hailing")) {

      val personId = event.getAttributes().get(ModeChoiceEvent.ATTRIBUTE_PERSON_ID)
      rideHailModeChoice4Waiting.put(personId, event)
    }
  }

  def collectPersonEntersEvents(personEntersVehicleEvent: PersonEntersVehicleEvent): Unit = {

    val personId = personEntersVehicleEvent.getPersonId.toString
    val vehicleId = personEntersVehicleEvent.getVehicleId.toString

    if(vehicleId.contains("rideHail")) {
      rideHailModeChoice4Waiting.get(personId) match {
        case Some(e) => {

          rideHailModeChoiceAndPersonEntersEvents.put(vehicleId, (e, personEntersVehicleEvent))

          rideHailModeChoice4Waiting.remove(personId)
        }
        case None =>
      }
    }
  }

  def calculateStats(event: PathTraversalEvent): Unit = {

    processPathTraversalEvent(event)

    val mode = event.getAttributes.get(PathTraversalEvent.ATTRIBUTE_MODE)
    val vehicleId = event.getAttributes.get(PathTraversalEvent.ATTRIBUTE_VEHICLE_ID)

    if (mode.equalsIgnoreCase("car") && vehicleId.contains("rideHail")) {

      calculateIdlingVehiclesStats(vehicleId, event)
    }
  }

  def processPathTraversalEvent(event: PathTraversalEvent): Unit = {

    val vehicleId = event.getAttributes.get(PathTraversalEvent.ATTRIBUTE_VEHICLE_ID)
    val numPassengers = event.getAttributes.get(PathTraversalEvent.ATTRIBUTE_NUM_PASS).toDouble

    if(numPassengers > 0) {

      rideHailModeChoiceAndPersonEntersEvents.get(vehicleId) match {
        case Some(el) => {

          val modeChoiceEvent = el._1
          val personEntersVehicleEvent = el._2

          val startTime = modeChoiceEvent.getTime
          val endTime = personEntersVehicleEvent.getTime
          val waitingTime = endTime - startTime

          val binIndex = getTimeBin(startTime)

          val tazId = getTazId(event)

          rideHailStats.get(tazId) match {
<<<<<<< HEAD
            case Some(buffer: ArrayBuffer[RideHailStatsEntry]) => {
              val entry = buffer(binIndex)

              if (entry == null) {
                buffer(binIndex) = RideHailStatsEntry(1, waitingTime, 0)
              } else {
                val _entry = entry.copy(sumOfRequestedRides = entry.sumOfRequestedRides + 1,
                  sumOfWaitingtimes = entry.sumOfWaitingtimes + waitingTime)
                buffer(binIndex) = _entry
=======
            case Some(entries: ArrayBuffer[Option[RideHailStatsEntry]]) => {
              val entry = entries(binIndex)

              entry match {
                case Some(e) =>
                  val _entry = e.copy(sumOfRequestedRides = e.sumOfRequestedRides + 1,
                    sumOfWaitingtimes = e.sumOfWaitingtimes + waitingTime)
                  entries(binIndex) = Some(_entry)
                case None =>
                  entries(binIndex) = Some(RideHailStatsEntry(1, waitingTime, 0))
>>>>>>> 91f70f0f
              }

              updateIdlingStats(event, vehicleId, buffer)
            }
            case None => {
              val buffer: mutable.ArrayBuffer[Option[RideHailStatsEntry]] = mutable.ArrayBuffer.fill(numberOfTimeBins)(None)

              val entry = RideHailStatsEntry(1, waitingTime, 0)
<<<<<<< HEAD
              buffer(binIndex) = entry
=======

              buffer(binIndex) = Some(entry)
>>>>>>> 91f70f0f

              updateIdlingStats(event, vehicleId, buffer)

              rideHailStats.put(tazId, buffer)
            }
          }

          rideHailModeChoiceAndPersonEntersEvents.remove(vehicleId)
        }
        case None =>
      }
    }
  }

  def updateIdlingStats(event: PathTraversalEvent, vehicleId: String, buffer: ArrayBuffer[RideHailStatsEntry]) = {
    // Idling Times
    vehicleIdlingStartTimeBins.get(vehicleId) match {
      case Some(bi) => {
        val departureTime = event.getAttributes.get(PathTraversalEvent.ATTRIBUTE_DEPARTURE_TIME).toDouble
        val arrivalTime = event.getAttributes.get(PathTraversalEvent.ATTRIBUTE_ARRIVAL_TIME).toDouble

        val idleEndTimeBinIndex = getTimeBin(departureTime)
        val idleStartTimeBinIndex = getTimeBin(arrivalTime)
        vehicleIdlingStartTimeBins.put(vehicleId, idleStartTimeBinIndex)

        val startIdx = bi + 1
        for(i <- startIdx until idleEndTimeBinIndex){

          val _e = buffer(i)
          buffer(i) = _e.copy(sumOfIdlingVehicles = _e.sumOfIdlingVehicles + 1)
        }
      }
      case None => {
        val departureTime = event.getAttributes.get(PathTraversalEvent.ATTRIBUTE_DEPARTURE_TIME).toDouble
        val arrivalTime = event.getAttributes.get(PathTraversalEvent.ATTRIBUTE_ARRIVAL_TIME).toDouble

        val idleEndTimeBinIndex = getTimeBin(departureTime)
        val idleStartTimeBinIndex = getTimeBin(arrivalTime)
        vehicleIdlingStartTimeBins.put(vehicleId, idleStartTimeBinIndex)

        val startIdx = 0
        for(i <- startIdx until idleEndTimeBinIndex){

          val _e = buffer(i)
          buffer(i) = _e.copy(sumOfIdlingVehicles = _e.sumOfIdlingVehicles + 1)
        }
      }
    }
  }


  def calculateIdlingVehiclesStats(vehicleId: String, currentEvent: PathTraversalEvent) = {
    pathTraversedVehicles.get(vehicleId) match {
      case Some(lastEvent) => {
        pathTraversedVehicles.put(vehicleId, currentEvent)

        val lastCoord = (lastEvent.getAttributes.get(PathTraversalEvent.ATTRIBUTE_END_COORDINATE_X).toDouble,
                          lastEvent.getAttributes.get(PathTraversalEvent.ATTRIBUTE_END_COORDINATE_Y).toDouble)
        val currentCoord = (currentEvent.getAttributes.get(PathTraversalEvent.ATTRIBUTE_START_COORDINATE_X).toDouble,
                            currentEvent.getAttributes.get(PathTraversalEvent.ATTRIBUTE_START_COORDINATE_Y).toDouble)

        if(lastCoord == currentCoord) {

          val lastArrival = lastEvent.getAttributes.get(PathTraversalEvent.ATTRIBUTE_ARRIVAL_TIME).toLong
          val currentDeparture = currentEvent.getAttributes.get(PathTraversalEvent.ATTRIBUTE_DEPARTURE_TIME).toLong

          val lastActive = getTimeBin(lastArrival)
          val currentActive = getTimeBin(currentDeparture)

          val vehicleIdleTime = currentDeparture - lastArrival

        }
      }
      case None => {
        pathTraversedVehicles.put(vehicleId, currentEvent)
      }
    }
  }

  private def getTazId(pathTraversalEvent: PathTraversalEvent): String = {
    val startX = pathTraversalEvent.getAttributes.get(PathTraversalEvent.ATTRIBUTE_START_COORDINATE_X).toDouble
    val startY = pathTraversalEvent.getAttributes.get(PathTraversalEvent.ATTRIBUTE_START_COORDINATE_Y).toDouble

    val tazId = getTazId(startX, startY)
    tazId
  }

  private def getTazId(startX: Double, startY: Double): String = {
    mTazTreeMap.get.getTAZ(startX, startY).tazId.toString
  }

  private def getTimeBin(time: Double): Int = {
    (time / timeBinSizeInSec).toInt
  }
}<|MERGE_RESOLUTION|>--- conflicted
+++ resolved
@@ -171,17 +171,6 @@
           val tazId = getTazId(event)
 
           rideHailStats.get(tazId) match {
-<<<<<<< HEAD
-            case Some(buffer: ArrayBuffer[RideHailStatsEntry]) => {
-              val entry = buffer(binIndex)
-
-              if (entry == null) {
-                buffer(binIndex) = RideHailStatsEntry(1, waitingTime, 0)
-              } else {
-                val _entry = entry.copy(sumOfRequestedRides = entry.sumOfRequestedRides + 1,
-                  sumOfWaitingtimes = entry.sumOfWaitingtimes + waitingTime)
-                buffer(binIndex) = _entry
-=======
             case Some(entries: ArrayBuffer[Option[RideHailStatsEntry]]) => {
               val entry = entries(binIndex)
 
@@ -192,7 +181,6 @@
                   entries(binIndex) = Some(_entry)
                 case None =>
                   entries(binIndex) = Some(RideHailStatsEntry(1, waitingTime, 0))
->>>>>>> 91f70f0f
               }
 
               updateIdlingStats(event, vehicleId, buffer)
@@ -201,12 +189,8 @@
               val buffer: mutable.ArrayBuffer[Option[RideHailStatsEntry]] = mutable.ArrayBuffer.fill(numberOfTimeBins)(None)
 
               val entry = RideHailStatsEntry(1, waitingTime, 0)
-<<<<<<< HEAD
-              buffer(binIndex) = entry
-=======
 
               buffer(binIndex) = Some(entry)
->>>>>>> 91f70f0f
 
               updateIdlingStats(event, vehicleId, buffer)
 
