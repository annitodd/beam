--- conflicted
+++ resolved
@@ -73,13 +73,8 @@
   override def repositionVehicles(tick: Double): Vector[(Id[Vehicle], Location)] = {
     if (rideHailManager.getIdleVehicles.size >= 2) {
       val iter = rideHailManager.getIdleVehicles.iterator
-<<<<<<< HEAD
-      val (vehicleIdA, vehicleLocationA) = iter.next()
-      val (vehicleIdB, vehicleLocationB) = iter.next()
-=======
       val (vehicleIdA, _) = iter.next()
       val (_, vehicleLocationB) = iter.next()
->>>>>>> da059169
       Vector((vehicleIdA, vehicleLocationB.currentLocation.loc))
     } else {
       Vector()
@@ -97,19 +92,8 @@
 
     // network operations
     val linkId = 5
-<<<<<<< HEAD
-    rideHailManager.getClosestLink(vehicleAllocationRequest.pickUpLocation)
-    val links = rideHailManager.getLinks
-    rideHailManager.getTravelTimeEstimate(vehicleAllocationRequest.departAt.atTime, linkId)
-    rideHailManager.getFreeFlowTravelTime(linkId)
-    val fromLinkIds = rideHailManager.getFromLinkIds(linkId)
-    val toLinkIds = rideHailManager.getToLinkIds(linkId)
-    val coord = rideHailManager.getLinkCoord(linkId)
-    val fromCoord = rideHailManager.getFromNodeCoordinate(linkId)
-    val toCoord = rideHailManager.getToNodeCoordinate(linkId)
-=======
     rideHailNetworkApi.getClosestLink(vehicleAllocationRequest.pickUpLocation)
-    val links = rideHailNetworkApi.getLinks()
+    val links = rideHailNetworkApi.getLinks
     rideHailNetworkApi.getTravelTimeEstimate(vehicleAllocationRequest.departAt.atTime, linkId)
     rideHailNetworkApi.getFreeFlowTravelTime(linkId)
     val fromLinkIds = rideHailNetworkApi.getFromLinkIds(linkId)
@@ -117,18 +101,11 @@
     val coord = rideHailNetworkApi.getLinkCoord(linkId)
     val fromCoord = rideHailNetworkApi.getFromNodeCoordinate(linkId)
     val toCoord = rideHailNetworkApi.getToNodeCoordinate(linkId)
->>>>>>> da059169
 
     // RHM
     val rideHailAgentLocation = rideHailManager.getClosestIdleRideHailAgent(vehicleAllocationRequest.pickUpLocation, rideHailManager.radiusInMeters).get
     rideHailManager.getVehicleFuelLevel(rideHailAgentLocation.vehicleId)
-<<<<<<< HEAD
-    rideHailManager.getClosestIdleVehiclesWithinRadius(vehicleAllocationRequest.pickUpLocation, RideHailManager.radiusInMeters)
-    rideHailManager.getIdleVehicles
-
-=======
     rideHailManager.getClosestIdleVehiclesWithinRadius(vehicleAllocationRequest.pickUpLocation, rideHailManager.radiusInMeters)
     rideHailManager.getIdleVehicles
->>>>>>> da059169
   }
 }