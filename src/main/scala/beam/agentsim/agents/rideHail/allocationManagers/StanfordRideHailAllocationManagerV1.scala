package beam.agentsim.agents.rideHail.allocationManagers

<<<<<<< HEAD
import beam.agentsim.agents.rideHail.{RideHailNetworkAPI, RideHailingManager}
=======
import beam.agentsim.agents.rideHail.RideHailManager
>>>>>>> cd7d5dd8
import beam.router.BeamRouter.Location
import org.matsim.api.core.v01.Id
import org.matsim.vehicles.Vehicle

import scala.collection.concurrent.TrieMap
import scala.collection.mutable.ArrayBuffer
import scala.util.control.Breaks._

/*
TODO: check all network api, if they can use them properly

TODO: vehicleAllocationRequest.isInquiry==false => we need to make that call and allow the overwrite!

TODO: changing previous allocation should work

TODO: repositioning vehicles should be able to get duty any time

 */
<<<<<<< HEAD
class StanfordRideHailAllocationManagerV1(val rideHailingManager: RideHailingManager, val rideHailNetworkApi: RideHailNetworkAPI) extends RideHailResourceAllocationManager {
=======
class StanfordRideHailAllocationManagerV1(val rideHailManager: RideHailManager) extends RideHailResourceAllocationManager {
>>>>>>> cd7d5dd8
  val isBufferedRideHailAllocationMode = false


  /*
  This method is used to provide an initial vehicle allocation proposal (vehicleAllocationRequest.isInquiry==true).
  If the customer accepts the proposal, a second call will be made with (vehicleAllocationRequest.isInquiry==false),
  which initiates the ridehail agent to pickup the customer.

  This assignment can be attempted to overwritten later when the allocateVehicles is called.
   */

  override def proposeVehicleAllocation(vehicleAllocationRequest: VehicleAllocationRequest): Option[VehicleAllocation] = {
<<<<<<< HEAD
    val rideHailingAgentLocation = rideHailingManager.getClosestIdleRideHailingAgent(vehicleAllocationRequest.pickUpLocation, rideHailingManager.radiusInMeters)

    rideHailingAgentLocation match {
      case Some(rideHailingAgentLocation) => Some(VehicleAllocation(rideHailingAgentLocation.vehicleId, rideHailingAgentLocation.currentLocation))
=======
    val rideHailAgentLocation = rideHailManager.getClosestIdleRideHailAgent(vehicleAllocationRequest.pickUpLocation, RideHailManager.radiusInMeters)

    rideHailAgentLocation match {
      case Some((rideHailAgentLocation, distance)) => Some(VehicleAllocation(rideHailAgentLocation.vehicleId, rideHailAgentLocation.currentLocation))
>>>>>>> cd7d5dd8
      case None => None
    }
  }

  /*
    This method can be used to attempt an overwrite of previous vehicle allocation proposal (only possible, if passenger not already picked up).
    This method is called periodically, e.g. every 60 seconds.
   */

  def allocateVehicles(allocationsDuringReservation: Vector[(VehicleAllocationRequest, Option[VehicleAllocation])]): IndexedSeq[(VehicleAllocationRequest, Option[VehicleAllocation])] = {
    var result = ArrayBuffer[(VehicleAllocationRequest, Option[VehicleAllocation])]()
    val alreadyUsedVehicles = collection.mutable.Set[Id[Vehicle]]()
    for ((vehicleAllocationRequest, vehicleAllocation) <- allocationsDuringReservation) {
      var vehicleAllocation: Option[VehicleAllocation] = None

      breakable {
<<<<<<< HEAD
        for (rideHailingAgentLocation <- rideHailingManager.getClosestIdleVehiclesWithinRadius(vehicleAllocationRequest.pickUpLocation, rideHailingManager.radiusInMeters)) {
          if (!alreadyUsedVehicles.contains(rideHailingAgentLocation.vehicleId)) {
            alreadyUsedVehicles.add(rideHailingAgentLocation.vehicleId)
            vehicleAllocation = Some(VehicleAllocation(rideHailingAgentLocation.vehicleId, rideHailingAgentLocation.currentLocation))
=======
        for ((rideHailAgentLocation, distance) <- rideHailManager.getClosestIdleVehiclesWithinRadius(vehicleAllocationRequest.pickUpLocation, RideHailManager.radiusInMeters)) {
          if (!alreadyUsedVehicles.contains(rideHailAgentLocation.vehicleId)) {
            alreadyUsedVehicles.add(rideHailAgentLocation.vehicleId)
            vehicleAllocation = Some(VehicleAllocation(rideHailAgentLocation.vehicleId, rideHailAgentLocation.currentLocation))
>>>>>>> cd7d5dd8
            break
          }
        }
      }

      result += ((vehicleAllocationRequest, vehicleAllocation))
    }
    result
  }


  /*
    This method is called periodically, e.g. every 60 seconds to reposition ride hailing vehicles, e.g. towards areas of higher demand
   */
  override def repositionVehicles(tick: Double): Vector[(Id[Vehicle], Location)] = {
<<<<<<< HEAD
    if (rideHailingManager.getIdleVehicles.size >= 2) {
      val iter = rideHailingManager.getIdleVehicles.iterator
      val (vehicleIdA, _) = iter.next()
      val (_, vehicleLocationB) = iter.next()
=======
    if (rideHailManager.getIdleVehicles().size >= 2) {
      val iter = rideHailManager.getIdleVehicles().iterator
      val (vehicleIdA, vehicleLocationA) = iter.next()
      val (vehicleIdB, vehicleLocationB) = iter.next()
>>>>>>> cd7d5dd8
      Vector((vehicleIdA, vehicleLocationB.currentLocation.loc))
    } else {
      Vector()
    }
  }


  // TODO: allow specifying route not only dest coord
  // need capacity and number of vehicles on road to implement it

/*
  API available to implement allocation manager
 */
  def apiExamples(vehicleAllocationRequest: VehicleAllocationRequest): TrieMap[Id[Vehicle], RideHailManager.RideHailAgentLocation] = {

    // network operations
    val linkId = 5
<<<<<<< HEAD
    rideHailNetworkApi.getClosestLink(vehicleAllocationRequest.pickUpLocation)
    val links = rideHailNetworkApi.getLinks()
    rideHailNetworkApi.getTravelTimeEstimate(vehicleAllocationRequest.departAt.atTime, linkId)
    rideHailNetworkApi.getFreeFlowTravelTime(linkId)
    val fromLinkIds = rideHailNetworkApi.getFromLinkIds(linkId)
    val toLinkIds = rideHailNetworkApi.getToLinkIds(linkId)
    val coord = rideHailNetworkApi.getLinkCoord(linkId)
    val fromCoord = rideHailNetworkApi.getFromNodeCoordinate(linkId)
    val toCoord = rideHailNetworkApi.getToNodeCoordinate(linkId)

    // RHM
    val rideHailAgentLocation = rideHailingManager.getClosestIdleRideHailingAgent(vehicleAllocationRequest.pickUpLocation, rideHailingManager.radiusInMeters).get
    rideHailingManager.getVehicleFuelLevel(rideHailAgentLocation.vehicleId)
    rideHailingManager.getClosestIdleVehiclesWithinRadius(vehicleAllocationRequest.pickUpLocation, rideHailingManager.radiusInMeters)
    rideHailingManager.getIdleVehicles
=======
    rideHailManager.getClosestLink(vehicleAllocationRequest.pickUpLocation)
    val links = rideHailManager.getLinks()
    rideHailManager.getTravelTimeEstimate(vehicleAllocationRequest.departAt.atTime, linkId)
    rideHailManager.getFreeFlowTravelTime(linkId)
    val fromLinkIds = rideHailManager.getFromLinkIds(linkId)
    val toLinkIds = rideHailManager.getToLinkIds(linkId)
    val coord = rideHailManager.getLinkCoord(linkId)
    val fromCoord = rideHailManager.getFromNodeCoordinate(linkId)
    val toCoord = rideHailManager.getToNodeCoordinate(linkId)

    // RHM
    val (rideHailAgentLocation, distance) = rideHailManager.getClosestIdleRideHailAgent(vehicleAllocationRequest.pickUpLocation, RideHailManager.radiusInMeters).get
    rideHailManager.getVehicleFuelLevel(rideHailAgentLocation.vehicleId)
    rideHailManager.getClosestIdleVehiclesWithinRadius(vehicleAllocationRequest.pickUpLocation, RideHailManager.radiusInMeters)
    rideHailManager.getIdleVehicles()
>>>>>>> cd7d5dd8

  }
}<|MERGE_RESOLUTION|>--- conflicted
+++ resolved
@@ -1,10 +1,6 @@
 package beam.agentsim.agents.rideHail.allocationManagers
 
-<<<<<<< HEAD
-import beam.agentsim.agents.rideHail.{RideHailNetworkAPI, RideHailingManager}
-=======
-import beam.agentsim.agents.rideHail.RideHailManager
->>>>>>> cd7d5dd8
+import beam.agentsim.agents.rideHail.{RideHailManager, RideHailNetworkAPI}
 import beam.router.BeamRouter.Location
 import org.matsim.api.core.v01.Id
 import org.matsim.vehicles.Vehicle
@@ -23,11 +19,7 @@
 TODO: repositioning vehicles should be able to get duty any time
 
  */
-<<<<<<< HEAD
-class StanfordRideHailAllocationManagerV1(val rideHailingManager: RideHailingManager, val rideHailNetworkApi: RideHailNetworkAPI) extends RideHailResourceAllocationManager {
-=======
-class StanfordRideHailAllocationManagerV1(val rideHailManager: RideHailManager) extends RideHailResourceAllocationManager {
->>>>>>> cd7d5dd8
+class StanfordRideHailAllocationManagerV1(val rideHailManager: RideHailManager, val rideHailNetworkApi: RideHailNetworkAPI) extends RideHailResourceAllocationManager {
   val isBufferedRideHailAllocationMode = false
 
 
@@ -40,17 +32,10 @@
    */
 
   override def proposeVehicleAllocation(vehicleAllocationRequest: VehicleAllocationRequest): Option[VehicleAllocation] = {
-<<<<<<< HEAD
-    val rideHailingAgentLocation = rideHailingManager.getClosestIdleRideHailingAgent(vehicleAllocationRequest.pickUpLocation, rideHailingManager.radiusInMeters)
-
-    rideHailingAgentLocation match {
-      case Some(rideHailingAgentLocation) => Some(VehicleAllocation(rideHailingAgentLocation.vehicleId, rideHailingAgentLocation.currentLocation))
-=======
-    val rideHailAgentLocation = rideHailManager.getClosestIdleRideHailAgent(vehicleAllocationRequest.pickUpLocation, RideHailManager.radiusInMeters)
+    val rideHailAgentLocation = rideHailManager.getClosestIdleRideHailAgent(vehicleAllocationRequest.pickUpLocation, rideHailManager.radiusInMeters)
 
     rideHailAgentLocation match {
-      case Some((rideHailAgentLocation, distance)) => Some(VehicleAllocation(rideHailAgentLocation.vehicleId, rideHailAgentLocation.currentLocation))
->>>>>>> cd7d5dd8
+      case Some(rideHailLocation) => Some(VehicleAllocation(rideHailLocation.vehicleId, rideHailLocation.currentLocation))
       case None => None
     }
   }
@@ -63,21 +48,14 @@
   def allocateVehicles(allocationsDuringReservation: Vector[(VehicleAllocationRequest, Option[VehicleAllocation])]): IndexedSeq[(VehicleAllocationRequest, Option[VehicleAllocation])] = {
     var result = ArrayBuffer[(VehicleAllocationRequest, Option[VehicleAllocation])]()
     val alreadyUsedVehicles = collection.mutable.Set[Id[Vehicle]]()
-    for ((vehicleAllocationRequest, vehicleAllocation) <- allocationsDuringReservation) {
+    for ((vehicleAllocationRequest, _) <- allocationsDuringReservation) {
       var vehicleAllocation: Option[VehicleAllocation] = None
 
       breakable {
-<<<<<<< HEAD
-        for (rideHailingAgentLocation <- rideHailingManager.getClosestIdleVehiclesWithinRadius(vehicleAllocationRequest.pickUpLocation, rideHailingManager.radiusInMeters)) {
-          if (!alreadyUsedVehicles.contains(rideHailingAgentLocation.vehicleId)) {
-            alreadyUsedVehicles.add(rideHailingAgentLocation.vehicleId)
-            vehicleAllocation = Some(VehicleAllocation(rideHailingAgentLocation.vehicleId, rideHailingAgentLocation.currentLocation))
-=======
-        for ((rideHailAgentLocation, distance) <- rideHailManager.getClosestIdleVehiclesWithinRadius(vehicleAllocationRequest.pickUpLocation, RideHailManager.radiusInMeters)) {
+        for (rideHailAgentLocation <- rideHailManager.getClosestIdleVehiclesWithinRadius(vehicleAllocationRequest.pickUpLocation, rideHailManager.radiusInMeters)) {
           if (!alreadyUsedVehicles.contains(rideHailAgentLocation.vehicleId)) {
             alreadyUsedVehicles.add(rideHailAgentLocation.vehicleId)
             vehicleAllocation = Some(VehicleAllocation(rideHailAgentLocation.vehicleId, rideHailAgentLocation.currentLocation))
->>>>>>> cd7d5dd8
             break
           }
         }
@@ -93,17 +71,10 @@
     This method is called periodically, e.g. every 60 seconds to reposition ride hailing vehicles, e.g. towards areas of higher demand
    */
   override def repositionVehicles(tick: Double): Vector[(Id[Vehicle], Location)] = {
-<<<<<<< HEAD
-    if (rideHailingManager.getIdleVehicles.size >= 2) {
-      val iter = rideHailingManager.getIdleVehicles.iterator
+    if (rideHailManager.getIdleVehicles.size >= 2) {
+      val iter = rideHailManager.getIdleVehicles.iterator
       val (vehicleIdA, _) = iter.next()
       val (_, vehicleLocationB) = iter.next()
-=======
-    if (rideHailManager.getIdleVehicles().size >= 2) {
-      val iter = rideHailManager.getIdleVehicles().iterator
-      val (vehicleIdA, vehicleLocationA) = iter.next()
-      val (vehicleIdB, vehicleLocationB) = iter.next()
->>>>>>> cd7d5dd8
       Vector((vehicleIdA, vehicleLocationB.currentLocation.loc))
     } else {
       Vector()
@@ -121,7 +92,6 @@
 
     // network operations
     val linkId = 5
-<<<<<<< HEAD
     rideHailNetworkApi.getClosestLink(vehicleAllocationRequest.pickUpLocation)
     val links = rideHailNetworkApi.getLinks()
     rideHailNetworkApi.getTravelTimeEstimate(vehicleAllocationRequest.departAt.atTime, linkId)
@@ -133,27 +103,9 @@
     val toCoord = rideHailNetworkApi.getToNodeCoordinate(linkId)
 
     // RHM
-    val rideHailAgentLocation = rideHailingManager.getClosestIdleRideHailingAgent(vehicleAllocationRequest.pickUpLocation, rideHailingManager.radiusInMeters).get
-    rideHailingManager.getVehicleFuelLevel(rideHailAgentLocation.vehicleId)
-    rideHailingManager.getClosestIdleVehiclesWithinRadius(vehicleAllocationRequest.pickUpLocation, rideHailingManager.radiusInMeters)
-    rideHailingManager.getIdleVehicles
-=======
-    rideHailManager.getClosestLink(vehicleAllocationRequest.pickUpLocation)
-    val links = rideHailManager.getLinks()
-    rideHailManager.getTravelTimeEstimate(vehicleAllocationRequest.departAt.atTime, linkId)
-    rideHailManager.getFreeFlowTravelTime(linkId)
-    val fromLinkIds = rideHailManager.getFromLinkIds(linkId)
-    val toLinkIds = rideHailManager.getToLinkIds(linkId)
-    val coord = rideHailManager.getLinkCoord(linkId)
-    val fromCoord = rideHailManager.getFromNodeCoordinate(linkId)
-    val toCoord = rideHailManager.getToNodeCoordinate(linkId)
-
-    // RHM
-    val (rideHailAgentLocation, distance) = rideHailManager.getClosestIdleRideHailAgent(vehicleAllocationRequest.pickUpLocation, RideHailManager.radiusInMeters).get
+    val rideHailAgentLocation = rideHailManager.getClosestIdleRideHailAgent(vehicleAllocationRequest.pickUpLocation, rideHailManager.radiusInMeters).get
     rideHailManager.getVehicleFuelLevel(rideHailAgentLocation.vehicleId)
-    rideHailManager.getClosestIdleVehiclesWithinRadius(vehicleAllocationRequest.pickUpLocation, RideHailManager.radiusInMeters)
-    rideHailManager.getIdleVehicles()
->>>>>>> cd7d5dd8
-
+    rideHailManager.getClosestIdleVehiclesWithinRadius(vehicleAllocationRequest.pickUpLocation, rideHailManager.radiusInMeters)
+    rideHailManager.getIdleVehicles
   }
 }