--- conflicted
+++ resolved
@@ -241,13 +241,7 @@
           //          theVehicle.useParkingStall(stall)
           val (sessionDuration, energyDelivered) =
             theVehicle.refuelingSessionDurationAndEnergyInJoules()
-<<<<<<< HEAD
-          if (sessionDuration < 0) {
-            val i = 0
-          }
-=======
-
->>>>>>> bd128836
+
           log.debug(
             "scheduling EndRefuelTrigger at {} with {} J to be delivered",
             tick + sessionDuration.toInt,
