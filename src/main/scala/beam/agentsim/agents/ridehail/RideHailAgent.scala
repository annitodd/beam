package beam.agentsim.agents.ridehail

import akka.actor.FSM.Failure
import akka.actor.{ActorRef, FSM, Props, Stash, Status}
import beam.agentsim.Resource.{NotifyVehicleIdle, NotifyVehicleOutOfService, ReleaseParkingStall}
import beam.agentsim.agents.BeamAgent._
import beam.agentsim.agents.PersonAgent._
import beam.agentsim.agents.choice.logit.{MultinomialLogit, UtilityFunctionOperation}
import beam.agentsim.agents.modalbehaviors.DrivesVehicle
import beam.agentsim.agents.modalbehaviors.DrivesVehicle._
import beam.agentsim.agents.ridehail.RideHailAgent._
import beam.agentsim.agents.ridehail.RideHailVehicleManager.RideHailAgentLocation
import beam.agentsim.agents.vehicles.{BeamVehicle, PassengerSchedule}
import beam.agentsim.agents.{BeamAgent, InitializeTrigger}
import beam.agentsim.events.{RefuelSessionEvent, SpaceTime}
import beam.agentsim.infrastructure.parking.ParkingZoneSearch
import beam.agentsim.infrastructure.{ParkingInquiry, ParkingInquiryResponse}
import beam.agentsim.scheduler.BeamAgentScheduler.{CompletionNotice, IllegalTriggerGoToError, ScheduleTrigger}
import beam.agentsim.scheduler.Trigger
import beam.agentsim.scheduler.Trigger.TriggerWithId
import beam.router.BeamRouter.Location
import beam.router.model.{EmbodiedBeamLeg, EmbodiedBeamTrip}
import beam.router.osm.TollCalculator
import beam.sim.common.Range
import beam.sim.{BeamScenario, BeamServices, Geofence}
import com.conveyal.r5.transit.TransportNetwork
import org.matsim.api.core.v01.events.{PersonDepartureEvent, PersonEntersVehicleEvent}
import org.matsim.api.core.v01.{Coord, Id}
import org.matsim.core.api.experimental.events.EventsManager
import org.matsim.vehicles.Vehicle

object RideHailAgent {
  val idPrefix: String = "rideHailAgent"

  def props(
    services: BeamServices,
    beamScenario: BeamScenario,
    scheduler: ActorRef,
    transportNetwork: TransportNetwork,
    tollCalculator: TollCalculator,
    eventsManager: EventsManager,
    parkingManager: ActorRef,
    rideHailAgentId: Id[RideHailAgent],
    rideHailManager: ActorRef,
    vehicle: BeamVehicle,
    location: Coord,
    shifts: Option[List[Range]],
    geofence: Option[Geofence]
  ) =
    Props(
      new RideHailAgent(
        rideHailAgentId,
        rideHailManager,
        scheduler,
        vehicle,
        location,
        shifts,
        geofence,
        eventsManager,
        parkingManager,
        services,
        beamScenario,
        transportNetwork,
        tollCalculator
      )
    )

  def getRideHailTrip(chosenTrip: EmbodiedBeamTrip): IndexedSeq[EmbodiedBeamLeg] = {
    chosenTrip.legs.filter(l => isRideHailLeg(l))
  }

  def isRideHailLeg(currentLeg: EmbodiedBeamLeg): Boolean = {
    currentLeg.beamVehicleId.toString.contains("rideHailVehicle")
  }

  case class RideHailAgentData(
    currentVehicleToken: BeamVehicle,
    currentVehicle: VehicleStack = Vector(),
    passengerSchedule: PassengerSchedule = PassengerSchedule(),
    currentLegPassengerScheduleIndex: Int = 0,
    remainingShifts: List[Range] = List(),
    geofence: Option[Geofence] = None
  ) extends DrivingData {
    override def withPassengerSchedule(newPassengerSchedule: PassengerSchedule): DrivingData =
      copy(passengerSchedule = newPassengerSchedule)

    override def withCurrentLegPassengerScheduleIndex(
      currentLegPassengerScheduleIndex: Int
    ): DrivingData = copy(currentLegPassengerScheduleIndex = currentLegPassengerScheduleIndex)

    override def hasParkingBehaviors: Boolean = false
    override def legStartsAt: Option[Int] = None
  }

  // triggerId is included to facilitate debugging
  case class NotifyVehicleResourceIdleReply(
    triggerId: Option[Long],
    newTriggers: Seq[ScheduleTrigger]
  )

  case class ModifyPassengerSchedule(
    updatedPassengerSchedule: PassengerSchedule,
    tick: Int,
    reservationRequestId: Option[Int] = None
  )

  case class ModifyPassengerScheduleAck(
    reservationRequestId: Option[Int] = None,
    triggersToSchedule: Vector[ScheduleTrigger],
    vehicleId: Id[Vehicle],
    tick: Int
  )

  case class ModifyPassengerScheduleAcks(acks: List[ModifyPassengerScheduleAck])

  case class Interrupt(interruptId: Id[Interrupt], tick: Int)

  case object Resume

  sealed trait InterruptReply {
    val interruptId: Id[Interrupt]
    val vehicleId: Id[Vehicle]
    val tick: Int
  }

  case class InterruptedWhileDriving(
    interruptId: Id[Interrupt],
    vehicleId: Id[Vehicle],
    tick: Int,
    passengerSchedule: PassengerSchedule,
    currentPassengerScheduleIndex: Int,
  ) extends InterruptReply

  case class InterruptedWhileIdle(interruptId: Id[Interrupt], vehicleId: Id[Vehicle], tick: Int) extends InterruptReply

  case class InterruptedWhileOffline(interruptId: Id[Interrupt], vehicleId: Id[Vehicle], tick: Int)
      extends InterruptReply
  case class InterruptedWhileWaitingToDrive(interruptId: Id[Interrupt], vehicleId: Id[Vehicle], tick: Int)
      extends InterruptReply

  case object Idle extends BeamAgentState

  case object Offline extends BeamAgentState
  case object OfflineInterrupted extends BeamAgentState

  case object PendingOfflineForCharging extends BeamAgentState

  case object OfflineForCharging extends BeamAgentState

  case object IdleInterrupted extends BeamAgentState

  case class StartShiftTrigger(tick: Int) extends Trigger

  case class EndShiftTrigger(tick: Int) extends Trigger

  case class StartParkingTrigger(tick: Int) extends Trigger

  case class EndParkingTrigger(tick: Int) extends Trigger

}

class RideHailAgent(
  override val id: Id[RideHailAgent],
  rideHailManager: ActorRef,
  val scheduler: ActorRef,
  vehicle: BeamVehicle,
  initialLocation: Coord,
  val shifts: Option[List[Range]],
  val geofence: Option[Geofence],
  val eventsManager: EventsManager,
  val parkingManager: ActorRef,
  val beamServices: BeamServices,
  val beamScenario: BeamScenario,
  val transportNetwork: TransportNetwork,
  val tollCalculator: TollCalculator
) extends BeamAgent[RideHailAgentData]
    with DrivesVehicle[RideHailAgentData]
    with Stash {

  val networkHelper = beamServices.networkHelper
  val geo = beamServices.geo

  val myUnhandled: StateFunction = {
    case Event(TriggerWithId(StartShiftTrigger(tick), triggerId), _) =>
      // Wait five minutes
      stay() replying CompletionNotice(triggerId, Vector(ScheduleTrigger(StartShiftTrigger(tick + 300), self)))

    case Event(TriggerWithId(EndShiftTrigger(tick), triggerId), _) =>
      // Wait five minutes
      stay() replying CompletionNotice(triggerId, Vector(ScheduleTrigger(EndShiftTrigger(tick + 300), self)))

    case ev @ Event(TriggerWithId(EndLegTrigger(_), triggerId), data) =>
      log.debug(
        "myUnhandled state({}): ignoring EndLegTrigger probably because of a modifyPassSchedule: {}",
        stateName,
        ev
      )
      stay replying CompletionNotice(triggerId)

    case ev @ Event(TriggerWithId(StartLegTrigger(_, _), triggerId), data) =>
      log.debug(
        "myUnhandled state({}): stashing StartLegTrigger probably because interrupt was received while in WaitinToDrive before getting this trigger: {}",
        stateName,
        ev
      )
      stash
      stay

    case ev @ Event(IllegalTriggerGoToError(reason), _) =>
      log.debug("myUnhandled state({}): {}", stateName, ev)
      stop(Failure(reason))

    case Event(Status.Failure(reason), _) =>
      stop(Failure(reason))

    case ev @ Event(Finish, _) =>
      log.debug("myUnhandled state({}): {}", stateName, ev)
      stop

    // This can happen if the NotifyVehicleIdle is sent to RHM after RHM starts a buffered allocation process
    // and meanwhile dispatches this RHA who has now moved on to other things. This is how we complete the trigger
    // that made this RHA available in the first place
    case ev @ Event(NotifyVehicleResourceIdleReply(_, _), _) =>
      log.debug("myUnhandled state({}): releaseTickAndTrigger if needed {}", stateName, ev)
      _currentTriggerId match {
        case Some(_) =>
          val (_, triggerId) = releaseTickAndTriggerId()
          scheduler ! CompletionNotice(triggerId, Vector())
        case None =>
      }
      stay

    case event @ Event(_, _) =>
      log.error(
        "unhandled event: {} in state [ {} ] - vehicle( {} )",
        event.toString,
        stateName,
        vehicle.id.toString
      )
      stay()

  }
  onTransition {
    case _ -> _ =>
      unstashAll()
  }

  override def logDepth: Int = beamServices.beamConfig.beam.debug.actor.logDepth

  startWith(Uninitialized, RideHailAgentData(vehicle))

  when(Uninitialized) {
    case Event(TriggerWithId(InitializeTrigger(tick), triggerId), data) =>
      beamVehicles.put(vehicle.id, ActualVehicle(vehicle))
      vehicle.becomeDriver(self)
      vehicle.manager = Some(rideHailManager)
      eventsManager.processEvent(
        new PersonDepartureEvent(tick, Id.createPersonId(id), Id.createLinkId(""), "be_a_tnc_driver")
      )
      eventsManager.processEvent(new PersonEntersVehicleEvent(tick, Id.createPersonId(id), vehicle.id))
      val isTimeForShift = shifts.isEmpty || shifts.get
        .find(shift => shift.lowerBound <= tick && shift.upperBound >= tick)
        .isDefined
      if (isTimeForShift) {
        rideHailManager ! NotifyVehicleIdle(
          vehicle.id,
          vehicle.spaceTime,
          PassengerSchedule(),
          vehicle.getState,
          geofence,
          Some(triggerId)
        )
        holdTickAndTriggerId(tick, triggerId)
        goto(Idle) using data
          .copy(currentVehicle = Vector(vehicle.id), remainingShifts = shifts.getOrElse(List()))
      } else {
        val nextShiftStartTime = shifts.get.head.lowerBound
        goto(Offline) replying CompletionNotice(
          triggerId,
          Vector(ScheduleTrigger(StartShiftTrigger(nextShiftStartTime), self))
        ) using data
          .copy(currentVehicle = Vector(vehicle.id), remainingShifts = shifts.get)
      }
  }

  when(OfflineForCharging) {
    case ev @ Event(TriggerWithId(StartRefuelSessionTrigger(tick), triggerId), _) =>
      log.debug("state(RideHailAgent.OfflineForCharging.StartRefuelSessionTrigger): {}", ev)
      holdTickAndTriggerId(tick, triggerId)
      requestParkingStall()
      stay

    case ev @ Event(ParkingInquiryResponse(stall, _), _) =>
      log.debug("state(RideHailAgent.OfflineForCharging.ParkingInquiryResponse): {}", ev)

      vehicle.useParkingStall(stall)
      val (tick, triggerId) = releaseTickAndTriggerId()
      log.debug("Refuel started at {}, triggerId: {}", tick, triggerId)

      if (vehicle.isBEV || vehicle.isPHEV) {
        handleStartCharging(tick, vehicle) {
          Some(
            (endRefuelData: EndRefuelData) =>
              CompletionNotice(
                triggerId,
                Vector(
                  ScheduleTrigger(
                    EndRefuelSessionTrigger(
                      endRefuelData.chargingEndTick,
                      tick,
                      endRefuelData.energyDelivered,
                      Some(vehicle)
                    ),
                    self
                  )
                )
            )
          )
        }
        stay
      } else handleStartRefuel(tick, triggerId)

    case ev @ Event(Interrupt(interruptId: Id[Interrupt], tick), _) =>
      log.debug("state(RideHailAgent.OfflineForCharging.Interrupt): {}", ev)
      stay replying InterruptedWhileOffline(interruptId, vehicle.id, tick)
    case ev @ Event(
          TriggerWithId(EndRefuelSessionTrigger(tick, sessionStart, energyInJoules, _), triggerId),
          data
        ) =>
      log.debug("state(RideHailAgent.OfflineForCharging.TriggerWithId(EndRefuelSessionTrigger)): {}", ev)
      holdTickAndTriggerId(tick, triggerId)
      nextNotifyVehicleResourceIdle = nextNotifyVehicleResourceIdle.map(_.copy(triggerId = _currentTriggerId))
      val currentLocation = handleEndRefuel(energyInJoules, tick, sessionStart.toInt)
      vehicle.spaceTime = SpaceTime(currentLocation, tick)
      goto(Idle)
  }

  when(Offline) {
    case Event(TriggerWithId(StartShiftTrigger(tick), triggerId), _) =>
      updatedLatestObservedTick(tick)
      log.debug("state(RideHailingAgent.Offline): starting shift {}", id)
      holdTickAndTriggerId(tick, triggerId)
      rideHailManager ! NotifyVehicleIdle(
        vehicle.id,
        vehicle.spaceTime.copy(time = tick),
        PassengerSchedule(),
        vehicle.getState,
        geofence,
        Some(triggerId)
      )
      goto(Idle)
    case ev @ Event(Interrupt(interruptId: Id[Interrupt], tick), _) =>
      log.debug("state(RideHailingAgent.Offline): {}", ev)
      stay replying InterruptedWhileOffline(interruptId, vehicle.id, latestObservedTick)
    case ev @ Event(Resume, _) =>
      log.debug("state(RideHailingAgent.Offline): {}", ev)
      stay
    case ev @ Event(
          reply @ NotifyVehicleResourceIdleReply(_, _),
          data
        ) =>
      log.debug("state(RideHailingAgent.Idle.NotifyVehicleResourceIdleReply): {}", ev)
      handleNotifyVehicleResourceIdleReply(reply, data)
<<<<<<< HEAD
    case ev @ Event(TriggerWithId(StartRefuelTrigger(tick), triggerId), _) =>
      updatedLatestObservedTick(tick)
      log.debug("state(RideHailingAgent.Offline.StartRefuelTrigger): {}", ev)
=======
    case ev @ Event(TriggerWithId(StartRefuelSessionTrigger(tick), triggerId), _) =>
      log.debug("state(RideHailingAgent.Offline.StartRefuelSessionTrigger): triggerId: {}, ev: {}", triggerId, ev)
>>>>>>> b2057cd7
      handleStartRefuel(tick, triggerId)
    case ev @ Event(
          TriggerWithId(EndRefuelSessionTrigger(tick, sessionStart, energyInJoules, _), triggerId),
          data
        ) =>
<<<<<<< HEAD
      updatedLatestObservedTick(tick)
      log.debug("state(RideHailingAgent.Offline.EndRefuelTrigger): {}", ev)
=======
      log.debug("state(RideHailingAgent.Offline.EndRefuelSessionTrigger): triggerId: {}, ev: {}", triggerId, ev)
>>>>>>> b2057cd7
      val currentLocation = handleEndRefuel(energyInJoules, tick, sessionStart.toInt)
      vehicle.spaceTime = SpaceTime(currentLocation, tick)
      stay() replying CompletionNotice(triggerId)
  }
  when(OfflineInterrupted) {
    case Event(Resume, _) =>
      log.debug("state(RideHailingAgent.Offline.Resume)")
      goto(Offline)
    case Event(TriggerWithId(StartShiftTrigger(_), _), _) =>
      stash()
      stay()
    case ev @ Event(Interrupt(_, _), _) =>
      stash()
      stay()
    case ev @ Event(NotifyVehicleResourceIdleReply(_, _), _) =>
      stash()
      stay()
    case ev @ Event(TriggerWithId(StartRefuelTrigger(tick), triggerId), _) =>
      stash()
      stay()
    case ev @ Event(TriggerWithId(EndRefuelTrigger(_, _, _), _), _) =>
      stash()
      stay()
  }

  when(Idle) {
    case Event(
        TriggerWithId(EndShiftTrigger(tick), triggerId),
        data @ RideHailAgentData(_, _, _, _, _, _)
        ) =>
      updatedLatestObservedTick(tick)
      val newShiftToSchedule = if (data.remainingShifts.size < 1) {
        Vector()
      } else {
        Vector(ScheduleTrigger(StartShiftTrigger(data.remainingShifts.head.lowerBound), self))
      }
      rideHailManager ! NotifyVehicleOutOfService(vehicle.id)
      goto(Offline) replying CompletionNotice(triggerId, newShiftToSchedule)
    case ev @ Event(Interrupt(interruptId: Id[Interrupt], tick), _) =>
      log.debug("state(RideHailingAgent.Idle): {}", ev)
      goto(IdleInterrupted) replying InterruptedWhileIdle(interruptId, vehicle.id, latestObservedTick)
    case ev @ Event(
          reply @ NotifyVehicleResourceIdleReply(_, _),
          data
        ) =>
      log.debug("state(RideHailingAgent.Idle.NotifyVehicleResourceIdleReply): {}", ev)
      handleNotifyVehicleResourceIdleReply(reply, data)
    case ev @ Event(
          TriggerWithId(EndRefuelSessionTrigger(tick, sessionStart, energyInJoules, _), triggerId),
          data
        ) =>
<<<<<<< HEAD
      updatedLatestObservedTick(tick)
      log.debug("state(RideHailingAgent.Idle.EndRefuelTrigger): {}", ev)
=======
      log.debug("state(RideHailingAgent.Idle.EndRefuelSessionTrigger): {}", ev)
>>>>>>> b2057cd7
      holdTickAndTriggerId(tick, triggerId)
      val currentLocation = handleEndRefuel(energyInJoules, tick, sessionStart.toInt)
      vehicle.manager.foreach(
        _ ! NotifyVehicleIdle(
          vehicle.id,
          SpaceTime(currentLocation, tick),
          data.passengerSchedule,
          vehicle.getState,
          geofence,
          Some(triggerId)
        )
      )
      stay()
    case ev @ Event(TriggerWithId(StartRefuelSessionTrigger(tick), triggerId), _) =>
      log.debug("state(RideHailingAgent.Idle.StartRefuelSessionTrigger): {}", ev)
      handleStartRefuel(tick, triggerId)
  }

  when(IdleInterrupted) {
    case ev @ Event(ModifyPassengerSchedule(updatedPassengerSchedule, tick, requestId), data) =>
      log.debug("state(RideHailingAgent.IdleInterrupted): {}", ev)
      // This is a message from another agent, the ride-hailing manager. It is responsible for "keeping the trigger",
      // i.e. for what time it is.
      if (data.passengerSchedule.schedule.isEmpty) {
        log.debug("updating Passenger schedule - vehicleId({}): {}", id, updatedPassengerSchedule)
        val triggerToSchedule = Vector(
          ScheduleTrigger(
            StartLegTrigger(
              updatedPassengerSchedule.schedule.firstKey.startTime,
              updatedPassengerSchedule.schedule.firstKey
            ),
            self
          )
        )
        goto(WaitingToDriveInterrupted) using data
          .copy(geofence = geofence)
          .withPassengerSchedule(updatedPassengerSchedule)
          .asInstanceOf[RideHailAgentData] replying ModifyPassengerScheduleAck(
          requestId,
          triggerToSchedule,
          vehicle.id,
          tick,
        )
      } else {
        val currentLeg = data.passengerSchedule.schedule.view.drop(data.currentLegPassengerScheduleIndex).head._1
        val updatedStopTime = math.max(currentLeg.startTime, tick)
        val resolvedPassengerSchedule: PassengerSchedule = DrivesVehicle.resolvePassengerScheduleConflicts(
          updatedStopTime,
          data.passengerSchedule,
          updatedPassengerSchedule,
          beamServices.networkHelper,
          beamServices.geo
        )
        log.debug(
          s"merged existing passenger schedule with updated - vehicleId({}) @ $tick, existing: {}, updated: {}, resolved: {}",
          id,
          data.passengerSchedule,
          updatedPassengerSchedule,
          resolvedPassengerSchedule
        )
        val newLegIndex = resolvedPassengerSchedule.schedule.keys.zipWithIndex
          .find(_._1.startTime <= updatedStopTime)
          .map(_._2)
          .getOrElse(0)
        if (newLegIndex >= resolvedPassengerSchedule.schedule.size) {
          val i = 0
        }
        val newNextLeg = resolvedPassengerSchedule.schedule.keys.toIndexedSeq(newLegIndex)

        if (resolvedPassengerSchedule.schedule.values.exists(_.riders.size == 6)) {
          val i = 0
        }

        val triggerToSchedule = Vector(
          ScheduleTrigger(
            StartLegTrigger(
              newNextLeg.startTime,
              newNextLeg
            ),
            self
          )
        )
        goto(WaitingToDriveInterrupted) using data
          .copy(geofence = geofence)
          .withPassengerSchedule(resolvedPassengerSchedule)
          .withCurrentLegPassengerScheduleIndex(newLegIndex)
          .asInstanceOf[RideHailAgentData] replying ModifyPassengerScheduleAck(
          requestId,
          triggerToSchedule,
          vehicle.id,
          tick,
        )
      }
    case ev @ Event(Resume, _) =>
      log.debug("state(RideHailingAgent.IdleInterrupted): {}", ev)
      goto(Idle)
    case ev @ Event(Interrupt(interruptId: Id[Interrupt], tick), _) =>
      log.debug("state(RideHailingAgent.IdleInterrupted): {}", ev)
      stay() replying InterruptedWhileIdle(interruptId, vehicle.id, latestObservedTick)
    case ev @ Event(
          reply @ NotifyVehicleResourceIdleReply(_, _),
          data
        ) =>
      log.debug("state(RideHailingAgent.Idle.NotifyVehicleResourceIdleReply): {}", ev)
      handleNotifyVehicleResourceIdleReply(reply, data)

  }

  when(WaitingToDriveInterrupted) {
    case ev @ Event(ModifyPassengerSchedule(_, _, _), _) =>
      log.debug("state(RideHailingAgent.WaitingToDriveInterrupted): {}", ev)
      stash()
      goto(IdleInterrupted)
  }

  when(PassengerScheduleEmpty) {
<<<<<<< HEAD
    case ev @ Event(PassengerScheduleEmptyMessage(_, _, _), data) =>
      log.debug("state(RideHailingAgent.PassengerScheduleEmpty): {}", ev)

      goto(Idle) using data
        .withPassengerSchedule(PassengerSchedule())
        .withCurrentLegPassengerScheduleIndex(0)
        .asInstanceOf[RideHailAgentData]
=======
    case ev @ Event(PassengerScheduleEmptyMessage(lastTime, _, _), data) =>
      log.debug("state(RideHailingAgent.PassengerScheduleEmpty): {} Remaining Shifts: {}", ev, data.remainingShifts)
      import beam.agentsim.agents.vehicles.BeamVehicle.BeamVehicleState
      def metersToMiles(meters: Double) = meters / 1600

      def remainingRangeInMiles(vehicleState: BeamVehicleState) =
        metersToMiles(vehicleState.remainingPrimaryRangeInM) +
        metersToMiles(vehicleState.remainingSecondaryRangeInM.getOrElse(0.0))

      val remainingRangeInMilesVal = remainingRangeInMiles(vehicle.getState)
      if (!vehicle.isCAV && remainingRangeInMilesVal < 20.0) {
        /*
         if below a threshold (like 20 miles of remaining range) then we definitely go to charge.
         If range is above that, we do a random draw with a probability that increases the closer we get to 20 miles.
         So 21 miles my by 90%, 30 miles might be 75%, 40 miles 50%, etc. We can keep the relationship simple.
         Maybe we give a threshold and then the slope of a linear relationship between miles and prob.
         E.g. P(charge) = 1 - (rangeLeft - 20)*slopeParam….
         where any range that yields a negative probability would just be truncated to 0
         */
        log.debug("Empty human ridehail vehicle requesting parking stall: event = " + ev)
        rideHailManager ! NotifyVehicleOutOfService(vehicle.id)

        //Should I use the tick or the last time?
        val (_, triggerId) = releaseTickAndTriggerId()
        val startFuelTrigger = ScheduleTrigger(
          StartRefuelSessionTrigger(lastTime.time),
          self
        )
        scheduler ! CompletionNotice(triggerId, Vector(startFuelTrigger))

        goto(OfflineForCharging) using data
          .withPassengerSchedule(PassengerSchedule())
          .withCurrentLegPassengerScheduleIndex(0)
          .asInstanceOf[RideHailAgentData]
      } else if (!vehicle.isCAV && remainingRangeInMilesVal > 20.0) {
        val percentageChanceToRefuel = Math.max(100 - (remainingRangeInMilesVal.toInt - 20), 0)
        val randomChance = scala.util.Random.nextInt(100)
        if (randomChance < percentageChanceToRefuel) {
          log.debug("Empty human ridehail vehicle requesting parking stall since percentage hit: event = " + ev)
          rideHailManager ! NotifyVehicleOutOfService(vehicle.id)

          //Should I use the tick or the last time?
          val (_, triggerId) = releaseTickAndTriggerId()
          val startFuelTrigger = ScheduleTrigger(
            StartRefuelSessionTrigger(lastTime.time),
            self
          )
          scheduler ! CompletionNotice(triggerId, Vector(startFuelTrigger))

          goto(OfflineForCharging) using data
            .withPassengerSchedule(PassengerSchedule())
            .withCurrentLegPassengerScheduleIndex(0)
            .asInstanceOf[RideHailAgentData]
        } else {
          log.debug("Empty human ridehail vehicle NOT requesting parking stall: event = " + ev)
          goto(Idle) using data
            .withPassengerSchedule(PassengerSchedule())
            .withCurrentLegPassengerScheduleIndex(0)
            .asInstanceOf[RideHailAgentData]
        }
      } else {
        log.debug("Ridehail vehicle default NOT Empty human: event = " + ev)
        goto(Idle) using data
          .withPassengerSchedule(PassengerSchedule())
          .withCurrentLegPassengerScheduleIndex(0)
          .asInstanceOf[RideHailAgentData]
      }
>>>>>>> b2057cd7
    case ev @ Event(Interrupt(_, _), _) =>
      log.debug("state(RideHailingAgent.PassengerScheduleEmpty): {}", ev)
      stash()
      stay()
  }

  when(PassengerScheduleEmptyInterrupted) {
    case ev @ Event(PassengerScheduleEmptyMessage(_, _, _), data) =>
      log.debug("state(RideHailingAgent.PassengerScheduleEmptyInterrupted): {}", ev)
      goto(IdleInterrupted) using data
        .withPassengerSchedule(PassengerSchedule())
        .withCurrentLegPassengerScheduleIndex(0)
        .asInstanceOf[RideHailAgentData]
    case ev @ Event(ModifyPassengerSchedule(_, _, _), _) =>
      log.debug("state(RideHailingAgent.PassengerScheduleEmptyInterrupted): {}", ev)
      stash()
      stay()
    case ev @ Event(Resume, _) =>
      log.debug("state(RideHailingAgent.PassengerScheduleEmptyInterrupted): {}", ev)
      stash()
      stay()
    case ev @ Event(Interrupt(_, _), _) =>
      log.debug("state(RideHailingAgent.PassengerScheduleEmptyInterrupted): {}", ev)
      stash()
      stay()
  }

  override def logPrefix(): String = s"RideHailAgent $id: "

  def requestParkingStall(): Unit = {
    val rideHailAgentLocation =
      RideHailAgentLocation(vehicle.driver.get, vehicle.id, vehicle.beamVehicleType.id, vehicle.spaceTime, geofence)
    val destinationUtm = rideHailAgentLocation.currentLocationUTM.loc
    val beta1 = 1
    val beta2 = 1
    val beta3 = 0.001
    val commonUtilityParams: Map[String, UtilityFunctionOperation] = Map(
      "energyPriceFactor" -> UtilityFunctionOperation("multiplier", -beta1),
      "distanceFactor"    -> UtilityFunctionOperation("multiplier", -beta2),
      "installedCapacity" -> UtilityFunctionOperation("multiplier", -beta3)
    )
    val mnl = new MultinomialLogit[ParkingZoneSearch.ParkingAlternative, String](Map.empty, commonUtilityParams)
    val inquiry = ParkingInquiry(destinationUtm, "charge", 0.0, mnl, 0.0, Option(vehicle))
    parkingManager ! inquiry
  }

  def handleStartRefuel(tick: Int, triggerId: Long): State = {
    val (sessionDuration, energyDelivered) =
      vehicle.refuelingSessionDurationAndEnergyInJoules()

    log.debug(
      "scheduling EndRefuelSessionTrigger at {} with {} J to be delivered, triggerId: {}",
      tick + sessionDuration.toInt,
      energyDelivered,
      triggerId
    )
    scheduler ! CompletionNotice(
      triggerId,
      Vector(
        ScheduleTrigger(EndRefuelSessionTrigger(tick + sessionDuration.toInt, tick, energyDelivered), self)
      )
    )
    stay()
  }

  def handleEndRefuel(energyInJoules: Double, tick: Int, sessionStart: Int): Location = {
    log.debug("Ending refuel session for {}", vehicle.id)
    vehicle.addFuel(energyInJoules)
    eventsManager.processEvent(
      new RefuelSessionEvent(
        tick,
        vehicle.stall.get.copy(locationUTM = beamServices.geo.utm2Wgs(vehicle.stall.get.locationUTM)),
        energyInJoules,
        tick - sessionStart,
        vehicle.id
      )
    )
    parkingManager ! ReleaseParkingStall(vehicle.stall.get.parkingZoneId)
    val currentLocation = vehicle.stall.get.locationUTM
    vehicle.unsetParkingStall()
    currentLocation
  }

  def handleNotifyVehicleResourceIdleReply(
    ev: NotifyVehicleResourceIdleReply,
    data: RideHailAgentData
  ): FSM.State[BeamAgentState, RideHailAgentData] = {
    log.debug("state(RideHailingAgent.IdleInterrupted.NotifyVehicleResourceIdleReply): {}", ev)
    data.remainingShifts.isEmpty match {
      case true =>
        completeHandleNotifyVehicleResourceIdleReply(ev.triggerId, ev.newTriggers)
        stay
      case false =>
        completeHandleNotifyVehicleResourceIdleReply(
          ev.triggerId,
          ev.newTriggers :+ ScheduleTrigger(EndShiftTrigger(data.remainingShifts.head.upperBound), self)
        )
        stay using data.copy(remainingShifts = data.remainingShifts.tail)
    }
  }

  def completeHandleNotifyVehicleResourceIdleReply(
    receivedtriggerId: Option[Long],
    newTriggers: Seq[ScheduleTrigger]
  ): Unit = {
    _currentTriggerId match {
      case Some(_) =>
        val (tick, triggerId) = releaseTickAndTriggerId()
        if (receivedtriggerId.isEmpty || triggerId != receivedtriggerId.get) {
          log.error(
            "RHA {}: local triggerId {} does not match the id received from RHM {}",
            id,
            triggerId,
            receivedtriggerId
          )
        }
        log.debug("RHA {}: completing trigger @ {} and scheduling {}", id, tick, newTriggers)
        scheduler ! CompletionNotice(triggerId, newTriggers)
      case None =>
        log.error("RHA {}: was expecting to release a triggerId but None found", id)
    }
  }

  whenUnhandled(drivingBehavior.orElse(myUnhandled))

  onTransition {
    case _ -> Idle =>
      unstashAll()

      nextNotifyVehicleResourceIdle match {

        case Some(nextIdle) =>
          _currentTriggerId.foreach(
            log.debug(
              "RHA {}: state(transitioning to Idle NotifyVehicleResourceIdleReply) - ev: {}, triggerId: {}",
              id,
              nextIdle,
              _
            )
          )
          if (_currentTriggerId != nextIdle.triggerId) {
            log.error(
              "RHA {}: _currentTriggerId({}) and nextNotifyVehicleResourceIdle.triggerId({}) don't match - vehicleId({})",
              id,
              _currentTriggerId,
              nextIdle.triggerId,
              vehicle.id
            )
            //assert(false)
          }

          vehicle.manager.get ! nextIdle

        case None =>
      }

      nextNotifyVehicleResourceIdle = None

    case _ -> _ =>
      unstashAll()

  }

}<|MERGE_RESOLUTION|>--- conflicted
+++ resolved
@@ -361,25 +361,16 @@
         ) =>
       log.debug("state(RideHailingAgent.Idle.NotifyVehicleResourceIdleReply): {}", ev)
       handleNotifyVehicleResourceIdleReply(reply, data)
-<<<<<<< HEAD
     case ev @ Event(TriggerWithId(StartRefuelTrigger(tick), triggerId), _) =>
       updatedLatestObservedTick(tick)
       log.debug("state(RideHailingAgent.Offline.StartRefuelTrigger): {}", ev)
-=======
-    case ev @ Event(TriggerWithId(StartRefuelSessionTrigger(tick), triggerId), _) =>
-      log.debug("state(RideHailingAgent.Offline.StartRefuelSessionTrigger): triggerId: {}, ev: {}", triggerId, ev)
->>>>>>> b2057cd7
       handleStartRefuel(tick, triggerId)
     case ev @ Event(
           TriggerWithId(EndRefuelSessionTrigger(tick, sessionStart, energyInJoules, _), triggerId),
           data
         ) =>
-<<<<<<< HEAD
       updatedLatestObservedTick(tick)
       log.debug("state(RideHailingAgent.Offline.EndRefuelTrigger): {}", ev)
-=======
-      log.debug("state(RideHailingAgent.Offline.EndRefuelSessionTrigger): triggerId: {}, ev: {}", triggerId, ev)
->>>>>>> b2057cd7
       val currentLocation = handleEndRefuel(energyInJoules, tick, sessionStart.toInt)
       vehicle.spaceTime = SpaceTime(currentLocation, tick)
       stay() replying CompletionNotice(triggerId)
@@ -431,12 +422,8 @@
           TriggerWithId(EndRefuelSessionTrigger(tick, sessionStart, energyInJoules, _), triggerId),
           data
         ) =>
-<<<<<<< HEAD
       updatedLatestObservedTick(tick)
       log.debug("state(RideHailingAgent.Idle.EndRefuelTrigger): {}", ev)
-=======
-      log.debug("state(RideHailingAgent.Idle.EndRefuelSessionTrigger): {}", ev)
->>>>>>> b2057cd7
       holdTickAndTriggerId(tick, triggerId)
       val currentLocation = handleEndRefuel(energyInJoules, tick, sessionStart.toInt)
       vehicle.manager.foreach(
@@ -553,15 +540,6 @@
   }
 
   when(PassengerScheduleEmpty) {
-<<<<<<< HEAD
-    case ev @ Event(PassengerScheduleEmptyMessage(_, _, _), data) =>
-      log.debug("state(RideHailingAgent.PassengerScheduleEmpty): {}", ev)
-
-      goto(Idle) using data
-        .withPassengerSchedule(PassengerSchedule())
-        .withCurrentLegPassengerScheduleIndex(0)
-        .asInstanceOf[RideHailAgentData]
-=======
     case ev @ Event(PassengerScheduleEmptyMessage(lastTime, _, _), data) =>
       log.debug("state(RideHailingAgent.PassengerScheduleEmpty): {} Remaining Shifts: {}", ev, data.remainingShifts)
       import beam.agentsim.agents.vehicles.BeamVehicle.BeamVehicleState
@@ -629,7 +607,6 @@
           .withCurrentLegPassengerScheduleIndex(0)
           .asInstanceOf[RideHailAgentData]
       }
->>>>>>> b2057cd7
     case ev @ Event(Interrupt(_, _), _) =>
       log.debug("state(RideHailingAgent.PassengerScheduleEmpty): {}", ev)
       stash()
