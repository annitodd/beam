--- conflicted
+++ resolved
@@ -283,21 +283,7 @@
         ) =>
       log.debug("state(RideHailingAgent.Idle.EndRefuelTrigger): {}", ev)
       holdTickAndTriggerId(tick, triggerId)
-<<<<<<< HEAD
-      log.debug("Ending refuel session for {}", vehicle.id)
-      vehicle.addFuel(energyInJoules)
-      actorEventsManager ! new RefuelEvent(
-        tick,
-        vehicle.stall.get.copy(locationUTM = beamServices.geo.utm2Wgs(vehicle.stall.get.locationUTM)),
-        energyInJoules,
-        tick - sessionStart,
-        vehicle.id
-      )
-      parkingManager ! ReleaseParkingStall(vehicle.stall.get.id)
-      vehicle.unsetParkingStall()
-=======
       val currentLocation = handleEndRefuel(energyInJoules, tick, sessionStart.toInt)
->>>>>>> 26e7b107
       vehicle.manager.foreach(
         _ ! NotifyVehicleIdle(
           vehicle.id,
@@ -407,7 +393,7 @@
   def handleEndRefuel(energyInJoules: Double, tick: Int, sessionStart: Int) = {
     log.debug("Ending refuel session for {}", vehicle.id)
     vehicle.addFuel(energyInJoules)
-    eventsManager.processEvent(
+    actorEventsManager !(
       new RefuelEvent(
         tick,
         vehicle.stall.get.copy(locationUTM = beamServices.geo.utm2Wgs(vehicle.stall.get.locationUTM)),
