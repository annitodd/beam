package beam.agentsim.agents.ridehail

import akka.actor.FSM.Failure
import akka.actor.{ActorRef, Props, Stash}
import beam.agentsim.Resource.{NotifyVehicleIdle, NotifyVehicleOutOfService, ReleaseParkingStall}
import beam.agentsim.agents.BeamAgent._
import beam.agentsim.agents.PersonAgent._
import beam.agentsim.agents.modalbehaviors.DrivesVehicle
import beam.agentsim.agents.modalbehaviors.DrivesVehicle._
import beam.agentsim.agents.ridehail.RideHailAgent._
import beam.agentsim.agents.vehicles.{BeamVehicle, PassengerSchedule}
import beam.agentsim.agents.{BeamAgent, InitializeTrigger}
import beam.agentsim.events.{RefuelEvent, SpaceTime}
import beam.agentsim.scheduler.BeamAgentScheduler.{CompletionNotice, IllegalTriggerGoToError, ScheduleTrigger}
import beam.agentsim.scheduler.Trigger
import beam.agentsim.scheduler.Trigger.TriggerWithId
import beam.router.model.{EmbodiedBeamLeg, EmbodiedBeamTrip}
import beam.router.osm.TollCalculator
import beam.sim.common.Range
import beam.sim.{BeamServices, Geofence}
import com.conveyal.r5.transit.TransportNetwork
import org.matsim.api.core.v01.events.{PersonDepartureEvent, PersonEntersVehicleEvent}
import org.matsim.api.core.v01.{Coord, Id}
import org.matsim.core.api.experimental.events.EventsManager
import org.matsim.vehicles.Vehicle

object RideHailAgent {
  val idPrefix: String = "rideHailAgent"

  def props(
    services: BeamServices,
    scheduler: ActorRef,
    transportNetwork: TransportNetwork,
    tollCalculator: TollCalculator,
    eventsManager: EventsManager,
    actorEventsManager: ActorRef,
    parkingManager: ActorRef,
    rideHailAgentId: Id[RideHailAgent],
    rideHailManager: ActorRef,
    vehicle: BeamVehicle,
    location: Coord,
    shifts: Option[List[Range]],
    geofence: Option[Geofence]
  ) =
    Props(
      new RideHailAgent(
        rideHailAgentId,
        rideHailManager,
        scheduler,
        vehicle,
        location,
        shifts,
        geofence,
        eventsManager,
        actorEventsManager,
        parkingManager,
        services,
        transportNetwork,
        tollCalculator
      )
    )

  def getRideHailTrip(chosenTrip: EmbodiedBeamTrip): IndexedSeq[EmbodiedBeamLeg] = {
    chosenTrip.legs.filter(l => isRideHailLeg(l))
  }

  def isRideHailLeg(currentLeg: EmbodiedBeamLeg): Boolean = {
    currentLeg.beamVehicleId.toString.contains("rideHailVehicle")
  }

  case class RideHailAgentData(
    currentVehicleToken: BeamVehicle,
    currentVehicle: VehicleStack = Vector(),
    passengerSchedule: PassengerSchedule = PassengerSchedule(),
    currentLegPassengerScheduleIndex: Int = 0,
    remainingShifts: List[Range] = List()
  ) extends DrivingData {
    override def withPassengerSchedule(newPassengerSchedule: PassengerSchedule): DrivingData =
      copy(passengerSchedule = newPassengerSchedule)

    override def withCurrentLegPassengerScheduleIndex(
      currentLegPassengerScheduleIndex: Int
    ): DrivingData = copy(currentLegPassengerScheduleIndex = currentLegPassengerScheduleIndex)

    override def hasParkingBehaviors: Boolean = false
  }

  // triggerId is included to facilitate debugging
  case class NotifyVehicleResourceIdleReply(
    triggerId: Option[Long],
    newTriggers: Seq[ScheduleTrigger]
  )

  case class ModifyPassengerSchedule(
    updatedPassengerSchedule: PassengerSchedule,
    tick: Int,
    reservationRequestId: Option[Int] = None
  )

  case class ModifyPassengerScheduleAck(
    reservationRequestId: Option[Int] = None,
    triggersToSchedule: Vector[ScheduleTrigger],
    vehicleId: Id[Vehicle],
    tick: Int
  )

  case class Interrupt(interruptId: Id[Interrupt], tick: Int)

  case class Resume()

  sealed trait InterruptReply {
    val interruptId: Id[Interrupt]
    val vehicleId: Id[Vehicle]
    val tick: Int
  }

  case class InterruptedWhileDriving(
    interruptId: Id[Interrupt],
    vehicleId: Id[Vehicle],
    tick: Int,
    passengerSchedule: PassengerSchedule,
    currentPassengerScheduleIndex: Int,
  ) extends InterruptReply

  case class InterruptedWhileIdle(interruptId: Id[Interrupt], vehicleId: Id[Vehicle], tick: Int) extends InterruptReply

  case object Idle extends BeamAgentState

  case object Offline extends BeamAgentState

  case object IdleInterrupted extends BeamAgentState

  case class StartShiftTrigger(tick: Int) extends Trigger
  case class EndShiftTrigger(tick: Int) extends Trigger

}

class RideHailAgent(
  override val id: Id[RideHailAgent],
  rideHailManager: ActorRef,
  val scheduler: ActorRef,
  vehicle: BeamVehicle,
  initialLocation: Coord,
  val shifts: Option[List[Range]],
  val geofence: Option[Geofence],
  val eventsManager: EventsManager,
  val actorEventsManager: ActorRef,
  val parkingManager: ActorRef,
  val beamServices: BeamServices,
  val transportNetwork: TransportNetwork,
  val tollCalculator: TollCalculator
) extends BeamAgent[RideHailAgentData]
    with DrivesVehicle[RideHailAgentData]
    with Stash {

  val myUnhandled: StateFunction = {
    case Event(TriggerWithId(StartShiftTrigger(tick), triggerId), _) =>
      // Wait five minutes
      stay() replying CompletionNotice(triggerId, Vector(ScheduleTrigger(StartShiftTrigger(tick + 300), self)))

    case Event(TriggerWithId(EndShiftTrigger(tick), triggerId), _) =>
      // Wait five minutes
      stay() replying CompletionNotice(triggerId, Vector(ScheduleTrigger(EndShiftTrigger(tick + 300), self)))

    case ev @ Event(TriggerWithId(EndLegTrigger(_), triggerId), _) =>
      log.debug("state(RideHailingAgent.myUnhandled): {}", ev)
      stay replying CompletionNotice(triggerId)

    case ev @ Event(IllegalTriggerGoToError(reason), _) =>
      log.debug("state(RideHailingAgent.myUnhandled): {}", ev)
      stop(Failure(reason))

    case ev @ Event(Finish, _) =>
      log.debug("state(RideHailingAgent.myUnhandled): {}", ev)
      stop

    case event @ Event(_, _) =>
      log.error(
        "unhandled event: {} in state [ {} ] - vehicle( {} )",
        event.toString,
        stateName,
        vehicle.id.toString
      )
      stay()

  }
  onTransition {
    case _ -> _ =>
      unstashAll()
  }

  override def logDepth: Int = beamServices.beamConfig.beam.debug.actor.logDepth

  startWith(Uninitialized, RideHailAgentData(vehicle))

  when(Uninitialized) {
    case Event(TriggerWithId(InitializeTrigger(tick), triggerId), data) =>
<<<<<<< HEAD
      vehicle
        .becomeDriver(self, id.toString) match {
        case DriverAlreadyAssigned(_) =>
          stop(
            Failure(
              s"RideHailAgent $self attempted to become driver of vehicle ${vehicle.id} " +
              s"but driver ${vehicle.driver.get} already assigned."
            )
          )
        case NewDriverAlreadyControllingVehicle | BecomeDriverOfVehicleSuccess =>
          vehicle.checkInResource(Some(SpaceTime(initialLocation, tick)), context.dispatcher)
          actorEventsManager ! new PersonDepartureEvent(
            tick,
            Id.createPersonId(id),
            Id.createLinkId(""),
            "be_a_tnc_driver"
          )
          actorEventsManager ! new PersonEntersVehicleEvent(tick, Id.createPersonId(id), vehicle.id)
          goto(Idle) replying CompletionNotice(triggerId) using data
            .copy(currentVehicle = Vector(vehicle.id))
=======
      beamVehicles.put(vehicle.id, ActualVehicle(vehicle))
      vehicle.becomeDriver(self)
      vehicle.manager = Some(rideHailManager)
      eventsManager.processEvent(
        new PersonDepartureEvent(tick, Id.createPersonId(id), Id.createLinkId(""), "be_a_tnc_driver")
      )
      eventsManager.processEvent(new PersonEntersVehicleEvent(tick, Id.createPersonId(id), vehicle.id))
      val isTimeForShift = shifts.isEmpty || shifts.get
        .find(shift => shift.lowerBound <= tick && shift.upperBound >= tick)
        .isDefined
      if (isTimeForShift) {
        rideHailManager ! NotifyVehicleIdle(
          vehicle.id,
          vehicle.spaceTime,
          PassengerSchedule(),
          vehicle.getState,
          Some(triggerId)
        )
        holdTickAndTriggerId(tick, triggerId)
        goto(Idle) using data
          .copy(currentVehicle = Vector(vehicle.id), remainingShifts = shifts.getOrElse(List()))
      } else {
        val nextShiftStartTime = shifts.get.head.lowerBound
        goto(Offline) replying CompletionNotice(
          triggerId,
          Vector(ScheduleTrigger(StartShiftTrigger(nextShiftStartTime), self))
        ) using data
          .copy(currentVehicle = Vector(vehicle.id), remainingShifts = shifts.get)
>>>>>>> d96de7ed
      }
  }
  when(Offline) {
    case Event(TriggerWithId(StartShiftTrigger(tick), triggerId), _) =>
      log.debug("state(RideHailingAgent.Offline): starting shift {}", id)
      rideHailManager ! NotifyVehicleIdle(
        vehicle.id,
        vehicle.spaceTime.copy(time = tick),
        PassengerSchedule(),
        vehicle.getState,
        Some(triggerId)
      )
      if (tick > 40000) {
        val i = 0
      }
      holdTickAndTriggerId(tick, triggerId)
      goto(Idle)
  }

  when(Idle) {
    case Event(
        TriggerWithId(EndShiftTrigger(tick), triggerId),
        data @ RideHailAgentData(_, _, _, _, _)
        ) =>
      val newShiftToSchedule = if (data.remainingShifts.size < 1) {
        Vector()
      } else {
        Vector(ScheduleTrigger(StartShiftTrigger(data.remainingShifts.head.lowerBound), self))
      }
      rideHailManager ! NotifyVehicleOutOfService(vehicle.id)
      goto(Offline) replying CompletionNotice(triggerId, newShiftToSchedule)
    case ev @ Event(Interrupt(interruptId: Id[Interrupt], tick), _) =>
      log.debug("state(RideHailingAgent.Idle): {}", ev)
      goto(IdleInterrupted) replying InterruptedWhileIdle(interruptId, vehicle.id, tick)
    case ev @ Event(
          NotifyVehicleResourceIdleReply(
            triggerId: Option[Long],
            newTriggers: Seq[ScheduleTrigger]
          ),
          data
        ) =>
      log.debug("state(RideHailingAgent.Idle.NotifyVehicleResourceIdleReply): {}", ev)
      data.remainingShifts.isEmpty match {
        case true =>
          handleNotifyVehicleResourceIdleReply(triggerId, newTriggers)
          stay
        case false =>
          handleNotifyVehicleResourceIdleReply(
            triggerId,
            newTriggers :+ ScheduleTrigger(EndShiftTrigger(data.remainingShifts.head.upperBound), self)
          )
          stay using data.copy(remainingShifts = data.remainingShifts.tail)
      }
    case ev @ Event(
          TriggerWithId(EndRefuelTrigger(tick, sessionStart, energyInJoules), triggerId),
          data
        ) =>
      log.debug("state(RideHailingAgent.Idle.EndRefuelTrigger): {}", ev)
      holdTickAndTriggerId(tick, triggerId)
<<<<<<< HEAD
      data.currentVehicle.headOption match {
        case Some(currentVehicleUnderControl) =>
          val theVehicle = beamServices.vehicles(currentVehicleUnderControl)
          log.debug("Ending refuel session for {}", theVehicle.id)
          theVehicle.addFuel(energyInJoules)
          actorEventsManager ! new RefuelEvent(
            tick,
            theVehicle.stall.get.copy(locationUTM = beamServices.geo.utm2Wgs(theVehicle.stall.get.locationUTM)),
            energyInJoules,
            tick - sessionStart,
            theVehicle.id
          )
          parkingManager ! CheckInResource(theVehicle.stall.get.id, None)
          val whenWhere = Some(SpaceTime(theVehicle.stall.get.locationUTM, tick))
          theVehicle.unsetParkingStall()
          theVehicle.manager.foreach(
            _ ! NotifyVehicleResourceIdle(
              currentVehicleUnderControl,
              whenWhere,
              data.passengerSchedule,
              theVehicle.getState,
              _currentTriggerId
            )
          )
          stay()
        case None =>
          log.debug("currentVehicleUnderControl not found")
          stay() replying CompletionNotice(triggerId, Vector())
      }
=======
      log.debug("Ending refuel session for {}", vehicle.id)
      vehicle.addFuel(energyInJoules)
      eventsManager.processEvent(
        new RefuelEvent(
          tick,
          vehicle.stall.get.copy(locationUTM = beamServices.geo.utm2Wgs(vehicle.stall.get.locationUTM)),
          energyInJoules,
          tick - sessionStart,
          vehicle.id
        )
      )
      parkingManager ! ReleaseParkingStall(vehicle.stall.get.id)
      vehicle.unsetParkingStall()
      vehicle.manager.foreach(
        _ ! NotifyVehicleIdle(
          vehicle.id,
          SpaceTime(vehicle.stall.get.locationUTM, tick),
          data.passengerSchedule,
          vehicle.getState,
          _currentTriggerId
        )
      )
      stay()
>>>>>>> d96de7ed
    case ev @ Event(TriggerWithId(StartRefuelTrigger(tick), triggerId), data) =>
      log.debug("state(RideHailingAgent.Idle.StartRefuelTrigger): {}", ev)
      val (sessionDuration, energyDelivered) =
        vehicle.refuelingSessionDurationAndEnergyInJoules()

      log.debug(
        "scheduling EndRefuelTrigger at {} with {} J to be delivered",
        tick + sessionDuration.toInt,
        energyDelivered
      )
      stay() replying CompletionNotice(
        triggerId,
        Vector(
          ScheduleTrigger(EndRefuelTrigger(tick + sessionDuration.toInt, tick, energyDelivered), self)
        )
      )
  }

  when(IdleInterrupted) {
    case ev @ Event(ModifyPassengerSchedule(updatedPassengerSchedule, tick, requestId), data) =>
      log.debug("state(RideHailingAgent.IdleInterrupted): {}", ev)
      // This is a message from another agent, the ride-hailing manager. It is responsible for "keeping the trigger",
      // i.e. for what time it is. For now, we just believe it that time is not running backwards.
      log.debug("updating Passenger schedule - vehicleId({}): {}", id, updatedPassengerSchedule)
      val triggerToSchedule = Vector(
        ScheduleTrigger(
          StartLegTrigger(
            updatedPassengerSchedule.schedule.firstKey.startTime,
            updatedPassengerSchedule.schedule.firstKey
          ),
          self
        )
      )
      goto(WaitingToDriveInterrupted) using data
        .withPassengerSchedule(updatedPassengerSchedule)
        .asInstanceOf[RideHailAgentData] replying ModifyPassengerScheduleAck(
        requestId,
        triggerToSchedule,
        vehicle.id,
        tick
      )
    case ev @ Event(Resume(), _) =>
      log.debug("state(RideHailingAgent.IdleInterrupted): {}", ev)
      goto(Idle)
    case ev @ Event(Interrupt(interruptId: Id[Interrupt], tick), _) =>
      log.debug("state(RideHailingAgent.IdleInterrupted): {}", ev)
      stay() replying InterruptedWhileIdle(interruptId, vehicle.id, tick)
    case ev @ Event(
          NotifyVehicleResourceIdleReply(
            triggerId: Option[Long],
            newTriggers: Seq[ScheduleTrigger]
          ),
          data @ RideHailAgentData(_, _, _, _, _)
        ) =>
      log.debug("state(RideHailingAgent.IdleInterrupted.NotifyVehicleResourceIdleReply): {}", ev)
      data.remainingShifts.isEmpty match {
        case true =>
          handleNotifyVehicleResourceIdleReply(triggerId, newTriggers)
          stay
        case false =>
          handleNotifyVehicleResourceIdleReply(
            triggerId,
            newTriggers :+ ScheduleTrigger(EndShiftTrigger(data.remainingShifts.head.upperBound), self)
          )
          stay using data.copy(remainingShifts = data.remainingShifts.tail)
      }
  }

  when(PassengerScheduleEmpty) {
    case ev @ Event(PassengerScheduleEmptyMessage(_, _), data) =>
      log.debug("state(RideHailingAgent.PassengerScheduleEmpty): {}", ev)
      goto(Idle) using data
        .withPassengerSchedule(PassengerSchedule())
        .withCurrentLegPassengerScheduleIndex(0)
        .asInstanceOf[RideHailAgentData]
    case ev @ Event(Interrupt(_, _), _) =>
      log.debug("state(RideHailingAgent.PassengerScheduleEmpty): {}", ev)
      stash()
      stay()
  }

  when(PassengerScheduleEmptyInterrupted) {
    case ev @ Event(PassengerScheduleEmptyMessage(_, _), data) =>
      log.debug("state(RideHailingAgent.PassengerScheduleEmptyInterrupted): {}", ev)
      goto(IdleInterrupted) using data
        .withPassengerSchedule(PassengerSchedule())
        .withCurrentLegPassengerScheduleIndex(0)
        .asInstanceOf[RideHailAgentData]
    case ev @ Event(ModifyPassengerSchedule(_, _, _), _) =>
      log.debug("state(RideHailingAgent.PassengerScheduleEmptyInterrupted): {}", ev)
      stash()
      stay()
    case ev @ Event(Resume(), _) =>
      log.debug("state(RideHailingAgent.PassengerScheduleEmptyInterrupted): {}", ev)
      stash()
      stay()
    case ev @ Event(Interrupt(_, _), _) =>
      log.debug("state(RideHailingAgent.PassengerScheduleEmptyInterrupted): {}", ev)
      stash()
      stay()
  }

  override def logPrefix(): String = s"RideHailAgent $id: "

  def handleNotifyVehicleResourceIdleReply(
    receivedtriggerId: Option[Long],
    newTriggers: Seq[ScheduleTrigger]
  ): Unit = {
    _currentTriggerId match {
      case Some(_) =>
        val (_, triggerId) = releaseTickAndTriggerId()
        if (receivedtriggerId.isEmpty || triggerId != receivedtriggerId.get) {
          log.error(
            "RHA {}: local triggerId {} does not match the id received from RHM {}",
            id,
            triggerId,
            receivedtriggerId
          )
        }
        log.debug("RHA {}: completing trigger and scheduling {}", id, newTriggers)
        scheduler ! CompletionNotice(triggerId, newTriggers)
      case None =>
        log.error("RHA {}: was expecting to release a triggerId but None found", id)
    }
  }

  whenUnhandled(drivingBehavior.orElse(myUnhandled))

  onTransition {
    case _ -> Idle =>
      unstashAll()

      nextNotifyVehicleResourceIdle match {

        case Some(nextIdle) =>
          _currentTriggerId.foreach(
            log.debug(
              "state(RideHailingAgent.awaiting NotifyVehicleResourceIdleReply) - triggerId: {}",
              _
            )
          )

          if (_currentTriggerId != nextIdle.triggerId) {
            log.error(
              "_currentTriggerId({}) and nextNotifyVehicleResourceIdle.triggerId({}) don't match - vehicleId({})",
              _currentTriggerId,
              nextIdle.triggerId,
              vehicle.id
            )
            //assert(false)
          }

          vehicle.manager.get ! nextIdle

        case None =>
      }

      nextNotifyVehicleResourceIdle = None

    case _ -> _ =>
      unstashAll()

  }

}<|MERGE_RESOLUTION|>--- conflicted
+++ resolved
@@ -21,7 +21,6 @@
 import com.conveyal.r5.transit.TransportNetwork
 import org.matsim.api.core.v01.events.{PersonDepartureEvent, PersonEntersVehicleEvent}
 import org.matsim.api.core.v01.{Coord, Id}
-import org.matsim.core.api.experimental.events.EventsManager
 import org.matsim.vehicles.Vehicle
 
 object RideHailAgent {
@@ -32,7 +31,6 @@
     scheduler: ActorRef,
     transportNetwork: TransportNetwork,
     tollCalculator: TollCalculator,
-    eventsManager: EventsManager,
     actorEventsManager: ActorRef,
     parkingManager: ActorRef,
     rideHailAgentId: Id[RideHailAgent],
@@ -51,7 +49,6 @@
         location,
         shifts,
         geofence,
-        eventsManager,
         actorEventsManager,
         parkingManager,
         services,
@@ -143,7 +140,6 @@
   initialLocation: Coord,
   val shifts: Option[List[Range]],
   val geofence: Option[Geofence],
-  val eventsManager: EventsManager,
   val actorEventsManager: ActorRef,
   val parkingManager: ActorRef,
   val beamServices: BeamServices,
@@ -195,35 +191,11 @@
 
   when(Uninitialized) {
     case Event(TriggerWithId(InitializeTrigger(tick), triggerId), data) =>
-<<<<<<< HEAD
-      vehicle
-        .becomeDriver(self, id.toString) match {
-        case DriverAlreadyAssigned(_) =>
-          stop(
-            Failure(
-              s"RideHailAgent $self attempted to become driver of vehicle ${vehicle.id} " +
-              s"but driver ${vehicle.driver.get} already assigned."
-            )
-          )
-        case NewDriverAlreadyControllingVehicle | BecomeDriverOfVehicleSuccess =>
-          vehicle.checkInResource(Some(SpaceTime(initialLocation, tick)), context.dispatcher)
-          actorEventsManager ! new PersonDepartureEvent(
-            tick,
-            Id.createPersonId(id),
-            Id.createLinkId(""),
-            "be_a_tnc_driver"
-          )
-          actorEventsManager ! new PersonEntersVehicleEvent(tick, Id.createPersonId(id), vehicle.id)
-          goto(Idle) replying CompletionNotice(triggerId) using data
-            .copy(currentVehicle = Vector(vehicle.id))
-=======
       beamVehicles.put(vehicle.id, ActualVehicle(vehicle))
       vehicle.becomeDriver(self)
       vehicle.manager = Some(rideHailManager)
-      eventsManager.processEvent(
-        new PersonDepartureEvent(tick, Id.createPersonId(id), Id.createLinkId(""), "be_a_tnc_driver")
-      )
-      eventsManager.processEvent(new PersonEntersVehicleEvent(tick, Id.createPersonId(id), vehicle.id))
+      actorEventsManager ! new PersonDepartureEvent(tick, Id.createPersonId(id), Id.createLinkId(""), "be_a_tnc_driver")
+      actorEventsManager ! new PersonEntersVehicleEvent(tick, Id.createPersonId(id), vehicle.id)
       val isTimeForShift = shifts.isEmpty || shifts.get
         .find(shift => shift.lowerBound <= tick && shift.upperBound >= tick)
         .isDefined
@@ -245,7 +217,6 @@
           Vector(ScheduleTrigger(StartShiftTrigger(nextShiftStartTime), self))
         ) using data
           .copy(currentVehicle = Vector(vehicle.id), remainingShifts = shifts.get)
->>>>>>> d96de7ed
       }
   }
   when(Offline) {
@@ -305,47 +276,14 @@
         ) =>
       log.debug("state(RideHailingAgent.Idle.EndRefuelTrigger): {}", ev)
       holdTickAndTriggerId(tick, triggerId)
-<<<<<<< HEAD
-      data.currentVehicle.headOption match {
-        case Some(currentVehicleUnderControl) =>
-          val theVehicle = beamServices.vehicles(currentVehicleUnderControl)
-          log.debug("Ending refuel session for {}", theVehicle.id)
-          theVehicle.addFuel(energyInJoules)
-          actorEventsManager ! new RefuelEvent(
-            tick,
-            theVehicle.stall.get.copy(locationUTM = beamServices.geo.utm2Wgs(theVehicle.stall.get.locationUTM)),
-            energyInJoules,
-            tick - sessionStart,
-            theVehicle.id
-          )
-          parkingManager ! CheckInResource(theVehicle.stall.get.id, None)
-          val whenWhere = Some(SpaceTime(theVehicle.stall.get.locationUTM, tick))
-          theVehicle.unsetParkingStall()
-          theVehicle.manager.foreach(
-            _ ! NotifyVehicleResourceIdle(
-              currentVehicleUnderControl,
-              whenWhere,
-              data.passengerSchedule,
-              theVehicle.getState,
-              _currentTriggerId
-            )
-          )
-          stay()
-        case None =>
-          log.debug("currentVehicleUnderControl not found")
-          stay() replying CompletionNotice(triggerId, Vector())
-      }
-=======
       log.debug("Ending refuel session for {}", vehicle.id)
       vehicle.addFuel(energyInJoules)
-      eventsManager.processEvent(
-        new RefuelEvent(
-          tick,
-          vehicle.stall.get.copy(locationUTM = beamServices.geo.utm2Wgs(vehicle.stall.get.locationUTM)),
-          energyInJoules,
-          tick - sessionStart,
-          vehicle.id
-        )
+      actorEventsManager ! new RefuelEvent(
+        tick,
+        vehicle.stall.get.copy(locationUTM = beamServices.geo.utm2Wgs(vehicle.stall.get.locationUTM)),
+        energyInJoules,
+        tick - sessionStart,
+        vehicle.id
       )
       parkingManager ! ReleaseParkingStall(vehicle.stall.get.id)
       vehicle.unsetParkingStall()
@@ -359,7 +297,6 @@
         )
       )
       stay()
->>>>>>> d96de7ed
     case ev @ Event(TriggerWithId(StartRefuelTrigger(tick), triggerId), data) =>
       log.debug("state(RideHailingAgent.Idle.StartRefuelTrigger): {}", ev)
       val (sessionDuration, energyDelivered) =
