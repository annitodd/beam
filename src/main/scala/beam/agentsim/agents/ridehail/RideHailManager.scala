--- conflicted
+++ resolved
@@ -1,7 +1,17 @@
 package beam.agentsim.agents.ridehail
 
 import akka.actor.SupervisorStrategy.Stop
-import akka.actor.{Actor, ActorLogging, ActorRef, BeamLoggingReceive, Cancellable, OneForOneStrategy, Props, Stash, Terminated}
+import akka.actor.{
+  Actor,
+  ActorLogging,
+  ActorRef,
+  BeamLoggingReceive,
+  Cancellable,
+  OneForOneStrategy,
+  Props,
+  Stash,
+  Terminated
+}
 import akka.pattern._
 import akka.util.Timeout
 import beam.agentsim.Resource._
@@ -16,7 +26,11 @@
 import beam.agentsim.agents.ridehail.allocation.{DispatchProductType, _}
 import beam.agentsim.agents.ridehail.charging.VehicleChargingManager
 import beam.agentsim.agents.ridehail.kpis.RealTimeKpis
-import beam.agentsim.agents.vehicles.AccessErrorCodes.{CouldNotFindRouteToCustomer, DriverNotFoundError, RideHailVehicleTakenError}
+import beam.agentsim.agents.vehicles.AccessErrorCodes.{
+  CouldNotFindRouteToCustomer,
+  DriverNotFoundError,
+  RideHailVehicleTakenError
+}
 import beam.agentsim.agents.vehicles.BeamVehicle.BeamVehicleState
 import beam.agentsim.agents.vehicles.FuelType.Electricity
 import beam.agentsim.agents.vehicles.VehicleProtocol.StreetVehicle
@@ -32,12 +46,8 @@
 import beam.router.model.{BeamLeg, EmbodiedBeamLeg, EmbodiedBeamTrip}
 import beam.router.osm.TollCalculator
 import beam.router.skim.TAZSkimsCollector.TAZSkimsCollectionTrigger
-<<<<<<< HEAD
-import beam.router.{BeamRouter, RouteHistory, RouterWorkerStats}
-=======
 import beam.router.skim.event.TAZSkimmerEvent
 import beam.router.{BeamRouter, RouteHistory}
->>>>>>> 75c40006
 import beam.sim.RideHailFleetInitializer.RideHailAgentInitializer
 import beam.sim._
 import beam.sim.metrics.SimulationMetricCollector._
@@ -806,7 +816,6 @@
         personId = None,
         streetVehicles = Vector(agentLocation.toStreetVehicle)
       )
-      RouterWorkerStats.add(this.getClass.getSimpleName, routingRequest)
       val futureRideHail2ParkingRouteRequest = router ? routingRequest
 
       for {
@@ -1809,7 +1818,6 @@
             personId = None,
             streetVehicles = Vector(rideHailVehicleAtOrigin)
           )
-          RouterWorkerStats.add(this.getClass.getSimpleName, routingRequest)
           val futureRideHailAgent2CustomerResponse = router ? routingRequest
           futureRepoRoutingMap.put(vehicleId, futureRideHailAgent2CustomerResponse.asInstanceOf[Future[RoutingRequest]])
 
