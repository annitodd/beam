package beam.agentsim.agents.ridehail

import java.awt.Color
import java.io.File
import java.util
import java.util.concurrent.TimeUnit
import akka.actor.SupervisorStrategy.Stop
import akka.actor.{
  Actor,
  ActorLogging,
  ActorRef,
  BeamLoggingReceive,
  Cancellable,
  OneForOneStrategy,
  Props,
  Stash,
  Terminated
}
import akka.pattern._
import akka.util.Timeout
import beam.agentsim.Resource._
import beam.agentsim.agents.BeamAgent.Finish
import beam.agentsim.agents.choice.mode.DrivingCost
import beam.agentsim.agents.household.CAVSchedule.RouteOrEmbodyRequest
import beam.agentsim.agents.modalbehaviors.DrivesVehicle._
import beam.agentsim.agents.ridehail.ParkingZoneDepotData.ChargingQueueEntry
import beam.agentsim.agents.ridehail.RideHailAgent._
import beam.agentsim.agents.ridehail.RideHailManager._
import beam.agentsim.agents.ridehail.RideHailVehicleManager.{Available, Refueling, RideHailAgentLocation}
import beam.agentsim.agents.ridehail.allocation.{DispatchProductType, _}
import beam.agentsim.agents.ridehail.charging.VehicleChargingManager
import beam.agentsim.agents.ridehail.kpis.RealTimeKpis
import beam.agentsim.agents.vehicles.AccessErrorCodes.{
  CouldNotFindRouteToCustomer,
  DriverNotFoundError,
  RideHailVehicleTakenError
}
import beam.agentsim.agents.vehicles.BeamVehicle.BeamVehicleState
import beam.agentsim.agents.vehicles.FuelType.Electricity
import beam.agentsim.agents.vehicles.VehicleProtocol.StreetVehicle
import beam.agentsim.agents.vehicles.{PassengerSchedule, _}
import beam.agentsim.agents.{Dropoff, InitializeTrigger, MobilityRequest, Pickup}
import beam.agentsim.events.{RideHailFleetStateEvent, SpaceTime}
import beam.agentsim.infrastructure.parking.ParkingMNL
import beam.agentsim.infrastructure.{ParkingInquiry, ParkingInquiryResponse, ParkingStall}
import beam.agentsim.scheduler.BeamAgentScheduler.{CompletionNotice, ScheduleTrigger}
import beam.agentsim.scheduler.Trigger
import beam.agentsim.scheduler.Trigger.TriggerWithId
import beam.router.BeamRouter.{Location, RoutingRequest, RoutingResponse, _}
import beam.router.Modes.BeamMode._
import beam.router.model.{BeamLeg, EmbodiedBeamLeg, EmbodiedBeamTrip}
import beam.router.osm.TollCalculator
import beam.router.skim.TAZSkimmerEvent
import beam.router.skim.TAZSkimsCollector.TAZSkimsCollectionTrigger
import beam.router.{BeamRouter, RouteHistory}
import beam.sim.RideHailFleetInitializer.RideHailAgentInitializer
import beam.sim._
import beam.sim.metrics.SimulationMetricCollector._
<<<<<<< HEAD
=======
import beam.sim.vehiclesharing.VehicleManager
>>>>>>> 336f31bc
import beam.utils._
import beam.utils.logging.LogActorState
import beam.utils.matsim_conversion.ShapeUtils.QuadTreeBounds
import beam.utils.reflection.ReflectionUtils
import com.conveyal.r5.transit.TransportNetwork
import com.google.common.cache.{Cache, CacheBuilder}
import com.vividsolutions.jts.geom.Envelope
import org.matsim.api.core.v01.population.{Activity, Person}
import org.matsim.api.core.v01.{Coord, Id, Scenario}
import org.matsim.core.api.experimental.events.EventsManager
import org.matsim.core.controler.OutputDirectoryHierarchy
import org.matsim.core.utils.misc.Time

import scala.collection.JavaConverters._
import scala.collection.mutable
import scala.collection.mutable.ArrayBuffer
import scala.concurrent.ExecutionContext.Implicits.global
import scala.concurrent.Future
import scala.util.Random
import scala.concurrent.duration._

object RideHailManager {
  val INITIAL_RIDE_HAIL_LOCATION_HOME = "HOME"
  val INITIAL_RIDE_HAIL_LOCATION_RANDOM_ACTIVITY = "RANDOM_ACTIVITY"
  val INITIAL_RIDE_HAIL_LOCATION_UNIFORM_RANDOM = "UNIFORM_RANDOM"
  val INITIAL_RIDE_HAIL_LOCATION_ALL_AT_CENTER = "ALL_AT_CENTER"
  val INITIAL_RIDE_HAIL_LOCATION_ALL_IN_CORNER = "ALL_IN_CORNER"

<<<<<<< HEAD
=======
  val RIDE_HAIL_VEHICLE_MANAGER_ID: Id[VehicleManager] = Id.create("private-vehicle", classOf[VehicleManager])

>>>>>>> 336f31bc
  type VehicleId = Id[BeamVehicle]

  case object NotifyIterationEnds

  case class RecoverFromStuckness(tick: Int)

  case class TravelProposal(
    rideHailAgentLocation: RideHailAgentLocation,
    passengerSchedule: PassengerSchedule,
    estimatedPrice: Map[Id[Person], Double],
    poolingInfo: Option[PoolingInfo] = None
  ) {

    def timeToCustomer(passenger: PersonIdWithActorRef): Int =
      passengerSchedule.legsBeforePassengerBoards(passenger).map(_.duration).sum

    def travelTimeForCustomer(passenger: PersonIdWithActorRef): Int =
      passengerSchedule.legsWithPassenger(passenger).map(_.duration).sum

    /**
      * How far will the ride hail vehicle travel with the given customer as a passenger
      *
      * @param passenger PersonIdWithActorRef
      * @return distance in m
      */
    def travelDistanceForCustomer(passenger: PersonIdWithActorRef): Double =
      passengerSchedule.legsWithPassenger(passenger).map(_.travelPath.distanceInM).sum

    def toEmbodiedBeamLegsForCustomer(passenger: PersonIdWithActorRef): Vector[EmbodiedBeamLeg] = {
      passengerSchedule
        .legsWithPassenger(passenger)
        .map { beamLeg =>
          EmbodiedBeamLeg(
            beamLeg,
            rideHailAgentLocation.vehicleId,
            rideHailAgentLocation.vehicleType.id,
            asDriver = false,
            estimatedPrice(passenger.personId),
            unbecomeDriverOnCompletion = false,
            isPooledTrip = passengerSchedule.schedule.values.exists(_.riders.size > 1)
          )
        }
        .toVector
    }

    override def toString: String =
      s"RHA: ${rideHailAgentLocation.vehicleId}, price: $estimatedPrice, passengerSchedule: $passengerSchedule"
  }

  case class MarkVehicleBatteryDepleted(
    time: Int,
    vehicleId: Id[BeamVehicle]
  )

  case class RoutingResponses(
    tick: Int,
    routingResponses: Seq[RoutingResponse]
  )

  case class PoolingInfo(timeFactor: Double, costFactor: Double)

  case class RegisterRideAvailable(rideHailAgent: ActorRef, vehicleId: Id[BeamVehicle], availableSince: SpaceTime)

  case class RegisterRideUnavailable(ref: ActorRef, location: Coord)

  case class RepositionResponse(
    rnd1: RideHailAgentLocation,
    rnd2: RideHailAgentLocation,
    rnd1Response: RoutingResponse,
    rnd2Response: RoutingResponse
  )

  case class RepositionVehicleRequest(
    passengerSchedule: PassengerSchedule,
    tick: Int,
    vehicleId: Id[BeamVehicle],
    rideHailAgent: RideHailAgentLocation
  )

  case class BufferedRideHailRequestsTrigger(tick: Int) extends Trigger

  case class RideHailRepositioningTrigger(tick: Int) extends Trigger

  case object DebugRideHailManagerDuringExecution

  case class ContinueBufferedRideHailRequests(tick: Int)

  sealed trait RefuelSource

  case object JustArrivedAtDepot extends RefuelSource

  case object DequeuedToCharge extends RefuelSource

  final val fileBaseName = "rideHailInitialLocation"

  class OutputData extends OutputDataDescriptor {

    /**
      * Get description of fields written to the output files.
      *
      * @return list of data description objects
      */
    override def getOutputDataDescriptions(ioController: OutputDirectoryHierarchy): util.List[OutputDataDescription] = {
      val outputFilePath = ioController.getIterationFilename(0, fileBaseName + ".csv")
      val outputDirPath = ioController.getOutputPath
      val relativePath = outputFilePath.replace(outputDirPath, "")
      val list = new util.ArrayList[OutputDataDescription]
      list.add(
        OutputDataDescription(
          getClass.getSimpleName,
          relativePath,
          "rideHailAgentID",
          "Unique id of the given ride hail agent"
        )
      )
      list.add(
        OutputDataDescription(
          getClass.getSimpleName,
          relativePath,
          "xCoord",
          "X co-ordinate of the starting location of the ride hail"
        )
      )
      list.add(
        OutputDataDescription(
          getClass.getSimpleName,
          relativePath,
          "yCoord",
          "Y co-ordinate of the starting location of the ride hail"
        )
      )
      list
    }

  }

  case object DebugReport
}

class RideHailManager(
  val id: Id[RideHailManager],
  val beamServices: BeamServices,
  val beamScenario: BeamScenario,
  val transportNetwork: TransportNetwork,
  val tollCalculator: TollCalculator,
  val scenario: Scenario,
  val eventsManager: EventsManager,
  val scheduler: ActorRef,
  val router: ActorRef,
  val parkingManager: ActorRef,
  val boundingBox: Envelope,
  val activityQuadTreeBounds: QuadTreeBounds,
  val surgePricingManager: RideHailSurgePricingManager,
  val tncIterationStats: Option[TNCIterationStats],
  val routeHistory: RouteHistory,
  val rideHailFleetInitializer: RideHailFleetInitializer
) extends Actor
    with ActorLogging
    with Stash {

  implicit val timeout: Timeout = Timeout(50000, TimeUnit.SECONDS)
  override val supervisorStrategy: OneForOneStrategy =
    OneForOneStrategy(maxNrOfRetries = 0) {
      case e: Exception => {
        log.error(e, s"Going to stop child of RHM because of ${e.getMessage}")
        Stop
      }
      case _: AssertionError => Stop
    }

  /**
    * Customer inquiries awaiting reservation confirmation.
    */
  val vehicleManager: RideHailVehicleManager = new RideHailVehicleManager(this, boundingBox)

  val rand: Random = new Random(beamScenario.beamConfig.matsim.modules.global.randomSeed)

  lazy val travelProposalCache: Cache[String, TravelProposal] = {
    CacheBuilder
      .newBuilder()
      .maximumSize(
        5 * beamServices.matsimServices.getScenario.getPopulation.getPersons.size // ZN: Changed this from 10x ride hail fleet, which is now not directly set
      )
      .expireAfterWrite(1, TimeUnit.MINUTES)
      .build()
  }
  private val rideHailResponseCache = new mutable.HashMap[PersonIdWithActorRef, RideHailResponse]()

  def fleetSize: Int = resources.size

  val radiusInMeters: Double = beamServices.beamConfig.beam.agentsim.agents.rideHail.rideHailManager.radiusInMeters

  val rideHailNetworkApi: RideHailNetworkAPI = new RideHailNetworkAPI()

  val processBufferedRequestsOnTimeout
    : Boolean = beamServices.beamConfig.beam.agentsim.agents.rideHail.allocationManager.requestBufferTimeoutInSeconds > 0

  val modifyPassengerScheduleManager =
    new RideHailModifyPassengerScheduleManager(
      log,
      self,
      this,
      scheduler,
      beamServices.beamConfig
    )
  private val outOfServiceVehicleManager =
    new OutOfServiceVehicleManager(
      log,
      self,
      this
    )

  private val defaultBaseCost = beamServices.beamConfig.beam.agentsim.agents.rideHail.defaultBaseCost
  private val defaultCostPerMile = beamServices.beamConfig.beam.agentsim.agents.rideHail.defaultCostPerMile
  private val defaultCostPerMinute = beamServices.beamConfig.beam.agentsim.agents.rideHail.defaultCostPerMinute
  private val pooledBaseCost = beamServices.beamConfig.beam.agentsim.agents.rideHail.pooledBaseCost
  private val pooledCostPerMile = beamServices.beamConfig.beam.agentsim.agents.rideHail.pooledCostPerMile
  private val pooledCostPerMinute = beamServices.beamConfig.beam.agentsim.agents.rideHail.pooledCostPerMinute
  tncIterationStats.foreach(_.logMap())
  private val defaultCostPerSecond = defaultCostPerMinute / 60.0d
  private val pooledCostPerSecond = pooledCostPerMinute / 60.0d

  beamServices.beamCustomizationAPI.getRidehailManagerCustomizationAPI.init(this)
  val ridehailManagerCustomizationAPI = beamServices.beamCustomizationAPI.getRidehailManagerCustomizationAPI

  beamServices.beamRouter ! GetTravelTime
  beamServices.beamRouter ! GetMatSimNetwork
  //TODO improve search to take into account time when available
  private val pendingModifyPassengerScheduleAcks = mutable.HashMap[Int, RideHailResponse]()
  private var numPendingRoutingRequestsForReservations = 0
  private val parkingInquiryCache = collection.mutable.HashMap[Int, RideHailAgentLocation]()
  private val pendingAgentsSentToPark = collection.mutable.Set[Id[BeamVehicle]]()
  private val cachedNotifyVehicleIdle = collection.mutable.Map[Id[_], NotifyVehicleIdle]()
  private val cachedNotifyVehicleDoneRefuelingAndOffline =
    collection.mutable.Map[Id[_], NotifyVehicleDoneRefuelingAndOutOfService]()
  val doNotUseInAllocation: mutable.Set[Id[_]] = collection.mutable.Set[Id[_]]()

  // Tracking Inquiries and Reservation Requests
  val inquiryIdToInquiryAndResponse: mutable.Map[Int, (RideHailRequest, SingleOccupantQuoteAndPoolingInfo)] =
    mutable.Map()
  val routeRequestIdToRideHailRequestId: mutable.Map[Int, Int] = mutable.Map()
  val reservationIdToRequest: mutable.Map[Int, RideHailRequest] = mutable.Map()

  // Are we in the middle of processing a batch? or repositioning
  var currentlyProcessingTimeoutTrigger: Option[TriggerWithId] = None
  var currentlyProcessingTimeoutWallStartTime: Long = System.nanoTime()

  // Cache analysis
  private var cacheAttempts = 0
  private var cacheHits = 0

  private val rideHailinitialLocationSpatialPlot = new SpatialPlot(1100, 1100, 50)
  val resources: mutable.Map[Id[BeamVehicle], BeamVehicle] = mutable.Map[Id[BeamVehicle], BeamVehicle]()
  val maxTime = Time.parseTime(beamServices.beamScenario.beamConfig.beam.agentsim.endTime).toInt

  // generate or load parking using agentsim.infrastructure.parking.ParkingZoneSearch
  val parkingFilePath: String = beamServices.beamConfig.beam.agentsim.agents.rideHail.initialization.parking.filePath

  // provides tracking of parking/charging alternatives and their availability
  val rideHailDepotParkingManager: RideHailDepotParkingManager[_] =
    beamServices.beamCustomizationAPI.getRideHailDepotParkingManager(beamServices, boundingBox)

  private var cntEVCAV = 0
  private var cntEVnCAV = 0
  private var cntnEVCAV = 0
  private var cntnEVnCAV = 0

  def writeMetric(metric: String, value: Int): Unit = {
    beamServices.simMetricCollector.writeGlobal(metric, value)
  }

  writeMetric("beam-run-RH-ev-cav", cntEVCAV)
  writeMetric("beam-run-RH-ev-non-cav", cntEVnCAV)
  writeMetric("beam-run-RH-non-ev-cav", cntnEVCAV)
  writeMetric("beam-run-RH-non-ev-non-cav", cntnEVnCAV)

  if (beamServices.matsimServices != null &&
      new File(
        beamServices.matsimServices.getControlerIO.getIterationPath(beamServices.matsimServices.getIterationNumber)
      ).exists()) {
    rideHailinitialLocationSpatialPlot.writeCSV(
      beamServices.matsimServices.getControlerIO
        .getIterationFilename(beamServices.matsimServices.getIterationNumber, fileBaseName + ".csv")
    )

    if (beamServices.beamConfig.beam.outputs.writeGraphs) {
      rideHailinitialLocationSpatialPlot.writeImage(
        beamServices.matsimServices.getControlerIO
          .getIterationFilename(beamServices.matsimServices.getIterationNumber, fileBaseName + ".png")
      )
    }
  }

  private val rideHailResourceAllocationManager = RideHailResourceAllocationManager(
    beamServices.beamConfig.beam.agentsim.agents.rideHail.allocationManager.name,
    this
  )

  private val rideHailBeamVehicleIdToShiftsOpt = mutable.Map.empty[Id[BeamVehicle], Option[List[Shift]]]

  val numRideHailAgents: Int = initializeRideHailFleet()

  val realTimeKpis =
    new RealTimeKpis(beamServices, beamServices.beamConfig.beam.router.skim.taz_skimmer.timeBin)

  private val vehicleChargingManager = VehicleChargingManager(
    beamServices,
    resources,
    rideHailDepotParkingManager,
    realTimeKpis
  )

  var requestedRideHail: Int = 0
  var servedRideHail: Int = 0

  override def postStop: Unit = {
    log.info("postStop")
    log.info(s"requestedRideHail: $requestedRideHail")
    log.info(s"servedRideHail: $servedRideHail")
    log.info(s"ratio: ${servedRideHail.toDouble / requestedRideHail}")
    maybeDebugReport.foreach(_.cancel())
<<<<<<< HEAD
=======
    log.info(
      s"timeSpendForHandleRideHailInquiryMs: ${timeSpendForHandleRideHailInquiryMs} ms, nHandleRideHailInquiry: ${nHandleRideHailInquiry}, AVG: ${timeSpendForHandleRideHailInquiryMs.toDouble / nHandleRideHailInquiry}"
    )
    log.info(
      s"timeSpendForFindAllocationsAndProcessMs: ${timeSpendForFindAllocationsAndProcessMs} ms, nFindAllocationsAndProcess: ${nFindAllocationsAndProcess}, AVG: ${timeSpendForFindAllocationsAndProcessMs.toDouble / nFindAllocationsAndProcess}"
    )
>>>>>>> 336f31bc
    super.postStop()
  }

  var timeSpendForHandleRideHailInquiryMs: Long = 0
  var nHandleRideHailInquiry: Int = 0

  var timeSpendForFindAllocationsAndProcessMs: Long = 0
  var nFindAllocationsAndProcess: Int = 0

  val maybeDebugReport: Option[Cancellable] = if (beamServices.beamConfig.beam.debug.debugEnabled) {
    Some(context.system.scheduler.scheduleWithFixedDelay(10.seconds, 30.seconds, self, DebugReport)(context.dispatcher))
  } else {
    None
  }

  var prevReposTick: Int = 0
  var currReposTick: Int = 0
  var nRepositioned: Int = 0

  override def receive: Receive = BeamLoggingReceive {
    case DebugReport =>
      log.info(
        s"timeSpendForHandleRideHailInquiryMs: ${timeSpendForHandleRideHailInquiryMs} ms, nHandleRideHailInquiry: ${nHandleRideHailInquiry}, AVG: ${timeSpendForHandleRideHailInquiryMs.toDouble / nHandleRideHailInquiry}"
      )
      log.info(
        s"timeSpendForFindAllocationsAndProcessMs: ${timeSpendForFindAllocationsAndProcessMs} ms, nFindAllocationsAndProcess: ${nFindAllocationsAndProcess}, AVG: ${timeSpendForFindAllocationsAndProcessMs.toDouble / nFindAllocationsAndProcess}"
      )

    case TriggerWithId(InitializeTrigger(_), triggerId) =>
      sender ! CompletionNotice(triggerId, Vector())

    case TAZSkimsCollectionTrigger(tick) =>
      vehicleManager.getIdleVehicles.foreach {
        case (_, agentLocation) =>
          val currentLocation = agentLocation.getCurrentLocationUTM(tick, beamServices)
          val skimmerEvent = TAZSkimmerEvent(
            tick,
            currentLocation,
            "idleRHVehicles",
            1.0,
            beamServices,
            "RideHailManager"
          )
          beamServices.matsimServices.getEvents.processEvent(skimmerEvent)
      }

      ridehailManagerCustomizationAPI.recordCollectionData(tick)

    case LogActorState =>
      ReflectionUtils.logFields(log, this, 0)
      ReflectionUtils.logFields(log, rideHailResourceAllocationManager, 0)
      ReflectionUtils.logFields(log, modifyPassengerScheduleManager, 0, "config")

    case RecoverFromStuckness(tick) =>
      // This is assuming we are allocating demand and routes haven't been returned
      log.error(
        "Ride Hail Manager is abandoning dispatch of {} customers due to stuckness (routing response never received).",
        rideHailResourceAllocationManager.getUnprocessedCustomers.size
      )
      rideHailResourceAllocationManager.getUnprocessedCustomers.foreach { request =>
        modifyPassengerScheduleManager.addTriggerToSendWithCompletion(
          ScheduleTrigger(
            RideHailResponseTrigger(
              tick,
              RideHailResponse(
                request,
                None,
                Some(CouldNotFindRouteToCustomer)
              )
            ),
            request.customer.personRef
          )
        )
        rideHailResourceAllocationManager.removeRequestFromBuffer(request)
      }
      modifyPassengerScheduleManager.sendCompletionAndScheduleNewTimeout(BatchedReservation, tick)
      rideHailResourceAllocationManager.clearPrimaryBufferAndFillFromSecondary
      log.debug("Cleaning up from RecoverFromStuckness")
      cleanUp

    case Finish =>
      if (beamServices.beamConfig.beam.agentsim.agents.rideHail.linkFleetStateAcrossIterations) {
        rideHailFleetInitializer.overrideRideHailAgentInitializers(createRideHailAgentInitializersFromCurrentState)
      }

      ridehailManagerCustomizationAPI.receiveFinishMessageHook()

      val iterationNumber = beamServices.matsimServices.getIterationNumber
      vehicleChargingManager.finishIteration(iterationNumber)

      surgePricingManager.incrementIteration()
      context.children.foreach(_ ! Finish)
      dieIfNoChildren()
      context.become {
        case Terminated(_) =>
          dieIfNoChildren()
      }

    case NotifyVehicleOutOfService(vehicleId) =>
      rideHailDepotParkingManager.notifyVehicleNoLongerOnWayToRefuelingDepot(vehicleId)
      vehicleManager.putOutOfService(vehicleId)

    case notify @ NotifyVehicleDoneRefuelingAndOutOfService(vehicleId, _, _, _, _)
        if currentlyProcessingTimeoutTrigger.isDefined =>
      cachedNotifyVehicleDoneRefuelingAndOffline.put(vehicleId, notify)

    case notify @ NotifyVehicleDoneRefuelingAndOutOfService(_, _, _, _, _) =>
      handleNotifyVehicleDoneRefuelingAndOutOfService(notify)

    case notify @ NotifyVehicleIdle(vehicleId, _, _, _, _, _) if currentlyProcessingTimeoutTrigger.isDefined =>
      // To avoid complexity, we don't add any new vehicles to the Idle list when we are in the middle of dispatch or repositioning
      // But we hold onto them because if we end up attempting to modify their passenger schedule, we need to first complete the notify
      // protocol so they can release their trigger.
      doNotUseInAllocation.add(vehicleId)
      cachedNotifyVehicleIdle.put(vehicleId, notify)

    case notifyVehicleIdleMessage @ NotifyVehicleIdle(_, _, _, _, _, _) =>
      handleNotifyVehicleIdle(notifyVehicleIdleMessage)

    case BeamVehicleStateUpdate(id, beamVehicleState) =>
      vehicleManager.vehicleState.put(id, beamVehicleState)

    case MATSimNetwork(network) =>
      rideHailNetworkApi.setMATSimNetwork(network)

    case inquiry @ RideHailRequest(RideHailInquiry, _, _, _, _, _, _, _, _, _) =>
      val s = System.currentTimeMillis
      handleRideHailInquiry(inquiry)
      val diff = System.currentTimeMillis - s
      nHandleRideHailInquiry += 1
      timeSpendForHandleRideHailInquiryMs += diff

    case R5Network(network) =>
      rideHailNetworkApi.setR5Network(network)

    /*
     * In the following case, we are calculating routes in batch for the allocation manager,
     * so we add these to the allocation buffer and then resume the allocation process.
     */
    case RoutingResponses(tick, responses)
        if reservationIdToRequest.contains(routeRequestIdToRideHailRequestId(responses.head.requestId)) =>
      numPendingRoutingRequestsForReservations = numPendingRoutingRequestsForReservations - responses.size
      responses.foreach { routeResponse =>
        val request = reservationIdToRequest(routeRequestIdToRideHailRequestId(routeResponse.requestId))
        rideHailResourceAllocationManager.addRouteForRequestToBuffer(request, routeResponse)
      }
      self ! ContinueBufferedRideHailRequests(tick)

    /*
     * Routing Responses from a Ride Hail Inquiry
     * In this case we can treat the responses as if they apply to a single request
     * for a single occupant trip.
     */
    case RoutingResponses(_, responses)
        if inquiryIdToInquiryAndResponse.contains(routeRequestIdToRideHailRequestId(responses.head.requestId)) =>
      val (request, singleOccupantQuoteAndPoolingInfo) = inquiryIdToInquiryAndResponse(
        routeRequestIdToRideHailRequestId(responses.head.requestId)
      )

      // If any response contains no RIDE_HAIL legs, then the router failed
      val rideHailResponse: RideHailResponse =
        if (responses.exists(!_.itineraries.exists(_.tripClassifier.equals(RIDE_HAIL)))) {
          log.debug(
            "Router could not find route to customer person={} for requestId={}",
            request.customer.personId,
            request.requestId
          )
          RideHailResponse(
            request,
            None,
            Some(CouldNotFindRouteToCustomer)
          )
        } else {
          // We can rely on preserved ordering here (see RideHailManager.requestRoutes),
          // for a simple single-occupant trip sequence, we know that first
          // itin is RH2Customer and second is Pickup2Destination.
          val embodiedBeamTrip: EmbodiedBeamTrip = EmbodiedBeamTrip(
            responses
              .flatMap(_.itineraries.find(p => p.tripClassifier.equals(RIDE_HAIL)))
              .flatMap(_.legs)
              .toIndexedSeq
          )
          val driverPassengerSchedule = singleOccupantItinsToPassengerSchedule(request, embodiedBeamTrip)

          val baseFare = embodiedBeamTrip.legs
            .map(
              leg =>
                leg.cost - DrivingCost.estimateDrivingCost(
                  leg.beamLeg.travelPath.distanceInM,
                  leg.beamLeg.duration,
                  beamScenario.vehicleTypes(leg.beamVehicleTypeId),
                  beamScenario.fuelTypePrices(beamScenario.vehicleTypes(leg.beamVehicleTypeId).primaryFuelType)
              )
            )
            .sum

          val travelProposal = TravelProposal(
            singleOccupantQuoteAndPoolingInfo.rideHailAgentLocation,
            driverPassengerSchedule,
            calcFare(
              request,
              singleOccupantQuoteAndPoolingInfo.rideHailAgentLocation.vehicleType.id,
              driverPassengerSchedule,
              baseFare
            ),
            singleOccupantQuoteAndPoolingInfo.poolingInfo
          )
          travelProposalCache.put(request.requestId.toString, travelProposal)

          RideHailResponse(request, Some(travelProposal))
        }
      request.customer.personRef ! rideHailResponse
      rideHailResponseCache.get(request.customer) match {
        case Some(previousRideHailResponse) =>
          /* We log an error if an identical inquiry with a time stamp before the previously cached response as illogical
           * behavior, but we cannot make a stronger claim here that NO previous response is cached. This is because if an
           * agent makes an inquiry -- and the response is cached here -- but doesn't choose ride hail
           * as a mode, there is no simple way to remove that cached response inside the RHM. We can still safely
           * overwrite the response below with the latest.
           */
          if (previousRideHailResponse.request.departAt >= request.departAt) {
            log.error(
              s"Customer ${request.customer.personId} has made two RideHail Inquiries, with the departAt for the " +
              s"second being before or equal to the first: (${previousRideHailResponse.request.departAt} < ${request.departAt}. This is " +
              s"likely to cause logical errors."
            )
          }
        case None =>
      }
      rideHailResponseCache.put(request.customer, rideHailResponse)
      inquiryIdToInquiryAndResponse.remove(request.requestId)
      responses.foreach(routingResp => routeRequestIdToRideHailRequestId.remove(routingResp.requestId))

    case reserveRide @ RideHailRequest(ReserveRide, _, _, _, _, _, _, _, _, _) =>
      handleReservationRequest(reserveRide)

    case modifyPassengerScheduleAck @ ModifyPassengerScheduleAck(
          requestIdOpt,
          triggersToSchedule,
          vehicleId,
          tick
        ) =>
      pendingAgentsSentToPark.contains(vehicleId) match {
        case true =>
          log.debug(
            "modifyPassengerScheduleAck received, handling with outOfServiceManager {}",
            modifyPassengerScheduleAck
          )
          outOfServiceVehicleManager.releaseTrigger(vehicleId, triggersToSchedule)
        case false =>
          requestIdOpt match {
            case None =>
              // None here means this is part of repositioning, i.e. not tied to a reservation request
              log.debug(
                "modifyPassengerScheduleAck received, handling with modifyPassengerScheduleManager {}",
                modifyPassengerScheduleAck
              )
              modifyPassengerScheduleManager
                .modifyPassengerScheduleAckReceived(
                  vehicleId,
                  triggersToSchedule,
                  tick
                )
            case Some(requestId) =>
              // Some here means this is part of a reservation / dispatch of vehicle to a customer
              log.debug("modifyPassengerScheduleAck received, completing reservation {}", modifyPassengerScheduleAck)
              completeReservation(requestId, tick, triggersToSchedule)
          }
      }

    case UpdateTravelTimeLocal(travelTime) =>
      rideHailNetworkApi.setTravelTime(travelTime)

    case DebugRideHailManagerDuringExecution =>
      modifyPassengerScheduleManager.printState()

    case trigger @ TriggerWithId(BufferedRideHailRequestsTrigger(tick), triggerId) =>
      currentlyProcessingTimeoutTrigger match {
        case Some(_) =>
          log.debug("Stashing BufferedRideHailRequestsTrigger({})", tick)
          stash()
        case None =>
          currentlyProcessingTimeoutTrigger = Some(trigger)
          currentlyProcessingTimeoutWallStartTime = System.nanoTime()
          log.debug("Starting wave of buffered at {}", tick)
          vehicleManager.updateSpatialIndicesForMovingVehiclesToNewTick(tick)
          modifyPassengerScheduleManager.startWaveOfRepositioningOrBatchedReservationRequests(tick, triggerId)
          if (modifyPassengerScheduleManager.isModifyStatusCacheEmpty) {
            findAllocationsAndProcess(tick)
          }
      }

    case ContinueBufferedRideHailRequests(tick) =>
      // If modifyPassengerScheduleManager holds a tick, we're in buffered mode
      modifyPassengerScheduleManager.getCurrentTick match {
        case Some(workingTick) =>
          log.debug(
            "ContinueBuffer @ {} with buffer size {}",
            workingTick,
            rideHailResourceAllocationManager.getBufferSize
          )
          if (workingTick != tick) log.warning("Working tick {} but tick {}", workingTick, tick)
          findAllocationsAndProcess(workingTick)
        case None if !processBufferedRequestsOnTimeout =>
          // this case is how we process non-buffered requests
          findAllocationsAndProcess(tick)
        case _ =>
          log.error("Should not make it here")
      }

    case trigger @ TriggerWithId(RideHailRepositioningTrigger(tick), triggerId) =>
      //      DebugRepositioning.produceRepositioningDebugImages(tick, this)
      currentlyProcessingTimeoutTrigger match {
        case Some(_) =>
          stash()
        case None =>
          log.debug("Starting wave of repositioning at {}", tick)
          currentlyProcessingTimeoutTrigger = Some(trigger)
          currentlyProcessingTimeoutWallStartTime = System.nanoTime()
          startRepositioning(tick, triggerId)
      }

    case ReduceAwaitingRepositioningAckMessagesByOne(vehicleId) =>
      modifyPassengerScheduleManager.cancelRepositionAttempt(vehicleId)

    case MoveOutOfServiceVehicleToDepotParking(passengerSchedule, tick, vehicleId) =>
      pendingAgentsSentToPark.add(vehicleId)
      outOfServiceVehicleManager.initiateMovementToParkingDepot(vehicleId, passengerSchedule, tick)

    case RepositionVehicleRequest(passengerSchedule, tick, vehicleId, rideHailAgent) =>
      if (isEligibleToReposition(vehicleId)) {
        modifyPassengerScheduleManager.sendNewPassengerScheduleToVehicle(
          passengerSchedule,
          rideHailAgent.vehicleId,
          rideHailAgent.rideHailAgent,
          tick
        )
      } else {
        // Failed attempt to reposition a car that is no longer idle
        modifyPassengerScheduleManager.cancelRepositionAttempt(vehicleId)
      }

    case reply @ InterruptedWhileWaitingToDrive(_, vehicleId, tick) =>
      // It's too complicated to modify these vehicles, it's also rare so we ignore them
      doNotUseInAllocation.add(vehicleId)
      modifyPassengerScheduleManager.handleInterruptReply(reply)
      vehicleManager.updateLatestObservedTick(vehicleId, tick)
      continueProcessingTimeoutIfReady

    case reply @ InterruptedWhileOffline(_, vehicleId, tick) =>
      doNotUseInAllocation.add(vehicleId)
      modifyPassengerScheduleManager.handleInterruptReply(reply)
      vehicleManager.updateLatestObservedTick(vehicleId, tick)
      // Make sure we take away passenger schedule from RHA Location
      vehicleManager.updatePassengerSchedule(vehicleId, None, None)
      continueProcessingTimeoutIfReady

    case reply @ InterruptedWhileIdle(interruptId, vehicleId, tick) =>
      if (pendingAgentsSentToPark.contains(vehicleId)) {
        outOfServiceVehicleManager.handleInterruptReply(vehicleId, tick)
      } else {
        modifyPassengerScheduleManager.handleInterruptReply(reply)
        if (currentlyProcessingTimeoutTrigger.isDefined) vehicleManager.makeAvailable(vehicleId)
        vehicleManager.updateLatestObservedTick(vehicleId, tick)
        // Make sure we take away passenger schedule from RHA Location
        vehicleManager.updatePassengerSchedule(vehicleId, None, None)
        continueProcessingTimeoutIfReady
      }

    case reply @ InterruptedWhileDriving(
          interruptId,
          vehicleId,
          tick,
          interruptedPassengerSchedule,
          currentPassengerScheduleIndex
        ) =>
      if (pendingAgentsSentToPark.contains(vehicleId)) {
        log.error(
          "It is not expected in the current implementation that a moving vehicle would be stopped and sent for charging"
        )
      } else {
        modifyPassengerScheduleManager.handleInterruptReply(reply)
        if (currentlyProcessingTimeoutTrigger.isDefined) vehicleManager.putIntoService(vehicleId)
        vehicleManager
          .updatePassengerSchedule(vehicleId, Some(interruptedPassengerSchedule), Some(currentPassengerScheduleIndex))
        vehicleManager.updateLatestObservedTick(vehicleId, tick)
        continueProcessingTimeoutIfReady
      }

    //    case ParkingInquiryResponse(None, requestId) =>
    //      val vehId = parkingInquiryCache(requestId).vehicleId
    //      log.warning(
    //        "No parking stall found, ride hail vehicle {} stranded",
    //        vehId
    //      )
    //      outOfServiceVehicleManager.releaseTrigger(vehId, Vector())

    case ParkingInquiryResponse(stall, requestId) =>
      val agentLocation = parkingInquiryCache.remove(requestId).get

      val routingRequest = RoutingRequest(
        originUTM = agentLocation.latestUpdatedLocationUTM.loc,
        destinationUTM = stall.locationUTM,
        departureTime = agentLocation.latestUpdatedLocationUTM.time,
        withTransit = false,
        personId = None,
        streetVehicles = Vector(agentLocation.toStreetVehicle)
      )
      val futureRideHail2ParkingRouteRequest = router ? routingRequest

      for {
        futureRideHail2ParkingRouteRespones <- futureRideHail2ParkingRouteRequest
          .mapTo[RoutingResponse]
      } {
        val itinOpt = futureRideHail2ParkingRouteRespones.itineraries
          .find(x => x.tripClassifier.equals(RIDE_HAIL))

        itinOpt match {
          case Some(itin) =>
            val passengerSchedule = PassengerSchedule().addLegs(
              itin.toBeamTrip.legs
            )
            self ! MoveOutOfServiceVehicleToDepotParking(
              passengerSchedule,
              itin.legs.head.beamLeg.startTime,
              agentLocation.vehicleId
            )
          case None =>
            //log.error(
            //  "No route to parking stall found, ride hail agent {} stranded",
            //  agentLocation.vehicleId
            //)

            // release trigger if no parking depot found so that simulation can continue
            self ! ReleaseAgentTrigger(agentLocation.vehicleId)
        }
      }

    case ReleaseAgentTrigger(vehicleId) =>
      outOfServiceVehicleManager.releaseTrigger(vehicleId)

    case msg =>
      ridehailManagerCustomizationAPI.receiveMessageHook(msg, sender())
  }

  def continueProcessingTimeoutIfReady(): Unit = {
    if (modifyPassengerScheduleManager.allInterruptConfirmationsReceived) {
      throwRideHailFleetStateEvent(modifyPassengerScheduleManager.getCurrentTick.get)
      currentlyProcessingTimeoutTrigger.map(_.trigger) match {
        case Some(BufferedRideHailRequestsTrigger(_)) =>
          findAllocationsAndProcess(modifyPassengerScheduleManager.getCurrentTick.get)
        case Some(RideHailRepositioningTrigger(_)) =>
          continueRepositioning(modifyPassengerScheduleManager.getCurrentTick.get)
        case x =>
          log.warning(s"Have not expected to see '$x'")
      }
    }
  }

  def throwRideHailFleetStateEvent(tick: Int): Unit = {
    val inServiceRideHailVehicles = vehicleManager.inServiceRideHailVehicles.values
    val inServiceRideHailStateEvents = calculateCavEvs(inServiceRideHailVehicles, "InService", tick)
    eventsManager.processEvent(inServiceRideHailStateEvents)

    val outOfServiceRideHailVehicles = vehicleManager.outOfServiceRideHailVehicles.values
    val outOfServiceRideHailStateEvents = calculateCavEvs(outOfServiceRideHailVehicles, "offline", tick)
    eventsManager.processEvent(outOfServiceRideHailStateEvents)

    val idleRideHailEvents = vehicleManager.idleRideHailVehicles.values
    val idleRideHailStateEvents = calculateCavEvs(idleRideHailEvents, "idle", tick)
    eventsManager.processEvent(idleRideHailStateEvents)
  }

  def calculateCavEvs(
    rideHailAgentLocations: Iterable[RideHailAgentLocation],
    vehicleType: String,
    tick: Int
  ): RideHailFleetStateEvent = {
    val cavNonEvs = rideHailAgentLocations.count(
      rideHail => rideHail.vehicleType.primaryFuelType != Electricity && rideHail.vehicleType.automationLevel > 3
    )
    val nonCavNonEvs = rideHailAgentLocations.count(
      rideHail => rideHail.vehicleType.primaryFuelType != Electricity && rideHail.vehicleType.automationLevel <= 3
    )
    val cavEvs = rideHailAgentLocations.count(
      rideHail => rideHail.vehicleType.primaryFuelType == Electricity && rideHail.vehicleType.automationLevel > 3
    )
    val nonCavEvs = rideHailAgentLocations.count(
      rideHail => rideHail.vehicleType.primaryFuelType == Electricity && rideHail.vehicleType.automationLevel <= 3
    )
    new RideHailFleetStateEvent(tick, cavEvs, nonCavEvs, cavNonEvs, nonCavNonEvs, vehicleType)
  }

  def handleNotifyVehicleIdle(notifyVehicleIdleMessage: NotifyVehicleIdle): Unit = {
    val vehicleId = notifyVehicleIdleMessage.resourceId.asInstanceOf[Id[BeamVehicle]]
    log.debug(
      "RHM.NotifyVehicleIdle: {}, service status: {}",
      notifyVehicleIdleMessage,
      vehicleManager.getServiceStatusOf(vehicleId)
    )
    val (whenWhere, _, beamVehicleState, passengerSchedule, triggerId) = (
      notifyVehicleIdleMessage.whenWhere,
      notifyVehicleIdleMessage.geofence,
      notifyVehicleIdleMessage.beamVehicleState,
      notifyVehicleIdleMessage.passengerSchedule,
      notifyVehicleIdleMessage.triggerId
    )
    vehicleManager.updateLocationOfAgent(vehicleId, whenWhere)
    vehicleManager.vehicleState.put(vehicleId, beamVehicleState)
    vehicleManager.updatePassengerSchedule(vehicleId, None, None)

    val triggerToSendAndQueueZoneOpt = addOrRemoveVehicleFromCharging(vehicleId, whenWhere.time)

    val beamVehicle = resources(vehicleId)
    beamVehicle.getDriver.get ! NotifyVehicleResourceIdleReply(
      triggerId,
      triggerToSendAndQueueZoneOpt._1,
      triggerToSendAndQueueZoneOpt._2
    )
  }

  def addOrRemoveVehicleFromCharging(vehicleId: VehicleId, tick: Int): (Vector[ScheduleTrigger], Option[Int]) = {
    rideHailDepotParkingManager.notifyVehicleNoLongerOnWayToRefuelingDepot(vehicleId) match {
      case Some(parkingStall) =>
        val beamVehicle = resources(vehicleId)
        rideHailDepotParkingManager.attemptToRefuel(
          beamVehicle,
          parkingStall,
          tick,
          vehicleChargingManager.getQueuePriorityFor(beamVehicle),
          JustArrivedAtDepot
        )
      //If not arrived for refueling;
      case _ => {
        log.debug("Making vehicle {} available", vehicleId)
        vehicleManager.makeAvailable(vehicleId)
        rideHailDepotParkingManager.removeFromCharging(vehicleId, tick) match {
          case Some(parkingStall) => {
            rideHailDepotParkingManager.dequeueNextVehicleForRefuelingFrom(
              parkingStall.parkingZoneId,
              tick
            ) match {
              case Some(ChargingQueueEntry(nextVehicle, nextVehiclesParkingStall, _)) =>
                val result = rideHailDepotParkingManager.attemptToRefuel(
                  nextVehicle,
                  nextVehiclesParkingStall,
                  tick,
                  vehicleChargingManager.getQueuePriorityFor(nextVehicle),
                  DequeuedToCharge
                )
                result
              case None =>
                (Vector(), None)
            }
          }
          case None =>
            (Vector(), None)
        }
      }
    }
  }

  def dieIfNoChildren(): Unit = {
    if (context.children.isEmpty) {
      log.info(
        "route request cache hits ({} / {}) or {}%",
        cacheHits,
        cacheAttempts,
        Math.round(cacheHits.toDouble / cacheAttempts.toDouble * 100)
      )
      rideHailResponseCache.clear()
      context.stop(self)
    } else {
      log.debug("Remaining: {}", context.children)
    }
  }

  def singleOccupantItinsToPassengerSchedule(
    request: RideHailRequest,
    embodiedTrip: EmbodiedBeamTrip
  ): PassengerSchedule = {
    val beamLegs = BeamLeg.makeLegsConsistent(embodiedTrip.toBeamTrip.legs.toList.map(Some(_))).flatten
    PassengerSchedule()
      .addLegs(beamLegs)
      .addPassenger(request.customer, beamLegs.tail)
  }

  def calcFare(
    request: RideHailRequest,
    rideHailVehicleTypeId: Id[BeamVehicleType],
    trip: PassengerSchedule,
    additionalCost: Double
  ): Map[Id[Person], Double] = {
    var costPerSecond = 0.0
    var costPerMile = 0.0
    var baseCost = 0.0
    if (request.asPooled) {
      costPerSecond = pooledCostPerSecond
      costPerMile = pooledCostPerMile
      baseCost = pooledBaseCost
    } else {
      costPerSecond = defaultCostPerSecond
      costPerMile = defaultCostPerMile
      baseCost = defaultBaseCost
    }
    val timeFare = costPerSecond * surgePricingManager
      .getSurgeLevel(
        request.pickUpLocationUTM,
        request.departAt
      ) * trip.legsWithPassenger(request.customer).map(_.duration).sum.toDouble
    val distanceFare = costPerMile * trip.schedule.keys.map(_.travelPath.distanceInM / 1609).sum

    val timeFareAdjusted = beamScenario.vehicleTypes.get(rideHailVehicleTypeId) match {
      case Some(vehicleType) if vehicleType.automationLevel > 3 =>
        0.0
      case _ =>
        timeFare
    }
    val fare = distanceFare + timeFareAdjusted + additionalCost + baseCost
    Map(request.customer.personId -> fare)
  }

  def findRefuelStationAndSendVehicle(rideHailAgentLocation: RideHailAgentLocation, beamVehicle: BeamVehicle): Unit = {
    val destinationUtm: Coord = rideHailAgentLocation.latestUpdatedLocationUTM.loc
    val inquiry = ParkingInquiry(destinationUtm, "charge", Some(beamVehicle), None)
    parkingInquiryCache.put(inquiry.requestId, rideHailAgentLocation)
    parkingManager ! inquiry
  }

  /* END: Refueling Logic */

  def handleRideHailInquiry(inquiry: RideHailRequest): Unit = {
    requestedRideHail += 1
    // Adjust depart time to account for delay from batch processing on a timeout, provides a more accurate quote
    val timeUntilNextDispatch = processBufferedRequestsOnTimeout match {
      case true =>
        val timeoutInterval =
          beamServices.beamConfig.beam.agentsim.agents.rideHail.allocationManager.requestBufferTimeoutInSeconds
        currentlyProcessingTimeoutTrigger match {
          case Some(triggerWithId) =>
            if (triggerWithId.trigger.tick > inquiry.departAt) {
              2 * timeoutInterval - (inquiry.departAt % timeoutInterval)
            } else {
              timeoutInterval - (inquiry.departAt % timeoutInterval)
            }
          case None =>
            timeoutInterval - (inquiry.departAt % timeoutInterval)
        }
      case false =>
        0
    }
    val inquiryWithUpdatedLoc = RideHailRequest
      .projectCoordinatesToUtm(inquiry, beamServices)
      .copy(departAt = inquiry.departAt + timeUntilNextDispatch)
    rideHailResourceAllocationManager.respondToInquiry(inquiryWithUpdatedLoc) match {
      case NoVehiclesAvailable =>
        beamServices.simMetricCollector
          .writeIteration("ride-hail-inquiry-not-available", SimulationTime(inquiry.departAt))
        log.debug("{} -- NoVehiclesAvailable", inquiryWithUpdatedLoc.requestId)
        inquiryWithUpdatedLoc.customer.personRef ! RideHailResponse(
          inquiryWithUpdatedLoc,
          None,
          Some(DriverNotFoundError)
        )
      case inquiryResponse @ SingleOccupantQuoteAndPoolingInfo(agentLocation, poolingInfo) =>
        servedRideHail += 1
        beamServices.simMetricCollector.writeIteration("ride-hail-inquiry-served", SimulationTime(inquiry.departAt))
        inquiryIdToInquiryAndResponse.put(inquiryWithUpdatedLoc.requestId, (inquiryWithUpdatedLoc, inquiryResponse))
        val routingRequests = createRoutingRequestsToCustomerAndDestination(
          inquiryWithUpdatedLoc.departAt,
          inquiryWithUpdatedLoc,
          agentLocation
        )
        routingRequests.foreach(
          rReq => routeRequestIdToRideHailRequestId.put(rReq.requestId, inquiryWithUpdatedLoc.requestId)
        )
        requestRoutes(inquiryWithUpdatedLoc.departAt, routingRequests)
    }
  }

  // Returns true if pendingModifyPassengerScheduleAcks is empty and therefore signaling cleanup needed
  def cancelReservationDueToFailedModifyPassengerSchedule(requestId: Int): Boolean = {
    pendingModifyPassengerScheduleAcks.remove(requestId) match {
      case Some(rideHailResponse) =>
        log.debug("Removed request {} from pendingModifyPassengerScheduleAcks", requestId)
        val theTick = modifyPassengerScheduleManager.getCurrentTick.getOrElse(rideHailResponse.request.departAt)
        failedAllocation(rideHailResponse.request, theTick)
        pendingModifyPassengerScheduleAcks.isEmpty
      case None =>
        log.error("unexpected condition, canceling reservation but no pending modify pass schedule ack found")
        false
    }
  }

  def createRoutingRequestsToCustomerAndDestination(
    requestTime: Int,
    request: RideHailRequest,
    rideHailLocation: RideHailAgentLocation
  ): List[RoutingRequest] = {

    val pickupSpaceTime = SpaceTime((request.pickUpLocationUTM, request.departAt))
    //    val customerAgentBody =
    //      StreetVehicle(request.customer.vehicleId, pickupSpaceTime, WALK, asDriver = true)
    val rideHailVehicleAtOrigin = StreetVehicle(
      rideHailLocation.vehicleId,
      rideHailLocation.vehicleType.id,
      SpaceTime((rideHailLocation.getCurrentLocationUTM(requestTime, beamServices), requestTime)),
      CAR,
      asDriver = false,
      needsToCalculateCost = true
    )
    val rideHailVehicleAtPickup =
      StreetVehicle(
        rideHailLocation.vehicleId,
        rideHailLocation.vehicleType.id,
        pickupSpaceTime,
        CAR,
        asDriver = false,
        needsToCalculateCost = true
      )

    // route from ride hailing vehicle to customer
    val rideHailAgent2Customer = RoutingRequest(
      rideHailLocation.getCurrentLocationUTM(requestTime, beamServices),
      request.pickUpLocationUTM,
      requestTime,
      withTransit = false,
      Some(request.customer.personId),
      Vector(rideHailVehicleAtOrigin)
    )
    // route from customer to destination
    val rideHail2Destination = RoutingRequest(
      request.pickUpLocationUTM,
      request.destinationUTM,
      requestTime,
      withTransit = false,
      Some(request.customer.personId),
      Vector(rideHailVehicleAtPickup)
    )

    List(rideHailAgent2Customer, rideHail2Destination)
  }

  def requestRoutes(tick: Int, routingRequests: Seq[RoutingRequest]): Unit = {
    cacheAttempts = cacheAttempts + 1
    val routeOrEmbodyReqs = routingRequests.map { rReq =>
      routeHistory.getRoute(
        beamServices.geo.getNearestR5EdgeToUTMCoord(transportNetwork.streetLayer, rReq.originUTM),
        beamServices.geo.getNearestR5EdgeToUTMCoord(transportNetwork.streetLayer, rReq.destinationUTM),
        rReq.departureTime
      ) match {
        case Some(rememberedRoute) =>
          cacheHits = cacheHits + 1
          val embodyReq = BeamRouter.linkIdsToEmbodyRequest(
            rememberedRoute,
            rReq.streetVehicles.head,
            rReq.departureTime,
            CAR,
            beamServices,
            rReq.originUTM,
            rReq.destinationUTM,
            Some(rReq.requestId)
          )
          RouteOrEmbodyRequest(None, Some(embodyReq))
        case None =>
          RouteOrEmbodyRequest(Some(rReq), None)
      }
    }
    Future
      .sequence(
        routeOrEmbodyReqs.map(
          req =>
            akka.pattern
              .ask(router, if (req.routeReq.isDefined) {
                req.routeReq.get
              } else {
                req.embodyReq.get
              })
              .mapTo[RoutingResponse]
        )
      )
      .map(RoutingResponses(tick, _)) pipeTo self
  }

  private def handleReservation(request: RideHailRequest, tick: Int, travelProposal: TravelProposal): Unit = {
    surgePricingManager.addRideCost(
      request.departAt,
      travelProposal.estimatedPrice(request.customer.personId),
      request.pickUpLocationUTM
    )
    // Track remaining seats available
    vehicleManager.putIntoService(
      travelProposal.rideHailAgentLocation
        .copy(currentPassengerSchedule = Some(travelProposal.passengerSchedule), servingPooledTrip = request.asPooled)
    )
    val rideHailResponse = RideHailResponse(request, Some(travelProposal))
    // Create confirmation info but stash until we receive ModifyPassengerScheduleAck
    pendingModifyPassengerScheduleAcks.put(
      request.requestId,
      rideHailResponse
    )

    beamServices.simMetricCollector.writeIteration("ride-hail-allocation-reserved", SimulationTime(tick))
    log.debug(
      "Reserving vehicle: {} customer: {} request: {} pendingAcks: {}",
      travelProposal.rideHailAgentLocation.vehicleId,
      request.customer.personId,
      request.requestId,
      s"(${pendingModifyPassengerScheduleAcks.size})" //${pendingModifyPassengerScheduleAcks.keySet.map(_.toString).mkString(",")}"
    )
    log.debug(
      "Num in service: {}, num idle: {}",
      vehicleManager.inServiceRideHailVehicles.size,
      vehicleManager.idleRideHailVehicles.size
    )
    cachedNotifyVehicleIdle.get(travelProposal.rideHailAgentLocation.vehicleId) match {
      case Some(notifyVehicleIdle) =>
        handleNotifyVehicleIdle(notifyVehicleIdle)
        modifyPassengerScheduleManager.setStatusToIdle(notifyVehicleIdle.resourceId.asInstanceOf[Id[BeamVehicle]])
        cachedNotifyVehicleIdle.remove(travelProposal.rideHailAgentLocation.vehicleId)
      case None =>
    }
    modifyPassengerScheduleManager.sendNewPassengerScheduleToVehicle(
      travelProposal.passengerSchedule,
      travelProposal.rideHailAgentLocation.vehicleId,
      travelProposal.rideHailAgentLocation.rideHailAgent,
      tick,
      Some(request.requestId)
    )
  }

  private def completeReservation(
    requestId: Int,
    tick: Int,
    finalTriggersToSchedule: Vector[ScheduleTrigger]
  ): Unit = {
    if (log.isDebugEnabled) {
      log.debug(
        "Removing request: {} pendingAcks: {} pendingRoutes: {} requestBufferSize: {}",
        requestId,
        s"(${pendingModifyPassengerScheduleAcks.size}) ${pendingModifyPassengerScheduleAcks.keySet.map(_.toString).mkString(",")}",
        numPendingRoutingRequestsForReservations,
        rideHailResourceAllocationManager.getBufferSize
      )
    }
    pendingModifyPassengerScheduleAcks.remove(requestId) match {
      case Some(response) =>
        val theVehicle = response.travelProposal.get.rideHailAgentLocation.vehicleId
        log.debug(
          "Completing reservation {} for customer {} and vehicle {}",
          requestId,
          response.request.customer.personId,
          theVehicle
        )
        val directTrip =
          rideHailResponseCache.remove(response.request.customer).flatMap(_.travelProposal)
        if (processBufferedRequestsOnTimeout) {
          modifyPassengerScheduleManager.addTriggersToSendWithCompletion(finalTriggersToSchedule)
          response.request.customer.personRef ! response.copy(
            triggersToSchedule = Vector(),
            directTripTravelProposal = directTrip
          )
          response.request.groupedWithOtherRequests.foreach { subReq =>
            val subDirectTrip =
              rideHailResponseCache.remove(subReq.customer).flatMap(_.travelProposal)
            subReq.customer.personRef ! response.copy(
              request = subReq,
              triggersToSchedule = Vector(),
              directTripTravelProposal = subDirectTrip
            )
          }
        } else {
          response.request.customer.personRef ! response.copy(
            triggersToSchedule = finalTriggersToSchedule,
            directTripTravelProposal = directTrip
          )
        }
        modifyPassengerScheduleManager.clearModifyStatusFromCacheWithVehicleId(
          response.travelProposal.get.rideHailAgentLocation.vehicleId
        )
        // The following is an API call to allow implementing class to process or cleanup
        rideHailResourceAllocationManager.reservationCompletionNotice(response.request.customer.personId, theVehicle)
      case None =>
        log.error("Vehicle was reserved by another agent for inquiry id {}", requestId)
        sender() ! RideHailResponse.dummyWithError(RideHailVehicleTakenError)
    }
    if (processBufferedRequestsOnTimeout && currentlyProcessingTimeoutTrigger.isDefined) {
      if (pendingModifyPassengerScheduleAcks.isEmpty) {
        log.debug("Cleaning up and completing batch processing @ {}", tick)
        cleanUpBufferedRequestProcessing(tick)
      }
    }
  }

  private def handleReservationRequest(request: RideHailRequest): Unit = {
    // Batched processing first
    if (processBufferedRequestsOnTimeout) {
      if (currentlyProcessingTimeoutTrigger.isDefined) {
        // We store these in a secondary buffer so that we **don't** process them in this round but wait for the
        // next timeout
        rideHailResourceAllocationManager.addRequestToSecondaryBuffer(request)
      } else {
        rideHailResourceAllocationManager.addRequestToBuffer(request)
      }
      request.customer.personRef ! DelayedRideHailResponse
    } else {
      if (currentlyProcessingTimeoutTrigger.isEmpty) {
        // We always use the request buffer even if we will process these requests immediately
        rideHailResourceAllocationManager.addRequestToBuffer(request)
        findAllocationsAndProcess(request.departAt)
      } else {
        // We're in middle of repositioning, so stash this message until we're done (method "cleanup" called)
        stash()
      }
    }
  }

  /**
    * Initializes the ride hail fleet by getting the initial fleet information from the RideHailFleetInitializer and
    * creating the necessary agents.
    *
    * @return Number of vehicles in the ride hail fleet
    */
  private def initializeRideHailFleet(): Int = {
    val rideHailAgentInitializers = rideHailFleetInitializer.getRideHailAgentInitializers(id, activityQuadTreeBounds)

    rideHailAgentInitializers.foreach { rideHailAgentInitializer =>
      createRideHailVehicleAndAgent(rideHailAgentInitializer)
    }

    log.info("Initialized {} ride hailing agents", rideHailAgentInitializers.size)
    RideHailFleetInitializer.writeFleetData(
      beamServices,
      rideHailAgentInitializers.map(_.createRideHailAgentInputData),
      "rideHailFleet.csv.gz"
    )

    beamServices.beamCustomizationAPI.getRidehailManagerCustomizationAPI
      .initializeRideHailFleetHook(beamServices, rideHailAgentInitializers, maxTime)

    rideHailDepotParkingManager.registerGeofences(resources.map {
      case (vehicleId, _) => (vehicleId -> vehicleManager.getRideHailAgentLocation(vehicleId).geofence)
    })

    rideHailAgentInitializers.size
  }

  /**
    * Creates a ride hail agent and vehicle based on initialization.
    *
    * @param rideHailAgentInitializer Initialzation parameters for the ride hail agent.
    */
  private def createRideHailVehicleAndAgent(rideHailAgentInitializer: RideHailAgentInitializer): Unit = {

    val rideHailBeamVehicle = rideHailAgentInitializer.createBeamVehicle(Some(self), rand.nextInt())
    resources += (rideHailBeamVehicle.id -> rideHailBeamVehicle)
    vehicleManager.vehicleState.put(rideHailBeamVehicle.id, rideHailBeamVehicle.getState)

    val rideHailAgentProps: Props = RideHailAgent.props(
      beamServices,
      beamScenario,
      scheduler,
      transportNetwork,
      tollCalculator,
      eventsManager,
      parkingManager,
      rideHailAgentInitializer.rideHailAgentId,
      self,
      rideHailBeamVehicle,
      rideHailAgentInitializer.initialLocation,
      rideHailAgentInitializer.shifts,
      rideHailAgentInitializer.geofence
    )

    val rideHailAgentRef: ActorRef =
      context.actorOf(rideHailAgentProps, rideHailAgentInitializer.rideHailAgentId.toString)
    context.watch(rideHailAgentRef)
    scheduler ! ScheduleTrigger(InitializeTrigger(0), rideHailAgentRef)

    val agentLocation = RideHailAgentLocation(
      rideHailAgentRef,
      rideHailBeamVehicle.id,
      rideHailBeamVehicle.beamVehicleType,
      SpaceTime(rideHailAgentInitializer.initialLocation, 0),
      rideHailAgentInitializer.geofence,
      None,
      None,
      servingPooledTrip = false
    )
    // Put the agent out of service and let the agent tell us when it's Idle (aka ready for service)
    vehicleManager.putOutOfService(agentLocation)

    rideHailBeamVehicleIdToShiftsOpt(rideHailAgentInitializer.beamVehicleId) = rideHailAgentInitializer.shifts

    rideHailinitialLocationSpatialPlot
      .addString(
        StringToPlot(s"${rideHailAgentInitializer.id}", rideHailAgentInitializer.initialLocation, Color.RED, 20)
      )
    rideHailinitialLocationSpatialPlot
      .addAgentWithCoord(
        RideHailAgentInitCoord(rideHailAgentInitializer.rideHailAgentId, rideHailAgentInitializer.initialLocation)
      )
  }

  /**
    * Creates a sequence of RideHailAgentInitializer that allow initializing the ride hail fleet to its current state.
    *
    * @return Sequence of RideHailAgentInitializer mirroring the current fleet state.
    */
  private def createRideHailAgentInitializersFromCurrentState: IndexedSeq[RideHailAgentInitializer] = {
    vehicleManager.vehicleState.toIndexedSeq.map {
      case (vehicleId: Id[BeamVehicle], beamVehicleState: BeamVehicleState) =>
        val rideHailVehicleId = RideHailVehicleId(vehicleId)

        val rideHailAgentLocation = vehicleManager.getRideHailAgentLocation(vehicleId)

        val shiftsOpt = rideHailBeamVehicleIdToShiftsOpt(vehicleId)

        if (rideHailAgentLocation.vehicleType.secondaryFuelType.isDefined) {
          // The concept of linking SOC across iterations is implemented for BEVs only.
          // (Needs to be implemented for PHEVs.)
          throw new RuntimeException(
            "Creation of RideHailAgentInitializers for linking across iterations has not been tested for PHEVs."
          )
        }
        val stateOfCharge = beamVehicleState.primaryFuelLevel / rideHailAgentLocation.vehicleType.primaryFuelCapacityInJoule

        RideHailAgentInitializer(
          rideHailVehicleId.id,
          rideHailAgentLocation.vehicleType,
          id,
          shiftsOpt,
          stateOfCharge,
          rideHailAgentLocation.latestUpdatedLocationUTM.loc,
          rideHailAgentLocation.geofence,
          rideHailVehicleId.fleetId
        )
    }
  }

  private def getDispatchProductType(tick: Int) = {
    val allocationManagerConfig = beamScenario.beamConfig.beam.agentsim.agents.rideHail.allocationManager
    val pooledRideHailIntervalAsMultipleOfSoloRideHail =
      allocationManagerConfig.pooledRideHailIntervalAsMultipleOfSoloRideHail
    val pooledTimeOut = allocationManagerConfig.requestBufferTimeoutInSeconds * pooledRideHailIntervalAsMultipleOfSoloRideHail

    if (pooledRideHailIntervalAsMultipleOfSoloRideHail <= 1) {
      DispatchProductType.SOLO_AND_POOLED
    } else if (tick % pooledTimeOut == 0) {
      DispatchProductType.POOLED
    } else {
      DispatchProductType.SOLO
    }
  }

  /*
   * This is common code for both use cases, batch processing and processing a single reservation request immediately.
   * The differences are resolved through the boolean processBufferedRequestsOnTimeout.
   */
  private def findAllocationsAndProcess(tick: Int): Unit = {
    val s = System.currentTimeMillis()
    var allRoutesRequired: Vector[RoutingRequest] = Vector()
    log.debug("findAllocationsAndProcess @ {}", tick)

    rideHailResourceAllocationManager.allocateVehiclesToCustomers(tick, beamServices, getDispatchProductType(tick)) match {
      case VehicleAllocations(allocations) =>
        allocations.foreach {
          case RoutingRequiredToAllocateVehicle(request, routesRequired) =>
            // Client has requested routes
            reservationIdToRequest.put(request.requestId, request)
            routesRequired.foreach(
              rReq => routeRequestIdToRideHailRequestId.put(rReq.requestId, request.requestId)
            )
            allRoutesRequired = allRoutesRequired ++ routesRequired
          case alloc @ VehicleMatchedToCustomers(request, rideHailAgentLocation, pickDropIdWithRoutes)
              if pickDropIdWithRoutes.nonEmpty =>
            val travelProposal = createTravelProposal(alloc)
            val waitTimeMaximumSatisfied = travelProposal.passengerSchedule.uniquePassengers.filter { customer =>
              travelProposal.timeToCustomer(customer) > beamScenario.beamConfig.beam.agentsim.agents.rideHail.allocationManager.maxWaitingTimeInSec
            }.isEmpty
            if (waitTimeMaximumSatisfied) {
              handleReservation(request, tick, travelProposal)
              rideHailResourceAllocationManager.removeRequestFromBuffer(request)
            } else {
              beamServices.simMetricCollector.writeIteration("ride-hail-allocation-failed", SimulationTime(tick))
              failedAllocation(request, tick)
            }
          case VehicleMatchedToCustomers(request, _, _) =>
            beamServices.simMetricCollector.writeIteration("ride-hail-allocation-failed", SimulationTime(tick))
            failedAllocation(request, tick)
          case NoVehicleAllocated(request) =>
            beamServices.simMetricCollector.writeIteration("ride-hail-allocation-failed", SimulationTime(tick))
            failedAllocation(request, tick)
        }
      case _ =>
    }
    if (allRoutesRequired.nonEmpty) {
      log.debug("requesting {} routes at {}", allRoutesRequired.size, tick)
      numPendingRoutingRequestsForReservations = numPendingRoutingRequestsForReservations + allRoutesRequired.size
      requestRoutes(tick, allRoutesRequired)
    } else if (processBufferedRequestsOnTimeout && pendingModifyPassengerScheduleAcks.isEmpty &&
               rideHailResourceAllocationManager.isBufferEmpty && numPendingRoutingRequestsForReservations == 0 &&
               currentlyProcessingTimeoutTrigger.isDefined) {
      log.debug("sendCompletionAndScheduleNewTimeout for tick {} from line 1072", tick)
      cleanUpBufferedRequestProcessing(tick)
    }
    val diff = System.currentTimeMillis() - s
    timeSpendForFindAllocationsAndProcessMs += diff
    nFindAllocationsAndProcess += 1
  }

  //TODO this doesn't distinguish fare by customer, lumps them all together
  def createTravelProposal(alloc: VehicleMatchedToCustomers): TravelProposal = {
    val passSched = mobilityRequestToPassengerSchedule(alloc.schedule, alloc.rideHailAgentLocation)
    val updatedPassengerSchedule =
      ridehailManagerCustomizationAPI.updatePassengerScheduleDuringCreateTravelProposalHook(passSched)

    val baseFare = alloc.schedule
      .flatMap(
        _.beamLegAfterTag.map(
          leg =>
            leg.cost - DrivingCost.estimateDrivingCost(
              leg.beamLeg.travelPath.distanceInM,
              leg.beamLeg.duration,
              beamScenario.vehicleTypes(leg.beamVehicleTypeId),
              beamScenario.fuelTypePrices(beamScenario.vehicleTypes(leg.beamVehicleTypeId).primaryFuelType)
          )
        )
      )
      .sum

    TravelProposal(
      alloc.rideHailAgentLocation,
      updatedPassengerSchedule,
      calcFare(alloc.request, alloc.rideHailAgentLocation.vehicleType.id, updatedPassengerSchedule, baseFare),
      None
    )
  }

  def mobilityRequestToPassengerSchedule(
    pickDrops: List[MobilityRequest],
    rideHailAgentLocation: RideHailAgentLocation
  ): PassengerSchedule = {
    val consistentSchedule = pickDrops.zip(BeamLeg.makeLegsConsistent(pickDrops.map(_.beamLegAfterTag.map(_.beamLeg))))
    val allLegs = consistentSchedule.flatMap(_._2)
    var passSched = PassengerSchedule()
      .addLegs(allLegs)
      .updateStartTimes(Math.max(allLegs.head.startTime, rideHailAgentLocation.latestTickExperienced))
    // Initialize passengersToAdd with any passenger that doesn't have a pickup
    val noPickupPassengers = Set[PersonIdWithActorRef]() ++ consistentSchedule
      .groupBy(_._1.person)
      .filter(tup => tup._1.isDefined && tup._2.size == 1)
      .map(_._2.head._1.person.get)
    var passengersToAdd = noPickupPassengers
    if (passengersToAdd.nonEmpty) {
      val i = 0
    }
    var pickDropsForGrouping: Map[PersonIdWithActorRef, List[BeamLeg]] = Map()
    consistentSchedule.foreach {
      case (mobReq, legOpt) =>
        mobReq.person.foreach { thePerson =>
          mobReq.tag match {
            case Pickup =>
              passengersToAdd = passengersToAdd + thePerson
            case Dropoff =>
              passengersToAdd = passengersToAdd - thePerson
            case _ =>
          }
        }
        legOpt.foreach { leg =>
          passengersToAdd.foreach { pass =>
            val legsForPerson = pickDropsForGrouping.getOrElse(pass, List()) :+ leg
            pickDropsForGrouping = pickDropsForGrouping + (pass -> legsForPerson)
          }
        }
      case _ =>
    }
    pickDropsForGrouping.foreach { passAndLegs =>
      passSched = passSched.addPassenger(passAndLegs._1, passAndLegs._2)
    }
    noPickupPassengers.foreach { pass =>
      passSched = passSched.removePassengerBoarding(pass)
    }
    passSched
  }

  def failedAllocation(request: RideHailRequest, tick: Int): Unit = {
    val theResponse = RideHailResponse(request, None, Some(DriverNotFoundError))
    if (processBufferedRequestsOnTimeout) {
      modifyPassengerScheduleManager.addTriggerToSendWithCompletion(
        ScheduleTrigger(
          RideHailResponseTrigger(tick, theResponse),
          request.customer.personRef
        )
      )
      request.groupedWithOtherRequests.foreach { subReq =>
        modifyPassengerScheduleManager.addTriggerToSendWithCompletion(
          ScheduleTrigger(
            RideHailResponseTrigger(tick, theResponse),
            subReq.customer.personRef
          )
        )
      }
    } else {
      request.customer.personRef ! theResponse
      request.groupedWithOtherRequests.foreach { subReq =>
        subReq.customer.personRef ! theResponse
      }
    }
    rideHailResponseCache.remove(request.customer)
    request.groupedWithOtherRequests.foreach { subReq =>
      rideHailResponseCache.remove(subReq.customer)
    }
    rideHailResourceAllocationManager.removeRequestFromBuffer(request)
  }

  def cleanUpBufferedRequestProcessing(tick: Int): Unit = {
    rideHailResourceAllocationManager.clearPrimaryBufferAndFillFromSecondary
    modifyPassengerScheduleManager.sendCompletionAndScheduleNewTimeout(BatchedReservation, tick)
    log.debug("Cleaning up from cleanUpBufferedRequestProcessing")
    cleanUp
  }

  def handleNotifyVehicleDoneRefuelingAndOutOfService(notify: NotifyVehicleDoneRefuelingAndOutOfService): Unit = {
    val loc = vehicleManager.getRideHailAgentLocation(notify.vehicleId)
    vehicleManager.updateLocationOfAgent(notify.vehicleId, notify.whenWhere)
    vehicleManager.vehicleState.put(notify.vehicleId, notify.beamVehicleState)
    vehicleManager.updatePassengerSchedule(notify.vehicleId, None, None)
    val (triggerToSend, maybeQueuedParkingZoneId) = addOrRemoveVehicleFromCharging(notify.vehicleId, notify.tick)
    val beamVehicle = resources(notify.vehicleId)
    beamVehicle.getDriver.get ! NotifyVehicleDoneRefuelingAndOutOfServiceReply(
      notify.triggerId,
      triggerToSend,
      maybeQueuedParkingZoneId
    )
    vehicleManager.putOutOfService(notify.vehicleId)
  }

  def cleanUp: Unit = {
    modifyPassengerScheduleManager.cleanUpCaches
    cachedNotifyVehicleIdle.foreach {
      case (_, notifyMessage) =>
        handleNotifyVehicleIdle(notifyMessage)
    }
    cachedNotifyVehicleIdle.clear()
    cachedNotifyVehicleDoneRefuelingAndOffline.foreach {
      case (_, notifyMessage) =>
        handleNotifyVehicleDoneRefuelingAndOutOfService(notifyMessage)
    }
    cachedNotifyVehicleDoneRefuelingAndOffline.clear()
    log.debug("Elapsed planning time = {}", (System.nanoTime() - currentlyProcessingTimeoutWallStartTime) / 1e6)
    currentlyProcessingTimeoutTrigger = None
    doNotUseInAllocation.clear()
    unstashAll()
  }

  def startRepositioning(tick: Int, triggerId: Long): Unit = {
    if (prevReposTick == 0) {
      prevReposTick = tick
    }
    currReposTick = tick

    log.debug("Starting wave of repositioning at {}", tick)
    modifyPassengerScheduleManager.startWaveOfRepositioningOrBatchedReservationRequests(tick, triggerId)
    if (modifyPassengerScheduleManager.isModifyStatusCacheEmpty) {
      continueRepositioning(tick)
    }
  }

  def continueRepositioning(tick: Int): Unit = {
    ridehailManagerCustomizationAPI.beforeContinueRepositioningHook(tick)

    var idleVehicles: mutable.Map[Id[BeamVehicle], RideHailAgentLocation] =
      vehicleManager.getIdleAndRepositioningAndOfflineCAVsAndFilterOutExluded.filterNot(
        veh => rideHailDepotParkingManager.isOnWayToRefuelingDepotOrIsRefuelingOrInQueue(veh._1)
      )

    val badVehicles =
      vehicleManager.getIdleAndRepositioningAndOfflineCAVsAndFilterOutExluded
        .filter(veh => rideHailDepotParkingManager.isOnWayToRefuelingDepotOrIsRefuelingOrInQueue(veh._1))
        .map(tup => (tup, vehicleManager.getServiceStatusOf(tup._1)))

    if (badVehicles.size > 0) {
      log.debug(
        f"Some vehicles (${badVehicles.size}) still appear as 'idle' despite being on way to refuel or refueling, head: ${badVehicles.head}"
      )
    }

    val additionalCustomVehiclesForDepotCharging = ridehailManagerCustomizationAPI
      .identifyAdditionalVehiclesForRefuelingDuringContinueRepositioningAndAssignDepotHook(idleVehicles, tick)

    val vehiclesWithoutCustomVehicles = idleVehicles.filterNot {
      case (vehicleId, _) => additionalCustomVehiclesForDepotCharging.contains(vehicleId)
    }

    val vehicleChargingManagerResult = vehicleChargingManager
      .findStationsForVehiclesInNeedOfCharging(tick, vehiclesWithoutCustomVehicles)
    val candidateVehiclesHeadedToRefuelingDepot = vehicleChargingManagerResult.sendToCharge ++ additionalCustomVehiclesForDepotCharging

    val vehiclesHeadedToRefuelingDepot: Vector[(VehicleId, ParkingStall)] =
      candidateVehiclesHeadedToRefuelingDepot
        .filter {
          case (vehicleId, _) =>
            val vehicleIsIdle = idleVehicles.contains(vehicleId)
            if (!vehicleIsIdle) {
              log.warning(
                f"$vehicleId was sent to refuel but it is not idle." +
                f"Request will be ignored."
              )
            }
            vehicleIsIdle
        }
        .filter {
          case (vehId, parkingStall) =>
            val maybeGeofence = vehicleManager.getRideHailAgentLocation(vehId).geofence
            val isInsideGeofence =
              maybeGeofence.forall { g =>
                val locUTM = beamServices.geo.wgs2Utm(
                  beamServices.geo.snapToR5Edge(
                    beamServices.beamScenario.transportNetwork.streetLayer,
                    beamServices.geo.utm2Wgs(parkingStall.locationUTM)
                  )
                )
                g.contains(locUTM.getX, locUTM.getY)
              }
            if (!isInsideGeofence) {
              log.warning(
                f"$vehId was sent to refuel at $parkingStall which is outside it geofence. " +
                f"Request will be ignored."
              )
            }

            isInsideGeofence
        }

    rideHailDepotParkingManager.notifyVehiclesOnWayToRefuelingDepot(vehiclesHeadedToRefuelingDepot)
    vehiclesHeadedToRefuelingDepot.foreach {
      case (vehicleId, _) =>
        doNotUseInAllocation.add(vehicleId)
        vehicleManager.putRefueling(vehicleId)
    }

    idleVehicles = vehicleManager.getIdleAndRepositioningVehiclesAndFilterOutExluded

    val nonRefuelingRepositionVehicles: Vector[(VehicleId, Location)] =
      rideHailResourceAllocationManager.repositionVehicles(idleVehicles, tick)

    val insideGeofence = nonRefuelingRepositionVehicles.filter {
      case (vehicleId, destLoc) =>
        val rha = vehicleManager.getRideHailAgentLocation(vehicleId)
        // Get locations of R5 edge for source and destination
        val r5SrcLocUTM = beamServices.geo.wgs2Utm(
          beamServices.geo.snapToR5Edge(
            beamServices.beamScenario.transportNetwork.streetLayer,
            beamServices.geo.utm2Wgs(rha.getCurrentLocationUTM(tick, beamServices))
          )
        )
        val r5DestLocUTM = beamServices.geo.wgs2Utm(
          beamServices.geo
            .snapToR5Edge(beamServices.beamScenario.transportNetwork.streetLayer, beamServices.geo.utm2Wgs(destLoc))
        )
        // Are those locations inside geofence?
        val isSrcInside = rha.geofence.forall(g => g.contains(r5SrcLocUTM))
        val isDestInside = rha.geofence.forall(g => g.contains(r5DestLocUTM))
        isSrcInside && isDestInside
    }
    log.debug(
      "continueRepositionig. Tick[{}] nonRefuelingRepositionVehicles: {}, insideGeofence: {}",
      tick,
      nonRefuelingRepositionVehicles.size,
      insideGeofence.size
    )

    val repositionVehicles: Vector[(VehicleId, Location)] = insideGeofence ++ vehiclesHeadedToRefuelingDepot.map {
      case (vehicleId, parkingStall) => (vehicleId, parkingStall.locationUTM)
    }

    if (repositionVehicles.isEmpty) {
      log.debug("sendCompletionAndScheduleNewTimeout from 1486")
      modifyPassengerScheduleManager.sendCompletionAndScheduleNewTimeout(Reposition, tick)
      cleanUp
    } else {
      val toReposition = repositionVehicles.map(_._1).toSet
      modifyPassengerScheduleManager.setRepositioningsToProcess(toReposition)
    }

    val futureRepoRoutingMap = mutable.Map[Id[BeamVehicle], Future[RoutingRequest]]()

    for ((vehicleId, destinationLocation) <- repositionVehicles) {
      vehicleManager.getServiceStatusOf(vehicleId) match {
        case _ =>
          val rideHailAgentLocation = vehicleManager.getRideHailAgentLocation(vehicleId)

          val rideHailVehicleAtOrigin = StreetVehicle(
            rideHailAgentLocation.vehicleId,
            rideHailAgentLocation.vehicleType.id,
            SpaceTime((rideHailAgentLocation.getCurrentLocationUTM(tick, beamServices), tick)),
            CAR,
<<<<<<< HEAD
            asDriver = false
=======
            asDriver = false,
            needsToCalculateCost = true
>>>>>>> 336f31bc
          )
          val routingRequest = RoutingRequest(
            originUTM = rideHailAgentLocation.getCurrentLocationUTM(tick, beamServices),
            destinationUTM = destinationLocation,
            departureTime = tick,
            withTransit = false,
            personId = None,
            streetVehicles = Vector(rideHailVehicleAtOrigin)
          )
          val futureRideHailAgent2CustomerResponse = router ? routingRequest
          futureRepoRoutingMap.put(vehicleId, futureRideHailAgent2CustomerResponse.asInstanceOf[Future[RoutingRequest]])

      }
    }
    for {
      (vehicleId, futureRoutingRequest) <- futureRepoRoutingMap
      rideHailAgent2CustomerResponse    <- futureRoutingRequest.mapTo[RoutingResponse]
    } {
      val itins2Cust = rideHailAgent2CustomerResponse.itineraries.filter(
        x => x.tripClassifier.equals(RIDE_HAIL)
      )

      if (itins2Cust.nonEmpty) {
        val beamLegOverheadDuringInSeconds =
          ridehailManagerCustomizationAPI.beamLegOverheadDuringContinueRepositioningHook(vehicleId)

        val modRHA2Cust: IndexedSeq[EmbodiedBeamTrip] =
          itins2Cust
            .map(
              l =>
                l.copy(legs = l.legs.map(c => {
                  val updatedDuration = c.beamLeg.duration + beamLegOverheadDuringInSeconds
                  val updatedLeg = c.beamLeg.scaleToNewDuration(updatedDuration)
                  c.copy(asDriver = true, beamLeg = updatedLeg)
                }))
            )
            .toIndexedSeq

        val rideHailAgent2CustomerResponseMod =
          RoutingResponse(
            modRHA2Cust,
            rideHailAgent2CustomerResponse.requestId,
            None,
            isEmbodyWithCurrentTravelTime = false
          )

        ridehailManagerCustomizationAPI.processVehicleLocationUpdateAtEndOfContinueRepositioningHook(
          vehicleId,
          itins2Cust.head.legs.head.beamLeg.travelPath.endPoint.loc
        )

        val passengerSchedule = PassengerSchedule().addLegs(
          rideHailAgent2CustomerResponseMod.itineraries.head.toBeamTrip.legs
        )
        self ! RepositionVehicleRequest(
          passengerSchedule,
          tick,
          vehicleId,
          vehicleManager.getRideHailAgentLocation(vehicleId)
        )
      } else {
        self ! ReduceAwaitingRepositioningAckMessagesByOne(vehicleId)
      }
    }
  }

  def getRideInitLocation(person: Person): Location = {
    val rideInitialLocation: Location =
      beamServices.beamConfig.beam.agentsim.agents.rideHail.initialization.procedural.initialLocation.name match {
        case RideHailManager.INITIAL_RIDE_HAIL_LOCATION_RANDOM_ACTIVITY =>
          val radius =
            beamServices.beamConfig.beam.agentsim.agents.rideHail.initialization.procedural.initialLocation.home.radiusInMeters
          val activityLocations: List[Location] =
            person.getSelectedPlan.getPlanElements.asScala
              .collect {
                case activity: Activity => activity.getCoord
              }
              .toList
              .dropRight(1)
          val randomActivityLocation: Location = activityLocations(rand.nextInt(activityLocations.length))
          new Coord(
            randomActivityLocation.getX + radius * (rand.nextDouble() - 0.5),
            randomActivityLocation.getY + radius * (rand.nextDouble() - 0.5)
          )
        case RideHailManager.INITIAL_RIDE_HAIL_LOCATION_HOME =>
          val personInitialLocation: Location =
            person.getSelectedPlan.getPlanElements
              .iterator()
              .next()
              .asInstanceOf[Activity]
              .getCoord
          val radius =
            beamServices.beamConfig.beam.agentsim.agents.rideHail.initialization.procedural.initialLocation.home.radiusInMeters
          new Coord(
            personInitialLocation.getX + radius * (rand.nextDouble() - 0.5),
            personInitialLocation.getY + radius * (rand.nextDouble() - 0.5)
          )
        case RideHailManager.INITIAL_RIDE_HAIL_LOCATION_UNIFORM_RANDOM =>
          val x = activityQuadTreeBounds.minx + (activityQuadTreeBounds.maxx - activityQuadTreeBounds.minx) * rand
            .nextDouble()
          val y = activityQuadTreeBounds.miny + (activityQuadTreeBounds.maxy - activityQuadTreeBounds.miny) * rand
            .nextDouble()
          new Coord(x, y)
        case RideHailManager.INITIAL_RIDE_HAIL_LOCATION_ALL_AT_CENTER =>
          val x = activityQuadTreeBounds.minx + (activityQuadTreeBounds.maxx - activityQuadTreeBounds.minx) / 2
          val y = activityQuadTreeBounds.miny + (activityQuadTreeBounds.maxy - activityQuadTreeBounds.miny) / 2
          new Coord(x, y)
        case RideHailManager.INITIAL_RIDE_HAIL_LOCATION_ALL_IN_CORNER =>
          val x = activityQuadTreeBounds.minx
          val y = activityQuadTreeBounds.miny
          new Coord(x, y)
        case unknown =>
          log.error(s"unknown rideHail.initialLocation $unknown, assuming HOME")
          val personInitialLocation: Location =
            person.getSelectedPlan.getPlanElements
              .iterator()
              .next()
              .asInstanceOf[Activity]
              .getCoord
          val radius =
            beamServices.beamConfig.beam.agentsim.agents.rideHail.initialization.procedural.initialLocation.home.radiusInMeters
          new Coord(
            personInitialLocation.getX + radius * (rand.nextDouble() - 0.5),
            personInitialLocation.getY + radius * (rand.nextDouble() - 0.5)
          )
      }
    rideInitialLocation
  }

  private def convertToShiftString(startTimes: ArrayBuffer[Int], endTimes: ArrayBuffer[Int]): Option[String] = {
    if (startTimes.length != endTimes.length) {
      None
    } else {
      val outArray = scala.collection.mutable.ArrayBuffer.empty[String]
      Array((startTimes zip endTimes).foreach(x => outArray += Array("{", x._1, ":", x._2, "}").mkString))
      Option(outArray.mkString(";"))
    }
  }

  /**
    * Check if the vehicle is still eligible to reposition. This filters out any circumstance where a vehicle that was
    * once selected for repositioning has since become unavailable due to the non-determinism of parallel discrete event
    * simulation.
    *
    * Returns true if the vehicle is still idle AND either the vehicle is not already allocated or is already on the way
    * to refuel.
    *
    * @param vehicleId
    * @return
    */
  def isEligibleToReposition(vehicleId: Id[BeamVehicle]): Boolean = {
    val serviceStatus = vehicleManager.getServiceStatusOf(vehicleId)
    val isNotAlreadyAllocated = !doNotUseInAllocation.contains(vehicleId)
    val isOnWayToRefuel = rideHailDepotParkingManager.isOnWayToRefuelingDepot(vehicleId)
    (serviceStatus == Available || serviceStatus == Refueling) && (isNotAlreadyAllocated || isOnWayToRefuel)
  }
}<|MERGE_RESOLUTION|>--- conflicted
+++ resolved
@@ -56,10 +56,7 @@
 import beam.sim.RideHailFleetInitializer.RideHailAgentInitializer
 import beam.sim._
 import beam.sim.metrics.SimulationMetricCollector._
-<<<<<<< HEAD
-=======
 import beam.sim.vehiclesharing.VehicleManager
->>>>>>> 336f31bc
 import beam.utils._
 import beam.utils.logging.LogActorState
 import beam.utils.matsim_conversion.ShapeUtils.QuadTreeBounds
@@ -88,11 +85,8 @@
   val INITIAL_RIDE_HAIL_LOCATION_ALL_AT_CENTER = "ALL_AT_CENTER"
   val INITIAL_RIDE_HAIL_LOCATION_ALL_IN_CORNER = "ALL_IN_CORNER"
 
-<<<<<<< HEAD
-=======
   val RIDE_HAIL_VEHICLE_MANAGER_ID: Id[VehicleManager] = Id.create("private-vehicle", classOf[VehicleManager])
 
->>>>>>> 336f31bc
   type VehicleId = Id[BeamVehicle]
 
   case object NotifyIterationEnds
@@ -414,15 +408,12 @@
     log.info(s"servedRideHail: $servedRideHail")
     log.info(s"ratio: ${servedRideHail.toDouble / requestedRideHail}")
     maybeDebugReport.foreach(_.cancel())
-<<<<<<< HEAD
-=======
     log.info(
       s"timeSpendForHandleRideHailInquiryMs: ${timeSpendForHandleRideHailInquiryMs} ms, nHandleRideHailInquiry: ${nHandleRideHailInquiry}, AVG: ${timeSpendForHandleRideHailInquiryMs.toDouble / nHandleRideHailInquiry}"
     )
     log.info(
       s"timeSpendForFindAllocationsAndProcessMs: ${timeSpendForFindAllocationsAndProcessMs} ms, nFindAllocationsAndProcess: ${nFindAllocationsAndProcess}, AVG: ${timeSpendForFindAllocationsAndProcessMs.toDouble / nFindAllocationsAndProcess}"
     )
->>>>>>> 336f31bc
     super.postStop()
   }
 
@@ -1821,12 +1812,8 @@
             rideHailAgentLocation.vehicleType.id,
             SpaceTime((rideHailAgentLocation.getCurrentLocationUTM(tick, beamServices), tick)),
             CAR,
-<<<<<<< HEAD
-            asDriver = false
-=======
             asDriver = false,
             needsToCalculateCost = true
->>>>>>> 336f31bc
           )
           val routingRequest = RoutingRequest(
             originUTM = rideHailAgentLocation.getCurrentLocationUTM(tick, beamServices),
