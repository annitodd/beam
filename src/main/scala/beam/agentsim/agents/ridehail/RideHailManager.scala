--- conflicted
+++ resolved
@@ -345,8 +345,8 @@
           vehicleState.put(vehicleId, beamVehicleState)
 
           if (modifyPassengerScheduleManager
-            .noPendingReservations(vehicleId) || modifyPassengerScheduleManager
-            .isPendingReservationEnding(vehicleId, passengerSchedule)) {
+                .noPendingReservations(vehicleId) || modifyPassengerScheduleManager
+                .isPendingReservationEnding(vehicleId, passengerSchedule)) {
 
             val stallOpt = pendingAgentsSentToPark.remove(vehicleId)
             if (stallOpt.isDefined) {
@@ -478,12 +478,8 @@
           val tripDriver2Cust = RoutingResponse(
             Vector(
               itins2Cust.head.copy(legs = itins2Cust.head.legs.map(l => l.copy(asDriver = true)))
-<<<<<<< HEAD
-            )
-=======
             ),
             java.util.UUID.randomUUID()
->>>>>>> 0aaa6123
           )
           val timeToCustomer =
             tripDriver2Cust.itineraries.head.totalTravelTimeInSecs
