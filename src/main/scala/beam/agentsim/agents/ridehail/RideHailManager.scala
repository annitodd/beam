--- conflicted
+++ resolved
@@ -24,13 +24,13 @@
 import beam.agentsim.agents.vehicles.BeamVehicle.BeamVehicleState
 import beam.agentsim.agents.vehicles.FuelType.Electricity
 import beam.agentsim.agents.vehicles.VehicleProtocol.StreetVehicle
-import beam.agentsim.agents.vehicles.{PassengerSchedule, _}
+import beam.agentsim.agents.vehicles.{PassengerSchedule, VehicleManager, _}
 import beam.agentsim.agents.{Dropoff, InitializeTrigger, MobilityRequest, Pickup}
 import beam.agentsim.events.{RideHailFleetStateEvent, SpaceTime}
 import beam.agentsim.infrastructure.{ParkingInquiry, ParkingInquiryResponse, ParkingStall}
 import beam.agentsim.scheduler.BeamAgentScheduler.{CompletionNotice, ScheduleTrigger}
+import beam.agentsim.scheduler.Trigger.TriggerWithId
 import beam.agentsim.scheduler.{HasTriggerId, Trigger}
-import beam.agentsim.scheduler.Trigger.TriggerWithId
 import beam.router.BeamRouter.{Location, RoutingRequest, RoutingResponse, _}
 import beam.router.Modes.BeamMode._
 import beam.router.model.{BeamLeg, EmbodiedBeamLeg, EmbodiedBeamTrip}
@@ -40,16 +40,11 @@
 import beam.router.{BeamRouter, RouteHistory}
 import beam.sim.RideHailFleetInitializer.RideHailAgentInitializer
 import beam.sim._
+import beam.sim.config.BeamConfig.Beam.Debug
 import beam.sim.metrics.SimulationMetricCollector._
-import beam.agentsim.agents.vehicles.VehicleManager
-<<<<<<< HEAD
-import beam.agentsim.infrastructure.charging.ChargingPointType
-=======
-import beam.sim.config.BeamConfig.Beam.Debug
->>>>>>> bfb505aa
 import beam.utils._
+import beam.utils.logging.pattern.ask
 import beam.utils.logging.{LogActorState, LoggingMessageActor}
-import beam.utils.logging.pattern.ask
 import beam.utils.matsim_conversion.ShapeUtils.QuadTreeBounds
 import beam.utils.reflection.ReflectionUtils
 import com.conveyal.r5.transit.TransportNetwork
@@ -99,8 +94,7 @@
     def travelTimeForCustomer(passenger: PersonIdWithActorRef): Int =
       passengerSchedule.legsWithPassenger(passenger).map(_.duration).sum
 
-    /**
-      * How far will the ride hail vehicle travel with the given customer as a passenger
+    /** How far will the ride hail vehicle travel with the given customer as a passenger
       *
       * @param passenger PersonIdWithActorRef
       * @return distance in m
@@ -179,8 +173,7 @@
 
   class OutputData extends OutputDataDescriptor {
 
-    /**
-      * Get description of fields written to the output files.
+    /** Get description of fields written to the output files.
       *
       * @return list of data description objects
       */
@@ -246,6 +239,7 @@
 
   implicit val timeout: Timeout = Timeout(50000, TimeUnit.SECONDS)
   implicit val debug: Debug = beamServices.beamConfig.beam.debug
+
   override val supervisorStrategy: OneForOneStrategy =
     OneForOneStrategy(maxNrOfRetries = 0) {
       case e: Exception => {
@@ -255,8 +249,7 @@
       case _: AssertionError => Stop
     }
 
-  /**
-    * Customer inquiries awaiting reservation confirmation.
+  /** Customer inquiries awaiting reservation confirmation.
     */
   val rideHailManagerHelper: RideHailManagerHelper = new RideHailManagerHelper(this, boundingBox)
 
@@ -279,8 +272,8 @@
 
   val rideHailNetworkApi: RideHailNetworkAPI = new RideHailNetworkAPI()
 
-  val processBufferedRequestsOnTimeout
-    : Boolean = beamServices.beamConfig.beam.agentsim.agents.rideHail.allocationManager.requestBufferTimeoutInSeconds > 0
+  val processBufferedRequestsOnTimeout: Boolean =
+    beamServices.beamConfig.beam.agentsim.agents.rideHail.allocationManager.requestBufferTimeoutInSeconds > 0
 
   val modifyPassengerScheduleManager =
     new RideHailModifyPassengerScheduleManager(
@@ -290,6 +283,7 @@
       scheduler,
       beamServices.beamConfig
     )
+
   private val outOfServiceVehicleManager =
     new OutOfServiceVehicleManager(
       log,
@@ -318,6 +312,7 @@
   private val parkingInquiryCache = collection.mutable.HashMap[Int, RideHailAgentLocation]()
   private val pendingAgentsSentToPark = collection.mutable.Set[Id[BeamVehicle]]()
   private val cachedNotifyVehicleIdle = collection.mutable.Map[Id[_], NotifyVehicleIdle]()
+
   private val cachedNotifyVehicleDoneRefuelingAndOffline =
     collection.mutable.Map[Id[_], NotifyVehicleDoneRefuelingAndOutOfService]()
   val doNotUseInAllocation: mutable.Set[Id[_]] = collection.mutable.Set[Id[_]]()
@@ -357,10 +352,12 @@
   writeMetric("beam-run-RH-non-ev-cav", cntnEVCAV)
   writeMetric("beam-run-RH-non-ev-non-cav", cntnEVnCAV)
 
-  if (beamServices.matsimServices != null &&
-      new File(
-        beamServices.matsimServices.getControlerIO.getIterationPath(beamServices.matsimServices.getIterationNumber)
-      ).exists()) {
+  if (
+    beamServices.matsimServices != null &&
+    new File(
+      beamServices.matsimServices.getControlerIO.getIterationPath(beamServices.matsimServices.getIterationNumber)
+    ).exists()
+  ) {
     rideHailinitialLocationSpatialPlot.writeCSV(
       beamServices.matsimServices.getControlerIO
         .getIterationFilename(beamServices.matsimServices.getIterationNumber, fileBaseName + ".csv")
@@ -439,19 +436,18 @@
       sender ! CompletionNotice(triggerId, Vector())
 
     case TAZSkimsCollectionTrigger(tick) =>
-      rideHailManagerHelper.getIdleVehicles.foreach {
-        case (_, agentLocation) =>
-          val currentLocation = agentLocation.getCurrentLocationUTM(tick, beamServices)
-          val tazCoord = beamServices.beamScenario.tazTreeMap.getTAZ(currentLocation).coord
-          val skimmerEvent = TAZSkimmerEvent(
-            tick,
-            tazCoord,
-            "idleRHVehicles",
-            1.0,
-            beamServices,
-            "RideHailManager"
-          )
-          beamServices.matsimServices.getEvents.processEvent(skimmerEvent)
+      rideHailManagerHelper.getIdleVehicles.foreach { case (_, agentLocation) =>
+        val currentLocation = agentLocation.getCurrentLocationUTM(tick, beamServices)
+        val tazCoord = beamServices.beamScenario.tazTreeMap.getTAZ(currentLocation).coord
+        val skimmerEvent = TAZSkimmerEvent(
+          tick,
+          tazCoord,
+          "idleRHVehicles",
+          1.0,
+          beamServices,
+          "RideHailManager"
+        )
+        beamServices.matsimServices.getEvents.processEvent(skimmerEvent)
       }
 
       ridehailManagerCustomizationAPI.recordCollectionData(tick)
@@ -501,9 +497,8 @@
       surgePricingManager.incrementIteration()
       context.children.foreach(_ ! Finish)
       dieIfNoChildren()
-      contextBecome {
-        case Terminated(_) =>
-          dieIfNoChildren()
+      contextBecome { case Terminated(_) =>
+        dieIfNoChildren()
       }
 
     case NotifyVehicleOutOfService(vehicleId, _) =>
@@ -593,13 +588,12 @@
           val driverPassengerSchedule = singleOccupantItinsToPassengerSchedule(request, embodiedBeamTrip)
 
           val baseFare = embodiedBeamTrip.legs
-            .map(
-              leg =>
-                leg.cost - DrivingCost.estimateDrivingCost(
-                  leg.beamLeg.travelPath.distanceInM,
-                  leg.beamLeg.duration,
-                  beamScenario.vehicleTypes(leg.beamVehicleTypeId),
-                  beamScenario.fuelTypePrices(beamScenario.vehicleTypes(leg.beamVehicleTypeId).primaryFuelType)
+            .map(leg =>
+              leg.cost - DrivingCost.estimateDrivingCost(
+                leg.beamLeg.travelPath.distanceInM,
+                leg.beamLeg.duration,
+                beamScenario.vehicleTypes(leg.beamVehicleTypeId),
+                beamScenario.fuelTypePrices(beamScenario.vehicleTypes(leg.beamVehicleTypeId).primaryFuelType)
               )
             )
             .sum
@@ -892,17 +886,17 @@
     vehicleType: String,
     tick: Int
   ): RideHailFleetStateEvent = {
-    val cavNonEvs = rideHailAgentLocations.count(
-      rideHail => rideHail.vehicleType.primaryFuelType != Electricity && rideHail.vehicleType.automationLevel > 3
-    )
-    val nonCavNonEvs = rideHailAgentLocations.count(
-      rideHail => rideHail.vehicleType.primaryFuelType != Electricity && rideHail.vehicleType.automationLevel <= 3
-    )
-    val cavEvs = rideHailAgentLocations.count(
-      rideHail => rideHail.vehicleType.primaryFuelType == Electricity && rideHail.vehicleType.automationLevel > 3
-    )
-    val nonCavEvs = rideHailAgentLocations.count(
-      rideHail => rideHail.vehicleType.primaryFuelType == Electricity && rideHail.vehicleType.automationLevel <= 3
+    val cavNonEvs = rideHailAgentLocations.count(rideHail =>
+      rideHail.vehicleType.primaryFuelType != Electricity && rideHail.vehicleType.automationLevel > 3
+    )
+    val nonCavNonEvs = rideHailAgentLocations.count(rideHail =>
+      rideHail.vehicleType.primaryFuelType != Electricity && rideHail.vehicleType.automationLevel <= 3
+    )
+    val cavEvs = rideHailAgentLocations.count(rideHail =>
+      rideHail.vehicleType.primaryFuelType == Electricity && rideHail.vehicleType.automationLevel > 3
+    )
+    val nonCavEvs = rideHailAgentLocations.count(rideHail =>
+      rideHail.vehicleType.primaryFuelType == Electricity && rideHail.vehicleType.automationLevel <= 3
     )
     new RideHailFleetStateEvent(tick, cavEvs, nonCavEvs, cavNonEvs, nonCavNonEvs, vehicleType)
   }
@@ -1036,29 +1030,13 @@
     Map(request.customer.personId -> fare)
   }
 
-<<<<<<< HEAD
-  def findRefuelStationAndSendVehicle(rideHailAgentLocation: RideHailAgentLocation, beamVehicle: BeamVehicle): Unit = {
-    val destinationUtm: Coord = rideHailAgentLocation.latestUpdatedLocationUTM.loc
-    val (duration, _) = ChargingPointType.calculateChargingSessionLengthAndEnergyInJoule(
-      ChargingPointType.ChargingStationCcsComboType2,
-      beamVehicle.primaryFuelLevelInJoules,
-      beamVehicle.beamVehicleType.primaryFuelCapacityInJoule,
-      1e6,
-      1e6,
-      None,
-      None,
-      None
-    )
-    val inquiry = ParkingInquiry(destinationUtm, "fast-charge", duration, Some(beamVehicle), None)
-=======
   def findRefuelStationAndSendVehicle(
     rideHailAgentLocation: RideHailAgentLocation,
     beamVehicle: BeamVehicle,
     triggerId: Long
   ): Unit = {
     val destinationUtm: SpaceTime = rideHailAgentLocation.latestUpdatedLocationUTM
-    val inquiry = ParkingInquiry(destinationUtm, "fast-charge", Some(beamVehicle), None, triggerId = triggerId)
->>>>>>> bfb505aa
+    val inquiry = ParkingInquiry(destinationUtm, "fast-charge", beamVehicle = Some(beamVehicle), triggerId = triggerId)
     parkingInquiryCache.put(inquiry.requestId, rideHailAgentLocation)
     parkingManager ! inquiry
   }
@@ -1106,10 +1084,10 @@
           inquiryWithUpdatedLoc.departAt,
           inquiryWithUpdatedLoc,
           agentLocation,
-          inquiry.triggerId,
-        )
-        routingRequests.foreach(
-          rReq => routeRequestIdToRideHailRequestId.put(rReq.requestId, inquiryWithUpdatedLoc.requestId)
+          inquiry.triggerId
+        )
+        routingRequests.foreach(rReq =>
+          routeRequestIdToRideHailRequestId.put(rReq.requestId, inquiryWithUpdatedLoc.requestId)
         )
         requestRoutes(inquiryWithUpdatedLoc.departAt, routingRequests, inquiry.triggerId)
     }
@@ -1133,7 +1111,7 @@
     requestTime: Int,
     request: RideHailRequest,
     rideHailLocation: RideHailAgentLocation,
-    triggerId: Long,
+    triggerId: Long
   ): List[RoutingRequest] = {
 
     val pickupSpaceTime = SpaceTime((request.pickUpLocationUTM, request.departAt))
@@ -1165,7 +1143,7 @@
       withTransit = false,
       Some(request.customer.personId),
       Vector(rideHailVehicleAtOrigin),
-      triggerId = triggerId,
+      triggerId = triggerId
     )
     // route from customer to destination
     val rideHail2Destination = RoutingRequest(
@@ -1175,7 +1153,7 @@
       withTransit = false,
       Some(request.customer.personId),
       Vector(rideHailVehicleAtPickup),
-      triggerId = triggerId,
+      triggerId = triggerId
     )
 
     List(rideHailAgent2Customer, rideHail2Destination)
@@ -1209,15 +1187,17 @@
     }
     Future
       .sequence(
-        routeOrEmbodyReqs.map(
-          req =>
-            beam.utils.logging.pattern
-              .ask(router, if (req.routeReq.isDefined) {
+        routeOrEmbodyReqs.map(req =>
+          beam.utils.logging.pattern
+            .ask(
+              router,
+              if (req.routeReq.isDefined) {
                 req.routeReq.get
               } else {
                 req.embodyReq.get
-              })
-              .mapTo[RoutingResponse]
+              }
+            )
+            .mapTo[RoutingResponse]
         )
       )
       .map(RoutingResponses(tick, _, triggerId)) pipeTo self
@@ -1361,8 +1341,7 @@
     }
   }
 
-  /**
-    * Initializes the ride hail fleet by getting the initial fleet information from the RideHailFleetInitializer and
+  /** Initializes the ride hail fleet by getting the initial fleet information from the RideHailFleetInitializer and
     * creating the necessary agents.
     *
     * @return Number of vehicles in the ride hail fleet
@@ -1384,15 +1363,14 @@
     beamServices.beamCustomizationAPI.getRidehailManagerCustomizationAPI
       .initializeRideHailFleetHook(beamServices, rideHailAgentInitializers, maxTime)
 
-    rideHailParkingNetwork.registerGeofences(resources.map {
-      case (vehicleId, _) => (vehicleId -> rideHailManagerHelper.getRideHailAgentLocation(vehicleId).geofence)
+    rideHailParkingNetwork.registerGeofences(resources.map { case (vehicleId, _) =>
+      (vehicleId -> rideHailManagerHelper.getRideHailAgentLocation(vehicleId).geofence)
     })
 
     rideHailAgentInitializers.size
   }
 
-  /**
-    * Creates a ride hail agent and vehicle based on initialization.
+  /** Creates a ride hail agent and vehicle based on initialization.
     *
     * @param rideHailAgentInitializer Initialzation parameters for the ride hail agent.
     */
@@ -1449,8 +1427,7 @@
       )
   }
 
-  /**
-    * Creates a sequence of RideHailAgentInitializer that allow initializing the ride hail fleet to its current state.
+  /** Creates a sequence of RideHailAgentInitializer that allow initializing the ride hail fleet to its current state.
     *
     * @return Sequence of RideHailAgentInitializer mirroring the current fleet state.
     */
@@ -1470,7 +1447,8 @@
             "Creation of RideHailAgentInitializers for linking across iterations has not been tested for PHEVs."
           )
         }
-        val stateOfCharge = beamVehicleState.primaryFuelLevel / rideHailAgentLocation.vehicleType.primaryFuelCapacityInJoule
+        val stateOfCharge =
+          beamVehicleState.primaryFuelLevel / rideHailAgentLocation.vehicleType.primaryFuelCapacityInJoule
 
         RideHailAgentInitializer(
           rideHailVehicleId.id,
@@ -1489,7 +1467,8 @@
     val allocationManagerConfig = beamScenario.beamConfig.beam.agentsim.agents.rideHail.allocationManager
     val pooledRideHailIntervalAsMultipleOfSoloRideHail =
       allocationManagerConfig.pooledRideHailIntervalAsMultipleOfSoloRideHail
-    val pooledTimeOut = allocationManagerConfig.requestBufferTimeoutInSeconds * pooledRideHailIntervalAsMultipleOfSoloRideHail
+    val pooledTimeOut =
+      allocationManagerConfig.requestBufferTimeoutInSeconds * pooledRideHailIntervalAsMultipleOfSoloRideHail
 
     if (pooledRideHailIntervalAsMultipleOfSoloRideHail <= 1) {
       DispatchProductType.SOLO_AND_POOLED
@@ -1520,15 +1499,15 @@
           case RoutingRequiredToAllocateVehicle(request, routesRequired) =>
             // Client has requested routes
             reservationIdToRequest.put(request.requestId, request)
-            routesRequired.foreach(
-              rReq => routeRequestIdToRideHailRequestId.put(rReq.requestId, request.requestId)
-            )
+            routesRequired.foreach(rReq => routeRequestIdToRideHailRequestId.put(rReq.requestId, request.requestId))
             allRoutesRequired = allRoutesRequired ++ routesRequired
           case alloc @ VehicleMatchedToCustomers(request, rideHailAgentLocation, pickDropIdWithRoutes)
               if pickDropIdWithRoutes.nonEmpty =>
             val travelProposal = createTravelProposal(alloc)
             val waitTimeMaximumSatisfied = !travelProposal.passengerSchedule.uniquePassengers.exists { customer =>
-              travelProposal.timeToCustomer(customer) > beamScenario.beamConfig.beam.agentsim.agents.rideHail.allocationManager.maxWaitingTimeInSec
+              travelProposal.timeToCustomer(
+                customer
+              ) > beamScenario.beamConfig.beam.agentsim.agents.rideHail.allocationManager.maxWaitingTimeInSec
             }
             if (waitTimeMaximumSatisfied) {
               handleReservation(request, tick, travelProposal)
@@ -1550,9 +1529,11 @@
       log.debug("requesting {} routes at {}", allRoutesRequired.size, tick)
       numPendingRoutingRequestsForReservations = numPendingRoutingRequestsForReservations + allRoutesRequired.size
       requestRoutes(tick, allRoutesRequired, triggerId)
-    } else if (processBufferedRequestsOnTimeout && pendingModifyPassengerScheduleAcks.isEmpty &&
-               rideHailResourceAllocationManager.isBufferEmpty && numPendingRoutingRequestsForReservations == 0 &&
-               currentlyProcessingTimeoutTrigger.isDefined) {
+    } else if (
+      processBufferedRequestsOnTimeout && pendingModifyPassengerScheduleAcks.isEmpty &&
+      rideHailResourceAllocationManager.isBufferEmpty && numPendingRoutingRequestsForReservations == 0 &&
+      currentlyProcessingTimeoutTrigger.isDefined
+    ) {
       log.debug("sendCompletionAndScheduleNewTimeout for tick {} from line 1072", tick)
       cleanUpBufferedRequestProcessing(tick, triggerId)
     }
@@ -1569,13 +1550,12 @@
 
     val baseFare = alloc.schedule
       .flatMap(
-        _.beamLegAfterTag.map(
-          leg =>
-            leg.cost - DrivingCost.estimateDrivingCost(
-              leg.beamLeg.travelPath.distanceInM,
-              leg.beamLeg.duration,
-              beamScenario.vehicleTypes(leg.beamVehicleTypeId),
-              beamScenario.fuelTypePrices(beamScenario.vehicleTypes(leg.beamVehicleTypeId).primaryFuelType)
+        _.beamLegAfterTag.map(leg =>
+          leg.cost - DrivingCost.estimateDrivingCost(
+            leg.beamLeg.travelPath.distanceInM,
+            leg.beamLeg.duration,
+            beamScenario.vehicleTypes(leg.beamVehicleTypeId),
+            beamScenario.fuelTypePrices(beamScenario.vehicleTypes(leg.beamVehicleTypeId).primaryFuelType)
           )
         )
       )
@@ -1690,14 +1670,12 @@
 
   def cleanUp(triggerId: Long): Unit = {
     modifyPassengerScheduleManager.cleanUpCaches(triggerId)
-    cachedNotifyVehicleIdle.foreach {
-      case (_, notifyMessage) =>
-        handleNotifyVehicleIdle(notifyMessage)
+    cachedNotifyVehicleIdle.foreach { case (_, notifyMessage) =>
+      handleNotifyVehicleIdle(notifyMessage)
     }
     cachedNotifyVehicleIdle.clear()
-    cachedNotifyVehicleDoneRefuelingAndOffline.foreach {
-      case (_, notifyMessage) =>
-        handleNotifyVehicleDoneRefuelingAndOutOfService(notifyMessage)
+    cachedNotifyVehicleDoneRefuelingAndOffline.foreach { case (_, notifyMessage) =>
+      handleNotifyVehicleDoneRefuelingAndOutOfService(notifyMessage)
     }
     cachedNotifyVehicleDoneRefuelingAndOffline.clear()
     log.debug("Elapsed planning time = {}", (System.nanoTime() - currentlyProcessingTimeoutWallStartTime) / 1e6)
@@ -1723,8 +1701,8 @@
     ridehailManagerCustomizationAPI.beforeContinueRepositioningHook(tick)
 
     var idleVehicles: mutable.Map[Id[BeamVehicle], RideHailAgentLocation] =
-      rideHailManagerHelper.getIdleAndRepositioningAndOfflineCAVsAndFilterOutExluded.filterNot(
-        veh => rideHailParkingNetwork.isOnWayToRefuelingDepotOrIsRefuelingOrInQueue(veh._1)
+      rideHailManagerHelper.getIdleAndRepositioningAndOfflineCAVsAndFilterOutExluded.filterNot(veh =>
+        rideHailParkingNetwork.isOnWayToRefuelingDepotOrIsRefuelingOrInQueue(veh._1)
       )
 
     val badVehicles =
@@ -1741,55 +1719,53 @@
     val additionalCustomVehiclesForDepotCharging = ridehailManagerCustomizationAPI
       .identifyAdditionalVehiclesForRefuelingDuringContinueRepositioningAndAssignDepotHook(idleVehicles, tick)
 
-    val vehiclesWithoutCustomVehicles = idleVehicles.filterNot {
-      case (vehicleId, _) => additionalCustomVehiclesForDepotCharging.contains(vehicleId)
+    val vehiclesWithoutCustomVehicles = idleVehicles.filterNot { case (vehicleId, _) =>
+      additionalCustomVehiclesForDepotCharging.contains(vehicleId)
     }
 
     val vehicleChargingManagerResult = vehicleChargingManager
       .findStationsForVehiclesInNeedOfCharging(tick, vehiclesWithoutCustomVehicles)
-    val candidateVehiclesHeadedToRefuelingDepot = vehicleChargingManagerResult.sendToCharge ++ additionalCustomVehiclesForDepotCharging
+    val candidateVehiclesHeadedToRefuelingDepot =
+      vehicleChargingManagerResult.sendToCharge ++ additionalCustomVehiclesForDepotCharging
 
     val vehiclesHeadedToRefuelingDepot: Vector[(VehicleId, ParkingStall)] =
       candidateVehiclesHeadedToRefuelingDepot
-        .filter {
-          case (vehicleId, _) =>
-            val vehicleIsIdle = idleVehicles.contains(vehicleId)
-            if (!vehicleIsIdle) {
-              log.warning(
-                f"$vehicleId was sent to refuel but it is not idle." +
-                f"Request will be ignored."
+        .filter { case (vehicleId, _) =>
+          val vehicleIsIdle = idleVehicles.contains(vehicleId)
+          if (!vehicleIsIdle) {
+            log.warning(
+              f"$vehicleId was sent to refuel but it is not idle." +
+              f"Request will be ignored."
+            )
+          }
+          vehicleIsIdle
+        }
+        .filter { case (vehId, parkingStall) =>
+          val maybeGeofence = rideHailManagerHelper.getRideHailAgentLocation(vehId).geofence
+          val isInsideGeofence =
+            maybeGeofence.forall { g =>
+              val locUTM = beamServices.geo.wgs2Utm(
+                beamServices.geo.snapToR5Edge(
+                  beamServices.beamScenario.transportNetwork.streetLayer,
+                  beamServices.geo.utm2Wgs(parkingStall.locationUTM)
+                )
               )
+              g.contains(locUTM.getX, locUTM.getY)
             }
-            vehicleIsIdle
+          if (!isInsideGeofence) {
+            log.warning(
+              f"$vehId was sent to refuel at $parkingStall which is outside it geofence. " +
+              f"Request will be ignored."
+            )
+          }
+
+          isInsideGeofence
         }
-        .filter {
-          case (vehId, parkingStall) =>
-            val maybeGeofence = rideHailManagerHelper.getRideHailAgentLocation(vehId).geofence
-            val isInsideGeofence =
-              maybeGeofence.forall { g =>
-                val locUTM = beamServices.geo.wgs2Utm(
-                  beamServices.geo.snapToR5Edge(
-                    beamServices.beamScenario.transportNetwork.streetLayer,
-                    beamServices.geo.utm2Wgs(parkingStall.locationUTM)
-                  )
-                )
-                g.contains(locUTM.getX, locUTM.getY)
-              }
-            if (!isInsideGeofence) {
-              log.warning(
-                f"$vehId was sent to refuel at $parkingStall which is outside it geofence. " +
-                f"Request will be ignored."
-              )
-            }
-
-            isInsideGeofence
-        }
 
     rideHailParkingNetwork.notifyVehiclesOnWayToRefuelingDepot(vehiclesHeadedToRefuelingDepot)
-    vehiclesHeadedToRefuelingDepot.foreach {
-      case (vehicleId, _) =>
-        doNotUseInAllocation.add(vehicleId)
-        rideHailManagerHelper.putRefueling(vehicleId)
+    vehiclesHeadedToRefuelingDepot.foreach { case (vehicleId, _) =>
+      doNotUseInAllocation.add(vehicleId)
+      rideHailManagerHelper.putRefueling(vehicleId)
     }
 
     idleVehicles = rideHailManagerHelper.getIdleAndRepositioningVehiclesAndFilterOutExluded
@@ -1797,24 +1773,23 @@
     val nonRefuelingRepositionVehicles: Vector[(VehicleId, Location)] =
       rideHailResourceAllocationManager.repositionVehicles(idleVehicles, tick)
 
-    val insideGeofence = nonRefuelingRepositionVehicles.filter {
-      case (vehicleId, destLoc) =>
-        val rha = rideHailManagerHelper.getRideHailAgentLocation(vehicleId)
-        // Get locations of R5 edge for source and destination
-        val r5SrcLocUTM = beamServices.geo.wgs2Utm(
-          beamServices.geo.snapToR5Edge(
-            beamServices.beamScenario.transportNetwork.streetLayer,
-            beamServices.geo.utm2Wgs(rha.getCurrentLocationUTM(tick, beamServices))
-          )
-        )
-        val r5DestLocUTM = beamServices.geo.wgs2Utm(
-          beamServices.geo
-            .snapToR5Edge(beamServices.beamScenario.transportNetwork.streetLayer, beamServices.geo.utm2Wgs(destLoc))
-        )
-        // Are those locations inside geofence?
-        val isSrcInside = rha.geofence.forall(g => g.contains(r5SrcLocUTM))
-        val isDestInside = rha.geofence.forall(g => g.contains(r5DestLocUTM))
-        isSrcInside && isDestInside
+    val insideGeofence = nonRefuelingRepositionVehicles.filter { case (vehicleId, destLoc) =>
+      val rha = rideHailManagerHelper.getRideHailAgentLocation(vehicleId)
+      // Get locations of R5 edge for source and destination
+      val r5SrcLocUTM = beamServices.geo.wgs2Utm(
+        beamServices.geo.snapToR5Edge(
+          beamServices.beamScenario.transportNetwork.streetLayer,
+          beamServices.geo.utm2Wgs(rha.getCurrentLocationUTM(tick, beamServices))
+        )
+      )
+      val r5DestLocUTM = beamServices.geo.wgs2Utm(
+        beamServices.geo
+          .snapToR5Edge(beamServices.beamScenario.transportNetwork.streetLayer, beamServices.geo.utm2Wgs(destLoc))
+      )
+      // Are those locations inside geofence?
+      val isSrcInside = rha.geofence.forall(g => g.contains(r5SrcLocUTM))
+      val isDestInside = rha.geofence.forall(g => g.contains(r5DestLocUTM))
+      isSrcInside && isDestInside
     }
     log.debug(
       "continueRepositionig. Tick[{}] nonRefuelingRepositionVehicles: {}, insideGeofence: {}",
@@ -1869,9 +1844,7 @@
       (vehicleId, futureRoutingRequest) <- futureRepoRoutingMap
       rideHailAgent2CustomerResponse    <- futureRoutingRequest.mapTo[RoutingResponse]
     } {
-      val itins2Cust = rideHailAgent2CustomerResponse.itineraries.filter(
-        x => x.tripClassifier.equals(RIDE_HAIL)
-      )
+      val itins2Cust = rideHailAgent2CustomerResponse.itineraries.filter(x => x.tripClassifier.equals(RIDE_HAIL))
 
       if (itins2Cust.nonEmpty) {
         val beamLegOverheadDuringInSeconds =
@@ -1879,13 +1852,12 @@
 
         val modRHA2Cust: IndexedSeq[EmbodiedBeamTrip] =
           itins2Cust
-            .map(
-              l =>
-                l.copy(legs = l.legs.map(c => {
-                  val updatedDuration = c.beamLeg.duration + beamLegOverheadDuringInSeconds
-                  val updatedLeg = c.beamLeg.scaleToNewDuration(updatedDuration)
-                  c.copy(asDriver = true, beamLeg = updatedLeg)
-                }))
+            .map(l =>
+              l.copy(legs = l.legs.map(c => {
+                val updatedDuration = c.beamLeg.duration + beamLegOverheadDuringInSeconds
+                val updatedLeg = c.beamLeg.scaleToNewDuration(updatedDuration)
+                c.copy(asDriver = true, beamLeg = updatedLeg)
+              }))
             )
             .toIndexedSeq
 
@@ -1927,8 +1899,8 @@
             beamServices.beamConfig.beam.agentsim.agents.rideHail.initialization.procedural.initialLocation.home.radiusInMeters
           val activityLocations: List[Location] =
             person.getSelectedPlan.getPlanElements.asScala
-              .collect {
-                case activity: Activity => activity.getCoord
+              .collect { case activity: Activity =>
+                activity.getCoord
               }
               .toList
               .dropRight(1)
@@ -1992,8 +1964,7 @@
     }
   }
 
-  /**
-    * Check if the vehicle is still eligible to reposition. This filters out any circumstance where a vehicle that was
+  /** Check if the vehicle is still eligible to reposition. This filters out any circumstance where a vehicle that was
     * once selected for repositioning has since become unavailable due to the non-determinism of parallel discrete event
     * simulation.
     *
