package beam.agentsim.agents.ridehail

import java.awt.Color
import java.io.File
import java.util
import java.util.concurrent.TimeUnit
import akka.actor.SupervisorStrategy.Stop
import akka.actor.{
  Actor,
  ActorLogging,
  ActorRef,
  BeamLoggingReceive,
  Cancellable,
  OneForOneStrategy,
  Props,
  Stash,
  Terminated
}
import akka.pattern._
import akka.util.Timeout
import beam.agentsim.Resource._
import beam.agentsim.agents.BeamAgent.Finish
import beam.agentsim.agents.choice.mode.DrivingCost
import beam.agentsim.agents.household.CAVSchedule.RouteOrEmbodyRequest
import beam.agentsim.agents.modalbehaviors.DrivesVehicle._
import beam.agentsim.agents.ridehail.ParkingZoneDepotData.ChargingQueueEntry
import beam.agentsim.agents.ridehail.RideHailAgent._
import beam.agentsim.agents.ridehail.RideHailManager._
import beam.agentsim.agents.ridehail.RideHailVehicleManager.{Available, Refueling, RideHailAgentLocation}
import beam.agentsim.agents.ridehail.allocation.{DispatchProductType, _}
import beam.agentsim.agents.ridehail.charging.VehicleChargingManager
import beam.agentsim.agents.ridehail.kpis.RealTimeKpis
import beam.agentsim.agents.vehicles.AccessErrorCodes.{
  CouldNotFindRouteToCustomer,
  DriverNotFoundError,
  RideHailVehicleTakenError
}
import beam.agentsim.agents.vehicles.BeamVehicle.BeamVehicleState
import beam.agentsim.agents.vehicles.FuelType.Electricity
import beam.agentsim.agents.vehicles.VehicleProtocol.StreetVehicle
import beam.agentsim.agents.vehicles.{PassengerSchedule, _}
import beam.agentsim.agents.{Dropoff, InitializeTrigger, MobilityRequest, Pickup}
import beam.agentsim.events.{RideHailFleetStateEvent, SpaceTime}
import beam.agentsim.infrastructure.parking.ParkingMNL
import beam.agentsim.infrastructure.{ParkingInquiry, ParkingInquiryResponse, ParkingStall}
import beam.agentsim.scheduler.BeamAgentScheduler.{CompletionNotice, ScheduleTrigger}
import beam.agentsim.scheduler.Trigger
import beam.agentsim.scheduler.Trigger.TriggerWithId
import beam.router.BeamRouter.{Location, RoutingRequest, RoutingResponse, _}
import beam.router.Modes.BeamMode._
import beam.router.model.{BeamLeg, EmbodiedBeamLeg, EmbodiedBeamTrip}
import beam.router.osm.TollCalculator
import beam.router.skim.TAZSkimmerEvent
import beam.router.skim.TAZSkimsCollector.TAZSkimsCollectionTrigger
import beam.router.{BeamRouter, RouteHistory}
import beam.sim.RideHailFleetInitializer.RideHailAgentInitializer
import beam.sim._
import beam.sim.metrics.SimulationMetricCollector._
<<<<<<< HEAD
import beam.sim.metrics.{Metrics, MetricsSupport, SimulationMetricCollector}
import beam.sim.vehicles.VehiclesAdjustment
import beam.sim.vehiclesharing.VehicleManager
=======
>>>>>>> 41e63982
import beam.utils._
import beam.utils.logging.LogActorState
import beam.utils.matsim_conversion.ShapeUtils.QuadTreeBounds
import beam.utils.reflection.ReflectionUtils
import com.conveyal.r5.transit.TransportNetwork
import com.google.common.cache.{Cache, CacheBuilder}
import com.vividsolutions.jts.geom.Envelope
import org.matsim.api.core.v01.population.{Activity, Person}
import org.matsim.api.core.v01.{Coord, Id, Scenario}
import org.matsim.core.api.experimental.events.EventsManager
import org.matsim.core.controler.OutputDirectoryHierarchy
import org.matsim.core.utils.misc.Time

import scala.collection.JavaConverters._
import scala.collection.mutable
import scala.collection.mutable.ArrayBuffer
import scala.concurrent.ExecutionContext.Implicits.global
import scala.concurrent.Future
import scala.util.Random
import scala.concurrent.duration._

object RideHailManager {
  val INITIAL_RIDE_HAIL_LOCATION_HOME = "HOME"
  val INITIAL_RIDE_HAIL_LOCATION_RANDOM_ACTIVITY = "RANDOM_ACTIVITY"
  val INITIAL_RIDE_HAIL_LOCATION_UNIFORM_RANDOM = "UNIFORM_RANDOM"
  val INITIAL_RIDE_HAIL_LOCATION_ALL_AT_CENTER = "ALL_AT_CENTER"
  val INITIAL_RIDE_HAIL_LOCATION_ALL_IN_CORNER = "ALL_IN_CORNER"

<<<<<<< HEAD
  val RIDE_HAIL_VEHICLE_MANAGER_ID: Id[VehicleManager] = Id.create("private-vehicle", classOf[VehicleManager])
=======
  type VehicleId = Id[BeamVehicle]
>>>>>>> 41e63982

  case object NotifyIterationEnds

  case class RecoverFromStuckness(tick: Int)

  case class TravelProposal(
    rideHailAgentLocation: RideHailAgentLocation,
    passengerSchedule: PassengerSchedule,
    estimatedPrice: Map[Id[Person], Double],
    poolingInfo: Option[PoolingInfo] = None
  ) {

    def timeToCustomer(passenger: PersonIdWithActorRef): Int =
      passengerSchedule.legsBeforePassengerBoards(passenger).map(_.duration).sum

    def travelTimeForCustomer(passenger: PersonIdWithActorRef): Int =
      passengerSchedule.legsWithPassenger(passenger).map(_.duration).sum

    /**
      * How far will the ride hail vehicle travel with the given customer as a passenger
      *
      * @param passenger PersonIdWithActorRef
      * @return distance in m
      */
    def travelDistanceForCustomer(passenger: PersonIdWithActorRef): Double =
      passengerSchedule.legsWithPassenger(passenger).map(_.travelPath.distanceInM).sum

    def toEmbodiedBeamLegsForCustomer(passenger: PersonIdWithActorRef): Vector[EmbodiedBeamLeg] = {
      passengerSchedule
        .legsWithPassenger(passenger)
        .map { beamLeg =>
          EmbodiedBeamLeg(
            beamLeg,
            rideHailAgentLocation.vehicleId,
            rideHailAgentLocation.vehicleType.id,
            asDriver = false,
            estimatedPrice(passenger.personId),
            unbecomeDriverOnCompletion = false,
            isPooledTrip = passengerSchedule.schedule.values.exists(_.riders.size > 1)
          )
        }
        .toVector
    }

    override def toString: String =
      s"RHA: ${rideHailAgentLocation.vehicleId}, price: $estimatedPrice, passengerSchedule: $passengerSchedule"
  }

  case class MarkVehicleBatteryDepleted(
    time: Int,
    vehicleId: Id[BeamVehicle]
  )

  case class RoutingResponses(
    tick: Int,
    routingResponses: Seq[RoutingResponse]
  )

  case class PoolingInfo(timeFactor: Double, costFactor: Double)

  case class RegisterRideAvailable(rideHailAgent: ActorRef, vehicleId: Id[BeamVehicle], availableSince: SpaceTime)

  case class RegisterRideUnavailable(ref: ActorRef, location: Coord)

  case class RepositionResponse(
    rnd1: RideHailAgentLocation,
    rnd2: RideHailAgentLocation,
    rnd1Response: RoutingResponse,
    rnd2Response: RoutingResponse
  )

  case class RepositionVehicleRequest(
    passengerSchedule: PassengerSchedule,
    tick: Int,
    vehicleId: Id[BeamVehicle],
    rideHailAgent: RideHailAgentLocation
  )

  case class BufferedRideHailRequestsTrigger(tick: Int) extends Trigger

  case class RideHailRepositioningTrigger(tick: Int) extends Trigger

  case object DebugRideHailManagerDuringExecution

  case class ContinueBufferedRideHailRequests(tick: Int)

  sealed trait RefuelSource

  case object JustArrivedAtDepot extends RefuelSource

  case object DequeuedToCharge extends RefuelSource

  final val fileBaseName = "rideHailInitialLocation"

  class OutputData extends OutputDataDescriptor {

    /**
      * Get description of fields written to the output files.
      *
      * @return list of data description objects
      */
    override def getOutputDataDescriptions(ioController: OutputDirectoryHierarchy): util.List[OutputDataDescription] = {
      val outputFilePath = ioController.getIterationFilename(0, fileBaseName + ".csv")
      val outputDirPath = ioController.getOutputPath
      val relativePath = outputFilePath.replace(outputDirPath, "")
      val list = new util.ArrayList[OutputDataDescription]
      list.add(
        OutputDataDescription(
          getClass.getSimpleName,
          relativePath,
          "rideHailAgentID",
          "Unique id of the given ride hail agent"
        )
      )
      list.add(
        OutputDataDescription(
          getClass.getSimpleName,
          relativePath,
          "xCoord",
          "X co-ordinate of the starting location of the ride hail"
        )
      )
      list.add(
        OutputDataDescription(
          getClass.getSimpleName,
          relativePath,
          "yCoord",
          "Y co-ordinate of the starting location of the ride hail"
        )
      )
      list
    }

  }

  case object DebugReport
}

class RideHailManager(
  val id: Id[RideHailManager],
  val beamServices: BeamServices,
  val beamScenario: BeamScenario,
  val transportNetwork: TransportNetwork,
  val tollCalculator: TollCalculator,
  val scenario: Scenario,
  val eventsManager: EventsManager,
  val scheduler: ActorRef,
  val router: ActorRef,
  val parkingManager: ActorRef,
  val boundingBox: Envelope,
  val activityQuadTreeBounds: QuadTreeBounds,
  val surgePricingManager: RideHailSurgePricingManager,
  val tncIterationStats: Option[TNCIterationStats],
  val routeHistory: RouteHistory,
  val rideHailFleetInitializer: RideHailFleetInitializer
) extends Actor
    with ActorLogging
    with Stash {

  implicit val timeout: Timeout = Timeout(50000, TimeUnit.SECONDS)
  override val supervisorStrategy: OneForOneStrategy =
    OneForOneStrategy(maxNrOfRetries = 0) {
      case e: Exception => {
        log.error(e, s"Going to stop child of RHM because of ${e.getMessage}")
        Stop
      }
      case _: AssertionError => Stop
    }

  /**
    * Customer inquiries awaiting reservation confirmation.
    */
  val vehicleManager: RideHailVehicleManager = new RideHailVehicleManager(this, boundingBox)

  val rand: Random = new Random(beamScenario.beamConfig.matsim.modules.global.randomSeed)

  lazy val travelProposalCache: Cache[String, TravelProposal] = {
    CacheBuilder
      .newBuilder()
      .maximumSize(
        5 * beamServices.matsimServices.getScenario.getPopulation.getPersons.size // ZN: Changed this from 10x ride hail fleet, which is now not directly set
      )
      .expireAfterWrite(1, TimeUnit.MINUTES)
      .build()
  }
  private val rideHailResponseCache = new mutable.HashMap[PersonIdWithActorRef, RideHailResponse]()

  def fleetSize: Int = resources.size

  val radiusInMeters: Double = beamServices.beamConfig.beam.agentsim.agents.rideHail.rideHailManager.radiusInMeters

  val rideHailNetworkApi: RideHailNetworkAPI = new RideHailNetworkAPI()

  val processBufferedRequestsOnTimeout
    : Boolean = beamServices.beamConfig.beam.agentsim.agents.rideHail.allocationManager.requestBufferTimeoutInSeconds > 0

  val modifyPassengerScheduleManager =
    new RideHailModifyPassengerScheduleManager(
      log,
      self,
      this,
      scheduler,
      beamServices.beamConfig
    )
  private val outOfServiceVehicleManager =
    new OutOfServiceVehicleManager(
      log,
      self,
      this
    )

  private val defaultBaseCost = beamServices.beamConfig.beam.agentsim.agents.rideHail.defaultBaseCost
  private val defaultCostPerMile = beamServices.beamConfig.beam.agentsim.agents.rideHail.defaultCostPerMile
  private val defaultCostPerMinute = beamServices.beamConfig.beam.agentsim.agents.rideHail.defaultCostPerMinute
  private val pooledBaseCost = beamServices.beamConfig.beam.agentsim.agents.rideHail.pooledBaseCost
  private val pooledCostPerMile = beamServices.beamConfig.beam.agentsim.agents.rideHail.pooledCostPerMile
  private val pooledCostPerMinute = beamServices.beamConfig.beam.agentsim.agents.rideHail.pooledCostPerMinute
  tncIterationStats.foreach(_.logMap())
  private val defaultCostPerSecond = defaultCostPerMinute / 60.0d
  private val pooledCostPerSecond = pooledCostPerMinute / 60.0d

  beamServices.beamCustomizationAPI.getRidehailManagerCustomizationAPI.init(this)
  val ridehailManagerCustomizationAPI = beamServices.beamCustomizationAPI.getRidehailManagerCustomizationAPI

  beamServices.beamRouter ! GetTravelTime
  beamServices.beamRouter ! GetMatSimNetwork
  //TODO improve search to take into account time when available
  private val pendingModifyPassengerScheduleAcks = mutable.HashMap[Int, RideHailResponse]()
  private var numPendingRoutingRequestsForReservations = 0
  private val parkingInquiryCache = collection.mutable.HashMap[Int, RideHailAgentLocation]()
  private val pendingAgentsSentToPark = collection.mutable.Set[Id[BeamVehicle]]()
  private val cachedNotifyVehicleIdle = collection.mutable.Map[Id[_], NotifyVehicleIdle]()
  private val cachedNotifyVehicleDoneRefuelingAndOffline =
    collection.mutable.Map[Id[_], NotifyVehicleDoneRefuelingAndOutOfService]()
  val doNotUseInAllocation: mutable.Set[Id[_]] = collection.mutable.Set[Id[_]]()

  // Tracking Inquiries and Reservation Requests
  val inquiryIdToInquiryAndResponse: mutable.Map[Int, (RideHailRequest, SingleOccupantQuoteAndPoolingInfo)] =
    mutable.Map()
  val routeRequestIdToRideHailRequestId: mutable.Map[Int, Int] = mutable.Map()
  val reservationIdToRequest: mutable.Map[Int, RideHailRequest] = mutable.Map()

  // Are we in the middle of processing a batch? or repositioning
  var currentlyProcessingTimeoutTrigger: Option[TriggerWithId] = None
  var currentlyProcessingTimeoutWallStartTime: Long = System.nanoTime()

  // Cache analysis
  private var cacheAttempts = 0
  private var cacheHits = 0

  private val rideHailinitialLocationSpatialPlot = new SpatialPlot(1100, 1100, 50)
  val resources: mutable.Map[Id[BeamVehicle], BeamVehicle] = mutable.Map[Id[BeamVehicle], BeamVehicle]()
  val maxTime = Time.parseTime(beamServices.beamScenario.beamConfig.beam.agentsim.endTime).toInt

  // generate or load parking using agentsim.infrastructure.parking.ParkingZoneSearch
  val parkingFilePath: String = beamServices.beamConfig.beam.agentsim.agents.rideHail.initialization.parking.filePath

  // provides tracking of parking/charging alternatives and their availability
  val rideHailDepotParkingManager: RideHailDepotParkingManager[_] =
    beamServices.beamCustomizationAPI.getRideHailDepotParkingManager(beamServices, boundingBox)

  private var cntEVCAV = 0
  private var cntEVnCAV = 0
  private var cntnEVCAV = 0
  private var cntnEVnCAV = 0

  def writeMetric(metric: String, value: Int): Unit = {
    beamServices.simMetricCollector.writeGlobal(metric, value)
  }

  writeMetric("beam-run-RH-ev-cav", cntEVCAV)
  writeMetric("beam-run-RH-ev-non-cav", cntEVnCAV)
  writeMetric("beam-run-RH-non-ev-cav", cntnEVCAV)
  writeMetric("beam-run-RH-non-ev-non-cav", cntnEVnCAV)

  if (beamServices.matsimServices != null &&
      new File(
        beamServices.matsimServices.getControlerIO.getIterationPath(beamServices.matsimServices.getIterationNumber)
      ).exists()) {
    rideHailinitialLocationSpatialPlot.writeCSV(
      beamServices.matsimServices.getControlerIO
        .getIterationFilename(beamServices.matsimServices.getIterationNumber, fileBaseName + ".csv")
    )

    if (beamServices.beamConfig.beam.outputs.writeGraphs) {
      rideHailinitialLocationSpatialPlot.writeImage(
        beamServices.matsimServices.getControlerIO
          .getIterationFilename(beamServices.matsimServices.getIterationNumber, fileBaseName + ".png")
      )
    }
  }

  private val rideHailResourceAllocationManager = RideHailResourceAllocationManager(
    beamServices.beamConfig.beam.agentsim.agents.rideHail.allocationManager.name,
    this
  )

  private val rideHailBeamVehicleIdToShiftsOpt = mutable.Map.empty[Id[BeamVehicle], Option[List[Shift]]]

  val numRideHailAgents: Int = initializeRideHailFleet()

  val realTimeKpis =
    new RealTimeKpis(beamServices, beamServices.beamConfig.beam.router.skim.taz_skimmer.timeBin)

  private val vehicleChargingManager = VehicleChargingManager(
    beamServices,
    resources,
    rideHailDepotParkingManager,
    realTimeKpis
  )

  var requestedRideHail: Int = 0
  var servedRideHail: Int = 0

  override def postStop: Unit = {
    log.info("postStop")
    log.info(s"requestedRideHail: $requestedRideHail")
    log.info(s"servedRideHail: $servedRideHail")
    log.info(s"ratio: ${servedRideHail.toDouble / requestedRideHail}")
    maybeDebugReport.foreach(_.cancel())
    log.info(
      s"timeSpendForHandleRideHailInquiryMs: ${timeSpendForHandleRideHailInquiryMs} ms, nHandleRideHailInquiry: ${nHandleRideHailInquiry}, AVG: ${timeSpendForHandleRideHailInquiryMs.toDouble / nHandleRideHailInquiry}"
    )
    log.info(
      s"timeSpendForFindAllocationsAndProcessMs: ${timeSpendForFindAllocationsAndProcessMs} ms, nFindAllocationsAndProcess: ${nFindAllocationsAndProcess}, AVG: ${timeSpendForFindAllocationsAndProcessMs.toDouble / nFindAllocationsAndProcess}"
    )
    super.postStop()
  }

  var timeSpendForHandleRideHailInquiryMs: Long = 0
  var nHandleRideHailInquiry: Int = 0

  var timeSpendForFindAllocationsAndProcessMs: Long = 0
  var nFindAllocationsAndProcess: Int = 0

  val maybeDebugReport: Option[Cancellable] = if (beamServices.beamConfig.beam.debug.debugEnabled) {
    Some(context.system.scheduler.scheduleWithFixedDelay(10.seconds, 30.seconds, self, DebugReport)(context.dispatcher))
  } else {
    None
  }

  var prevReposTick: Int = 0
  var currReposTick: Int = 0
  var nRepositioned: Int = 0

  override def receive: Receive = BeamLoggingReceive {
    case DebugReport =>
      log.info(
        s"timeSpendForHandleRideHailInquiryMs: ${timeSpendForHandleRideHailInquiryMs} ms, nHandleRideHailInquiry: ${nHandleRideHailInquiry}, AVG: ${timeSpendForHandleRideHailInquiryMs.toDouble / nHandleRideHailInquiry}"
      )
      log.info(
        s"timeSpendForFindAllocationsAndProcessMs: ${timeSpendForFindAllocationsAndProcessMs} ms, nFindAllocationsAndProcess: ${nFindAllocationsAndProcess}, AVG: ${timeSpendForFindAllocationsAndProcessMs.toDouble / nFindAllocationsAndProcess}"
      )

    case TriggerWithId(InitializeTrigger(_), triggerId) =>
      sender ! CompletionNotice(triggerId, Vector())

    case TAZSkimsCollectionTrigger(tick) =>
      vehicleManager.getIdleVehicles.foreach {
        case (_, agentLocation) =>
          val currentLocation = agentLocation.getCurrentLocationUTM(tick, beamServices)
          val skimmerEvent = TAZSkimmerEvent(
            tick,
            currentLocation,
            "idleRHVehicles",
            1.0,
            beamServices,
            "RideHailManager"
          )
          beamServices.matsimServices.getEvents.processEvent(skimmerEvent)
      }

      ridehailManagerCustomizationAPI.recordCollectionData(tick)

    case LogActorState =>
      ReflectionUtils.logFields(log, this, 0)
      ReflectionUtils.logFields(log, rideHailResourceAllocationManager, 0)
      ReflectionUtils.logFields(log, modifyPassengerScheduleManager, 0, "config")

    case RecoverFromStuckness(tick) =>
      // This is assuming we are allocating demand and routes haven't been returned
      log.error(
        "Ride Hail Manager is abandoning dispatch of {} customers due to stuckness (routing response never received).",
        rideHailResourceAllocationManager.getUnprocessedCustomers.size
      )
      rideHailResourceAllocationManager.getUnprocessedCustomers.foreach { request =>
        modifyPassengerScheduleManager.addTriggerToSendWithCompletion(
          ScheduleTrigger(
            RideHailResponseTrigger(
              tick,
              RideHailResponse(
                request,
                None,
                Some(CouldNotFindRouteToCustomer)
              )
            ),
            request.customer.personRef
          )
        )
        rideHailResourceAllocationManager.removeRequestFromBuffer(request)
      }
      modifyPassengerScheduleManager.sendCompletionAndScheduleNewTimeout(BatchedReservation, tick)
      rideHailResourceAllocationManager.clearPrimaryBufferAndFillFromSecondary
      log.debug("Cleaning up from RecoverFromStuckness")
      cleanUp

    case Finish =>
      if (beamServices.beamConfig.beam.agentsim.agents.rideHail.linkFleetStateAcrossIterations) {
        rideHailFleetInitializer.overrideRideHailAgentInitializers(createRideHailAgentInitializersFromCurrentState)
      }

      ridehailManagerCustomizationAPI.receiveFinishMessageHook()

      val iterationNumber = beamServices.matsimServices.getIterationNumber
      vehicleChargingManager.finishIteration(iterationNumber)

      surgePricingManager.incrementIteration()
      context.children.foreach(_ ! Finish)
      dieIfNoChildren()
      context.become {
        case Terminated(_) =>
          dieIfNoChildren()
      }

    case NotifyVehicleOutOfService(vehicleId) =>
      rideHailDepotParkingManager.notifyVehicleNoLongerOnWayToRefuelingDepot(vehicleId)
      vehicleManager.putOutOfService(vehicleId)

    case notify @ NotifyVehicleDoneRefuelingAndOutOfService(vehicleId, _, _, _, _)
        if currentlyProcessingTimeoutTrigger.isDefined =>
      cachedNotifyVehicleDoneRefuelingAndOffline.put(vehicleId, notify)

    case notify @ NotifyVehicleDoneRefuelingAndOutOfService(_, _, _, _, _) =>
      handleNotifyVehicleDoneRefuelingAndOutOfService(notify)

    case notify @ NotifyVehicleIdle(vehicleId, _, _, _, _, _) if currentlyProcessingTimeoutTrigger.isDefined =>
      // To avoid complexity, we don't add any new vehicles to the Idle list when we are in the middle of dispatch or repositioning
      // But we hold onto them because if we end up attempting to modify their passenger schedule, we need to first complete the notify
      // protocol so they can release their trigger.
      doNotUseInAllocation.add(vehicleId)
      cachedNotifyVehicleIdle.put(vehicleId, notify)

    case notifyVehicleIdleMessage @ NotifyVehicleIdle(_, _, _, _, _, _) =>
      handleNotifyVehicleIdle(notifyVehicleIdleMessage)

    case BeamVehicleStateUpdate(id, beamVehicleState) =>
      vehicleManager.vehicleState.put(id, beamVehicleState)

    case MATSimNetwork(network) =>
      rideHailNetworkApi.setMATSimNetwork(network)

    case inquiry @ RideHailRequest(RideHailInquiry, _, _, _, _, _, _, _, _, _) =>
      val s = System.currentTimeMillis
      handleRideHailInquiry(inquiry)
      val diff = System.currentTimeMillis - s
      nHandleRideHailInquiry += 1
      timeSpendForHandleRideHailInquiryMs += diff

    case R5Network(network) =>
      rideHailNetworkApi.setR5Network(network)

    /*
     * In the following case, we are calculating routes in batch for the allocation manager,
     * so we add these to the allocation buffer and then resume the allocation process.
     */
    case RoutingResponses(tick, responses)
        if reservationIdToRequest.contains(routeRequestIdToRideHailRequestId(responses.head.requestId)) =>
      numPendingRoutingRequestsForReservations = numPendingRoutingRequestsForReservations - responses.size
      responses.foreach { routeResponse =>
        val request = reservationIdToRequest(routeRequestIdToRideHailRequestId(routeResponse.requestId))
        rideHailResourceAllocationManager.addRouteForRequestToBuffer(request, routeResponse)
      }
      self ! ContinueBufferedRideHailRequests(tick)

    /*
     * Routing Responses from a Ride Hail Inquiry
     * In this case we can treat the responses as if they apply to a single request
     * for a single occupant trip.
     */
    case RoutingResponses(_, responses)
        if inquiryIdToInquiryAndResponse.contains(routeRequestIdToRideHailRequestId(responses.head.requestId)) =>
      val (request, singleOccupantQuoteAndPoolingInfo) = inquiryIdToInquiryAndResponse(
        routeRequestIdToRideHailRequestId(responses.head.requestId)
      )

      // If any response contains no RIDE_HAIL legs, then the router failed
      val rideHailResponse: RideHailResponse =
        if (responses.exists(!_.itineraries.exists(_.tripClassifier.equals(RIDE_HAIL)))) {
          log.debug(
            "Router could not find route to customer person={} for requestId={}",
            request.customer.personId,
            request.requestId
          )
          RideHailResponse(
            request,
            None,
            Some(CouldNotFindRouteToCustomer)
          )
        } else {
          // We can rely on preserved ordering here (see RideHailManager.requestRoutes),
          // for a simple single-occupant trip sequence, we know that first
          // itin is RH2Customer and second is Pickup2Destination.
          val embodiedBeamTrip: EmbodiedBeamTrip = EmbodiedBeamTrip(
            responses
              .flatMap(_.itineraries.find(p => p.tripClassifier.equals(RIDE_HAIL)))
              .flatMap(_.legs)
              .toIndexedSeq
          )
          val driverPassengerSchedule = singleOccupantItinsToPassengerSchedule(request, embodiedBeamTrip)

          val baseFare = embodiedBeamTrip.legs
            .map(
              leg =>
                leg.cost - DrivingCost.estimateDrivingCost(
                  leg.beamLeg.travelPath.distanceInM,
                  leg.beamLeg.duration,
                  beamScenario.vehicleTypes(leg.beamVehicleTypeId),
                  beamScenario.fuelTypePrices(beamScenario.vehicleTypes(leg.beamVehicleTypeId).primaryFuelType)
              )
            )
            .sum

          val travelProposal = TravelProposal(
            singleOccupantQuoteAndPoolingInfo.rideHailAgentLocation,
            driverPassengerSchedule,
            calcFare(
              request,
              singleOccupantQuoteAndPoolingInfo.rideHailAgentLocation.vehicleType.id,
              driverPassengerSchedule,
              baseFare
            ),
            singleOccupantQuoteAndPoolingInfo.poolingInfo
          )
          travelProposalCache.put(request.requestId.toString, travelProposal)

          RideHailResponse(request, Some(travelProposal))
        }
      request.customer.personRef ! rideHailResponse
      rideHailResponseCache.get(request.customer) match {
        case Some(previousRideHailResponse) =>
          /* We log an error if an identical inquiry with a time stamp before the previously cached response as illogical
           * behavior, but we cannot make a stronger claim here that NO previous response is cached. This is because if an
           * agent makes an inquiry -- and the response is cached here -- but doesn't choose ride hail
           * as a mode, there is no simple way to remove that cached response inside the RHM. We can still safely
           * overwrite the response below with the latest.
           */
          if (previousRideHailResponse.request.departAt >= request.departAt) {
            log.error(
              s"Customer ${request.customer.personId} has made two RideHail Inquiries, with the departAt for the " +
              s"second being before or equal to the first: (${previousRideHailResponse.request.departAt} < ${request.departAt}. This is " +
              s"likely to cause logical errors."
            )
          }
        case None =>
      }
      rideHailResponseCache.put(request.customer, rideHailResponse)
      inquiryIdToInquiryAndResponse.remove(request.requestId)
      responses.foreach(routingResp => routeRequestIdToRideHailRequestId.remove(routingResp.requestId))

    case reserveRide @ RideHailRequest(ReserveRide, _, _, _, _, _, _, _, _, _) =>
      handleReservationRequest(reserveRide)

    case modifyPassengerScheduleAck @ ModifyPassengerScheduleAck(
          requestIdOpt,
          triggersToSchedule,
          vehicleId,
          tick
        ) =>
      pendingAgentsSentToPark.contains(vehicleId) match {
        case true =>
          log.debug(
            "modifyPassengerScheduleAck received, handling with outOfServiceManager {}",
            modifyPassengerScheduleAck
          )
          outOfServiceVehicleManager.releaseTrigger(vehicleId, triggersToSchedule)
        case false =>
          requestIdOpt match {
            case None =>
              // None here means this is part of repositioning, i.e. not tied to a reservation request
              log.debug(
                "modifyPassengerScheduleAck received, handling with modifyPassengerScheduleManager {}",
                modifyPassengerScheduleAck
              )
              modifyPassengerScheduleManager
                .modifyPassengerScheduleAckReceived(
                  vehicleId,
                  triggersToSchedule,
                  tick
                )
            case Some(requestId) =>
              // Some here means this is part of a reservation / dispatch of vehicle to a customer
              log.debug("modifyPassengerScheduleAck received, completing reservation {}", modifyPassengerScheduleAck)
              completeReservation(requestId, tick, triggersToSchedule)
          }
      }

    case UpdateTravelTimeLocal(travelTime) =>
      rideHailNetworkApi.setTravelTime(travelTime)

    case DebugRideHailManagerDuringExecution =>
      modifyPassengerScheduleManager.printState()

    case trigger @ TriggerWithId(BufferedRideHailRequestsTrigger(tick), triggerId) =>
      currentlyProcessingTimeoutTrigger match {
        case Some(_) =>
          log.debug("Stashing BufferedRideHailRequestsTrigger({})", tick)
          stash()
        case None =>
          currentlyProcessingTimeoutTrigger = Some(trigger)
          currentlyProcessingTimeoutWallStartTime = System.nanoTime()
          log.debug("Starting wave of buffered at {}", tick)
          vehicleManager.updateSpatialIndicesForMovingVehiclesToNewTick(tick)
          modifyPassengerScheduleManager.startWaveOfRepositioningOrBatchedReservationRequests(tick, triggerId)
          if (modifyPassengerScheduleManager.isModifyStatusCacheEmpty) {
            findAllocationsAndProcess(tick)
          }
      }

    case ContinueBufferedRideHailRequests(tick) =>
      // If modifyPassengerScheduleManager holds a tick, we're in buffered mode
      modifyPassengerScheduleManager.getCurrentTick match {
        case Some(workingTick) =>
          log.debug(
            "ContinueBuffer @ {} with buffer size {}",
            workingTick,
            rideHailResourceAllocationManager.getBufferSize
          )
          if (workingTick != tick) log.warning("Working tick {} but tick {}", workingTick, tick)
          findAllocationsAndProcess(workingTick)
        case None if !processBufferedRequestsOnTimeout =>
          // this case is how we process non-buffered requests
          findAllocationsAndProcess(tick)
        case _ =>
          log.error("Should not make it here")
      }

    case trigger @ TriggerWithId(RideHailRepositioningTrigger(tick), triggerId) =>
      //      DebugRepositioning.produceRepositioningDebugImages(tick, this)
      currentlyProcessingTimeoutTrigger match {
        case Some(_) =>
          stash()
        case None =>
          log.debug("Starting wave of repositioning at {}", tick)
          currentlyProcessingTimeoutTrigger = Some(trigger)
          currentlyProcessingTimeoutWallStartTime = System.nanoTime()
          startRepositioning(tick, triggerId)
      }

    case ReduceAwaitingRepositioningAckMessagesByOne(vehicleId) =>
      modifyPassengerScheduleManager.cancelRepositionAttempt(vehicleId)

    case MoveOutOfServiceVehicleToDepotParking(passengerSchedule, tick, vehicleId) =>
      pendingAgentsSentToPark.add(vehicleId)
      outOfServiceVehicleManager.initiateMovementToParkingDepot(vehicleId, passengerSchedule, tick)

    case RepositionVehicleRequest(passengerSchedule, tick, vehicleId, rideHailAgent) =>
      if (isEligibleToReposition(vehicleId)) {
        modifyPassengerScheduleManager.sendNewPassengerScheduleToVehicle(
          passengerSchedule,
          rideHailAgent.vehicleId,
          rideHailAgent.rideHailAgent,
          tick
        )
      } else {
        // Failed attempt to reposition a car that is no longer idle
        modifyPassengerScheduleManager.cancelRepositionAttempt(vehicleId)
      }

    case reply @ InterruptedWhileWaitingToDrive(_, vehicleId, tick) =>
      // It's too complicated to modify these vehicles, it's also rare so we ignore them
      doNotUseInAllocation.add(vehicleId)
      modifyPassengerScheduleManager.handleInterruptReply(reply)
      vehicleManager.updateLatestObservedTick(vehicleId, tick)
      continueProcessingTimeoutIfReady

    case reply @ InterruptedWhileOffline(_, vehicleId, tick) =>
      doNotUseInAllocation.add(vehicleId)
      modifyPassengerScheduleManager.handleInterruptReply(reply)
      vehicleManager.updateLatestObservedTick(vehicleId, tick)
      // Make sure we take away passenger schedule from RHA Location
      vehicleManager.updatePassengerSchedule(vehicleId, None, None)
      continueProcessingTimeoutIfReady

    case reply @ InterruptedWhileIdle(interruptId, vehicleId, tick) =>
      if (pendingAgentsSentToPark.contains(vehicleId)) {
        outOfServiceVehicleManager.handleInterruptReply(vehicleId, tick)
      } else {
        modifyPassengerScheduleManager.handleInterruptReply(reply)
        if (currentlyProcessingTimeoutTrigger.isDefined) vehicleManager.makeAvailable(vehicleId)
        vehicleManager.updateLatestObservedTick(vehicleId, tick)
        // Make sure we take away passenger schedule from RHA Location
        vehicleManager.updatePassengerSchedule(vehicleId, None, None)
        continueProcessingTimeoutIfReady
      }

    case reply @ InterruptedWhileDriving(
          interruptId,
          vehicleId,
          tick,
          interruptedPassengerSchedule,
          currentPassengerScheduleIndex
        ) =>
      if (pendingAgentsSentToPark.contains(vehicleId)) {
        log.error(
          "It is not expected in the current implementation that a moving vehicle would be stopped and sent for charging"
        )
      } else {
        modifyPassengerScheduleManager.handleInterruptReply(reply)
        if (currentlyProcessingTimeoutTrigger.isDefined) vehicleManager.putIntoService(vehicleId)
        vehicleManager
          .updatePassengerSchedule(vehicleId, Some(interruptedPassengerSchedule), Some(currentPassengerScheduleIndex))
        vehicleManager.updateLatestObservedTick(vehicleId, tick)
        continueProcessingTimeoutIfReady
      }

    //    case ParkingInquiryResponse(None, requestId) =>
    //      val vehId = parkingInquiryCache(requestId).vehicleId
    //      log.warning(
    //        "No parking stall found, ride hail vehicle {} stranded",
    //        vehId
    //      )
    //      outOfServiceVehicleManager.releaseTrigger(vehId, Vector())

    case ParkingInquiryResponse(stall, requestId) =>
      val agentLocation = parkingInquiryCache.remove(requestId).get

      val routingRequest = RoutingRequest(
        originUTM = agentLocation.latestUpdatedLocationUTM.loc,
        destinationUTM = stall.locationUTM,
        departureTime = agentLocation.latestUpdatedLocationUTM.time,
        withTransit = false,
        personId = None,
        streetVehicles = Vector(agentLocation.toStreetVehicle)
      )
      val futureRideHail2ParkingRouteRequest = router ? routingRequest

      for {
        futureRideHail2ParkingRouteRespones <- futureRideHail2ParkingRouteRequest
          .mapTo[RoutingResponse]
      } {
        val itinOpt = futureRideHail2ParkingRouteRespones.itineraries
          .find(x => x.tripClassifier.equals(RIDE_HAIL))

        itinOpt match {
          case Some(itin) =>
            val passengerSchedule = PassengerSchedule().addLegs(
              itin.toBeamTrip.legs
            )
            self ! MoveOutOfServiceVehicleToDepotParking(
              passengerSchedule,
              itin.legs.head.beamLeg.startTime,
              agentLocation.vehicleId
            )
          case None =>
            //log.error(
            //  "No route to parking stall found, ride hail agent {} stranded",
            //  agentLocation.vehicleId
            //)

            // release trigger if no parking depot found so that simulation can continue
            self ! ReleaseAgentTrigger(agentLocation.vehicleId)
        }
      }

    case ReleaseAgentTrigger(vehicleId) =>
      outOfServiceVehicleManager.releaseTrigger(vehicleId)

    case msg =>
      ridehailManagerCustomizationAPI.receiveMessageHook(msg, sender())
  }

  def continueProcessingTimeoutIfReady(): Unit = {
    if (modifyPassengerScheduleManager.allInterruptConfirmationsReceived) {
      throwRideHailFleetStateEvent(modifyPassengerScheduleManager.getCurrentTick.get)
      currentlyProcessingTimeoutTrigger.map(_.trigger) match {
        case Some(BufferedRideHailRequestsTrigger(_)) =>
          findAllocationsAndProcess(modifyPassengerScheduleManager.getCurrentTick.get)
        case Some(RideHailRepositioningTrigger(_)) =>
          continueRepositioning(modifyPassengerScheduleManager.getCurrentTick.get)
        case x =>
          log.warning(s"Have not expected to see '$x'")
      }
    }
  }

  def throwRideHailFleetStateEvent(tick: Int): Unit = {
    val inServiceRideHailVehicles = vehicleManager.inServiceRideHailVehicles.values
    val inServiceRideHailStateEvents = calculateCavEvs(inServiceRideHailVehicles, "InService", tick)
    eventsManager.processEvent(inServiceRideHailStateEvents)

    val outOfServiceRideHailVehicles = vehicleManager.outOfServiceRideHailVehicles.values
    val outOfServiceRideHailStateEvents = calculateCavEvs(outOfServiceRideHailVehicles, "offline", tick)
    eventsManager.processEvent(outOfServiceRideHailStateEvents)

    val idleRideHailEvents = vehicleManager.idleRideHailVehicles.values
    val idleRideHailStateEvents = calculateCavEvs(idleRideHailEvents, "idle", tick)
    eventsManager.processEvent(idleRideHailStateEvents)
  }

  def calculateCavEvs(
    rideHailAgentLocations: Iterable[RideHailAgentLocation],
    vehicleType: String,
    tick: Int
  ): RideHailFleetStateEvent = {
    val cavNonEvs = rideHailAgentLocations.count(
      rideHail => rideHail.vehicleType.primaryFuelType != Electricity && rideHail.vehicleType.automationLevel > 3
    )
    val nonCavNonEvs = rideHailAgentLocations.count(
      rideHail => rideHail.vehicleType.primaryFuelType != Electricity && rideHail.vehicleType.automationLevel <= 3
    )
    val cavEvs = rideHailAgentLocations.count(
      rideHail => rideHail.vehicleType.primaryFuelType == Electricity && rideHail.vehicleType.automationLevel > 3
    )
    val nonCavEvs = rideHailAgentLocations.count(
      rideHail => rideHail.vehicleType.primaryFuelType == Electricity && rideHail.vehicleType.automationLevel <= 3
    )
    new RideHailFleetStateEvent(tick, cavEvs, nonCavEvs, cavNonEvs, nonCavNonEvs, vehicleType)
  }

  def handleNotifyVehicleIdle(notifyVehicleIdleMessage: NotifyVehicleIdle): Unit = {
    val vehicleId = notifyVehicleIdleMessage.resourceId.asInstanceOf[Id[BeamVehicle]]
    log.debug(
      "RHM.NotifyVehicleIdle: {}, service status: {}",
      notifyVehicleIdleMessage,
      vehicleManager.getServiceStatusOf(vehicleId)
    )
    val (whenWhere, _, beamVehicleState, passengerSchedule, triggerId) = (
      notifyVehicleIdleMessage.whenWhere,
      notifyVehicleIdleMessage.geofence,
      notifyVehicleIdleMessage.beamVehicleState,
      notifyVehicleIdleMessage.passengerSchedule,
      notifyVehicleIdleMessage.triggerId
    )
    vehicleManager.updateLocationOfAgent(vehicleId, whenWhere)
    vehicleManager.vehicleState.put(vehicleId, beamVehicleState)
    vehicleManager.updatePassengerSchedule(vehicleId, None, None)

    val triggerToSendAndQueueZoneOpt = addOrRemoveVehicleFromCharging(vehicleId, whenWhere.time)

    val beamVehicle = resources(vehicleId)
    beamVehicle.getDriver.get ! NotifyVehicleResourceIdleReply(
      triggerId,
      triggerToSendAndQueueZoneOpt._1,
      triggerToSendAndQueueZoneOpt._2
    )
  }

  def addOrRemoveVehicleFromCharging(vehicleId: VehicleId, tick: Int): (Vector[ScheduleTrigger], Option[Int]) = {
    rideHailDepotParkingManager.notifyVehicleNoLongerOnWayToRefuelingDepot(vehicleId) match {
      case Some(parkingStall) =>
        val beamVehicle = resources(vehicleId)
        rideHailDepotParkingManager.attemptToRefuel(
          beamVehicle,
          parkingStall,
          tick,
          vehicleChargingManager.getQueuePriorityFor(beamVehicle),
          JustArrivedAtDepot
        )
      //If not arrived for refueling;
      case _ => {
        log.debug("Making vehicle {} available", vehicleId)
        vehicleManager.makeAvailable(vehicleId)
        rideHailDepotParkingManager.removeFromCharging(vehicleId, tick) match {
          case Some(parkingStall) => {
            rideHailDepotParkingManager.dequeueNextVehicleForRefuelingFrom(
              parkingStall.parkingZoneId,
              tick
            ) match {
              case Some(ChargingQueueEntry(nextVehicle, nextVehiclesParkingStall, _)) =>
                val result = rideHailDepotParkingManager.attemptToRefuel(
                  nextVehicle,
                  nextVehiclesParkingStall,
                  tick,
                  vehicleChargingManager.getQueuePriorityFor(nextVehicle),
                  DequeuedToCharge
                )
                result
              case None =>
                (Vector(), None)
            }
          }
          case None =>
            (Vector(), None)
        }
      }
    }
  }

  def dieIfNoChildren(): Unit = {
    if (context.children.isEmpty) {
      log.info(
        "route request cache hits ({} / {}) or {}%",
        cacheHits,
        cacheAttempts,
        Math.round(cacheHits.toDouble / cacheAttempts.toDouble * 100)
      )
      rideHailResponseCache.clear()
      context.stop(self)
    } else {
      log.debug("Remaining: {}", context.children)
    }
  }

  def singleOccupantItinsToPassengerSchedule(
    request: RideHailRequest,
    embodiedTrip: EmbodiedBeamTrip
  ): PassengerSchedule = {
    val beamLegs = BeamLeg.makeLegsConsistent(embodiedTrip.toBeamTrip.legs.toList.map(Some(_))).flatten
    PassengerSchedule()
      .addLegs(beamLegs)
      .addPassenger(request.customer, beamLegs.tail)
  }

  def calcFare(
    request: RideHailRequest,
    rideHailVehicleTypeId: Id[BeamVehicleType],
    trip: PassengerSchedule,
    additionalCost: Double
  ): Map[Id[Person], Double] = {
    var costPerSecond = 0.0
    var costPerMile = 0.0
    var baseCost = 0.0
    if (request.asPooled) {
      costPerSecond = pooledCostPerSecond
      costPerMile = pooledCostPerMile
      baseCost = pooledBaseCost
    } else {
      costPerSecond = defaultCostPerSecond
      costPerMile = defaultCostPerMile
      baseCost = defaultBaseCost
    }
    val timeFare = costPerSecond * surgePricingManager
      .getSurgeLevel(
        request.pickUpLocationUTM,
        request.departAt
      ) * trip.legsWithPassenger(request.customer).map(_.duration).sum.toDouble
    val distanceFare = costPerMile * trip.schedule.keys.map(_.travelPath.distanceInM / 1609).sum

    val timeFareAdjusted = beamScenario.vehicleTypes.get(rideHailVehicleTypeId) match {
      case Some(vehicleType) if vehicleType.automationLevel > 3 =>
        0.0
      case _ =>
        timeFare
    }
    val fare = distanceFare + timeFareAdjusted + additionalCost + baseCost
    Map(request.customer.personId -> fare)
  }

  def findRefuelStationAndSendVehicle(rideHailAgentLocation: RideHailAgentLocation, beamVehicle: BeamVehicle): Unit = {
    val destinationUtm: Coord = rideHailAgentLocation.latestUpdatedLocationUTM.loc
    val inquiry = ParkingInquiry(destinationUtm, "charge", Some(beamVehicle), None)
    parkingInquiryCache.put(inquiry.requestId, rideHailAgentLocation)
    parkingManager ! inquiry
  }

  /* END: Refueling Logic */

  def handleRideHailInquiry(inquiry: RideHailRequest): Unit = {
    requestedRideHail += 1
    // Adjust depart time to account for delay from batch processing on a timeout, provides a more accurate quote
    val timeUntilNextDispatch = processBufferedRequestsOnTimeout match {
      case true =>
        val timeoutInterval =
          beamServices.beamConfig.beam.agentsim.agents.rideHail.allocationManager.requestBufferTimeoutInSeconds
        currentlyProcessingTimeoutTrigger match {
          case Some(triggerWithId) =>
            if (triggerWithId.trigger.tick > inquiry.departAt) {
              2 * timeoutInterval - (inquiry.departAt % timeoutInterval)
            } else {
              timeoutInterval - (inquiry.departAt % timeoutInterval)
            }
          case None =>
            timeoutInterval - (inquiry.departAt % timeoutInterval)
        }
      case false =>
        0
    }
    val inquiryWithUpdatedLoc = RideHailRequest
      .projectCoordinatesToUtm(inquiry, beamServices)
      .copy(departAt = inquiry.departAt + timeUntilNextDispatch)
    rideHailResourceAllocationManager.respondToInquiry(inquiryWithUpdatedLoc) match {
      case NoVehiclesAvailable =>
        beamServices.simMetricCollector
          .writeIteration("ride-hail-inquiry-not-available", SimulationTime(inquiry.departAt))
        log.debug("{} -- NoVehiclesAvailable", inquiryWithUpdatedLoc.requestId)
        inquiryWithUpdatedLoc.customer.personRef ! RideHailResponse(
          inquiryWithUpdatedLoc,
          None,
          Some(DriverNotFoundError)
        )
      case inquiryResponse @ SingleOccupantQuoteAndPoolingInfo(agentLocation, poolingInfo) =>
        servedRideHail += 1
        beamServices.simMetricCollector.writeIteration("ride-hail-inquiry-served", SimulationTime(inquiry.departAt))
        inquiryIdToInquiryAndResponse.put(inquiryWithUpdatedLoc.requestId, (inquiryWithUpdatedLoc, inquiryResponse))
        val routingRequests = createRoutingRequestsToCustomerAndDestination(
          inquiryWithUpdatedLoc.departAt,
          inquiryWithUpdatedLoc,
          agentLocation
        )
        routingRequests.foreach(
          rReq => routeRequestIdToRideHailRequestId.put(rReq.requestId, inquiryWithUpdatedLoc.requestId)
        )
        requestRoutes(inquiryWithUpdatedLoc.departAt, routingRequests)
    }
  }

  // Returns true if pendingModifyPassengerScheduleAcks is empty and therefore signaling cleanup needed
  def cancelReservationDueToFailedModifyPassengerSchedule(requestId: Int): Boolean = {
    pendingModifyPassengerScheduleAcks.remove(requestId) match {
      case Some(rideHailResponse) =>
        log.debug("Removed request {} from pendingModifyPassengerScheduleAcks", requestId)
        val theTick = modifyPassengerScheduleManager.getCurrentTick.getOrElse(rideHailResponse.request.departAt)
        failedAllocation(rideHailResponse.request, theTick)
        pendingModifyPassengerScheduleAcks.isEmpty
      case None =>
        log.error("unexpected condition, canceling reservation but no pending modify pass schedule ack found")
        false
    }
  }

  def createRoutingRequestsToCustomerAndDestination(
    requestTime: Int,
    request: RideHailRequest,
    rideHailLocation: RideHailAgentLocation
  ): List[RoutingRequest] = {

    val pickupSpaceTime = SpaceTime((request.pickUpLocationUTM, request.departAt))
    //    val customerAgentBody =
    //      StreetVehicle(request.customer.vehicleId, pickupSpaceTime, WALK, asDriver = true)
    val rideHailVehicleAtOrigin = StreetVehicle(
      rideHailLocation.vehicleId,
      rideHailLocation.vehicleType.id,
      SpaceTime((rideHailLocation.getCurrentLocationUTM(requestTime, beamServices), requestTime)),
      CAR,
      asDriver = false,
      needsToCalculateCost = true
    )
    val rideHailVehicleAtPickup =
      StreetVehicle(
        rideHailLocation.vehicleId,
        rideHailLocation.vehicleType.id,
        pickupSpaceTime,
        CAR,
        asDriver = false,
        needsToCalculateCost = true
      )

    // route from ride hailing vehicle to customer
    val rideHailAgent2Customer = RoutingRequest(
      rideHailLocation.getCurrentLocationUTM(requestTime, beamServices),
      request.pickUpLocationUTM,
      requestTime,
      withTransit = false,
      Some(request.customer.personId),
      Vector(rideHailVehicleAtOrigin)
    )
    // route from customer to destination
    val rideHail2Destination = RoutingRequest(
      request.pickUpLocationUTM,
      request.destinationUTM,
      requestTime,
      withTransit = false,
      Some(request.customer.personId),
      Vector(rideHailVehicleAtPickup)
    )

    List(rideHailAgent2Customer, rideHail2Destination)
  }

  def requestRoutes(tick: Int, routingRequests: Seq[RoutingRequest]): Unit = {
    cacheAttempts = cacheAttempts + 1
    val routeOrEmbodyReqs = routingRequests.map { rReq =>
      routeHistory.getRoute(
        beamServices.geo.getNearestR5EdgeToUTMCoord(transportNetwork.streetLayer, rReq.originUTM),
        beamServices.geo.getNearestR5EdgeToUTMCoord(transportNetwork.streetLayer, rReq.destinationUTM),
        rReq.departureTime
      ) match {
        case Some(rememberedRoute) =>
          cacheHits = cacheHits + 1
          val embodyReq = BeamRouter.linkIdsToEmbodyRequest(
            rememberedRoute,
            rReq.streetVehicles.head,
            rReq.departureTime,
            CAR,
            beamServices,
            rReq.originUTM,
            rReq.destinationUTM,
            Some(rReq.requestId)
          )
          RouteOrEmbodyRequest(None, Some(embodyReq))
        case None =>
          RouteOrEmbodyRequest(Some(rReq), None)
      }
    }
    Future
      .sequence(
        routeOrEmbodyReqs.map(
          req =>
            akka.pattern
              .ask(router, if (req.routeReq.isDefined) {
                req.routeReq.get
              } else {
                req.embodyReq.get
              })
              .mapTo[RoutingResponse]
        )
      )
      .map(RoutingResponses(tick, _)) pipeTo self
  }

  private def handleReservation(request: RideHailRequest, tick: Int, travelProposal: TravelProposal): Unit = {
    surgePricingManager.addRideCost(
      request.departAt,
      travelProposal.estimatedPrice(request.customer.personId),
      request.pickUpLocationUTM
    )
    // Track remaining seats available
    vehicleManager.putIntoService(
      travelProposal.rideHailAgentLocation
        .copy(currentPassengerSchedule = Some(travelProposal.passengerSchedule), servingPooledTrip = request.asPooled)
    )
    val rideHailResponse = RideHailResponse(request, Some(travelProposal))
    // Create confirmation info but stash until we receive ModifyPassengerScheduleAck
    pendingModifyPassengerScheduleAcks.put(
      request.requestId,
      rideHailResponse
    )

    beamServices.simMetricCollector.writeIteration("ride-hail-allocation-reserved", SimulationTime(tick))
    log.debug(
      "Reserving vehicle: {} customer: {} request: {} pendingAcks: {}",
      travelProposal.rideHailAgentLocation.vehicleId,
      request.customer.personId,
      request.requestId,
      s"(${pendingModifyPassengerScheduleAcks.size})" //${pendingModifyPassengerScheduleAcks.keySet.map(_.toString).mkString(",")}"
    )
    log.debug(
      "Num in service: {}, num idle: {}",
      vehicleManager.inServiceRideHailVehicles.size,
      vehicleManager.idleRideHailVehicles.size
    )
    cachedNotifyVehicleIdle.get(travelProposal.rideHailAgentLocation.vehicleId) match {
      case Some(notifyVehicleIdle) =>
        handleNotifyVehicleIdle(notifyVehicleIdle)
        modifyPassengerScheduleManager.setStatusToIdle(notifyVehicleIdle.resourceId.asInstanceOf[Id[BeamVehicle]])
        cachedNotifyVehicleIdle.remove(travelProposal.rideHailAgentLocation.vehicleId)
      case None =>
    }
    modifyPassengerScheduleManager.sendNewPassengerScheduleToVehicle(
      travelProposal.passengerSchedule,
      travelProposal.rideHailAgentLocation.vehicleId,
      travelProposal.rideHailAgentLocation.rideHailAgent,
      tick,
      Some(request.requestId)
    )
  }

  private def completeReservation(
    requestId: Int,
    tick: Int,
    finalTriggersToSchedule: Vector[ScheduleTrigger]
  ): Unit = {
    if (log.isDebugEnabled) {
      log.debug(
        "Removing request: {} pendingAcks: {} pendingRoutes: {} requestBufferSize: {}",
        requestId,
        s"(${pendingModifyPassengerScheduleAcks.size}) ${pendingModifyPassengerScheduleAcks.keySet.map(_.toString).mkString(",")}",
        numPendingRoutingRequestsForReservations,
        rideHailResourceAllocationManager.getBufferSize
      )
    }
    pendingModifyPassengerScheduleAcks.remove(requestId) match {
      case Some(response) =>
        val theVehicle = response.travelProposal.get.rideHailAgentLocation.vehicleId
        log.debug(
          "Completing reservation {} for customer {} and vehicle {}",
          requestId,
          response.request.customer.personId,
          theVehicle
        )
        val directTrip =
          rideHailResponseCache.remove(response.request.customer).flatMap(_.travelProposal)
        if (processBufferedRequestsOnTimeout) {
          modifyPassengerScheduleManager.addTriggersToSendWithCompletion(finalTriggersToSchedule)
          response.request.customer.personRef ! response.copy(
            triggersToSchedule = Vector(),
            directTripTravelProposal = directTrip
          )
          response.request.groupedWithOtherRequests.foreach { subReq =>
            val subDirectTrip =
              rideHailResponseCache.remove(subReq.customer).flatMap(_.travelProposal)
            subReq.customer.personRef ! response.copy(
              request = subReq,
              triggersToSchedule = Vector(),
              directTripTravelProposal = subDirectTrip
            )
          }
        } else {
          response.request.customer.personRef ! response.copy(
            triggersToSchedule = finalTriggersToSchedule,
            directTripTravelProposal = directTrip
          )
        }
        modifyPassengerScheduleManager.clearModifyStatusFromCacheWithVehicleId(
          response.travelProposal.get.rideHailAgentLocation.vehicleId
        )
        // The following is an API call to allow implementing class to process or cleanup
        rideHailResourceAllocationManager.reservationCompletionNotice(response.request.customer.personId, theVehicle)
      case None =>
        log.error("Vehicle was reserved by another agent for inquiry id {}", requestId)
        sender() ! RideHailResponse.dummyWithError(RideHailVehicleTakenError)
    }
    if (processBufferedRequestsOnTimeout && currentlyProcessingTimeoutTrigger.isDefined) {
      if (pendingModifyPassengerScheduleAcks.isEmpty) {
        log.debug("Cleaning up and completing batch processing @ {}", tick)
        cleanUpBufferedRequestProcessing(tick)
      }
    }
  }

  private def handleReservationRequest(request: RideHailRequest): Unit = {
    // Batched processing first
    if (processBufferedRequestsOnTimeout) {
      if (currentlyProcessingTimeoutTrigger.isDefined) {
        // We store these in a secondary buffer so that we **don't** process them in this round but wait for the
        // next timeout
        rideHailResourceAllocationManager.addRequestToSecondaryBuffer(request)
      } else {
        rideHailResourceAllocationManager.addRequestToBuffer(request)
      }
      request.customer.personRef ! DelayedRideHailResponse
    } else {
      if (currentlyProcessingTimeoutTrigger.isEmpty) {
        // We always use the request buffer even if we will process these requests immediately
        rideHailResourceAllocationManager.addRequestToBuffer(request)
        findAllocationsAndProcess(request.departAt)
      } else {
        // We're in middle of repositioning, so stash this message until we're done (method "cleanup" called)
        stash()
      }
    }
  }

  /**
    * Initializes the ride hail fleet by getting the initial fleet information from the RideHailFleetInitializer and
    * creating the necessary agents.
    *
    * @return Number of vehicles in the ride hail fleet
    */
  private def initializeRideHailFleet(): Int = {
    val rideHailAgentInitializers = rideHailFleetInitializer.getRideHailAgentInitializers(id, activityQuadTreeBounds)

    rideHailAgentInitializers.foreach { rideHailAgentInitializer =>
      createRideHailVehicleAndAgent(rideHailAgentInitializer)
    }

<<<<<<< HEAD
    val rideHailAgentName = s"rideHailAgent-${rideHailAgentIdentifier}"
    val rideHailVehicleId = BeamVehicle.createId(rideHailAgentIdentifier, Some("rideHailVehicle"))

    val rideHailAgentPersonId: Id[RideHailAgent] =
      Id.create(rideHailAgentName, classOf[RideHailAgent])
    val powertrain = Option(rideHailBeamVehicleType.primaryFuelConsumptionInJoulePerMeter)
      .map(new Powertrain(_))
      .getOrElse(Powertrain.PowertrainFromMilesPerGallon(Powertrain.AverageMilesPerGallon))
    val rideHailBeamVehicle = new BeamVehicle(
      rideHailVehicleId,
      powertrain,
      rideHailBeamVehicleType,
      managerInfo = VehicleManagerInfo(RIDE_HAIL_VEHICLE_MANAGER_ID, rideHailBeamVehicleType, isRideHail = true),
      rand.nextInt()
    )
    rideHailBeamVehicle.initializeFuelLevels(
      Some(beamServices.beamConfig.beam.agentsim.agents.vehicles.meanRidehailVehicleStartingSOC)
=======
    log.info("Initialized {} ride hailing agents", rideHailAgentInitializers.size)
    RideHailFleetInitializer.writeFleetData(
      beamServices,
      rideHailAgentInitializers.map(_.createRideHailAgentInputData),
      "rideHailFleet.csv.gz"
>>>>>>> 41e63982
    )

    beamServices.beamCustomizationAPI.getRidehailManagerCustomizationAPI
      .initializeRideHailFleetHook(beamServices, rideHailAgentInitializers, maxTime)

    rideHailDepotParkingManager.registerGeofences(resources.map {
      case (vehicleId, _) => (vehicleId -> vehicleManager.getRideHailAgentLocation(vehicleId).geofence)
    })

    rideHailAgentInitializers.size
  }

  /**
    * Creates a ride hail agent and vehicle based on initialization.
    *
    * @param rideHailAgentInitializer Initialzation parameters for the ride hail agent.
    */
  private def createRideHailVehicleAndAgent(rideHailAgentInitializer: RideHailAgentInitializer): Unit = {

    val rideHailBeamVehicle = rideHailAgentInitializer.createBeamVehicle(Some(self), rand.nextInt())
    resources += (rideHailBeamVehicle.id -> rideHailBeamVehicle)
    vehicleManager.vehicleState.put(rideHailBeamVehicle.id, rideHailBeamVehicle.getState)

    val rideHailAgentProps: Props = RideHailAgent.props(
      beamServices,
      beamScenario,
      scheduler,
      transportNetwork,
      tollCalculator,
      eventsManager,
      parkingManager,
      rideHailAgentInitializer.rideHailAgentId,
      self,
      rideHailBeamVehicle,
      rideHailAgentInitializer.initialLocation,
      rideHailAgentInitializer.shifts,
      rideHailAgentInitializer.geofence
    )

    val rideHailAgentRef: ActorRef =
      context.actorOf(rideHailAgentProps, rideHailAgentInitializer.rideHailAgentId.toString)
    context.watch(rideHailAgentRef)
    scheduler ! ScheduleTrigger(InitializeTrigger(0), rideHailAgentRef)

    val agentLocation = RideHailAgentLocation(
      rideHailAgentRef,
      rideHailBeamVehicle.id,
      rideHailBeamVehicle.beamVehicleType,
      SpaceTime(rideHailAgentInitializer.initialLocation, 0),
      rideHailAgentInitializer.geofence,
      None,
      None,
      servingPooledTrip = false
    )
    // Put the agent out of service and let the agent tell us when it's Idle (aka ready for service)
    vehicleManager.putOutOfService(agentLocation)

    rideHailBeamVehicleIdToShiftsOpt(rideHailAgentInitializer.beamVehicleId) = rideHailAgentInitializer.shifts

    rideHailinitialLocationSpatialPlot
      .addString(
        StringToPlot(s"${rideHailAgentInitializer.id}", rideHailAgentInitializer.initialLocation, Color.RED, 20)
      )
    rideHailinitialLocationSpatialPlot
      .addAgentWithCoord(
        RideHailAgentInitCoord(rideHailAgentInitializer.rideHailAgentId, rideHailAgentInitializer.initialLocation)
      )
  }

  /**
    * Creates a sequence of RideHailAgentInitializer that allow initializing the ride hail fleet to its current state.
    *
    * @return Sequence of RideHailAgentInitializer mirroring the current fleet state.
    */
  private def createRideHailAgentInitializersFromCurrentState: IndexedSeq[RideHailAgentInitializer] = {
    vehicleManager.vehicleState.toIndexedSeq.map {
      case (vehicleId: Id[BeamVehicle], beamVehicleState: BeamVehicleState) =>
        val rideHailVehicleId = RideHailVehicleId(vehicleId)

        val rideHailAgentLocation = vehicleManager.getRideHailAgentLocation(vehicleId)

        val shiftsOpt = rideHailBeamVehicleIdToShiftsOpt(vehicleId)

        if (rideHailAgentLocation.vehicleType.secondaryFuelType.isDefined) {
          // The concept of linking SOC across iterations is implemented for BEVs only.
          // (Needs to be implemented for PHEVs.)
          throw new RuntimeException(
            "Creation of RideHailAgentInitializers for linking across iterations has not been tested for PHEVs."
          )
        }
        val stateOfCharge = beamVehicleState.primaryFuelLevel / rideHailAgentLocation.vehicleType.primaryFuelCapacityInJoule

        RideHailAgentInitializer(
          rideHailVehicleId.id,
          rideHailAgentLocation.vehicleType,
          id,
          shiftsOpt,
          stateOfCharge,
          rideHailAgentLocation.latestUpdatedLocationUTM.loc,
          rideHailAgentLocation.geofence,
          rideHailVehicleId.fleetId
        )
    }
  }

  private def getDispatchProductType(tick: Int) = {
    val allocationManagerConfig = beamScenario.beamConfig.beam.agentsim.agents.rideHail.allocationManager
    val pooledRideHailIntervalAsMultipleOfSoloRideHail =
      allocationManagerConfig.pooledRideHailIntervalAsMultipleOfSoloRideHail
    val pooledTimeOut = allocationManagerConfig.requestBufferTimeoutInSeconds * pooledRideHailIntervalAsMultipleOfSoloRideHail

    if (pooledRideHailIntervalAsMultipleOfSoloRideHail <= 1) {
      DispatchProductType.SOLO_AND_POOLED
    } else if (tick % pooledTimeOut == 0) {
      DispatchProductType.POOLED
    } else {
      DispatchProductType.SOLO
    }
  }

  /*
   * This is common code for both use cases, batch processing and processing a single reservation request immediately.
   * The differences are resolved through the boolean processBufferedRequestsOnTimeout.
   */
  private def findAllocationsAndProcess(tick: Int): Unit = {
    val s = System.currentTimeMillis()
    var allRoutesRequired: Vector[RoutingRequest] = Vector()
    log.debug("findAllocationsAndProcess @ {}", tick)

    rideHailResourceAllocationManager.allocateVehiclesToCustomers(tick, beamServices, getDispatchProductType(tick)) match {
      case VehicleAllocations(allocations) =>
        allocations.foreach {
          case RoutingRequiredToAllocateVehicle(request, routesRequired) =>
            // Client has requested routes
            reservationIdToRequest.put(request.requestId, request)
            routesRequired.foreach(
              rReq => routeRequestIdToRideHailRequestId.put(rReq.requestId, request.requestId)
            )
            allRoutesRequired = allRoutesRequired ++ routesRequired
          case alloc @ VehicleMatchedToCustomers(request, rideHailAgentLocation, pickDropIdWithRoutes)
              if pickDropIdWithRoutes.nonEmpty =>
            val travelProposal = createTravelProposal(alloc)
            val waitTimeMaximumSatisfied = travelProposal.passengerSchedule.uniquePassengers.filter { customer =>
              travelProposal.timeToCustomer(customer) > beamScenario.beamConfig.beam.agentsim.agents.rideHail.allocationManager.maxWaitingTimeInSec
            }.isEmpty
            if (waitTimeMaximumSatisfied) {
              handleReservation(request, tick, travelProposal)
              rideHailResourceAllocationManager.removeRequestFromBuffer(request)
            } else {
              beamServices.simMetricCollector.writeIteration("ride-hail-allocation-failed", SimulationTime(tick))
              failedAllocation(request, tick)
            }
          case VehicleMatchedToCustomers(request, _, _) =>
            beamServices.simMetricCollector.writeIteration("ride-hail-allocation-failed", SimulationTime(tick))
            failedAllocation(request, tick)
          case NoVehicleAllocated(request) =>
            beamServices.simMetricCollector.writeIteration("ride-hail-allocation-failed", SimulationTime(tick))
            failedAllocation(request, tick)
        }
      case _ =>
    }
    if (allRoutesRequired.nonEmpty) {
      log.debug("requesting {} routes at {}", allRoutesRequired.size, tick)
      numPendingRoutingRequestsForReservations = numPendingRoutingRequestsForReservations + allRoutesRequired.size
      requestRoutes(tick, allRoutesRequired)
    } else if (processBufferedRequestsOnTimeout && pendingModifyPassengerScheduleAcks.isEmpty &&
               rideHailResourceAllocationManager.isBufferEmpty && numPendingRoutingRequestsForReservations == 0 &&
               currentlyProcessingTimeoutTrigger.isDefined) {
      log.debug("sendCompletionAndScheduleNewTimeout for tick {} from line 1072", tick)
      cleanUpBufferedRequestProcessing(tick)
    }
    val diff = System.currentTimeMillis() - s
    timeSpendForFindAllocationsAndProcessMs += diff
    nFindAllocationsAndProcess += 1
  }

  //TODO this doesn't distinguish fare by customer, lumps them all together
  def createTravelProposal(alloc: VehicleMatchedToCustomers): TravelProposal = {
    val passSched = mobilityRequestToPassengerSchedule(alloc.schedule, alloc.rideHailAgentLocation)
    val updatedPassengerSchedule =
      ridehailManagerCustomizationAPI.updatePassengerScheduleDuringCreateTravelProposalHook(passSched)

    val baseFare = alloc.schedule
      .flatMap(
        _.beamLegAfterTag.map(
          leg =>
            leg.cost - DrivingCost.estimateDrivingCost(
              leg.beamLeg.travelPath.distanceInM,
              leg.beamLeg.duration,
              beamScenario.vehicleTypes(leg.beamVehicleTypeId),
              beamScenario.fuelTypePrices(beamScenario.vehicleTypes(leg.beamVehicleTypeId).primaryFuelType)
          )
        )
      )
      .sum

    TravelProposal(
      alloc.rideHailAgentLocation,
      updatedPassengerSchedule,
      calcFare(alloc.request, alloc.rideHailAgentLocation.vehicleType.id, updatedPassengerSchedule, baseFare),
      None
    )
  }

  def mobilityRequestToPassengerSchedule(
    pickDrops: List[MobilityRequest],
    rideHailAgentLocation: RideHailAgentLocation
  ): PassengerSchedule = {
    val consistentSchedule = pickDrops.zip(BeamLeg.makeLegsConsistent(pickDrops.map(_.beamLegAfterTag.map(_.beamLeg))))
    val allLegs = consistentSchedule.flatMap(_._2)
    var passSched = PassengerSchedule()
      .addLegs(allLegs)
      .updateStartTimes(Math.max(allLegs.head.startTime, rideHailAgentLocation.latestTickExperienced))
    // Initialize passengersToAdd with any passenger that doesn't have a pickup
    val noPickupPassengers = Set[PersonIdWithActorRef]() ++ consistentSchedule
      .groupBy(_._1.person)
      .filter(tup => tup._1.isDefined && tup._2.size == 1)
      .map(_._2.head._1.person.get)
    var passengersToAdd = noPickupPassengers
    if (passengersToAdd.nonEmpty) {
      val i = 0
    }
    var pickDropsForGrouping: Map[PersonIdWithActorRef, List[BeamLeg]] = Map()
    consistentSchedule.foreach {
      case (mobReq, legOpt) =>
        mobReq.person.foreach { thePerson =>
          mobReq.tag match {
            case Pickup =>
              passengersToAdd = passengersToAdd + thePerson
            case Dropoff =>
              passengersToAdd = passengersToAdd - thePerson
            case _ =>
          }
        }
        legOpt.foreach { leg =>
          passengersToAdd.foreach { pass =>
            val legsForPerson = pickDropsForGrouping.getOrElse(pass, List()) :+ leg
            pickDropsForGrouping = pickDropsForGrouping + (pass -> legsForPerson)
          }
        }
      case _ =>
    }
    pickDropsForGrouping.foreach { passAndLegs =>
      passSched = passSched.addPassenger(passAndLegs._1, passAndLegs._2)
    }
    noPickupPassengers.foreach { pass =>
      passSched = passSched.removePassengerBoarding(pass)
    }
    passSched
  }

  def failedAllocation(request: RideHailRequest, tick: Int): Unit = {
    val theResponse = RideHailResponse(request, None, Some(DriverNotFoundError))
    if (processBufferedRequestsOnTimeout) {
      modifyPassengerScheduleManager.addTriggerToSendWithCompletion(
        ScheduleTrigger(
          RideHailResponseTrigger(tick, theResponse),
          request.customer.personRef
        )
      )
      request.groupedWithOtherRequests.foreach { subReq =>
        modifyPassengerScheduleManager.addTriggerToSendWithCompletion(
          ScheduleTrigger(
            RideHailResponseTrigger(tick, theResponse),
            subReq.customer.personRef
          )
        )
      }
    } else {
      request.customer.personRef ! theResponse
      request.groupedWithOtherRequests.foreach { subReq =>
        subReq.customer.personRef ! theResponse
      }
    }
    rideHailResponseCache.remove(request.customer)
    request.groupedWithOtherRequests.foreach { subReq =>
      rideHailResponseCache.remove(subReq.customer)
    }
    rideHailResourceAllocationManager.removeRequestFromBuffer(request)
  }

  def cleanUpBufferedRequestProcessing(tick: Int): Unit = {
    rideHailResourceAllocationManager.clearPrimaryBufferAndFillFromSecondary
    modifyPassengerScheduleManager.sendCompletionAndScheduleNewTimeout(BatchedReservation, tick)
    log.debug("Cleaning up from cleanUpBufferedRequestProcessing")
    cleanUp
  }

  def handleNotifyVehicleDoneRefuelingAndOutOfService(notify: NotifyVehicleDoneRefuelingAndOutOfService): Unit = {
    val loc = vehicleManager.getRideHailAgentLocation(notify.vehicleId)
    vehicleManager.updateLocationOfAgent(notify.vehicleId, notify.whenWhere)
    vehicleManager.vehicleState.put(notify.vehicleId, notify.beamVehicleState)
    vehicleManager.updatePassengerSchedule(notify.vehicleId, None, None)
    val (triggerToSend, maybeQueuedParkingZoneId) = addOrRemoveVehicleFromCharging(notify.vehicleId, notify.tick)
    val beamVehicle = resources(notify.vehicleId)
    beamVehicle.getDriver.get ! NotifyVehicleDoneRefuelingAndOutOfServiceReply(
      notify.triggerId,
      triggerToSend,
      maybeQueuedParkingZoneId
    )
    vehicleManager.putOutOfService(notify.vehicleId)
  }

  def cleanUp: Unit = {
    modifyPassengerScheduleManager.cleanUpCaches
    cachedNotifyVehicleIdle.foreach {
      case (_, notifyMessage) =>
        handleNotifyVehicleIdle(notifyMessage)
    }
    cachedNotifyVehicleIdle.clear()
    cachedNotifyVehicleDoneRefuelingAndOffline.foreach {
      case (_, notifyMessage) =>
        handleNotifyVehicleDoneRefuelingAndOutOfService(notifyMessage)
    }
    cachedNotifyVehicleDoneRefuelingAndOffline.clear()
    log.debug("Elapsed planning time = {}", (System.nanoTime() - currentlyProcessingTimeoutWallStartTime) / 1e6)
    currentlyProcessingTimeoutTrigger = None
    doNotUseInAllocation.clear()
    unstashAll()
  }

  def startRepositioning(tick: Int, triggerId: Long): Unit = {
    if (prevReposTick == 0) {
      prevReposTick = tick
    }
    currReposTick = tick

    log.debug("Starting wave of repositioning at {}", tick)
    modifyPassengerScheduleManager.startWaveOfRepositioningOrBatchedReservationRequests(tick, triggerId)
    if (modifyPassengerScheduleManager.isModifyStatusCacheEmpty) {
      continueRepositioning(tick)
    }
  }

  def continueRepositioning(tick: Int): Unit = {
    ridehailManagerCustomizationAPI.beforeContinueRepositioningHook(tick)

    var idleVehicles: mutable.Map[Id[BeamVehicle], RideHailAgentLocation] =
      vehicleManager.getIdleAndRepositioningAndOfflineCAVsAndFilterOutExluded.filterNot(
        veh => rideHailDepotParkingManager.isOnWayToRefuelingDepotOrIsRefuelingOrInQueue(veh._1)
      )

    val badVehicles =
      vehicleManager.getIdleAndRepositioningAndOfflineCAVsAndFilterOutExluded
        .filter(veh => rideHailDepotParkingManager.isOnWayToRefuelingDepotOrIsRefuelingOrInQueue(veh._1))
        .map(tup => (tup, vehicleManager.getServiceStatusOf(tup._1)))

    if (badVehicles.size > 0) {
      log.debug(
        f"Some vehicles (${badVehicles.size}) still appear as 'idle' despite being on way to refuel or refueling, head: ${badVehicles.head}"
      )
    }

    val additionalCustomVehiclesForDepotCharging = ridehailManagerCustomizationAPI
      .identifyAdditionalVehiclesForRefuelingDuringContinueRepositioningAndAssignDepotHook(idleVehicles, tick)

    val vehiclesWithoutCustomVehicles = idleVehicles.filterNot {
      case (vehicleId, _) => additionalCustomVehiclesForDepotCharging.contains(vehicleId)
    }

    val vehicleChargingManagerResult = vehicleChargingManager
      .findStationsForVehiclesInNeedOfCharging(tick, vehiclesWithoutCustomVehicles)
    val candidateVehiclesHeadedToRefuelingDepot = vehicleChargingManagerResult.sendToCharge ++ additionalCustomVehiclesForDepotCharging

    val vehiclesHeadedToRefuelingDepot: Vector[(VehicleId, ParkingStall)] =
      candidateVehiclesHeadedToRefuelingDepot
        .filter {
          case (vehicleId, _) =>
            val vehicleIsIdle = idleVehicles.contains(vehicleId)
            if (!vehicleIsIdle) {
              log.warning(
                f"$vehicleId was sent to refuel but it is not idle." +
                f"Request will be ignored."
              )
            }
            vehicleIsIdle
        }
        .filter {
          case (vehId, parkingStall) =>
            val maybeGeofence = vehicleManager.getRideHailAgentLocation(vehId).geofence
            val isInsideGeofence =
              maybeGeofence.forall { g =>
                val locUTM = beamServices.geo.wgs2Utm(
                  beamServices.geo.snapToR5Edge(
                    beamServices.beamScenario.transportNetwork.streetLayer,
                    beamServices.geo.utm2Wgs(parkingStall.locationUTM)
                  )
                )
                g.contains(locUTM.getX, locUTM.getY)
              }
            if (!isInsideGeofence) {
              log.warning(
                f"$vehId was sent to refuel at $parkingStall which is outside it geofence. " +
                f"Request will be ignored."
              )
            }

            isInsideGeofence
        }

    rideHailDepotParkingManager.notifyVehiclesOnWayToRefuelingDepot(vehiclesHeadedToRefuelingDepot)
    vehiclesHeadedToRefuelingDepot.foreach {
      case (vehicleId, _) =>
        doNotUseInAllocation.add(vehicleId)
        vehicleManager.putRefueling(vehicleId)
    }

    idleVehicles = vehicleManager.getIdleAndRepositioningVehiclesAndFilterOutExluded

    val nonRefuelingRepositionVehicles: Vector[(VehicleId, Location)] =
      rideHailResourceAllocationManager.repositionVehicles(idleVehicles, tick)

    val insideGeofence = nonRefuelingRepositionVehicles.filter {
      case (vehicleId, destLoc) =>
        val rha = vehicleManager.getRideHailAgentLocation(vehicleId)
        // Get locations of R5 edge for source and destination
        val r5SrcLocUTM = beamServices.geo.wgs2Utm(
          beamServices.geo.snapToR5Edge(
            beamServices.beamScenario.transportNetwork.streetLayer,
            beamServices.geo.utm2Wgs(rha.getCurrentLocationUTM(tick, beamServices))
          )
        )
        val r5DestLocUTM = beamServices.geo.wgs2Utm(
          beamServices.geo
            .snapToR5Edge(beamServices.beamScenario.transportNetwork.streetLayer, beamServices.geo.utm2Wgs(destLoc))
        )
        // Are those locations inside geofence?
        val isSrcInside = rha.geofence.forall(g => g.contains(r5SrcLocUTM))
        val isDestInside = rha.geofence.forall(g => g.contains(r5DestLocUTM))
        isSrcInside && isDestInside
    }
    log.debug(
      "continueRepositionig. Tick[{}] nonRefuelingRepositionVehicles: {}, insideGeofence: {}",
      tick,
      nonRefuelingRepositionVehicles.size,
      insideGeofence.size
    )

    val repositionVehicles: Vector[(VehicleId, Location)] = insideGeofence ++ vehiclesHeadedToRefuelingDepot.map {
      case (vehicleId, parkingStall) => (vehicleId, parkingStall.locationUTM)
    }

    if (repositionVehicles.isEmpty) {
      log.debug("sendCompletionAndScheduleNewTimeout from 1486")
      modifyPassengerScheduleManager.sendCompletionAndScheduleNewTimeout(Reposition, tick)
      cleanUp
    } else {
      val toReposition = repositionVehicles.map(_._1).toSet
      modifyPassengerScheduleManager.setRepositioningsToProcess(toReposition)
    }

    val futureRepoRoutingMap = mutable.Map[Id[BeamVehicle], Future[RoutingRequest]]()

    for ((vehicleId, destinationLocation) <- repositionVehicles) {
<<<<<<< HEAD
      if (vehicleManager.idleRideHailVehicles.contains(vehicleId)) {
        val rideHailAgentLocation = vehicleManager.idleRideHailVehicles(vehicleId)

        val rideHailVehicleAtOrigin = StreetVehicle(
          rideHailAgentLocation.vehicleId,
          rideHailAgentLocation.vehicleType.id,
          SpaceTime((rideHailAgentLocation.currentLocationUTM.loc, tick)),
          CAR,
          asDriver = false,
          needsToCalculateCost = true
        )
        val routingRequest = RoutingRequest(
          originUTM = rideHailAgentLocation.currentLocationUTM.loc,
          destinationUTM = destinationLocation,
          departureTime = tick,
          withTransit = false,
          personId = None,
          streetVehicles = Vector(rideHailVehicleAtOrigin)
        )
        val futureRideHailAgent2CustomerResponse = router ? routingRequest
        futureRepoRoutingMap.put(vehicleId, futureRideHailAgent2CustomerResponse.asInstanceOf[Future[RoutingRequest]])
      } else {
        log.error("Trying to reposition a non idle vehicle -> fix the reposition manager!")
        self ! ReduceAwaitingRepositioningAckMessagesByOne(vehicleId)
=======
      vehicleManager.getServiceStatusOf(vehicleId) match {
        case _ =>
          val rideHailAgentLocation = vehicleManager.getRideHailAgentLocation(vehicleId)

          val rideHailVehicleAtOrigin = StreetVehicle(
            rideHailAgentLocation.vehicleId,
            rideHailAgentLocation.vehicleType.id,
            SpaceTime((rideHailAgentLocation.getCurrentLocationUTM(tick, beamServices), tick)),
            CAR,
            asDriver = false
          )
          val routingRequest = RoutingRequest(
            originUTM = rideHailAgentLocation.getCurrentLocationUTM(tick, beamServices),
            destinationUTM = destinationLocation,
            departureTime = tick,
            withTransit = false,
            personId = None,
            streetVehicles = Vector(rideHailVehicleAtOrigin)
          )
          val futureRideHailAgent2CustomerResponse = router ? routingRequest
          futureRepoRoutingMap.put(vehicleId, futureRideHailAgent2CustomerResponse.asInstanceOf[Future[RoutingRequest]])

>>>>>>> 41e63982
      }
    }
    for {
      (vehicleId, futureRoutingRequest) <- futureRepoRoutingMap
      rideHailAgent2CustomerResponse    <- futureRoutingRequest.mapTo[RoutingResponse]
    } {
      val itins2Cust = rideHailAgent2CustomerResponse.itineraries.filter(
        x => x.tripClassifier.equals(RIDE_HAIL)
      )

      if (itins2Cust.nonEmpty) {
        val beamLegOverheadDuringInSeconds =
          ridehailManagerCustomizationAPI.beamLegOverheadDuringContinueRepositioningHook(vehicleId)

        val modRHA2Cust: IndexedSeq[EmbodiedBeamTrip] =
          itins2Cust
            .map(
              l =>
                l.copy(legs = l.legs.map(c => {
                  val updatedDuration = c.beamLeg.duration + beamLegOverheadDuringInSeconds
                  val updatedLeg = c.beamLeg.scaleToNewDuration(updatedDuration)
                  c.copy(asDriver = true, beamLeg = updatedLeg)
                }))
            )
            .toIndexedSeq

        val rideHailAgent2CustomerResponseMod =
          RoutingResponse(
            modRHA2Cust,
            rideHailAgent2CustomerResponse.requestId,
            None,
            isEmbodyWithCurrentTravelTime = false
          )

        ridehailManagerCustomizationAPI.processVehicleLocationUpdateAtEndOfContinueRepositioningHook(
          vehicleId,
          itins2Cust.head.legs.head.beamLeg.travelPath.endPoint.loc
        )

        val passengerSchedule = PassengerSchedule().addLegs(
          rideHailAgent2CustomerResponseMod.itineraries.head.toBeamTrip.legs
        )
        self ! RepositionVehicleRequest(
          passengerSchedule,
          tick,
          vehicleId,
          vehicleManager.getRideHailAgentLocation(vehicleId)
        )
      } else {
        self ! ReduceAwaitingRepositioningAckMessagesByOne(vehicleId)
      }
    }
  }

  def getRideInitLocation(person: Person): Location = {
    val rideInitialLocation: Location =
      beamServices.beamConfig.beam.agentsim.agents.rideHail.initialization.procedural.initialLocation.name match {
        case RideHailManager.INITIAL_RIDE_HAIL_LOCATION_RANDOM_ACTIVITY =>
          val radius =
            beamServices.beamConfig.beam.agentsim.agents.rideHail.initialization.procedural.initialLocation.home.radiusInMeters
          val activityLocations: List[Location] =
            person.getSelectedPlan.getPlanElements.asScala
              .collect {
                case activity: Activity => activity.getCoord
              }
              .toList
              .dropRight(1)
          val randomActivityLocation: Location = activityLocations(rand.nextInt(activityLocations.length))
          new Coord(
            randomActivityLocation.getX + radius * (rand.nextDouble() - 0.5),
            randomActivityLocation.getY + radius * (rand.nextDouble() - 0.5)
          )
        case RideHailManager.INITIAL_RIDE_HAIL_LOCATION_HOME =>
          val personInitialLocation: Location =
            person.getSelectedPlan.getPlanElements
              .iterator()
              .next()
              .asInstanceOf[Activity]
              .getCoord
          val radius =
            beamServices.beamConfig.beam.agentsim.agents.rideHail.initialization.procedural.initialLocation.home.radiusInMeters
          new Coord(
            personInitialLocation.getX + radius * (rand.nextDouble() - 0.5),
            personInitialLocation.getY + radius * (rand.nextDouble() - 0.5)
          )
        case RideHailManager.INITIAL_RIDE_HAIL_LOCATION_UNIFORM_RANDOM =>
          val x = activityQuadTreeBounds.minx + (activityQuadTreeBounds.maxx - activityQuadTreeBounds.minx) * rand
            .nextDouble()
          val y = activityQuadTreeBounds.miny + (activityQuadTreeBounds.maxy - activityQuadTreeBounds.miny) * rand
            .nextDouble()
          new Coord(x, y)
        case RideHailManager.INITIAL_RIDE_HAIL_LOCATION_ALL_AT_CENTER =>
          val x = activityQuadTreeBounds.minx + (activityQuadTreeBounds.maxx - activityQuadTreeBounds.minx) / 2
          val y = activityQuadTreeBounds.miny + (activityQuadTreeBounds.maxy - activityQuadTreeBounds.miny) / 2
          new Coord(x, y)
        case RideHailManager.INITIAL_RIDE_HAIL_LOCATION_ALL_IN_CORNER =>
          val x = activityQuadTreeBounds.minx
          val y = activityQuadTreeBounds.miny
          new Coord(x, y)
        case unknown =>
          log.error(s"unknown rideHail.initialLocation $unknown, assuming HOME")
          val personInitialLocation: Location =
            person.getSelectedPlan.getPlanElements
              .iterator()
              .next()
              .asInstanceOf[Activity]
              .getCoord
          val radius =
            beamServices.beamConfig.beam.agentsim.agents.rideHail.initialization.procedural.initialLocation.home.radiusInMeters
          new Coord(
            personInitialLocation.getX + radius * (rand.nextDouble() - 0.5),
            personInitialLocation.getY + radius * (rand.nextDouble() - 0.5)
          )
      }
    rideInitialLocation
  }

  private def convertToShiftString(startTimes: ArrayBuffer[Int], endTimes: ArrayBuffer[Int]): Option[String] = {
    if (startTimes.length != endTimes.length) {
      None
    } else {
      val outArray = scala.collection.mutable.ArrayBuffer.empty[String]
      Array((startTimes zip endTimes).foreach(x => outArray += Array("{", x._1, ":", x._2, "}").mkString))
      Option(outArray.mkString(";"))
    }
  }

  /**
    * Check if the vehicle is still eligible to reposition. This filters out any circumstance where a vehicle that was
    * once selected for repositioning has since become unavailable due to the non-determinism of parallel discrete event
    * simulation.
    *
    * Returns true if the vehicle is still idle AND either the vehicle is not already allocated or is already on the way
    * to refuel.
    *
    * @param vehicleId
    * @return
    */
  def isEligibleToReposition(vehicleId: Id[BeamVehicle]): Boolean = {
    val serviceStatus = vehicleManager.getServiceStatusOf(vehicleId)
    val isNotAlreadyAllocated = !doNotUseInAllocation.contains(vehicleId)
    val isOnWayToRefuel = rideHailDepotParkingManager.isOnWayToRefuelingDepot(vehicleId)
    (serviceStatus == Available || serviceStatus == Refueling) && (isNotAlreadyAllocated || isOnWayToRefuel)
  }
}<|MERGE_RESOLUTION|>--- conflicted
+++ resolved
@@ -56,12 +56,6 @@
 import beam.sim.RideHailFleetInitializer.RideHailAgentInitializer
 import beam.sim._
 import beam.sim.metrics.SimulationMetricCollector._
-<<<<<<< HEAD
-import beam.sim.metrics.{Metrics, MetricsSupport, SimulationMetricCollector}
-import beam.sim.vehicles.VehiclesAdjustment
-import beam.sim.vehiclesharing.VehicleManager
-=======
->>>>>>> 41e63982
 import beam.utils._
 import beam.utils.logging.LogActorState
 import beam.utils.matsim_conversion.ShapeUtils.QuadTreeBounds
@@ -90,11 +84,7 @@
   val INITIAL_RIDE_HAIL_LOCATION_ALL_AT_CENTER = "ALL_AT_CENTER"
   val INITIAL_RIDE_HAIL_LOCATION_ALL_IN_CORNER = "ALL_IN_CORNER"
 
-<<<<<<< HEAD
-  val RIDE_HAIL_VEHICLE_MANAGER_ID: Id[VehicleManager] = Id.create("private-vehicle", classOf[VehicleManager])
-=======
   type VehicleId = Id[BeamVehicle]
->>>>>>> 41e63982
 
   case object NotifyIterationEnds
 
@@ -1129,18 +1119,10 @@
       rideHailLocation.vehicleType.id,
       SpaceTime((rideHailLocation.getCurrentLocationUTM(requestTime, beamServices), requestTime)),
       CAR,
-      asDriver = false,
-      needsToCalculateCost = true
+      asDriver = false
     )
     val rideHailVehicleAtPickup =
-      StreetVehicle(
-        rideHailLocation.vehicleId,
-        rideHailLocation.vehicleType.id,
-        pickupSpaceTime,
-        CAR,
-        asDriver = false,
-        needsToCalculateCost = true
-      )
+      StreetVehicle(rideHailLocation.vehicleId, rideHailLocation.vehicleType.id, pickupSpaceTime, CAR, asDriver = false)
 
     // route from ride hailing vehicle to customer
     val rideHailAgent2Customer = RoutingRequest(
@@ -1351,31 +1333,11 @@
       createRideHailVehicleAndAgent(rideHailAgentInitializer)
     }
 
-<<<<<<< HEAD
-    val rideHailAgentName = s"rideHailAgent-${rideHailAgentIdentifier}"
-    val rideHailVehicleId = BeamVehicle.createId(rideHailAgentIdentifier, Some("rideHailVehicle"))
-
-    val rideHailAgentPersonId: Id[RideHailAgent] =
-      Id.create(rideHailAgentName, classOf[RideHailAgent])
-    val powertrain = Option(rideHailBeamVehicleType.primaryFuelConsumptionInJoulePerMeter)
-      .map(new Powertrain(_))
-      .getOrElse(Powertrain.PowertrainFromMilesPerGallon(Powertrain.AverageMilesPerGallon))
-    val rideHailBeamVehicle = new BeamVehicle(
-      rideHailVehicleId,
-      powertrain,
-      rideHailBeamVehicleType,
-      managerInfo = VehicleManagerInfo(RIDE_HAIL_VEHICLE_MANAGER_ID, rideHailBeamVehicleType, isRideHail = true),
-      rand.nextInt()
-    )
-    rideHailBeamVehicle.initializeFuelLevels(
-      Some(beamServices.beamConfig.beam.agentsim.agents.vehicles.meanRidehailVehicleStartingSOC)
-=======
     log.info("Initialized {} ride hailing agents", rideHailAgentInitializers.size)
     RideHailFleetInitializer.writeFleetData(
       beamServices,
       rideHailAgentInitializers.map(_.createRideHailAgentInputData),
       "rideHailFleet.csv.gz"
->>>>>>> 41e63982
     )
 
     beamServices.beamCustomizationAPI.getRidehailManagerCustomizationAPI
@@ -1830,32 +1792,6 @@
     val futureRepoRoutingMap = mutable.Map[Id[BeamVehicle], Future[RoutingRequest]]()
 
     for ((vehicleId, destinationLocation) <- repositionVehicles) {
-<<<<<<< HEAD
-      if (vehicleManager.idleRideHailVehicles.contains(vehicleId)) {
-        val rideHailAgentLocation = vehicleManager.idleRideHailVehicles(vehicleId)
-
-        val rideHailVehicleAtOrigin = StreetVehicle(
-          rideHailAgentLocation.vehicleId,
-          rideHailAgentLocation.vehicleType.id,
-          SpaceTime((rideHailAgentLocation.currentLocationUTM.loc, tick)),
-          CAR,
-          asDriver = false,
-          needsToCalculateCost = true
-        )
-        val routingRequest = RoutingRequest(
-          originUTM = rideHailAgentLocation.currentLocationUTM.loc,
-          destinationUTM = destinationLocation,
-          departureTime = tick,
-          withTransit = false,
-          personId = None,
-          streetVehicles = Vector(rideHailVehicleAtOrigin)
-        )
-        val futureRideHailAgent2CustomerResponse = router ? routingRequest
-        futureRepoRoutingMap.put(vehicleId, futureRideHailAgent2CustomerResponse.asInstanceOf[Future[RoutingRequest]])
-      } else {
-        log.error("Trying to reposition a non idle vehicle -> fix the reposition manager!")
-        self ! ReduceAwaitingRepositioningAckMessagesByOne(vehicleId)
-=======
       vehicleManager.getServiceStatusOf(vehicleId) match {
         case _ =>
           val rideHailAgentLocation = vehicleManager.getRideHailAgentLocation(vehicleId)
@@ -1878,7 +1814,6 @@
           val futureRideHailAgent2CustomerResponse = router ? routingRequest
           futureRepoRoutingMap.put(vehicleId, futureRideHailAgent2CustomerResponse.asInstanceOf[Future[RoutingRequest]])
 
->>>>>>> 41e63982
       }
     }
     for {
