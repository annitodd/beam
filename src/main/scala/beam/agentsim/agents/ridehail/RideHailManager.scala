package beam.agentsim.agents.ridehail

<<<<<<< HEAD
import java.util.concurrent.TimeUnit

import akka.actor.{ActorLogging, ActorRef, Props, Stash}
=======
import java.awt.Color
import java.util
import java.util.Random
import java.util.concurrent.TimeUnit

import akka.actor.SupervisorStrategy.Stop
import akka.actor.{Actor, ActorLogging, ActorRef, OneForOneStrategy, Props, Stash, Terminated}
>>>>>>> 0155dc5e
import akka.event.LoggingReceive
import akka.pattern._
import akka.util.Timeout
import beam.agentsim
import beam.agentsim.Resource._
import beam.agentsim.agents.BeamAgent.Finish
import beam.agentsim.agents.InitializeTrigger
import beam.agentsim.agents.modalbehaviors.DrivesVehicle._
import beam.agentsim.agents.ridehail.RideHailAgent._
import beam.agentsim.agents.ridehail.RideHailManager._
<<<<<<< HEAD
import beam.agentsim.agents.ridehail.RideHailVehicleManager.{Available, InService, RideHailAgentLocation}
=======
import beam.agentsim.agents.ridehail.RideHailVehicleManager.RideHailAgentLocation
>>>>>>> 0155dc5e
import beam.agentsim.agents.ridehail.allocation._
import beam.agentsim.agents.vehicles.AccessErrorCodes.{
  CouldNotFindRouteToCustomer,
  DriverNotFoundError,
  RideHailVehicleTakenError
}
<<<<<<< HEAD
=======
import beam.agentsim.agents.vehicles.EnergyEconomyAttributes.Powertrain
>>>>>>> 0155dc5e
import beam.agentsim.agents.vehicles.VehicleProtocol.StreetVehicle
import beam.agentsim.agents.vehicles.{PassengerSchedule, _}
import beam.agentsim.events.SpaceTime
import beam.agentsim.infrastructure.ParkingManager.{DepotParkingInquiry, DepotParkingInquiryResponse}
import beam.agentsim.infrastructure.ParkingStall
import beam.agentsim.scheduler.BeamAgentScheduler.ScheduleTrigger
import beam.agentsim.scheduler.Trigger
import beam.agentsim.scheduler.Trigger.TriggerWithId
import beam.analysis.plots.GraphsStatsAgentSimEventsListener
import beam.router.BeamRouter.{Location, RoutingRequest, RoutingResponse, _}
import beam.router.Modes.BeamMode._
import beam.router.model.{BeamLeg, EmbodiedBeamLeg, EmbodiedBeamTrip}
import beam.router.osm.TollCalculator
import beam.sim.RideHailFleetInitializer.RideHailAgentInputData
import beam.sim._
import beam.utils._
import beam.utils.matsim_conversion.ShapeUtils.QuadTreeBounds
import com.conveyal.r5.transit.TransportNetwork
import com.eaio.uuid.UUIDGen
import com.google.common.cache.{Cache, CacheBuilder}
import com.vividsolutions.jts.geom.Envelope
<<<<<<< HEAD
import org.matsim.api.core.v01.population.Person
import org.matsim.api.core.v01.{Coord, Id}
import org.matsim.vehicles.Vehicle

=======
import org.matsim.api.core.v01.population.{Activity, Person, Population}
import org.matsim.api.core.v01.{Coord, Id, Scenario}
import org.matsim.core.api.experimental.events.EventsManager
import org.matsim.vehicles.Vehicle

import scala.collection.JavaConverters._
>>>>>>> 0155dc5e
import scala.collection.mutable
import scala.collection.mutable.ArrayBuffer
import scala.concurrent.ExecutionContext.Implicits.global
import scala.concurrent.Future

object RideHailAgentLocationWithRadiusOrdering extends Ordering[(RideHailAgentLocation, Double)] {
  override def compare(
    o1: (RideHailAgentLocation, Double),
    o2: (RideHailAgentLocation, Double)
  ): Int = {
    java.lang.Double.compare(o1._2, o2._2)
  }
}

object RideHailManager {

  val INITIAL_RIDE_HAIL_LOCATION_HOME = "HOME"
  val INITIAL_RIDE_HAIL_LOCATION_UNIFORM_RANDOM = "UNIFORM_RANDOM"
  val INITIAL_RIDE_HAIL_LOCATION_ALL_AT_CENTER = "ALL_AT_CENTER"
  val INITIAL_RIDE_HAIL_LOCATION_ALL_IN_CORNER = "ALL_IN_CORNER"

  def nextRideHailInquiryId: Id[RideHailRequest] = {
    Id.create(UUIDGen.createTime(UUIDGen.newTime()).toString, classOf[RideHailRequest])
  }

<<<<<<< HEAD
  def props(
    services: BeamServices,
    scheduler: ActorRef,
    router: ActorRef,
    parkingManager: ActorRef,
    boundingBox: Envelope,
    surgePricingManager: RideHailSurgePricingManager,
    tncIterationStats: Option[TNCIterationStats]
  ): Props = {
    Props(
      new RideHailManager(
        services,
        scheduler,
        router,
        parkingManager,
        boundingBox,
        surgePricingManager,
        tncIterationStats
      )
    )
  }

  case class NotifyIterationEnds()
=======
  sealed trait RideHailServiceStatus

  case object NotifyIterationEnds
>>>>>>> 0155dc5e

  case class TravelProposal(
    rideHailAgentLocation: RideHailAgentLocation,
    passengerSchedule: PassengerSchedule,
    estimatedPrice: Map[Id[Person], Double],
    poolingInfo: Option[PoolingInfo] = None
  ) {

    def timeToCustomer(passenger: VehiclePersonId) =
      passengerSchedule.legsBeforePassengerBoards(passenger).map(_.duration).sum

    def travelTimeForCustomer(passenger: VehiclePersonId) =
      passengerSchedule.legsWithPassenger(passenger).map(_.duration).sum

    def toEmbodiedBeamLegsForCustomer(passenger: VehiclePersonId): Vector[EmbodiedBeamLeg] = {
      passengerSchedule
        .legsWithPassenger(passenger)
        .map { beamLeg =>
          EmbodiedBeamLeg(
            beamLeg,
            rideHailAgentLocation.vehicleId,
            rideHailAgentLocation.vehicleTypeId,
            false,
            estimatedPrice(passenger.personId),
            false,
            passengerSchedule.schedule.values.flatMap(_.riders).size > 1
          )
        }
        .toVector
    }
    override def toString: String =
      s"RHA: ${rideHailAgentLocation.vehicleId}, price: $estimatedPrice, passengerSchedule: $passengerSchedule"
  }

  case class RoutingResponses(
    tick: Int,
    routingResponses: List[RoutingResponse]
  )

  case class PoolingInfo(timeFactor: Double, costFactor: Double)

  case class RegisterRideAvailable(
    rideHailAgent: ActorRef,
    vehicleId: Id[Vehicle],
    availableSince: SpaceTime
  )

  case class RegisterRideUnavailable(ref: ActorRef, location: Coord)

  case class RepositionResponse(
    rnd1: RideHailAgentLocation,
    rnd2: RideHailAgentLocation,
    rnd1Response: RoutingResponse,
    rnd2Response: RoutingResponse
  )

  case class BufferedRideHailRequestsTrigger(tick: Int) extends Trigger

  case class RideHailRepositioningTrigger(tick: Int) extends Trigger

  case object DebugRideHailManagerDuringExecution

  case class ContinueBufferedRideHailRequests(tick: Int)

<<<<<<< HEAD
=======
  final val fileBaseName = "rideHailInitialLocation"

  class OutputData extends OutputDataDescriptor {

    /**
      * Get description of fields written to the output files.
      *
      * @return list of data description objects
      */
    override def getOutputDataDescriptions: util.List[OutputDataDescription] = {
      val outputFilePath =
        GraphsStatsAgentSimEventsListener.CONTROLLER_IO.getIterationFilename(0, fileBaseName + ".csv")
      val outputDirPath = GraphsStatsAgentSimEventsListener.CONTROLLER_IO.getOutputPath
      val relativePath = outputFilePath.replace(outputDirPath, "")
      val list = new util.ArrayList[OutputDataDescription]
      list.add(
        OutputDataDescription(
          getClass.getSimpleName,
          relativePath,
          "rideHailAgentID",
          "Unique id of the given ride hail agent"
        )
      )
      list.add(
        OutputDataDescription(
          getClass.getSimpleName,
          relativePath,
          "xCoord",
          "X co-ordinate of the starting location of the ride hail"
        )
      )
      list.add(
        OutputDataDescription(
          getClass.getSimpleName,
          relativePath,
          "yCoord",
          "Y co-ordinate of the starting location of the ride hail"
        )
      )
      list
    }

  }

>>>>>>> 0155dc5e
}

class RideHailManager(
  val id: Id[RideHailManager],
  val beamServices: BeamServices,
  val transportNetwork: TransportNetwork,
  val tollCalculator: TollCalculator,
  val scenario: Scenario,
  val eventsManager: EventsManager,
  val scheduler: ActorRef,
  val router: ActorRef,
  val parkingManager: ActorRef,
  val boundingBox: Envelope,
  val surgePricingManager: RideHailSurgePricingManager,
  val tncIterationStats: Option[TNCIterationStats]
) extends Actor
    with ActorLogging
    with HasServices
    with Stash {

  implicit val timeout: Timeout = Timeout(50000, TimeUnit.SECONDS)
  override val supervisorStrategy: OneForOneStrategy =
    OneForOneStrategy(maxNrOfRetries = 0) {
      case e: Exception => {
        println(e)
        Stop
      }
      case _: AssertionError => Stop
    }

  private val vehicleType = beamServices.vehicleTypes
    .getOrElse(
      Id.create(
        beamServices.beamConfig.beam.agentsim.agents.rideHail.initialization.procedural.vehicleTypeId,
        classOf[BeamVehicleType]
      ),
      throw new RuntimeException(
        "Ride Hail vehicle type (param: beamServices.beamConfig.beam.agentsim.agents.rideHail.vehicleTypeId) could not be found"
      )
    )
  if (beamServices.beamConfig.beam.agentsim.agents.rideHail.refuelThresholdInMeters >= vehicleType.primaryFuelCapacityInJoule / vehicleType.primaryFuelConsumptionInJoulePerMeter * 0.8) {
    throw new RuntimeException(
      "Ride Hail refuel threshold is higher than state of energy of a vehicle fueled by a DC fast charger. This will cause an infinite loop"
    )
  }

  /**
    * Customer inquiries awaiting reservation confirmation.
    */
  val vehicleManager: RideHailVehicleManager = new RideHailVehicleManager(this, boundingBox)

  lazy val travelProposalCache: Cache[String, TravelProposal] = {
    CacheBuilder
      .newBuilder()
      .maximumSize(
        (10 * beamServices.beamConfig.beam.agentsim.agents.rideHail.initialization.procedural.numDriversAsFractionOfPopulation * beamServices.beamConfig.beam.agentsim.numAgents).toLong
      )
      .expireAfterWrite(1, TimeUnit.MINUTES)
      .build()
  }

  def fleetSize: Int = resources.size

  val radiusInMeters: Double =
    beamServices.beamConfig.beam.agentsim.agents.rideHail.rideHailManager.radiusInMeters

  val rideHailNetworkApi: RideHailNetworkAPI = new RideHailNetworkAPI()
  val processBufferedRequestsOnTimeout = beamServices.beamConfig.beam.agentsim.agents.rideHail.allocationManager.requestBufferTimeoutInSeconds > 0

  private val rideHailResourceAllocationManager = RideHailResourceAllocationManager(
    beamServices.beamConfig.beam.agentsim.agents.rideHail.allocationManager.name,
    this
  )

  val modifyPassengerScheduleManager =
    new RideHailModifyPassengerScheduleManager(
      log,
      self,
      this,
      scheduler,
      beamServices.beamConfig
    )
  private val outOfServiceVehicleManager =
    new OutOfServiceVehicleManager(
      log,
      self,
      this
    )
  private val DefaultCostPerMinute = beamServices.beamConfig.beam.agentsim.agents.rideHail.defaultCostPerMinute
  tncIterationStats.foreach(_.logMap())
  private val DefaultCostPerSecond = DefaultCostPerMinute / 60.0d

  beamServices.beamRouter ! GetTravelTime
  beamServices.beamRouter ! GetMatSimNetwork
  //TODO improve search to take into account time when available
  private val pendingModifyPassengerScheduleAcks = mutable.HashMap[Int, RideHailResponse]()
  private var numPendingRoutingRequestsForReservations = 0
  private val parkingInquiryCache = collection.mutable.HashMap[Int, RideHailAgentLocation]()
  private val pendingAgentsSentToPark = collection.mutable.Map[Id[Vehicle], ParkingStall]()

  // Tracking Inquiries and Reservation Requests
  val inquiryIdToInquiryAndResponse: mutable.Map[Int, (RideHailRequest, SingleOccupantQuoteAndPoolingInfo)] =
    mutable.Map()
  val routeRequestIdToRideHailRequestId: mutable.Map[Int, Int] = mutable.Map()
  val reservationIdToRequest: mutable.Map[Int, RideHailRequest] = mutable.Map()

  // Are we in the middle of processing a batch?
  var currentlyProcessingTimeoutTrigger: Option[TriggerWithId] = None
<<<<<<< HEAD
=======

  private val numRideHailAgents = math.round(
    beamServices.beamConfig.beam.agentsim.numAgents.toDouble * beamServices.beamConfig.beam.agentsim.agents.rideHail.initialization.procedural.numDriversAsFractionOfPopulation
  )

  private val rand = new Random(beamServices.beamConfig.matsim.modules.global.randomSeed)
  private val rideHailinitialLocationSpatialPlot = new SpatialPlot(1100, 1100, 50)
  val quadTreeBounds: QuadTreeBounds = getQuadTreeBound(scenario.getPopulation)
  val resources: mutable.Map[Id[BeamVehicle], BeamVehicle] = mutable.Map[Id[BeamVehicle], BeamVehicle]()

  beamServices.beamConfig.beam.agentsim.agents.rideHail.initialization.initType match {
    case "PROCEDURAL" =>
      val persons: Iterable[Person] = RandomUtils
        .shuffle(scenario.getPopulation.getPersons.values().asScala, rand)
        .take(numRideHailAgents.toInt)
      val fleetData: ArrayBuffer[RideHailFleetInitializer.RideHailAgentInputData] = new ArrayBuffer(persons.size)
      persons.foreach { person =>
        val personInitialLocation: Coord =
          person.getSelectedPlan.getPlanElements
            .iterator()
            .next()
            .asInstanceOf[Activity]
            .getCoord
        val rideInitialLocation: Coord =
          beamServices.beamConfig.beam.agentsim.agents.rideHail.initialization.procedural.initialLocation.name match {
            case RideHailManager.INITIAL_RIDE_HAIL_LOCATION_HOME =>
              val radius =
                beamServices.beamConfig.beam.agentsim.agents.rideHail.initialization.procedural.initialLocation.home.radiusInMeters
              new Coord(
                personInitialLocation.getX + radius * (rand.nextDouble() - 0.5),
                personInitialLocation.getY + radius * (rand.nextDouble() - 0.5)
              )
            case RideHailManager.INITIAL_RIDE_HAIL_LOCATION_UNIFORM_RANDOM =>
              val x = quadTreeBounds.minx + (quadTreeBounds.maxx - quadTreeBounds.minx) * rand
                .nextDouble()
              val y = quadTreeBounds.miny + (quadTreeBounds.maxy - quadTreeBounds.miny) * rand
                .nextDouble()
              new Coord(x, y)
            case RideHailManager.INITIAL_RIDE_HAIL_LOCATION_ALL_AT_CENTER =>
              val x = quadTreeBounds.minx + (quadTreeBounds.maxx - quadTreeBounds.minx) / 2
              val y = quadTreeBounds.miny + (quadTreeBounds.maxy - quadTreeBounds.miny) / 2
              new Coord(x, y)
            case RideHailManager.INITIAL_RIDE_HAIL_LOCATION_ALL_IN_CORNER =>
              val x = quadTreeBounds.minx
              val y = quadTreeBounds.miny
              new Coord(x, y)
            case unknown =>
              log.error(s"unknown rideHail.initialLocation $unknown, assuming HOME")
              val radius =
                beamServices.beamConfig.beam.agentsim.agents.rideHail.initialization.procedural.initialLocation.home.radiusInMeters
              new Coord(
                personInitialLocation.getX + radius * (rand.nextDouble() - 0.5),
                personInitialLocation.getY + radius * (rand.nextDouble() - 0.5)
              )
          }

        fleetData += createRideHailVehicleAndAgent(person.getId.toString, rideInitialLocation, None, None)
      }

      new RideHailFleetInitializer().writeFleetData(beamServices, fleetData)

    case "FILE" =>
      new RideHailFleetInitializer().init(beamServices) foreach { fleetData =>
        createRideHailVehicleAndAgent(
          fleetData.id.split("-").toList.tail.mkString("-"),
          new Coord(fleetData.initialLocationX, fleetData.initialLocationY),
          fleetData.shifts,
          fleetData.toGeofence
        )
      }
    case _ =>
      log.error(
        "Unidentified initialization type : " +
        beamServices.beamConfig.beam.agentsim.agents.rideHail.initialization
      )
  }

  if (beamServices.matsimServices != null) {
    rideHailinitialLocationSpatialPlot.writeCSV(
      beamServices.matsimServices.getControlerIO
        .getIterationFilename(beamServices.iterationNumber, fileBaseName + ".csv")
    )

    if (beamServices.beamConfig.beam.outputs.writeGraphs) {
      rideHailinitialLocationSpatialPlot.writeImage(
        beamServices.matsimServices.getControlerIO
          .getIterationFilename(beamServices.iterationNumber, fileBaseName + ".png")
      )
    }
  }
  log.info("Initialized {} ride hailing agents", numRideHailAgents)
>>>>>>> 0155dc5e

  override def receive: Receive = LoggingReceive {
    case ev @ StopDrivingIfNoPassengerOnBoardReply(success, requestId, tick) =>
      Option(travelProposalCache.getIfPresent(requestId.toString)) match {
        case Some(travelProposal) =>
          if (success) {
            travelProposal.rideHailAgentLocation.rideHailAgent ! StopDriving(tick)
            travelProposal.rideHailAgentLocation.rideHailAgent ! Resume()
          }
          rideHailResourceAllocationManager.handleRideCancellationReply(ev)

        case None =>
          log.error("request not found: {}", ev)
      }

    case Finish =>
      surgePricingManager.incrementIteration()
      context.children.foreach(_ ! Finish)
      dieIfNoChildren()
      context.become {
        case Terminated(_) =>
          dieIfNoChildren()
      }

    case NotifyVehicleOutOfService(vehicleId) =>
      vehicleManager.putOutOfService(vehicleManager.getRideHailAgentLocation(vehicleId))

    case ev @ NotifyVehicleIdle(
          vId,
          whenWhere,
          passengerSchedule,
          beamVehicleState,
          triggerId
        ) =>
      log.debug("RHM.NotifyVehicleResourceIdle: {}", ev)
      val vehicleId = vId.asInstanceOf[Id[Vehicle]]
<<<<<<< HEAD
      val whenWhere = whenWhereOpt.getOrElse(vehicleManager.getRideHailAgentLocation(vehicleId).currentLocationUTM)

      vehicleManager.updateLocationOfAgent(vehicleId, whenWhere, vehicleManager.getServiceStatusOf(vehicleId))

      //updateLocationOfAgent(vehicleId, whenWhereOpt, isAvailable = true)
      resources.get(agentsim.vehicleId2BeamVehicleId(vehicleId)).foreach { beamVehicle =>
        beamVehicle.driver.foreach { driver =>
          val rideHailAgentLocation =
            RideHailAgentLocation(driver, vehicleId, whenWhere)
          vehicleManager.vehicleState.put(vehicleId, beamVehicleState)

          if (modifyPassengerScheduleManager
                .noPendingReservations(vehicleId) || modifyPassengerScheduleManager
                .isPendingReservationEnding(vehicleId, passengerSchedule)) {

            log.debug("range: {}", beamVehicleState.remainingRangeInM / 1000.0)
            val stallOpt = pendingAgentsSentToPark.remove(vehicleId)
            if (stallOpt.isDefined) {
              log.debug("Initiate refuel session for vehicle: {}", vehicleId)
              // this agent has arrived to refuel, initiate that session
              val startFuelTrigger = ScheduleTrigger(
                StartRefuelTrigger(whenWhere.time),
                rideHailAgentLocation.rideHailAgent
              )
              beamServices.vehicles(rideHailAgentLocation.vehicleId).useParkingStall(stallOpt.get)
              sender() ! NotifyVehicleResourceIdleReply(
                triggerId,
                Vector[ScheduleTrigger](startFuelTrigger)
              )
            } else if (beamVehicleState.remainingRangeInM < beamServices.beamConfig.beam.agentsim.agents.rideHail.refuelThresholdInMeters) {
              // not enough range to make trip

              if (modifyPassengerScheduleManager.vehicleHasMoreThanOneOngoingRequests(vehicleId)) {
                vehicleManager.putOutOfService(rideHailAgentLocation)
                sender() ! NotifyVehicleResourceIdleReply(triggerId, Vector[ScheduleTrigger]())
              } else {
                log.debug("Not enough range: {}", vehicleId)
                outOfServiceVehicleManager.registerTrigger(vehicleId, triggerId)
                vehicleManager.putOutOfService(rideHailAgentLocation)
                findRefuelStationAndSendVehicle(rideHailAgentLocation)
              }
            } else {
              log.debug("Making available: {}", vehicleId)
              vehicleManager.makeAvailable(rideHailAgentLocation)
              sender() ! NotifyVehicleResourceIdleReply(triggerId, Vector[ScheduleTrigger]())
            }
          } else {
=======

      vehicleManager.updateLocationOfAgent(vehicleId, whenWhere, vehicleManager.getServiceStatusOf(vehicleId))

      val beamVehicle = resources(agentsim.vehicleId2BeamVehicleId(vehicleId))
      val rideHailAgentLocation =
        RideHailAgentLocation(beamVehicle.driver.get, vehicleId, beamVehicle.beamVehicleType.id, whenWhere)
      vehicleManager.vehicleState.put(vehicleId, beamVehicleState)

      if (modifyPassengerScheduleManager
            .noPendingReservations(vehicleId) || modifyPassengerScheduleManager
            .isPendingReservationEnding(vehicleId, passengerSchedule)) {

        log.debug("range: {}", beamVehicleState.remainingRangeInM / 1000.0)
        val stallOpt = pendingAgentsSentToPark.remove(vehicleId)
        if (stallOpt.isDefined) {
          log.debug("Initiate refuel session for vehicle: {}", vehicleId)
          // this agent has arrived to refuel, initiate that session
          val startFuelTrigger = ScheduleTrigger(
            StartRefuelTrigger(whenWhere.time),
            rideHailAgentLocation.rideHailAgent
          )
          resources(rideHailAgentLocation.vehicleId).useParkingStall(stallOpt.get)
          sender() ! NotifyVehicleResourceIdleReply(
            triggerId,
            Vector[ScheduleTrigger](startFuelTrigger)
          )
        } else if (beamVehicleState.remainingRangeInM < beamServices.beamConfig.beam.agentsim.agents.rideHail.refuelThresholdInMeters) {
          // not enough range to make trip

          if (modifyPassengerScheduleManager.vehicleHasMoreThanOneOngoingRequests(vehicleId)) {
            vehicleManager.putOutOfService(rideHailAgentLocation)
>>>>>>> 0155dc5e
            sender() ! NotifyVehicleResourceIdleReply(triggerId, Vector[ScheduleTrigger]())
          } else {
            log.debug("Not enough range: {}", vehicleId)
            outOfServiceVehicleManager.registerTrigger(vehicleId, triggerId)
            vehicleManager.putOutOfService(rideHailAgentLocation)
            findRefuelStationAndSendVehicle(rideHailAgentLocation)
          }
        } else {
          log.debug("Making available: {}", vehicleId)
          vehicleManager.makeAvailable(rideHailAgentLocation)
          sender() ! NotifyVehicleResourceIdleReply(triggerId, Vector[ScheduleTrigger]())
        }
      } else {
        sender() ! NotifyVehicleResourceIdleReply(triggerId, Vector[ScheduleTrigger]())
      }
<<<<<<< HEAD

    case NotifyResourceInUse(vId, whenWhere) =>
      val vehId = vId.asInstanceOf[Id[Vehicle]]
      vehicleManager.updateLocationOfAgent(vehId, whenWhere, InService)
=======
      modifyPassengerScheduleManager
        .checkInResource(vehicleId, Some(whenWhere), Some(passengerSchedule))
>>>>>>> 0155dc5e

    case BeamVehicleStateUpdate(id, beamVehicleState) =>
      vehicleManager.vehicleState.put(id, beamVehicleState)

    case MATSimNetwork(network) =>
      rideHailNetworkApi.setMATSimNetwork(network)

<<<<<<< HEAD
    case CheckInResource(vId, whenWhere) =>
      val vehicleId = vId.asInstanceOf[Id[Vehicle]]
      vehicleManager.updateLocationOfAgent(vehicleId, whenWhere.get, Available)

      if (whenWhere.get.time == 0) {
        resources(agentsim.vehicleId2BeamVehicleId(vehicleId)).driver
          .foreach(driver => {
            val rideHailAgentLocation =
              RideHailAgentLocation(driver, vehicleId, whenWhere.get)
            if (modifyPassengerScheduleManager
                  .noPendingReservations(vehicleId)) {
              log.debug("Checking in: {}", vehicleId)
              vehicleManager.makeAvailable(rideHailAgentLocation)
            }
            sender ! CheckInSuccess
            log.debug(
              "checking in resource: vehicleId({});availableIn.time({})",
              vehicleId,
              whenWhere.get.time
            )
            modifyPassengerScheduleManager.checkInResource(vehicleId, whenWhere, None)
            driver ! GetBeamVehicleState
          })
      }

    case CheckOutResource(_) =>
      // Because the RideHail Manager is in charge of deciding which specific vehicles to assign to customers, this should never be used
      throw new RuntimeException(
        "Illegal use of CheckOutResource, RideHailManager is responsible for checking out vehicles in fleet."
      )

=======
>>>>>>> 0155dc5e
    case inquiry @ RideHailRequest(RideHailInquiry, _, _, _, _, _, _, _) =>
      handleRideHailInquiry(inquiry)

    case R5Network(network) =>
      rideHailNetworkApi.setR5Network(network)

    /*
     * In the following case, we are calculating routes in batch for the allocation manager,
     * so we add these to the allocation buffer and then resume the allocation process.
     */
    case RoutingResponses(tick, responses)
<<<<<<< HEAD
        if reservationIdToRequest.contains(routeRequestIdToRideHailRequestId(responses.head.staticRequestId)) =>
=======
        if reservationIdToRequest.contains(routeRequestIdToRideHailRequestId(responses.head.requestId)) =>
>>>>>>> 0155dc5e
      numPendingRoutingRequestsForReservations = numPendingRoutingRequestsForReservations - responses.size
      responses.foreach { routeResponse =>
        val request = reservationIdToRequest(routeRequestIdToRideHailRequestId(routeResponse.requestId))
        rideHailResourceAllocationManager.addRouteForRequestToBuffer(request, routeResponse)
      }
      self ! ContinueBufferedRideHailRequests(tick)

    /*
     * Routing Responses from a Ride Hail Inquiry
     * In this case we can treat the responses as if they apply to a single request
     * for a single occupant trip.
     */
    case RoutingResponses(_, responses)
<<<<<<< HEAD
        if inquiryIdToInquiryAndResponse.contains(routeRequestIdToRideHailRequestId(responses.head.staticRequestId)) =>
=======
        if inquiryIdToInquiryAndResponse.contains(routeRequestIdToRideHailRequestId(responses.head.requestId)) =>
>>>>>>> 0155dc5e
      val (request, singleOccupantQuoteAndPoolingInfo) = inquiryIdToInquiryAndResponse(
        routeRequestIdToRideHailRequestId(responses.head.requestId)
      )

      // If any response contains no RIDE_HAIL legs, then the router failed
      if (responses.exists(!_.itineraries.exists(_.tripClassifier.equals(RIDE_HAIL)))) {
        log.debug(
          "Router could not find route to customer person={} for requestId={}",
          request.customer.personId,
          request.requestId
        )
        request.customer.personRef ! RideHailResponse(
          request,
          None,
          Some(CouldNotFindRouteToCustomer)
        )
      } else {
        // We can rely on preserved ordering here (see RideHailManager.requestRoutes),
        // for a simple single-occupant trip sequence, we know that first
        // itin is RH2Customer and second is Pickup2Destination.
        val embodiedBeamTrip: EmbodiedBeamTrip = EmbodiedBeamTrip(
          responses
            .flatMap(_.itineraries.find(p => p.tripClassifier.equals(RIDE_HAIL)))
            .flatMap(_.legs)
            .toIndexedSeq
        )
        val driverPassengerSchedule = singleOccupantItinsToPassengerSchedule(request, embodiedBeamTrip)

        val baseFare = embodiedBeamTrip.legs.map(_.cost).sum

        val travelProposal = TravelProposal(
          singleOccupantQuoteAndPoolingInfo.rideHailAgentLocation,
          driverPassengerSchedule,
          calcFare(request, driverPassengerSchedule, baseFare),
          singleOccupantQuoteAndPoolingInfo.poolingInfo
        )
        travelProposalCache.put(request.requestId.toString, travelProposal)

        request.customer.personRef ! RideHailResponse(request, Some(travelProposal))
      }
      inquiryIdToInquiryAndResponse.remove(request.requestId)
      responses.foreach(rResp => routeRequestIdToRideHailRequestId.remove(rResp.requestId))

    case reserveRide @ RideHailRequest(ReserveRide, _, _, _, _, _, _, _) =>
      handleReservationRequest(reserveRide)

    case modifyPassengerScheduleAck @ ModifyPassengerScheduleAck(
          requestIdOpt,
          triggersToSchedule,
          vehicleId,
          tick
        ) =>
      pendingAgentsSentToPark.get(vehicleId) match {
        case Some(_) =>
          log.debug(
            "modifyPassengerScheduleAck received, handling with outOfServiceManager {}",
            modifyPassengerScheduleAck
          )
          outOfServiceVehicleManager.releaseTrigger(vehicleId, triggersToSchedule)
        case None =>
          requestIdOpt match {
            case None =>
              // None here means this is part of repositioning, i.e. not tied to a reservation request
              log.debug(
                "modifyPassengerScheduleAck received, handling with modifyPassengerScheduleManager {}",
                modifyPassengerScheduleAck
              )
              modifyPassengerScheduleManager
                .modifyPassengerScheduleAckReceived(
                  triggersToSchedule,
                  tick
                )
            case Some(requestId) =>
              // Some here means this is part of a reservation / dispatch of vehicle to a customer
              log.debug("modifyPassengerScheduleAck received, completing reservation {}", modifyPassengerScheduleAck)
              completeReservation(requestId, tick, triggersToSchedule)
          }
      }

    case UpdateTravelTimeLocal(travelTime) =>
      rideHailNetworkApi.setTravelTime(travelTime)

    case DebugRideHailManagerDuringExecution =>
      modifyPassengerScheduleManager.printState()

    case trigger @ TriggerWithId(BufferedRideHailRequestsTrigger(tick), triggerId) =>
      currentlyProcessingTimeoutTrigger match {
        case Some(_) =>
          stash()
        case None =>
          currentlyProcessingTimeoutTrigger = Some(trigger)
          log.debug("Starting wave of buffered at {}", tick)
          modifyPassengerScheduleManager.startWaveOfRepositioningOrBatchedReservationRequests(tick, triggerId)
          findAllocationsAndProcess(tick)
      }

    case ContinueBufferedRideHailRequests(tick) =>
      if (tick == modifyPassengerScheduleManager.getCurrentTick.getOrElse(tick))
        findAllocationsAndProcess(tick)

    case trigger @ TriggerWithId(RideHailRepositioningTrigger(tick), triggerId) =>
//      DebugRepositioning.produceRepositioningDebugImages(tick, this)
      currentlyProcessingTimeoutTrigger match {
        case Some(_) =>
          stash()
        case None =>
          currentlyProcessingTimeoutTrigger = Some(trigger)
          startRepositioning(tick, triggerId)
      }

    case ReduceAwaitingRepositioningAckMessagesByOne =>
      modifyPassengerScheduleManager.cancelRepositionAttempt()

    case MoveOutOfServiceVehicleToDepotParking(passengerSchedule, tick, vehicleId, stall) =>
      pendingAgentsSentToPark.put(vehicleId, stall)
      outOfServiceVehicleManager.initiateMovementToParkingDepot(vehicleId, passengerSchedule, tick)

    case RepositionVehicleRequest(passengerSchedule, tick, vehicleId, rideHailAgent) =>
      if (vehicleManager.getIdleVehicles.contains(vehicleId)) {
        modifyPassengerScheduleManager.repositionVehicle(
          passengerSchedule,
          tick,
          vehicleId,
          rideHailAgent
        )
      } else {
        // Failed attempt to reposition a car that is no longer idle
        modifyPassengerScheduleManager.cancelRepositionAttempt()
      }

    case reply @ InterruptedWhileIdle(interruptId, vehicleId, tick) =>
      if (pendingAgentsSentToPark.contains(vehicleId)) {
        outOfServiceVehicleManager.handleInterruptReply(vehicleId, tick)
      } else {
        modifyPassengerScheduleManager.handleInterruptReply(reply)
      }

    case reply @ InterruptedWhileDriving(interruptId, vehicleId, tick, interruptedPassengerSchedule, _) =>
      if (pendingAgentsSentToPark.contains(vehicleId)) {
        log.error(
          "It is not expected in the current implementation that a moving vehicle would be stopped and sent for charging"
        )
      } else {
        modifyPassengerScheduleManager.handleInterruptReply(reply)
      }

    case DepotParkingInquiryResponse(None, requestId) =>
      val vehId = parkingInquiryCache(requestId).vehicleId
      log.warning(
        "No parking stall found, ride hail vehicle {} stranded",
        vehId
      )
      outOfServiceVehicleManager.releaseTrigger(vehId, Vector())

    case DepotParkingInquiryResponse(Some(stall), requestId) =>
      val agentLocation = parkingInquiryCache.remove(requestId).get

      val routingRequest = RoutingRequest(
        originUTM = agentLocation.currentLocationUTM.loc,
        destinationUTM = stall.locationUTM,
        departureTime = agentLocation.currentLocationUTM.time,
        transitModes = Vector(),
        streetVehicles = Vector(agentLocation.toStreetVehicle)
      )
      val futureRideHail2ParkingRouteRequest = router ? routingRequest

      for {
        futureRideHail2ParkingRouteRespones <- futureRideHail2ParkingRouteRequest
          .mapTo[RoutingResponse]
      } {
        val itinOpt = futureRideHail2ParkingRouteRespones.itineraries
          .find(x => x.tripClassifier.equals(RIDE_HAIL))

        itinOpt match {
          case Some(itin) =>
            val passengerSchedule = PassengerSchedule().addLegs(
              itin.toBeamTrip.legs
            )
            self ! MoveOutOfServiceVehicleToDepotParking(
              passengerSchedule,
              itin.legs.head.beamLeg.startTime,
              agentLocation.vehicleId,
              stall
            )
          case None =>
            //log.error(
            //  "No route to parking stall found, ride hail agent {} stranded",
            //  agentLocation.vehicleId
            //)

            // release trigger if no parking depot found so that simulation can continue
            self ! ReleaseAgentTrigger(agentLocation.vehicleId)
        }
      }

    case ReleaseAgentTrigger(vehicleId) =>
      outOfServiceVehicleManager.releaseTrigger(vehicleId)

    case msg =>
      log.warning("unknown message received by RideHailManager {}", msg)

  }

  def dieIfNoChildren(): Unit = {
    if (context.children.isEmpty) {
      context.stop(self)
    } else {
      log.debug("Remaining: {}", context.children)
    }
  }

  def singleOccupantItinsToPassengerSchedule(
    request: RideHailRequest,
    embodiedTrip: EmbodiedBeamTrip
  ): PassengerSchedule = {
    val beamLegs = BeamLeg.makeLegsConsistent(embodiedTrip.toBeamTrip.legs.toList)
    PassengerSchedule()
      .addLegs(beamLegs)
      .addPassenger(request.customer, beamLegs.tail)
  }

  def calcFare(
    request: RideHailRequest,
    trip: PassengerSchedule,
    baseFare: Double
  ): Map[Id[Person], Double] = {
    val farePerSecond = DefaultCostPerSecond * surgePricingManager
      .getSurgeLevel(
        request.pickUpLocationUTM,
        request.departAt
      )
    val fare = (trip.legsWithPassenger(request.customer).map(_.duration).sum.toDouble * farePerSecond) + baseFare

    Map(request.customer.personId -> fare)
  }

  def findRefuelStationAndSendVehicle(rideHailAgentLocation: RideHailAgentLocation): Unit = {
    val inquiry = DepotParkingInquiry(
      rideHailAgentLocation.vehicleId,
      rideHailAgentLocation.currentLocationUTM.loc,
      ParkingStall.RideHailManager
    )
    parkingInquiryCache.put(inquiry.requestId, rideHailAgentLocation)
    parkingManager ! inquiry
  }

  def handleRideHailInquiry(inquiry: RideHailRequest): Unit = {
    rideHailResourceAllocationManager.respondToInquiry(inquiry) match {
      case NoVehiclesAvailable =>
        log.debug("{} -- NoVehiclesAvailable", inquiry.requestId)
        inquiry.customer.personRef ! RideHailResponse(inquiry, None, Some(DriverNotFoundError))
      case inquiryResponse @ SingleOccupantQuoteAndPoolingInfo(agentLocation, poolingInfo) =>
        inquiryIdToInquiryAndResponse.put(inquiry.requestId, (inquiry, inquiryResponse))
        val routingRequests = createRoutingRequestsToCustomerAndDestination(inquiry.departAt, inquiry, agentLocation)
        routingRequests.foreach(rReq => routeRequestIdToRideHailRequestId.put(rReq.requestId, inquiry.requestId))
        requestRoutes(inquiry.departAt, routingRequests)
    }
  }

  def attemptToCancelCurrentRideRequest(tick: Int, requestId: Int): Unit = {
    Option(travelProposalCache.getIfPresent(requestId.toString)) match {
      case Some(travelProposal) =>
        log.debug(
          "trying to stop vehicle: {}, tick: {}",
          travelProposal.rideHailAgentLocation.vehicleId,
          tick
        )
        travelProposal.rideHailAgentLocation.rideHailAgent ! StopDrivingIfNoPassengerOnBoard(
          tick,
          requestId
        )

      case None =>
    }

  }

  def createRoutingRequestsToCustomerAndDestination(
    requestTime: Int,
    request: RideHailRequest,
    rideHailLocation: RideHailAgentLocation
  ): List[RoutingRequest] = {

    val pickupSpaceTime = SpaceTime((request.pickUpLocationUTM, request.departAt))
//    val customerAgentBody =
//      StreetVehicle(request.customer.vehicleId, pickupSpaceTime, WALK, asDriver = true)
    val rideHailVehicleAtOrigin = StreetVehicle(
      rideHailLocation.vehicleId,
      rideHailLocation.vehicleTypeId,
      SpaceTime((rideHailLocation.currentLocationUTM.loc, requestTime)),
      CAR,
      asDriver = false
    )
    val rideHailVehicleAtPickup =
      StreetVehicle(rideHailLocation.vehicleId, rideHailLocation.vehicleTypeId, pickupSpaceTime, CAR, asDriver = false)

// route from ride hailing vehicle to customer
    val rideHailAgent2Customer = RoutingRequest(
      rideHailLocation.currentLocationUTM.loc,
      request.pickUpLocationUTM,
      requestTime,
      Vector(),
      Vector(rideHailVehicleAtOrigin)
    )
// route from customer to destination
    val rideHail2Destination = RoutingRequest(
      request.pickUpLocationUTM,
      request.destinationUTM,
      requestTime,
      Vector(),
      Vector(rideHailVehicleAtPickup)
    )

    List(rideHailAgent2Customer, rideHail2Destination)
  }

  def requestRoutes(tick: Int, routingRequests: List[RoutingRequest]): Unit = {
<<<<<<< HEAD
    val preservedOrder = routingRequests.map(_.staticRequestId)
    val theFutures = Future
      .sequence(routingRequests.map { rRequest =>
        akka.pattern.ask(router, rRequest).mapTo[RoutingResponse]
      })
      .foreach { responseList =>
        val requestIdToResponse = responseList.map { response =>
          response.staticRequestId -> response
        }.toMap
        val orderedResponses = preservedOrder.map(requestId => requestIdToResponse(requestId))
        self ! RoutingResponses(tick, orderedResponses)
      }
=======
    Future
      .sequence(routingRequests.map(akka.pattern.ask(router, _).mapTo[RoutingResponse]))
      .map(RoutingResponses(tick, _)) pipeTo self
>>>>>>> 0155dc5e
  }

  private def handleReservation(request: RideHailRequest, tick: Int, travelProposal: TravelProposal): Unit = {
    surgePricingManager.addRideCost(
      request.departAt,
      travelProposal.estimatedPrice(request.customer.personId),
      request.pickUpLocationUTM
    )

    // This makes the vehicle unavailable for others to reserve
    vehicleManager.putIntoService(travelProposal.rideHailAgentLocation)

    // Create confirmation info but stash until we receive ModifyPassengerScheduleAck
    pendingModifyPassengerScheduleAcks.put(
      request.requestId,
      RideHailResponse(request, Some(travelProposal))
    )

    log.debug(
      "Reserving vehicle: {} customer: {} request: {} pendingAcks: {}",
      travelProposal.rideHailAgentLocation.vehicleId,
      request.customer.personId,
      request.requestId,
      s"(${pendingModifyPassengerScheduleAcks.size}) ${pendingModifyPassengerScheduleAcks.keySet.map(_.toString).mkString(",")}"
    )

    modifyPassengerScheduleManager.reserveVehicle(
      travelProposal.passengerSchedule,
      travelProposal.rideHailAgentLocation,
      tick,
      Some(request.requestId)
    )
  }

  private def completeReservation(
    requestId: Int,
    tick: Int,
    finalTriggersToSchedule: Vector[ScheduleTrigger]
  ): Unit = {
    log.debug(
      "Removing request: {} pendingAcks: {} pendingRoutes: {} requestBufferEmpty: {}",
      requestId,
      s"(${pendingModifyPassengerScheduleAcks.size}) ${pendingModifyPassengerScheduleAcks.keySet.map(_.toString).mkString(",")}",
      numPendingRoutingRequestsForReservations,
      rideHailResourceAllocationManager.isBufferEmpty
    )
    pendingModifyPassengerScheduleAcks.remove(requestId) match {
      case Some(response) =>
        val theVehicle = response.travelProposal.get.rideHailAgentLocation.vehicleId
        log.debug(
          "Completing reservation {} for customer {} and vehicle {}",
          requestId,
          response.request.customer.personId,
          theVehicle
        )

        if (processBufferedRequestsOnTimeout) {
          modifyPassengerScheduleManager.addTriggersToSendWithCompletion(finalTriggersToSchedule)
          response.request.customer.personRef ! response.copy(triggersToSchedule = Vector())
          response.request.groupedWithOtherRequests.foreach { subReq =>
            subReq.customer.personRef ! response.copy(triggersToSchedule = Vector())
          }
        } else {
          response.request.customer.personRef ! response.copy(
            triggersToSchedule = finalTriggersToSchedule
          )
        }
        // The following is an API call to allow implementing class to process or cleanup
        rideHailResourceAllocationManager.reservationCompletionNotice(response.request.customer.personId, theVehicle)
      case None =>
        log.error("Vehicle was reserved by another agent for inquiry id {}", requestId)
        sender() ! RideHailResponse.dummyWithError(RideHailVehicleTakenError)
    }
    if (processBufferedRequestsOnTimeout) {
      self ! ContinueBufferedRideHailRequests(tick)
    }
  }

  private def handleReservationRequest(request: RideHailRequest): Unit = {
    // We always use the request buffer, but depending on whether we process this
    // request immediately or on timeout we take different paths
    rideHailResourceAllocationManager.addRequestToBuffer(request)

    if (processBufferedRequestsOnTimeout) {
      request.customer.personRef ! DelayedRideHailResponse
    } else {
      findAllocationsAndProcess(request.departAt)
    }

  }

  def createRideHailVehicleAndAgent(
    rideHailAgentIdentifier: String,
    rideInitialLocation: Coord,
    shifts: Option[String],
    geofence: Option[Geofence]
  ): RideHailAgentInputData = {
    val rideHailAgentName = s"rideHailAgent-${rideHailAgentIdentifier}"
    val rideHailVehicleId = BeamVehicle.createId(rideHailAgentIdentifier, Some("rideHailVehicle"))
    val ridehailBeamVehicleTypeId =
      Id.create(
        beamServices.beamConfig.beam.agentsim.agents.rideHail.initialization.procedural.vehicleTypeId,
        classOf[BeamVehicleType]
      )
    val ridehailBeamVehicleType = beamServices.vehicleTypes
      .getOrElse(ridehailBeamVehicleTypeId, BeamVehicleType.defaultCarBeamVehicleType)
    val rideHailAgentPersonId: Id[RideHailAgent] =
      Id.create(rideHailAgentName, classOf[RideHailAgent])
    val powertrain = Option(ridehailBeamVehicleType.primaryFuelConsumptionInJoulePerMeter)
      .map(new Powertrain(_))
      .getOrElse(Powertrain.PowertrainFromMilesPerGallon(Powertrain.AverageMilesPerGallon))
    val rideHailBeamVehicle = new BeamVehicle(
      rideHailVehicleId,
      powertrain,
      ridehailBeamVehicleType
    )
    rideHailBeamVehicle.spaceTime = SpaceTime((rideInitialLocation, 0))
    rideHailBeamVehicle.manager = Some(self)
    resources += (rideHailVehicleId -> rideHailBeamVehicle)
    vehicleManager.vehicleState.put(rideHailBeamVehicle.id, rideHailBeamVehicle.getState)

    val rideHailAgentProps: Props = RideHailAgent.props(
      beamServices,
      scheduler,
      transportNetwork,
      tollCalculator,
      eventsManager,
      parkingManager,
      rideHailAgentPersonId,
      self,
      rideHailBeamVehicle,
      rideInitialLocation,
      shifts.map(_.split(";").map(beam.sim.common.Range(_)).toList),
      geofence
    )

    val rideHailAgentRef: ActorRef =
      context.actorOf(rideHailAgentProps, rideHailAgentName)
    context.watch(rideHailAgentRef)
    scheduler ! ScheduleTrigger(InitializeTrigger(0), rideHailAgentRef)

    val agentLocation = RideHailAgentLocation(
      rideHailAgentRef,
      rideHailBeamVehicle.id,
      ridehailBeamVehicleTypeId,
      SpaceTime(rideInitialLocation, 0)
    )
    // Put the agent out of service and let the agent tell us when it's Idle (aka ready for service)
    vehicleManager.putOutOfService(agentLocation)

    rideHailinitialLocationSpatialPlot
      .addString(StringToPlot(s"${rideHailAgentIdentifier}", rideInitialLocation, Color.RED, 20))
    rideHailinitialLocationSpatialPlot
      .addAgentWithCoord(
        RideHailAgentInitCoord(rideHailAgentPersonId, rideInitialLocation)
      )
    RideHailAgentInputData(
      id = rideHailBeamVehicle.id.toString,
      rideHailManagerId = id.toString,
      vehicleType = rideHailBeamVehicle.beamVehicleType.id.toString,
      initialLocationX = rideInitialLocation.getX,
      initialLocationY = rideInitialLocation.getY,
      shifts = shifts,
      geofenceX = geofence.map(fence => fence.geofenceX),
      geofenceY = geofence.map(fence => fence.geofenceY),
      geofenceRadius = geofence.map(fence => fence.geofenceRadius)
    )
  }

  /*
   * This is common code for both use cases, batch processing and processing a single reservation request immediately.
   * The differences are resolved through the boolean processBufferedRequestsOnTimeout.
   */
  private def findAllocationsAndProcess(tick: Int) = {
    var allRoutesRequired: List[RoutingRequest] = List()
    log.debug("findAllocationsAndProcess @ {}", tick)

    rideHailResourceAllocationManager.allocateVehiclesToCustomers(tick) match {
      case VehicleAllocations(allocations) =>
        allocations.foreach { allocation =>
          allocation match {
            case RoutingRequiredToAllocateVehicle(request, routesRequired) =>
              // Client has requested routes
              reservationIdToRequest.put(request.requestId, request)
              routesRequired.foreach(
                rReq => routeRequestIdToRideHailRequestId.put(rReq.requestId, request.requestId)
              )
              allRoutesRequired = allRoutesRequired ++ routesRequired
            case alloc @ VehicleMatchedToCustomers(request, rideHailAgentLocation, pickDropIdWithRoutes)
                if !pickDropIdWithRoutes.isEmpty =>
              handleReservation(request, tick, createTravelProposal(alloc))
              rideHailResourceAllocationManager.removeRequestFromBuffer(request)
            case VehicleMatchedToCustomers(request, _, _) =>
              failedAllocation(request, tick)
            case NoVehicleAllocated(request) =>
              failedAllocation(request, tick)
          }
        }
      case _ =>
    }
    if (!allRoutesRequired.isEmpty) {
      log.debug("requesting {} routes at {}", allRoutesRequired.size, tick)
      numPendingRoutingRequestsForReservations = numPendingRoutingRequestsForReservations + allRoutesRequired.size
      requestRoutes(tick, allRoutesRequired)
    } else if (processBufferedRequestsOnTimeout && pendingModifyPassengerScheduleAcks.isEmpty &&
               rideHailResourceAllocationManager.isBufferEmpty && numPendingRoutingRequestsForReservations == 0 &&
               currentlyProcessingTimeoutTrigger.isDefined) {
      log.debug("sendCompletionAndScheduleNewTimeout from 1156")
      modifyPassengerScheduleManager.sendCompletionAndScheduleNewTimeout(BatchedReservation, tick)
      cleanUp
    }
  }

  def createTravelProposal(alloc: VehicleMatchedToCustomers): TravelProposal = {
    val passSched = pickDropsToPassengerSchedule(alloc.pickDropIdWithRoutes)
    TravelProposal(
      alloc.rideHailAgentLocation,
      passSched,
      calcFare(alloc.request, passSched, 0),
      None
    )
  }

  def pickDropsToPassengerSchedule(pickDrops: List[PickDropIdAndLeg]): PassengerSchedule = {
    val consistentPickDrops =
      pickDrops.map(_.personId).zip(BeamLeg.makeLegsConsistent(pickDrops.map(_.leg.get.beamLeg)))
    val allLegs = consistentPickDrops.map(_._2)
    var passSched = PassengerSchedule().addLegs(allLegs)
    consistentPickDrops.groupBy(_._1).foreach { personPickDrop =>
      val firstLeg = personPickDrop._2.head._2
      val lastLeg = personPickDrop._2.last._2
      val subtrip = allLegs.dropWhile(_ != firstLeg).drop(1).takeWhile(_ != lastLeg) :+ lastLeg
      passSched = passSched.addPassenger(personPickDrop._1, subtrip)
    }
    passSched
  }

  def failedAllocation(request: RideHailRequest, tick: Int): Unit = {
    val theResponse = RideHailResponse(request, None, Some(DriverNotFoundError))
    if (processBufferedRequestsOnTimeout) {
      modifyPassengerScheduleManager.addTriggerToSendWithCompletion(
        ScheduleTrigger(
          RideHailResponseTrigger(tick, theResponse),
          request.customer.personRef
        )
      )
    } else {
      request.customer.personRef ! theResponse
    }
    rideHailResourceAllocationManager.removeRequestFromBuffer(request)
  }

<<<<<<< HEAD
=======
  def getQuadTreeBound(population: Population): QuadTreeBounds = {
    val persons = population.getPersons.values().asInstanceOf[util.Collection[Person]].asScala.view
    val activities = persons.flatMap(p => p.getSelectedPlan.getPlanElements.asScala.view).collect {
      case activity: Activity =>
        activity
    }
    val coordinates = activities.map(_.getCoord)
    val xs = coordinates.map(_.getX)
    val ys = coordinates.map(_.getY)
    QuadTreeBounds(xs.min, ys.min, xs.max, ys.max)
  }

>>>>>>> 0155dc5e
  def cleanUp = {
    currentlyProcessingTimeoutTrigger = None
    unstashAll()
  }

  def startRepositioning(tick: Int, triggerId: Long) = {
    log.debug("Starting wave of repositioning at {}", tick)
    modifyPassengerScheduleManager.startWaveOfRepositioningOrBatchedReservationRequests(tick, triggerId)

    val repositionVehicles: Vector[(Id[Vehicle], Location)] =
      rideHailResourceAllocationManager.repositionVehicles(tick)

    if (repositionVehicles.isEmpty) {
      log.debug("sendCompletionAndScheduleNewTimeout from 1204")
      modifyPassengerScheduleManager.sendCompletionAndScheduleNewTimeout(Reposition, tick)
      cleanUp
    } else {
      modifyPassengerScheduleManager.setNumberOfRepositioningsToProcess(repositionVehicles.size)
    }

    for ((vehicleId, destinationLocation) <- repositionVehicles) {
      if (vehicleManager.getIdleVehicles.contains(vehicleId)) {
        val rideHailAgentLocation = vehicleManager.getIdleVehicles(vehicleId)

        val rideHailVehicleAtOrigin = StreetVehicle(
          rideHailAgentLocation.vehicleId,
<<<<<<< HEAD
=======
          rideHailAgentLocation.vehicleTypeId,
>>>>>>> 0155dc5e
          SpaceTime((rideHailAgentLocation.currentLocationUTM.loc, tick)),
          CAR,
          asDriver = false
        )
        val routingRequest = RoutingRequest(
          originUTM = rideHailAgentLocation.currentLocationUTM.loc,
          destinationUTM = destinationLocation,
          departureTime = tick,
          transitModes = Vector(),
          streetVehicles = Vector(rideHailVehicleAtOrigin)
        )
        val futureRideHailAgent2CustomerResponse = router ? routingRequest

        for {
          rideHailAgent2CustomerResponse <- futureRideHailAgent2CustomerResponse
            .mapTo[RoutingResponse]
        } {
          val itins2Cust = rideHailAgent2CustomerResponse.itineraries.filter(
            x => x.tripClassifier.equals(RIDE_HAIL)
          )

          if (itins2Cust.nonEmpty) {
            val modRHA2Cust: IndexedSeq[EmbodiedBeamTrip] =
              itins2Cust.map(l => l.copy(legs = l.legs.map(c => c.copy(asDriver = true)))).toIndexedSeq
<<<<<<< HEAD
            val rideHailAgent2CustomerResponseMod = RoutingResponse(modRHA2Cust, routingRequest.staticRequestId)
=======
            val rideHailAgent2CustomerResponseMod = RoutingResponse(modRHA2Cust, routingRequest.requestId)
>>>>>>> 0155dc5e

            // TODO: extract creation of route to separate method?
            val passengerSchedule = PassengerSchedule().addLegs(
              rideHailAgent2CustomerResponseMod.itineraries.head.toBeamTrip.legs
            )
            self ! RepositionVehicleRequest(passengerSchedule, tick, vehicleId, rideHailAgentLocation.rideHailAgent)
          } else {
            self ! ReduceAwaitingRepositioningAckMessagesByOne
          }
        }

      } else {
        modifyPassengerScheduleManager.cancelRepositionAttempt()
      }
    }

  }
<<<<<<< HEAD

=======
>>>>>>> 0155dc5e
}<|MERGE_RESOLUTION|>--- conflicted
+++ resolved
@@ -1,10 +1,5 @@
 package beam.agentsim.agents.ridehail
 
-<<<<<<< HEAD
-import java.util.concurrent.TimeUnit
-
-import akka.actor.{ActorLogging, ActorRef, Props, Stash}
-=======
 import java.awt.Color
 import java.util
 import java.util.Random
@@ -12,7 +7,6 @@
 
 import akka.actor.SupervisorStrategy.Stop
 import akka.actor.{Actor, ActorLogging, ActorRef, OneForOneStrategy, Props, Stash, Terminated}
->>>>>>> 0155dc5e
 import akka.event.LoggingReceive
 import akka.pattern._
 import akka.util.Timeout
@@ -23,21 +17,14 @@
 import beam.agentsim.agents.modalbehaviors.DrivesVehicle._
 import beam.agentsim.agents.ridehail.RideHailAgent._
 import beam.agentsim.agents.ridehail.RideHailManager._
-<<<<<<< HEAD
-import beam.agentsim.agents.ridehail.RideHailVehicleManager.{Available, InService, RideHailAgentLocation}
-=======
 import beam.agentsim.agents.ridehail.RideHailVehicleManager.RideHailAgentLocation
->>>>>>> 0155dc5e
 import beam.agentsim.agents.ridehail.allocation._
 import beam.agentsim.agents.vehicles.AccessErrorCodes.{
   CouldNotFindRouteToCustomer,
   DriverNotFoundError,
   RideHailVehicleTakenError
 }
-<<<<<<< HEAD
-=======
 import beam.agentsim.agents.vehicles.EnergyEconomyAttributes.Powertrain
->>>>>>> 0155dc5e
 import beam.agentsim.agents.vehicles.VehicleProtocol.StreetVehicle
 import beam.agentsim.agents.vehicles.{PassengerSchedule, _}
 import beam.agentsim.events.SpaceTime
@@ -59,19 +46,12 @@
 import com.eaio.uuid.UUIDGen
 import com.google.common.cache.{Cache, CacheBuilder}
 import com.vividsolutions.jts.geom.Envelope
-<<<<<<< HEAD
-import org.matsim.api.core.v01.population.Person
-import org.matsim.api.core.v01.{Coord, Id}
-import org.matsim.vehicles.Vehicle
-
-=======
 import org.matsim.api.core.v01.population.{Activity, Person, Population}
 import org.matsim.api.core.v01.{Coord, Id, Scenario}
 import org.matsim.core.api.experimental.events.EventsManager
 import org.matsim.vehicles.Vehicle
 
 import scala.collection.JavaConverters._
->>>>>>> 0155dc5e
 import scala.collection.mutable
 import scala.collection.mutable.ArrayBuffer
 import scala.concurrent.ExecutionContext.Implicits.global
@@ -97,35 +77,9 @@
     Id.create(UUIDGen.createTime(UUIDGen.newTime()).toString, classOf[RideHailRequest])
   }
 
-<<<<<<< HEAD
-  def props(
-    services: BeamServices,
-    scheduler: ActorRef,
-    router: ActorRef,
-    parkingManager: ActorRef,
-    boundingBox: Envelope,
-    surgePricingManager: RideHailSurgePricingManager,
-    tncIterationStats: Option[TNCIterationStats]
-  ): Props = {
-    Props(
-      new RideHailManager(
-        services,
-        scheduler,
-        router,
-        parkingManager,
-        boundingBox,
-        surgePricingManager,
-        tncIterationStats
-      )
-    )
-  }
-
-  case class NotifyIterationEnds()
-=======
   sealed trait RideHailServiceStatus
 
   case object NotifyIterationEnds
->>>>>>> 0155dc5e
 
   case class TravelProposal(
     rideHailAgentLocation: RideHailAgentLocation,
@@ -190,8 +144,6 @@
 
   case class ContinueBufferedRideHailRequests(tick: Int)
 
-<<<<<<< HEAD
-=======
   final val fileBaseName = "rideHailInitialLocation"
 
   class OutputData extends OutputDataDescriptor {
@@ -236,7 +188,6 @@
 
   }
 
->>>>>>> 0155dc5e
 }
 
 class RideHailManager(
@@ -345,8 +296,6 @@
 
   // Are we in the middle of processing a batch?
   var currentlyProcessingTimeoutTrigger: Option[TriggerWithId] = None
-<<<<<<< HEAD
-=======
 
   private val numRideHailAgents = math.round(
     beamServices.beamConfig.beam.agentsim.numAgents.toDouble * beamServices.beamConfig.beam.agentsim.agents.rideHail.initialization.procedural.numDriversAsFractionOfPopulation
@@ -438,7 +387,6 @@
     }
   }
   log.info("Initialized {} ride hailing agents", numRideHailAgents)
->>>>>>> 0155dc5e
 
   override def receive: Receive = LoggingReceive {
     case ev @ StopDrivingIfNoPassengerOnBoardReply(success, requestId, tick) =>
@@ -475,55 +423,6 @@
         ) =>
       log.debug("RHM.NotifyVehicleResourceIdle: {}", ev)
       val vehicleId = vId.asInstanceOf[Id[Vehicle]]
-<<<<<<< HEAD
-      val whenWhere = whenWhereOpt.getOrElse(vehicleManager.getRideHailAgentLocation(vehicleId).currentLocationUTM)
-
-      vehicleManager.updateLocationOfAgent(vehicleId, whenWhere, vehicleManager.getServiceStatusOf(vehicleId))
-
-      //updateLocationOfAgent(vehicleId, whenWhereOpt, isAvailable = true)
-      resources.get(agentsim.vehicleId2BeamVehicleId(vehicleId)).foreach { beamVehicle =>
-        beamVehicle.driver.foreach { driver =>
-          val rideHailAgentLocation =
-            RideHailAgentLocation(driver, vehicleId, whenWhere)
-          vehicleManager.vehicleState.put(vehicleId, beamVehicleState)
-
-          if (modifyPassengerScheduleManager
-                .noPendingReservations(vehicleId) || modifyPassengerScheduleManager
-                .isPendingReservationEnding(vehicleId, passengerSchedule)) {
-
-            log.debug("range: {}", beamVehicleState.remainingRangeInM / 1000.0)
-            val stallOpt = pendingAgentsSentToPark.remove(vehicleId)
-            if (stallOpt.isDefined) {
-              log.debug("Initiate refuel session for vehicle: {}", vehicleId)
-              // this agent has arrived to refuel, initiate that session
-              val startFuelTrigger = ScheduleTrigger(
-                StartRefuelTrigger(whenWhere.time),
-                rideHailAgentLocation.rideHailAgent
-              )
-              beamServices.vehicles(rideHailAgentLocation.vehicleId).useParkingStall(stallOpt.get)
-              sender() ! NotifyVehicleResourceIdleReply(
-                triggerId,
-                Vector[ScheduleTrigger](startFuelTrigger)
-              )
-            } else if (beamVehicleState.remainingRangeInM < beamServices.beamConfig.beam.agentsim.agents.rideHail.refuelThresholdInMeters) {
-              // not enough range to make trip
-
-              if (modifyPassengerScheduleManager.vehicleHasMoreThanOneOngoingRequests(vehicleId)) {
-                vehicleManager.putOutOfService(rideHailAgentLocation)
-                sender() ! NotifyVehicleResourceIdleReply(triggerId, Vector[ScheduleTrigger]())
-              } else {
-                log.debug("Not enough range: {}", vehicleId)
-                outOfServiceVehicleManager.registerTrigger(vehicleId, triggerId)
-                vehicleManager.putOutOfService(rideHailAgentLocation)
-                findRefuelStationAndSendVehicle(rideHailAgentLocation)
-              }
-            } else {
-              log.debug("Making available: {}", vehicleId)
-              vehicleManager.makeAvailable(rideHailAgentLocation)
-              sender() ! NotifyVehicleResourceIdleReply(triggerId, Vector[ScheduleTrigger]())
-            }
-          } else {
-=======
 
       vehicleManager.updateLocationOfAgent(vehicleId, whenWhere, vehicleManager.getServiceStatusOf(vehicleId))
 
@@ -555,7 +454,6 @@
 
           if (modifyPassengerScheduleManager.vehicleHasMoreThanOneOngoingRequests(vehicleId)) {
             vehicleManager.putOutOfService(rideHailAgentLocation)
->>>>>>> 0155dc5e
             sender() ! NotifyVehicleResourceIdleReply(triggerId, Vector[ScheduleTrigger]())
           } else {
             log.debug("Not enough range: {}", vehicleId)
@@ -571,15 +469,8 @@
       } else {
         sender() ! NotifyVehicleResourceIdleReply(triggerId, Vector[ScheduleTrigger]())
       }
-<<<<<<< HEAD
-
-    case NotifyResourceInUse(vId, whenWhere) =>
-      val vehId = vId.asInstanceOf[Id[Vehicle]]
-      vehicleManager.updateLocationOfAgent(vehId, whenWhere, InService)
-=======
       modifyPassengerScheduleManager
         .checkInResource(vehicleId, Some(whenWhere), Some(passengerSchedule))
->>>>>>> 0155dc5e
 
     case BeamVehicleStateUpdate(id, beamVehicleState) =>
       vehicleManager.vehicleState.put(id, beamVehicleState)
@@ -587,40 +478,6 @@
     case MATSimNetwork(network) =>
       rideHailNetworkApi.setMATSimNetwork(network)
 
-<<<<<<< HEAD
-    case CheckInResource(vId, whenWhere) =>
-      val vehicleId = vId.asInstanceOf[Id[Vehicle]]
-      vehicleManager.updateLocationOfAgent(vehicleId, whenWhere.get, Available)
-
-      if (whenWhere.get.time == 0) {
-        resources(agentsim.vehicleId2BeamVehicleId(vehicleId)).driver
-          .foreach(driver => {
-            val rideHailAgentLocation =
-              RideHailAgentLocation(driver, vehicleId, whenWhere.get)
-            if (modifyPassengerScheduleManager
-                  .noPendingReservations(vehicleId)) {
-              log.debug("Checking in: {}", vehicleId)
-              vehicleManager.makeAvailable(rideHailAgentLocation)
-            }
-            sender ! CheckInSuccess
-            log.debug(
-              "checking in resource: vehicleId({});availableIn.time({})",
-              vehicleId,
-              whenWhere.get.time
-            )
-            modifyPassengerScheduleManager.checkInResource(vehicleId, whenWhere, None)
-            driver ! GetBeamVehicleState
-          })
-      }
-
-    case CheckOutResource(_) =>
-      // Because the RideHail Manager is in charge of deciding which specific vehicles to assign to customers, this should never be used
-      throw new RuntimeException(
-        "Illegal use of CheckOutResource, RideHailManager is responsible for checking out vehicles in fleet."
-      )
-
-=======
->>>>>>> 0155dc5e
     case inquiry @ RideHailRequest(RideHailInquiry, _, _, _, _, _, _, _) =>
       handleRideHailInquiry(inquiry)
 
@@ -632,11 +489,7 @@
      * so we add these to the allocation buffer and then resume the allocation process.
      */
     case RoutingResponses(tick, responses)
-<<<<<<< HEAD
-        if reservationIdToRequest.contains(routeRequestIdToRideHailRequestId(responses.head.staticRequestId)) =>
-=======
         if reservationIdToRequest.contains(routeRequestIdToRideHailRequestId(responses.head.requestId)) =>
->>>>>>> 0155dc5e
       numPendingRoutingRequestsForReservations = numPendingRoutingRequestsForReservations - responses.size
       responses.foreach { routeResponse =>
         val request = reservationIdToRequest(routeRequestIdToRideHailRequestId(routeResponse.requestId))
@@ -650,11 +503,7 @@
      * for a single occupant trip.
      */
     case RoutingResponses(_, responses)
-<<<<<<< HEAD
-        if inquiryIdToInquiryAndResponse.contains(routeRequestIdToRideHailRequestId(responses.head.staticRequestId)) =>
-=======
         if inquiryIdToInquiryAndResponse.contains(routeRequestIdToRideHailRequestId(responses.head.requestId)) =>
->>>>>>> 0155dc5e
       val (request, singleOccupantQuoteAndPoolingInfo) = inquiryIdToInquiryAndResponse(
         routeRequestIdToRideHailRequestId(responses.head.requestId)
       )
@@ -972,24 +821,9 @@
   }
 
   def requestRoutes(tick: Int, routingRequests: List[RoutingRequest]): Unit = {
-<<<<<<< HEAD
-    val preservedOrder = routingRequests.map(_.staticRequestId)
-    val theFutures = Future
-      .sequence(routingRequests.map { rRequest =>
-        akka.pattern.ask(router, rRequest).mapTo[RoutingResponse]
-      })
-      .foreach { responseList =>
-        val requestIdToResponse = responseList.map { response =>
-          response.staticRequestId -> response
-        }.toMap
-        val orderedResponses = preservedOrder.map(requestId => requestIdToResponse(requestId))
-        self ! RoutingResponses(tick, orderedResponses)
-      }
-=======
     Future
       .sequence(routingRequests.map(akka.pattern.ask(router, _).mapTo[RoutingResponse]))
       .map(RoutingResponses(tick, _)) pipeTo self
->>>>>>> 0155dc5e
   }
 
   private def handleReservation(request: RideHailRequest, tick: Int, travelProposal: TravelProposal): Unit = {
@@ -1242,8 +1076,6 @@
     rideHailResourceAllocationManager.removeRequestFromBuffer(request)
   }
 
-<<<<<<< HEAD
-=======
   def getQuadTreeBound(population: Population): QuadTreeBounds = {
     val persons = population.getPersons.values().asInstanceOf[util.Collection[Person]].asScala.view
     val activities = persons.flatMap(p => p.getSelectedPlan.getPlanElements.asScala.view).collect {
@@ -1256,7 +1088,6 @@
     QuadTreeBounds(xs.min, ys.min, xs.max, ys.max)
   }
 
->>>>>>> 0155dc5e
   def cleanUp = {
     currentlyProcessingTimeoutTrigger = None
     unstashAll()
@@ -1283,10 +1114,7 @@
 
         val rideHailVehicleAtOrigin = StreetVehicle(
           rideHailAgentLocation.vehicleId,
-<<<<<<< HEAD
-=======
           rideHailAgentLocation.vehicleTypeId,
->>>>>>> 0155dc5e
           SpaceTime((rideHailAgentLocation.currentLocationUTM.loc, tick)),
           CAR,
           asDriver = false
@@ -1311,11 +1139,7 @@
           if (itins2Cust.nonEmpty) {
             val modRHA2Cust: IndexedSeq[EmbodiedBeamTrip] =
               itins2Cust.map(l => l.copy(legs = l.legs.map(c => c.copy(asDriver = true)))).toIndexedSeq
-<<<<<<< HEAD
-            val rideHailAgent2CustomerResponseMod = RoutingResponse(modRHA2Cust, routingRequest.staticRequestId)
-=======
             val rideHailAgent2CustomerResponseMod = RoutingResponse(modRHA2Cust, routingRequest.requestId)
->>>>>>> 0155dc5e
 
             // TODO: extract creation of route to separate method?
             val passengerSchedule = PassengerSchedule().addLegs(
@@ -1333,8 +1157,4 @@
     }
 
   }
-<<<<<<< HEAD
-
-=======
->>>>>>> 0155dc5e
 }