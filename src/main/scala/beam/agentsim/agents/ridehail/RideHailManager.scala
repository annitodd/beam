--- conflicted
+++ resolved
@@ -1747,7 +1747,6 @@
     val futureRepoRoutingMap = mutable.Map[Id[BeamVehicle], Future[RoutingRequest]]()
 
     for ((vehicleId, destinationLocation) <- repositionVehicles) {
-<<<<<<< HEAD
       if (vehicleManager.idleRideHailVehicles.contains(vehicleId)) {
         val rideHailAgentLocation = vehicleManager.idleRideHailVehicles(vehicleId)
 
@@ -1772,32 +1771,7 @@
       } else {
         log.error("Trying to reposition a non idle vehicle -> fix the reposition manager!")
         self ! ReduceAwaitingRepositioningAckMessagesByOne(vehicleId)
-=======
-      rideHailManagerHelper.getServiceStatusOf(vehicleId) match {
-        case _ =>
-          val rideHailAgentLocation = rideHailManagerHelper.getRideHailAgentLocation(vehicleId)
-
-          val rideHailVehicleAtOrigin = StreetVehicle(
-            rideHailAgentLocation.vehicleId,
-            rideHailAgentLocation.vehicleType.id,
-            SpaceTime((rideHailAgentLocation.getCurrentLocationUTM(tick, beamServices), tick)),
-            CAR,
-            asDriver = false,
-            needsToCalculateCost = true
-          )
-          val routingRequest = RoutingRequest(
-            originUTM = rideHailAgentLocation.getCurrentLocationUTM(tick, beamServices),
-            destinationUTM = destinationLocation,
-            departureTime = tick,
-            withTransit = false,
-            personId = None,
-            streetVehicles = Vector(rideHailVehicleAtOrigin),
-            triggerId = triggerId
-          )
-          val futureRideHailAgent2CustomerResponse = router ? routingRequest
-          futureRepoRoutingMap.put(vehicleId, futureRideHailAgent2CustomerResponse.asInstanceOf[Future[RoutingRequest]])
-
->>>>>>> 97762262
+
       }
     }
     for {
