--- conflicted
+++ resolved
@@ -1,9 +1,5 @@
 package beam.agentsim.agents.ridehail
 
-import java.awt.Color
-import java.io.File
-import java.util
-import java.util.concurrent.TimeUnit
 import akka.actor.SupervisorStrategy.Stop
 import akka.actor.{
   Actor,
@@ -41,17 +37,11 @@
 import beam.agentsim.agents.vehicles.{PassengerSchedule, _}
 import beam.agentsim.agents.{Dropoff, InitializeTrigger, MobilityRequest, Pickup}
 import beam.agentsim.events.{RideHailFleetStateEvent, SpaceTime}
-import beam.agentsim.infrastructure.parking.ParkingMNL
 import beam.agentsim.infrastructure.{ParkingInquiry, ParkingInquiryResponse, ParkingStall}
 import beam.agentsim.scheduler.BeamAgentScheduler.{CompletionNotice, ScheduleTrigger}
 import beam.agentsim.scheduler.Trigger
 import beam.agentsim.scheduler.Trigger.TriggerWithId
 import beam.router.BeamRouter.{Location, RoutingRequest, RoutingResponse, _}
-<<<<<<< HEAD
-import beam.router.Modes.BeamMode
-import beam.router.skim.{event, Skims, SkimsUtils}
-=======
->>>>>>> 41e63982
 import beam.router.Modes.BeamMode._
 import beam.router.model.{BeamLeg, EmbodiedBeamLeg, EmbodiedBeamTrip}
 import beam.router.osm.TollCalculator
@@ -74,13 +64,17 @@
 import org.matsim.core.controler.OutputDirectoryHierarchy
 import org.matsim.core.utils.misc.Time
 
+import java.awt.Color
+import java.io.File
+import java.util
+import java.util.concurrent.TimeUnit
 import scala.collection.JavaConverters._
 import scala.collection.mutable
 import scala.collection.mutable.ArrayBuffer
 import scala.concurrent.ExecutionContext.Implicits.global
 import scala.concurrent.Future
+import scala.concurrent.duration._
 import scala.util.Random
-import scala.concurrent.duration._
 
 object RideHailManager {
   val INITIAL_RIDE_HAIL_LOCATION_HOME = "HOME"
@@ -392,8 +386,7 @@
 
   val numRideHailAgents: Int = initializeRideHailFleet()
 
-  val realTimeKpis =
-    new RealTimeKpis(beamServices, beamServices.beamConfig.beam.router.skim.taz_skimmer.timeBin)
+  val realTimeKpis = new RealTimeKpis(beamServices, 300)
 
   private val vehicleChargingManager = VehicleChargingManager(
     beamServices,
@@ -449,13 +442,6 @@
       sender ! CompletionNotice(triggerId, Vector())
 
     case TAZSkimsCollectionTrigger(tick) =>
-<<<<<<< HEAD
-      vehicleManager.idleRideHailVehicles.foreach {
-        case (_, y) =>
-          beamServices.matsimServices.getEvents.processEvent(
-            event
-              .TAZSkimmerEvent(tick, y.currentLocationUTM.loc, "idleRHVehicles", 1.0, beamServices, "RideHailManager")
-=======
       vehicleManager.getIdleVehicles.foreach {
         case (_, agentLocation) =>
           val currentLocation = agentLocation.getCurrentLocationUTM(tick, beamServices)
@@ -466,7 +452,6 @@
             1.0,
             beamServices,
             "RideHailManager"
->>>>>>> 41e63982
           )
           beamServices.matsimServices.getEvents.processEvent(skimmerEvent)
       }
@@ -1048,13 +1033,8 @@
   }
 
   def findRefuelStationAndSendVehicle(rideHailAgentLocation: RideHailAgentLocation, beamVehicle: BeamVehicle): Unit = {
-<<<<<<< HEAD
-    val destinationUtm: Coord = rideHailAgentLocation.currentLocationUTM.loc
+    val destinationUtm: Coord = rideHailAgentLocation.latestUpdatedLocationUTM.loc
     val inquiry = ParkingInquiry(destinationUtm, "fast-charge", Some(beamVehicle), None)
-=======
-    val destinationUtm: Coord = rideHailAgentLocation.latestUpdatedLocationUTM.loc
-    val inquiry = ParkingInquiry(destinationUtm, "charge", Some(beamVehicle), None)
->>>>>>> 41e63982
     parkingInquiryCache.put(inquiry.requestId, rideHailAgentLocation)
     parkingManager ! inquiry
   }
@@ -1388,12 +1368,8 @@
       tollCalculator,
       eventsManager,
       parkingManager,
-<<<<<<< HEAD
       chargingNetworkManager,
-      rideHailAgentPersonId,
-=======
       rideHailAgentInitializer.rideHailAgentId,
->>>>>>> 41e63982
       self,
       rideHailBeamVehicle,
       rideHailAgentInitializer.initialLocation,
