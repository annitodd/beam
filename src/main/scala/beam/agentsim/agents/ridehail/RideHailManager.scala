--- conflicted
+++ resolved
@@ -102,41 +102,10 @@
   }
   tncIterationStats.foreach(_.logMap())
 
-<<<<<<< HEAD
-  val rideHailResourceAllocationManager: RideHailResourceAllocationManager =
-    allocationManager match {
-      case RideHailResourceAllocationManager.DEFAULT_MANAGER =>
-        new DefaultRideHailResourceAllocationManager(this)
-      case RideHailResourceAllocationManager.STANFORD_V1 =>
-        new StanfordRideHailAllocationManagerV1(this)
-      case RideHailResourceAllocationManager.REPOSITIONING_LOW_WAITING_TIMES =>
-        new RepositioningLowWaitingTimes(this, tncIterationStats)
-      case RideHailResourceAllocationManager.RANDOM_REPOSITIONING =>
-        new RandomRepositioning(this)
-      case RideHailResourceAllocationManager.DUMMY_DISPATCH_WITH_BUFFERING =>
-        new DummyRideHailDispatchWithBufferingRequests(this)
-      case x if x startsWith "Test_" =>
-        //var clazzExModule = classLoader.loadClass(Module.ModuleClassName + "$")
-        //clazzExModule.getField("MODULE$").get(null).asInstanceOf[Module]
-
-        val classFullName = x.replaceAll("Test_", "")
-        Class
-          .forName(classFullName)
-          .getDeclaredConstructors()(0)
-          .newInstance(this)
-          .asInstanceOf[RideHailResourceAllocationManager]
-
-      case _ =>
-        throw new IllegalStateException(
-          s"Unknown RideHailResourceAllocationManager: $allocationManager"
-        )
-    }
-=======
   val rideHailResourceAllocationManager = RideHailResourceAllocationManager(
     beamServices.beamConfig.beam.agentsim.agents.rideHail.allocationManager.name,
     this
   )
->>>>>>> 0c83e662
 
   val modifyPassengerScheduleManager =
     new RideHailModifyPassengerScheduleManager(
@@ -146,6 +115,8 @@
       scheduler,
       beamServices.beamConfig
     )
+
+  private val handleRideHailInquirySubmitted = mutable.Set[String]()
 
   var nextCompleteNoticeRideHailAllocationTimeout: CompletionNotice = _
 
