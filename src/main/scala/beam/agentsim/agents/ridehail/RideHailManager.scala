package beam.agentsim.agents.ridehail

import java.awt.Color
import java.io.File
import java.util
import java.util.concurrent.TimeUnit
import akka.actor.SupervisorStrategy.Stop
<<<<<<< HEAD
import akka.actor.{Actor, ActorLogging, ActorRef, BeamLoggingReceive, Cancellable, OneForOneStrategy, Props, Stash, Terminated}
=======
import akka.actor.{
  Actor,
  ActorLogging,
  ActorRef,
  BeamLoggingReceive,
  Cancellable,
  OneForOneStrategy,
  Props,
  Stash,
  Terminated
}
>>>>>>> 058a1970
import akka.pattern._
import akka.util.Timeout
import beam.agentsim.Resource._
import beam.agentsim.agents.BeamAgent.Finish
import beam.agentsim.agents.choice.mode.DrivingCost
import beam.agentsim.agents.household.CAVSchedule.RouteOrEmbodyRequest
import beam.agentsim.agents.modalbehaviors.DrivesVehicle._
import beam.agentsim.agents.ridehail.ParkingZoneDepotData.ChargingQueueEntry
import beam.agentsim.agents.ridehail.RideHailAgent._
import beam.agentsim.agents.ridehail.RideHailManager._
import beam.agentsim.agents.ridehail.RideHailVehicleManager.{Available, Refueling, RideHailAgentLocation}
import beam.agentsim.agents.ridehail.allocation.{DispatchProductType, _}
import beam.agentsim.agents.ridehail.charging.VehicleChargingManager
import beam.agentsim.agents.ridehail.kpis.RealTimeKpis
import beam.agentsim.agents.vehicles.AccessErrorCodes.{CouldNotFindRouteToCustomer, DriverNotFoundError, RideHailVehicleTakenError}
import beam.agentsim.agents.vehicles.BeamVehicle.BeamVehicleState
import beam.agentsim.agents.vehicles.FuelType.Electricity
import beam.agentsim.agents.vehicles.VehicleProtocol.StreetVehicle
import beam.agentsim.agents.vehicles.{PassengerSchedule, _}
import beam.agentsim.agents.{Dropoff, InitializeTrigger, MobilityRequest, Pickup}
import beam.agentsim.events.{RideHailFleetStateEvent, SpaceTime}
import beam.agentsim.infrastructure.parking.ParkingMNL
import beam.agentsim.infrastructure.{ParkingInquiry, ParkingInquiryResponse, ParkingStall}
import beam.agentsim.scheduler.BeamAgentScheduler.{CompletionNotice, ScheduleTrigger}
import beam.agentsim.scheduler.Trigger
import beam.agentsim.scheduler.Trigger.TriggerWithId
import beam.router.BeamRouter.{Location, RoutingRequest, RoutingResponse, _}
import beam.router.Modes.BeamMode._
import beam.router.model.{BeamLeg, EmbodiedBeamLeg, EmbodiedBeamTrip}
import beam.router.osm.TollCalculator
import beam.router.skim.TAZSkimmerEvent
import beam.router.skim.TAZSkimsCollector.TAZSkimsCollectionTrigger
import beam.router.{BeamRouter, RouteHistory}
import beam.sim.RideHailFleetInitializer.RideHailAgentInitializer
import beam.sim._
import beam.sim.metrics.SimulationMetricCollector._
import beam.utils._
import beam.utils.logging.LogActorState
import beam.utils.matsim_conversion.ShapeUtils.QuadTreeBounds
import beam.utils.reflection.ReflectionUtils
import com.conveyal.r5.transit.TransportNetwork
import com.google.common.cache.{Cache, CacheBuilder}
import com.vividsolutions.jts.geom.Envelope
import org.matsim.api.core.v01.population.{Activity, Person}
import org.matsim.api.core.v01.{Coord, Id, Scenario}
import org.matsim.core.api.experimental.events.EventsManager
import org.matsim.core.controler.OutputDirectoryHierarchy
import org.matsim.core.utils.misc.Time

import scala.collection.JavaConverters._
import scala.collection.mutable
import scala.collection.mutable.ArrayBuffer
import scala.concurrent.ExecutionContext.Implicits.global
import scala.concurrent.Future
import scala.util.Random
import scala.concurrent.duration._

object RideHailManager {
  val INITIAL_RIDE_HAIL_LOCATION_HOME = "HOME"
  val INITIAL_RIDE_HAIL_LOCATION_RANDOM_ACTIVITY = "RANDOM_ACTIVITY"
  val INITIAL_RIDE_HAIL_LOCATION_UNIFORM_RANDOM = "UNIFORM_RANDOM"
  val INITIAL_RIDE_HAIL_LOCATION_ALL_AT_CENTER = "ALL_AT_CENTER"
  val INITIAL_RIDE_HAIL_LOCATION_ALL_IN_CORNER = "ALL_IN_CORNER"

  type VehicleId = Id[BeamVehicle]

  case object NotifyIterationEnds

  case class RecoverFromStuckness(tick: Int)

  case class TravelProposal(
    rideHailAgentLocation: RideHailAgentLocation,
    passengerSchedule: PassengerSchedule,
    estimatedPrice: Map[Id[Person], Double],
    poolingInfo: Option[PoolingInfo] = None
  ) {

    def timeToCustomer(passenger: PersonIdWithActorRef): Int =
      passengerSchedule.legsBeforePassengerBoards(passenger).map(_.duration).sum

    def travelTimeForCustomer(passenger: PersonIdWithActorRef): Int =
      passengerSchedule.legsWithPassenger(passenger).map(_.duration).sum

    /**
      * How far will the ride hail vehicle travel with the given customer as a passenger
      *
      * @param passenger PersonIdWithActorRef
      * @return distance in m
      */
    def travelDistanceForCustomer(passenger: PersonIdWithActorRef): Double =
      passengerSchedule.legsWithPassenger(passenger).map(_.travelPath.distanceInM).sum

    def toEmbodiedBeamLegsForCustomer(passenger: PersonIdWithActorRef): Vector[EmbodiedBeamLeg] = {
      passengerSchedule
        .legsWithPassenger(passenger)
        .map { beamLeg =>
          EmbodiedBeamLeg(
            beamLeg,
            rideHailAgentLocation.vehicleId,
            rideHailAgentLocation.vehicleType.id,
            asDriver = false,
            estimatedPrice(passenger.personId),
            unbecomeDriverOnCompletion = false,
            isPooledTrip = passengerSchedule.schedule.values.exists(_.riders.size > 1)
          )
        }
        .toVector
    }

    override def toString: String =
      s"RHA: ${rideHailAgentLocation.vehicleId}, price: $estimatedPrice, passengerSchedule: $passengerSchedule"
  }

  case class MarkVehicleBatteryDepleted(
    time: Int,
    vehicleId: Id[BeamVehicle]
  )

  case class RoutingResponses(
    tick: Int,
    routingResponses: Seq[RoutingResponse]
  )

  case class PoolingInfo(timeFactor: Double, costFactor: Double)

  case class RegisterRideAvailable(rideHailAgent: ActorRef, vehicleId: Id[BeamVehicle], availableSince: SpaceTime)

  case class RegisterRideUnavailable(ref: ActorRef, location: Coord)

  case class RepositionResponse(
    rnd1: RideHailAgentLocation,
    rnd2: RideHailAgentLocation,
    rnd1Response: RoutingResponse,
    rnd2Response: RoutingResponse
  )

  case class RepositionVehicleRequest(
    passengerSchedule: PassengerSchedule,
    tick: Int,
    vehicleId: Id[BeamVehicle],
    rideHailAgent: RideHailAgentLocation
  )

  case class BufferedRideHailRequestsTrigger(tick: Int) extends Trigger

  case class RideHailRepositioningTrigger(tick: Int) extends Trigger

  case object DebugRideHailManagerDuringExecution

  case class ContinueBufferedRideHailRequests(tick: Int)

  sealed trait RefuelSource

  case object JustArrivedAtDepot extends RefuelSource

  case object DequeuedToCharge extends RefuelSource

  final val fileBaseName = "rideHailInitialLocation"

  class OutputData extends OutputDataDescriptor {

    /**
      * Get description of fields written to the output files.
      *
      * @return list of data description objects
      */
    override def getOutputDataDescriptions(ioController: OutputDirectoryHierarchy): util.List[OutputDataDescription] = {
      val outputFilePath = ioController.getIterationFilename(0, fileBaseName + ".csv")
      val outputDirPath = ioController.getOutputPath
      val relativePath = outputFilePath.replace(outputDirPath, "")
      val list = new util.ArrayList[OutputDataDescription]
      list.add(
        OutputDataDescription(
          getClass.getSimpleName,
          relativePath,
          "rideHailAgentID",
          "Unique id of the given ride hail agent"
        )
      )
      list.add(
        OutputDataDescription(
          getClass.getSimpleName,
          relativePath,
          "xCoord",
          "X co-ordinate of the starting location of the ride hail"
        )
      )
      list.add(
        OutputDataDescription(
          getClass.getSimpleName,
          relativePath,
          "yCoord",
          "Y co-ordinate of the starting location of the ride hail"
        )
      )
      list
    }

  }

  case object DebugReport
}

class RideHailManager(
  val id: Id[RideHailManager],
  val beamServices: BeamServices,
  val beamScenario: BeamScenario,
  val transportNetwork: TransportNetwork,
  val tollCalculator: TollCalculator,
  val scenario: Scenario,
  val eventsManager: EventsManager,
  val scheduler: ActorRef,
  val router: ActorRef,
  val parkingManager: ActorRef,
  val boundingBox: Envelope,
  val activityQuadTreeBounds: QuadTreeBounds,
  val surgePricingManager: RideHailSurgePricingManager,
  val tncIterationStats: Option[TNCIterationStats],
  val routeHistory: RouteHistory,
  val rideHailFleetInitializer: RideHailFleetInitializer
) extends Actor
    with ActorLogging
    with Stash {

  implicit val timeout: Timeout = Timeout(50000, TimeUnit.SECONDS)
  override val supervisorStrategy: OneForOneStrategy =
    OneForOneStrategy(maxNrOfRetries = 0) {
      case e: Exception => {
        log.error(e, s"Going to stop child of RHM because of ${e.getMessage}")
        Stop
      }
      case _: AssertionError => Stop
    }

  /**
    * Customer inquiries awaiting reservation confirmation.
    */
  val vehicleManager: RideHailVehicleManager = new RideHailVehicleManager(this, boundingBox)

  val rand: Random = new Random(beamScenario.beamConfig.matsim.modules.global.randomSeed)

  lazy val travelProposalCache: Cache[String, TravelProposal] = {
    CacheBuilder
      .newBuilder()
      .maximumSize(
        5 * beamServices.matsimServices.getScenario.getPopulation.getPersons.size // ZN: Changed this from 10x ride hail fleet, which is now not directly set
      )
      .expireAfterWrite(1, TimeUnit.MINUTES)
      .build()
  }
  private val rideHailResponseCache = new mutable.HashMap[PersonIdWithActorRef, RideHailResponse]()

  def fleetSize: Int = resources.size

  val radiusInMeters: Double = beamServices.beamConfig.beam.agentsim.agents.rideHail.rideHailManager.radiusInMeters

  val rideHailNetworkApi: RideHailNetworkAPI = new RideHailNetworkAPI()

  val processBufferedRequestsOnTimeout
    : Boolean = beamServices.beamConfig.beam.agentsim.agents.rideHail.allocationManager.requestBufferTimeoutInSeconds > 0

  val modifyPassengerScheduleManager =
    new RideHailModifyPassengerScheduleManager(
      log,
      self,
      this,
      scheduler,
      beamServices.beamConfig
    )
  private val outOfServiceVehicleManager =
    new OutOfServiceVehicleManager(
      log,
      self,
      this
    )

  private val defaultBaseCost = beamServices.beamConfig.beam.agentsim.agents.rideHail.defaultBaseCost
  private val defaultCostPerMile = beamServices.beamConfig.beam.agentsim.agents.rideHail.defaultCostPerMile
  private val defaultCostPerMinute = beamServices.beamConfig.beam.agentsim.agents.rideHail.defaultCostPerMinute
  private val pooledBaseCost = beamServices.beamConfig.beam.agentsim.agents.rideHail.pooledBaseCost
  private val pooledCostPerMile = beamServices.beamConfig.beam.agentsim.agents.rideHail.pooledCostPerMile
  private val pooledCostPerMinute = beamServices.beamConfig.beam.agentsim.agents.rideHail.pooledCostPerMinute
  tncIterationStats.foreach(_.logMap())
  private val defaultCostPerSecond = defaultCostPerMinute / 60.0d
  private val pooledCostPerSecond = pooledCostPerMinute / 60.0d

  beamServices.beamCustomizationAPI.getRidehailManagerCustomizationAPI.init(this)
  val ridehailManagerCustomizationAPI = beamServices.beamCustomizationAPI.getRidehailManagerCustomizationAPI

  beamServices.beamRouter ! GetTravelTime
  beamServices.beamRouter ! GetMatSimNetwork
  //TODO improve search to take into account time when available
  private val pendingModifyPassengerScheduleAcks = mutable.HashMap[Int, RideHailResponse]()
  private var numPendingRoutingRequestsForReservations = 0
  private val parkingInquiryCache = collection.mutable.HashMap[Int, RideHailAgentLocation]()
  private val pendingAgentsSentToPark = collection.mutable.Set[Id[BeamVehicle]]()
  private val cachedNotifyVehicleIdle = collection.mutable.Map[Id[_], NotifyVehicleIdle]()
  private val cachedNotifyVehicleDoneRefuelingAndOffline =
    collection.mutable.Map[Id[_], NotifyVehicleDoneRefuelingAndOutOfService]()
  val doNotUseInAllocation: mutable.Set[Id[_]] = collection.mutable.Set[Id[_]]()

  // Tracking Inquiries and Reservation Requests
  val inquiryIdToInquiryAndResponse: mutable.Map[Int, (RideHailRequest, SingleOccupantQuoteAndPoolingInfo)] =
    mutable.Map()
  val routeRequestIdToRideHailRequestId: mutable.Map[Int, Int] = mutable.Map()
  val reservationIdToRequest: mutable.Map[Int, RideHailRequest] = mutable.Map()

  // Are we in the middle of processing a batch? or repositioning
  var currentlyProcessingTimeoutTrigger: Option[TriggerWithId] = None
  var currentlyProcessingTimeoutWallStartTime: Long = System.nanoTime()

  // Cache analysis
  private var cacheAttempts = 0
  private var cacheHits = 0

  private val rideHailinitialLocationSpatialPlot = new SpatialPlot(1100, 1100, 50)
  val resources: mutable.Map[Id[BeamVehicle], BeamVehicle] = mutable.Map[Id[BeamVehicle], BeamVehicle]()
  val maxTime = Time.parseTime(beamServices.beamScenario.beamConfig.beam.agentsim.endTime).toInt

  // generate or load parking using agentsim.infrastructure.parking.ParkingZoneSearch
  val parkingFilePath: String = beamServices.beamConfig.beam.agentsim.agents.rideHail.initialization.parking.filePath

  // provides tracking of parking/charging alternatives and their availability
  val rideHailDepotParkingManager: RideHailDepotParkingManager[_] =
    beamServices.beamCustomizationAPI.getRideHailDepotParkingManager(beamServices, boundingBox)

  private var cntEVCAV = 0
  private var cntEVnCAV = 0
  private var cntnEVCAV = 0
  private var cntnEVnCAV = 0

  def writeMetric(metric: String, value: Int): Unit = {
    beamServices.simMetricCollector.writeGlobal(metric, value)
  }

  writeMetric("beam-run-RH-ev-cav", cntEVCAV)
  writeMetric("beam-run-RH-ev-non-cav", cntEVnCAV)
  writeMetric("beam-run-RH-non-ev-cav", cntnEVCAV)
  writeMetric("beam-run-RH-non-ev-non-cav", cntnEVnCAV)

  if (beamServices.matsimServices != null &&
      new File(
        beamServices.matsimServices.getControlerIO.getIterationPath(beamServices.matsimServices.getIterationNumber)
      ).exists()) {
    rideHailinitialLocationSpatialPlot.writeCSV(
      beamServices.matsimServices.getControlerIO
        .getIterationFilename(beamServices.matsimServices.getIterationNumber, fileBaseName + ".csv")
    )

    if (beamServices.beamConfig.beam.outputs.writeGraphs) {
      rideHailinitialLocationSpatialPlot.writeImage(
        beamServices.matsimServices.getControlerIO
          .getIterationFilename(beamServices.matsimServices.getIterationNumber, fileBaseName + ".png")
      )
    }
  }

  private val rideHailResourceAllocationManager = RideHailResourceAllocationManager(
    beamServices.beamConfig.beam.agentsim.agents.rideHail.allocationManager.name,
    this
  )

  private val rideHailBeamVehicleIdToShiftsOpt = mutable.Map.empty[Id[BeamVehicle], Option[List[Shift]]]

  val numRideHailAgents: Int = initializeRideHailFleet()

  val realTimeKpis =
    new RealTimeKpis(beamServices, beamServices.beamConfig.beam.router.skim.taz_skimmer.timeBin)

  private val vehicleChargingManager = VehicleChargingManager(
    beamServices,
    resources,
    rideHailDepotParkingManager,
    realTimeKpis
  )

  var requestedRideHail: Int = 0
  var servedRideHail: Int = 0

  override def postStop: Unit = {
    log.info("postStop")
    log.info(s"requestedRideHail: $requestedRideHail")
    log.info(s"servedRideHail: $servedRideHail")
    log.info(s"ratio: ${servedRideHail.toDouble / requestedRideHail}")
    maybeDebugReport.foreach(_.cancel())
    super.postStop()
  }

  var timeSpendForHandleRideHailInquiryMs: Long = 0
  var nHandleRideHailInquiry: Int = 0

  var timeSpendForFindAllocationsAndProcessMs: Long = 0
  var nFindAllocationsAndProcess: Int = 0

<<<<<<< HEAD
  val tick = "rhm-tick"
  val tickTask: Cancellable =
    context.system.scheduler.scheduleWithFixedDelay(10.seconds, 30.seconds, self, tick)(context.dispatcher)
=======
  val maybeDebugReport: Option[Cancellable] = if (beamServices.beamConfig.beam.debug.debugEnabled) {
    Some(context.system.scheduler.scheduleWithFixedDelay(10.seconds, 30.seconds, self, DebugReport)(context.dispatcher))
  } else {
    None
  }
>>>>>>> 058a1970

  var prevReposTick: Int = 0
  var currReposTick: Int = 0
  var nRepositioned: Int = 0

  override def receive: Receive = BeamLoggingReceive {
<<<<<<< HEAD
    case `tick` =>
      log.info(s"timeSpendForHandleRideHailInquiryMs: ${timeSpendForHandleRideHailInquiryMs} ms, nHandleRideHailInquiry: ${nHandleRideHailInquiry}, AVG: ${timeSpendForHandleRideHailInquiryMs.toDouble / nHandleRideHailInquiry}")
      log.info(s"timeSpendForFindAllocationsAndProcessMs: ${timeSpendForFindAllocationsAndProcessMs} ms, nFindAllocationsAndProcess: ${nFindAllocationsAndProcess}, AVG: ${timeSpendForFindAllocationsAndProcessMs.toDouble / nFindAllocationsAndProcess}")
=======
    case DebugReport =>
      log.info(
        s"timeSpendForHandleRideHailInquiryMs: ${timeSpendForHandleRideHailInquiryMs} ms, nHandleRideHailInquiry: ${nHandleRideHailInquiry}, AVG: ${timeSpendForHandleRideHailInquiryMs.toDouble / nHandleRideHailInquiry}"
      )
      log.info(
        s"timeSpendForFindAllocationsAndProcessMs: ${timeSpendForFindAllocationsAndProcessMs} ms, nFindAllocationsAndProcess: ${nFindAllocationsAndProcess}, AVG: ${timeSpendForFindAllocationsAndProcessMs.toDouble / nFindAllocationsAndProcess}"
      )
>>>>>>> 058a1970

    case TriggerWithId(InitializeTrigger(_), triggerId) =>
      sender ! CompletionNotice(triggerId, Vector())

    case TAZSkimsCollectionTrigger(tick) =>
      vehicleManager.getIdleVehicles.foreach {
        case (_, agentLocation) =>
          val currentLocation = agentLocation.getCurrentLocationUTM(tick, beamServices)
          val skimmerEvent = TAZSkimmerEvent(
            tick,
            currentLocation,
            "idleRHVehicles",
            1.0,
            beamServices,
            "RideHailManager"
          )
          beamServices.matsimServices.getEvents.processEvent(skimmerEvent)
      }

      ridehailManagerCustomizationAPI.recordCollectionData(tick)

    case LogActorState =>
      ReflectionUtils.logFields(log, this, 0)
      ReflectionUtils.logFields(log, rideHailResourceAllocationManager, 0)
      ReflectionUtils.logFields(log, modifyPassengerScheduleManager, 0, "config")

    case RecoverFromStuckness(tick) =>
      // This is assuming we are allocating demand and routes haven't been returned
      log.error(
        "Ride Hail Manager is abandoning dispatch of {} customers due to stuckness (routing response never received).",
        rideHailResourceAllocationManager.getUnprocessedCustomers.size
      )
      rideHailResourceAllocationManager.getUnprocessedCustomers.foreach { request =>
        modifyPassengerScheduleManager.addTriggerToSendWithCompletion(
          ScheduleTrigger(
            RideHailResponseTrigger(
              tick,
              RideHailResponse(
                request,
                None,
                Some(CouldNotFindRouteToCustomer)
              )
            ),
            request.customer.personRef
          )
        )
        rideHailResourceAllocationManager.removeRequestFromBuffer(request)
      }
      modifyPassengerScheduleManager.sendCompletionAndScheduleNewTimeout(BatchedReservation, tick)
      rideHailResourceAllocationManager.clearPrimaryBufferAndFillFromSecondary
      log.debug("Cleaning up from RecoverFromStuckness")
      cleanUp

    case Finish =>
      if (beamServices.beamConfig.beam.agentsim.agents.rideHail.linkFleetStateAcrossIterations) {
        rideHailFleetInitializer.overrideRideHailAgentInitializers(createRideHailAgentInitializersFromCurrentState)
      }

      ridehailManagerCustomizationAPI.receiveFinishMessageHook()

      val iterationNumber = beamServices.matsimServices.getIterationNumber
      vehicleChargingManager.finishIteration(iterationNumber)

      surgePricingManager.incrementIteration()
      context.children.foreach(_ ! Finish)
      dieIfNoChildren()
      context.become {
        case Terminated(_) =>
          dieIfNoChildren()
      }

    case NotifyVehicleOutOfService(vehicleId) =>
      rideHailDepotParkingManager.notifyVehicleNoLongerOnWayToRefuelingDepot(vehicleId)
      vehicleManager.putOutOfService(vehicleId)

    case notify @ NotifyVehicleDoneRefuelingAndOutOfService(vehicleId, _, _, _, _)
        if currentlyProcessingTimeoutTrigger.isDefined =>
      cachedNotifyVehicleDoneRefuelingAndOffline.put(vehicleId, notify)

    case notify @ NotifyVehicleDoneRefuelingAndOutOfService(_, _, _, _, _) =>
      handleNotifyVehicleDoneRefuelingAndOutOfService(notify)

    case notify @ NotifyVehicleIdle(vehicleId, _, _, _, _, _) if currentlyProcessingTimeoutTrigger.isDefined =>
      // To avoid complexity, we don't add any new vehicles to the Idle list when we are in the middle of dispatch or repositioning
      // But we hold onto them because if we end up attempting to modify their passenger schedule, we need to first complete the notify
      // protocol so they can release their trigger.
      doNotUseInAllocation.add(vehicleId)
      cachedNotifyVehicleIdle.put(vehicleId, notify)

    case notifyVehicleIdleMessage @ NotifyVehicleIdle(_, _, _, _, _, _) =>
      handleNotifyVehicleIdle(notifyVehicleIdleMessage)

    case BeamVehicleStateUpdate(id, beamVehicleState) =>
      vehicleManager.vehicleState.put(id, beamVehicleState)

    case MATSimNetwork(network) =>
      rideHailNetworkApi.setMATSimNetwork(network)

    case inquiry @ RideHailRequest(RideHailInquiry, _, _, _, _, _, _, _, _, _) =>
      val s = System.currentTimeMillis
      handleRideHailInquiry(inquiry)
      val diff = System.currentTimeMillis - s
      nHandleRideHailInquiry += 1
      timeSpendForHandleRideHailInquiryMs += diff

    case R5Network(network) =>
      rideHailNetworkApi.setR5Network(network)

    /*
     * In the following case, we are calculating routes in batch for the allocation manager,
     * so we add these to the allocation buffer and then resume the allocation process.
     */
    case RoutingResponses(tick, responses)
        if reservationIdToRequest.contains(routeRequestIdToRideHailRequestId(responses.head.requestId)) =>
      numPendingRoutingRequestsForReservations = numPendingRoutingRequestsForReservations - responses.size
      responses.foreach { routeResponse =>
        val request = reservationIdToRequest(routeRequestIdToRideHailRequestId(routeResponse.requestId))
        rideHailResourceAllocationManager.addRouteForRequestToBuffer(request, routeResponse)
      }
      self ! ContinueBufferedRideHailRequests(tick)

    /*
     * Routing Responses from a Ride Hail Inquiry
     * In this case we can treat the responses as if they apply to a single request
     * for a single occupant trip.
     */
    case RoutingResponses(_, responses)
        if inquiryIdToInquiryAndResponse.contains(routeRequestIdToRideHailRequestId(responses.head.requestId)) =>
      val (request, singleOccupantQuoteAndPoolingInfo) = inquiryIdToInquiryAndResponse(
        routeRequestIdToRideHailRequestId(responses.head.requestId)
      )

      // If any response contains no RIDE_HAIL legs, then the router failed
      val rideHailResponse: RideHailResponse =
        if (responses.exists(!_.itineraries.exists(_.tripClassifier.equals(RIDE_HAIL)))) {
          log.debug(
            "Router could not find route to customer person={} for requestId={}",
            request.customer.personId,
            request.requestId
          )
          RideHailResponse(
            request,
            None,
            Some(CouldNotFindRouteToCustomer)
          )
        } else {
          // We can rely on preserved ordering here (see RideHailManager.requestRoutes),
          // for a simple single-occupant trip sequence, we know that first
          // itin is RH2Customer and second is Pickup2Destination.
          val embodiedBeamTrip: EmbodiedBeamTrip = EmbodiedBeamTrip(
            responses
              .flatMap(_.itineraries.find(p => p.tripClassifier.equals(RIDE_HAIL)))
              .flatMap(_.legs)
              .toIndexedSeq
          )
          val driverPassengerSchedule = singleOccupantItinsToPassengerSchedule(request, embodiedBeamTrip)

          val baseFare = embodiedBeamTrip.legs
            .map(
              leg =>
                leg.cost - DrivingCost.estimateDrivingCost(
                  leg.beamLeg.travelPath.distanceInM,
                  leg.beamLeg.duration,
                  beamScenario.vehicleTypes(leg.beamVehicleTypeId),
                  beamScenario.fuelTypePrices(beamScenario.vehicleTypes(leg.beamVehicleTypeId).primaryFuelType)
              )
            )
            .sum

          val travelProposal = TravelProposal(
            singleOccupantQuoteAndPoolingInfo.rideHailAgentLocation,
            driverPassengerSchedule,
            calcFare(
              request,
              singleOccupantQuoteAndPoolingInfo.rideHailAgentLocation.vehicleType.id,
              driverPassengerSchedule,
              baseFare
            ),
            singleOccupantQuoteAndPoolingInfo.poolingInfo
          )
          travelProposalCache.put(request.requestId.toString, travelProposal)

          RideHailResponse(request, Some(travelProposal))
        }
      request.customer.personRef ! rideHailResponse
      rideHailResponseCache.get(request.customer) match {
        case Some(previousRideHailResponse) =>
          /* We log an error if an identical inquiry with a time stamp before the previously cached response as illogical
           * behavior, but we cannot make a stronger claim here that NO previous response is cached. This is because if an
           * agent makes an inquiry -- and the response is cached here -- but doesn't choose ride hail
           * as a mode, there is no simple way to remove that cached response inside the RHM. We can still safely
           * overwrite the response below with the latest.
           */
          if (previousRideHailResponse.request.departAt >= request.departAt) {
            log.error(
              s"Customer ${request.customer.personId} has made two RideHail Inquiries, with the departAt for the " +
              s"second being before or equal to the first: (${previousRideHailResponse.request.departAt} < ${request.departAt}. This is " +
              s"likely to cause logical errors."
            )
          }
        case None =>
      }
      rideHailResponseCache.put(request.customer, rideHailResponse)
      inquiryIdToInquiryAndResponse.remove(request.requestId)
      responses.foreach(routingResp => routeRequestIdToRideHailRequestId.remove(routingResp.requestId))

    case reserveRide @ RideHailRequest(ReserveRide, _, _, _, _, _, _, _, _, _) =>
      handleReservationRequest(reserveRide)

    case modifyPassengerScheduleAck @ ModifyPassengerScheduleAck(
          requestIdOpt,
          triggersToSchedule,
          vehicleId,
          tick
        ) =>
      pendingAgentsSentToPark.contains(vehicleId) match {
        case true =>
          log.debug(
            "modifyPassengerScheduleAck received, handling with outOfServiceManager {}",
            modifyPassengerScheduleAck
          )
          outOfServiceVehicleManager.releaseTrigger(vehicleId, triggersToSchedule)
        case false =>
          requestIdOpt match {
            case None =>
              // None here means this is part of repositioning, i.e. not tied to a reservation request
              log.debug(
                "modifyPassengerScheduleAck received, handling with modifyPassengerScheduleManager {}",
                modifyPassengerScheduleAck
              )
              modifyPassengerScheduleManager
                .modifyPassengerScheduleAckReceived(
                  vehicleId,
                  triggersToSchedule,
                  tick
                )
            case Some(requestId) =>
              // Some here means this is part of a reservation / dispatch of vehicle to a customer
              log.debug("modifyPassengerScheduleAck received, completing reservation {}", modifyPassengerScheduleAck)
              completeReservation(requestId, tick, triggersToSchedule)
          }
      }

    case UpdateTravelTimeLocal(travelTime) =>
      rideHailNetworkApi.setTravelTime(travelTime)

    case DebugRideHailManagerDuringExecution =>
      modifyPassengerScheduleManager.printState()

    case trigger @ TriggerWithId(BufferedRideHailRequestsTrigger(tick), triggerId) =>
      currentlyProcessingTimeoutTrigger match {
        case Some(_) =>
          log.debug("Stashing BufferedRideHailRequestsTrigger({})", tick)
          stash()
        case None =>
          currentlyProcessingTimeoutTrigger = Some(trigger)
          currentlyProcessingTimeoutWallStartTime = System.nanoTime()
          log.debug("Starting wave of buffered at {}", tick)
          vehicleManager.updateSpatialIndicesForMovingVehiclesToNewTick(tick)
          modifyPassengerScheduleManager.startWaveOfRepositioningOrBatchedReservationRequests(tick, triggerId)
          if (modifyPassengerScheduleManager.isModifyStatusCacheEmpty) {
            findAllocationsAndProcess(tick)
          }
      }

    case ContinueBufferedRideHailRequests(tick) =>
      // If modifyPassengerScheduleManager holds a tick, we're in buffered mode
      modifyPassengerScheduleManager.getCurrentTick match {
        case Some(workingTick) =>
          log.debug(
            "ContinueBuffer @ {} with buffer size {}",
            workingTick,
            rideHailResourceAllocationManager.getBufferSize
          )
          if (workingTick != tick) log.warning("Working tick {} but tick {}", workingTick, tick)
          findAllocationsAndProcess(workingTick)
        case None if !processBufferedRequestsOnTimeout =>
          // this case is how we process non-buffered requests
          findAllocationsAndProcess(tick)
        case _ =>
          log.error("Should not make it here")
      }

    case trigger @ TriggerWithId(RideHailRepositioningTrigger(tick), triggerId) =>
      //      DebugRepositioning.produceRepositioningDebugImages(tick, this)
      currentlyProcessingTimeoutTrigger match {
        case Some(_) =>
          stash()
        case None =>
          log.debug("Starting wave of repositioning at {}", tick)
          currentlyProcessingTimeoutTrigger = Some(trigger)
          currentlyProcessingTimeoutWallStartTime = System.nanoTime()
          startRepositioning(tick, triggerId)
      }

    case ReduceAwaitingRepositioningAckMessagesByOne(vehicleId) =>
      modifyPassengerScheduleManager.cancelRepositionAttempt(vehicleId)

    case MoveOutOfServiceVehicleToDepotParking(passengerSchedule, tick, vehicleId) =>
      pendingAgentsSentToPark.add(vehicleId)
      outOfServiceVehicleManager.initiateMovementToParkingDepot(vehicleId, passengerSchedule, tick)

    case RepositionVehicleRequest(passengerSchedule, tick, vehicleId, rideHailAgent) =>
      if (isEligibleToReposition(vehicleId)) {
        modifyPassengerScheduleManager.sendNewPassengerScheduleToVehicle(
          passengerSchedule,
          rideHailAgent.vehicleId,
          rideHailAgent.rideHailAgent,
          tick
        )
      } else {
        // Failed attempt to reposition a car that is no longer idle
        modifyPassengerScheduleManager.cancelRepositionAttempt(vehicleId)
      }

    case reply @ InterruptedWhileWaitingToDrive(_, vehicleId, tick) =>
      // It's too complicated to modify these vehicles, it's also rare so we ignore them
      doNotUseInAllocation.add(vehicleId)
      modifyPassengerScheduleManager.handleInterruptReply(reply)
      vehicleManager.updateLatestObservedTick(vehicleId, tick)
      continueProcessingTimeoutIfReady

    case reply @ InterruptedWhileOffline(_, vehicleId, tick) =>
      doNotUseInAllocation.add(vehicleId)
      modifyPassengerScheduleManager.handleInterruptReply(reply)
      vehicleManager.updateLatestObservedTick(vehicleId, tick)
      // Make sure we take away passenger schedule from RHA Location
      vehicleManager.updatePassengerSchedule(vehicleId, None, None)
      continueProcessingTimeoutIfReady

    case reply @ InterruptedWhileIdle(interruptId, vehicleId, tick) =>
      if (pendingAgentsSentToPark.contains(vehicleId)) {
        outOfServiceVehicleManager.handleInterruptReply(vehicleId, tick)
      } else {
        modifyPassengerScheduleManager.handleInterruptReply(reply)
        if (currentlyProcessingTimeoutTrigger.isDefined) vehicleManager.makeAvailable(vehicleId)
        vehicleManager.updateLatestObservedTick(vehicleId, tick)
        // Make sure we take away passenger schedule from RHA Location
        vehicleManager.updatePassengerSchedule(vehicleId, None, None)
        continueProcessingTimeoutIfReady
      }

    case reply @ InterruptedWhileDriving(
          interruptId,
          vehicleId,
          tick,
          interruptedPassengerSchedule,
          currentPassengerScheduleIndex
        ) =>
      if (pendingAgentsSentToPark.contains(vehicleId)) {
        log.error(
          "It is not expected in the current implementation that a moving vehicle would be stopped and sent for charging"
        )
      } else {
        modifyPassengerScheduleManager.handleInterruptReply(reply)
        if (currentlyProcessingTimeoutTrigger.isDefined) vehicleManager.putIntoService(vehicleId)
        vehicleManager
          .updatePassengerSchedule(vehicleId, Some(interruptedPassengerSchedule), Some(currentPassengerScheduleIndex))
        vehicleManager.updateLatestObservedTick(vehicleId, tick)
        continueProcessingTimeoutIfReady
      }

    //    case ParkingInquiryResponse(None, requestId) =>
    //      val vehId = parkingInquiryCache(requestId).vehicleId
    //      log.warning(
    //        "No parking stall found, ride hail vehicle {} stranded",
    //        vehId
    //      )
    //      outOfServiceVehicleManager.releaseTrigger(vehId, Vector())

    case ParkingInquiryResponse(stall, requestId) =>
      val agentLocation = parkingInquiryCache.remove(requestId).get

      val routingRequest = RoutingRequest(
        originUTM = agentLocation.latestUpdatedLocationUTM.loc,
        destinationUTM = stall.locationUTM,
        departureTime = agentLocation.latestUpdatedLocationUTM.time,
        withTransit = false,
        personId = None,
        streetVehicles = Vector(agentLocation.toStreetVehicle)
      )
      val futureRideHail2ParkingRouteRequest = router ? routingRequest

      for {
        futureRideHail2ParkingRouteRespones <- futureRideHail2ParkingRouteRequest
          .mapTo[RoutingResponse]
      } {
        val itinOpt = futureRideHail2ParkingRouteRespones.itineraries
          .find(x => x.tripClassifier.equals(RIDE_HAIL))

        itinOpt match {
          case Some(itin) =>
            val passengerSchedule = PassengerSchedule().addLegs(
              itin.toBeamTrip.legs
            )
            self ! MoveOutOfServiceVehicleToDepotParking(
              passengerSchedule,
              itin.legs.head.beamLeg.startTime,
              agentLocation.vehicleId
            )
          case None =>
            //log.error(
            //  "No route to parking stall found, ride hail agent {} stranded",
            //  agentLocation.vehicleId
            //)

            // release trigger if no parking depot found so that simulation can continue
            self ! ReleaseAgentTrigger(agentLocation.vehicleId)
        }
      }

    case ReleaseAgentTrigger(vehicleId) =>
      outOfServiceVehicleManager.releaseTrigger(vehicleId)

    case msg =>
      ridehailManagerCustomizationAPI.receiveMessageHook(msg, sender())
  }

  def continueProcessingTimeoutIfReady(): Unit = {
    if (modifyPassengerScheduleManager.allInterruptConfirmationsReceived) {
      throwRideHailFleetStateEvent(modifyPassengerScheduleManager.getCurrentTick.get)
      currentlyProcessingTimeoutTrigger.map(_.trigger) match {
        case Some(BufferedRideHailRequestsTrigger(_)) =>
          findAllocationsAndProcess(modifyPassengerScheduleManager.getCurrentTick.get)
        case Some(RideHailRepositioningTrigger(_)) =>
          continueRepositioning(modifyPassengerScheduleManager.getCurrentTick.get)
        case x =>
          log.warning(s"Have not expected to see '$x'")
      }
    }
  }

  def throwRideHailFleetStateEvent(tick: Int): Unit = {
    val inServiceRideHailVehicles = vehicleManager.inServiceRideHailVehicles.values
    val inServiceRideHailStateEvents = calculateCavEvs(inServiceRideHailVehicles, "InService", tick)
    eventsManager.processEvent(inServiceRideHailStateEvents)

    val outOfServiceRideHailVehicles = vehicleManager.outOfServiceRideHailVehicles.values
    val outOfServiceRideHailStateEvents = calculateCavEvs(outOfServiceRideHailVehicles, "offline", tick)
    eventsManager.processEvent(outOfServiceRideHailStateEvents)

    val idleRideHailEvents = vehicleManager.idleRideHailVehicles.values
    val idleRideHailStateEvents = calculateCavEvs(idleRideHailEvents, "idle", tick)
    eventsManager.processEvent(idleRideHailStateEvents)
  }

  def calculateCavEvs(
    rideHailAgentLocations: Iterable[RideHailAgentLocation],
    vehicleType: String,
    tick: Int
  ): RideHailFleetStateEvent = {
    val cavNonEvs = rideHailAgentLocations.count(
      rideHail => rideHail.vehicleType.primaryFuelType != Electricity && rideHail.vehicleType.automationLevel > 3
    )
    val nonCavNonEvs = rideHailAgentLocations.count(
      rideHail => rideHail.vehicleType.primaryFuelType != Electricity && rideHail.vehicleType.automationLevel <= 3
    )
    val cavEvs = rideHailAgentLocations.count(
      rideHail => rideHail.vehicleType.primaryFuelType == Electricity && rideHail.vehicleType.automationLevel > 3
    )
    val nonCavEvs = rideHailAgentLocations.count(
      rideHail => rideHail.vehicleType.primaryFuelType == Electricity && rideHail.vehicleType.automationLevel <= 3
    )
    new RideHailFleetStateEvent(tick, cavEvs, nonCavEvs, cavNonEvs, nonCavNonEvs, vehicleType)
  }

  def handleNotifyVehicleIdle(notifyVehicleIdleMessage: NotifyVehicleIdle): Unit = {
    val vehicleId = notifyVehicleIdleMessage.resourceId.asInstanceOf[Id[BeamVehicle]]
    log.debug(
      "RHM.NotifyVehicleIdle: {}, service status: {}",
      notifyVehicleIdleMessage,
      vehicleManager.getServiceStatusOf(vehicleId)
    )
    val (whenWhere, _, beamVehicleState, passengerSchedule, triggerId) = (
      notifyVehicleIdleMessage.whenWhere,
      notifyVehicleIdleMessage.geofence,
      notifyVehicleIdleMessage.beamVehicleState,
      notifyVehicleIdleMessage.passengerSchedule,
      notifyVehicleIdleMessage.triggerId
    )
    vehicleManager.updateLocationOfAgent(vehicleId, whenWhere)
    vehicleManager.vehicleState.put(vehicleId, beamVehicleState)
    vehicleManager.updatePassengerSchedule(vehicleId, None, None)

    val triggerToSendAndQueueZoneOpt = addOrRemoveVehicleFromCharging(vehicleId, whenWhere.time)

    val beamVehicle = resources(vehicleId)
    beamVehicle.getDriver.get ! NotifyVehicleResourceIdleReply(
      triggerId,
      triggerToSendAndQueueZoneOpt._1,
      triggerToSendAndQueueZoneOpt._2
    )
  }

  def addOrRemoveVehicleFromCharging(vehicleId: VehicleId, tick: Int): (Vector[ScheduleTrigger], Option[Int]) = {
    rideHailDepotParkingManager.notifyVehicleNoLongerOnWayToRefuelingDepot(vehicleId) match {
      case Some(parkingStall) =>
        val beamVehicle = resources(vehicleId)
        rideHailDepotParkingManager.attemptToRefuel(
          beamVehicle,
          parkingStall,
          tick,
          vehicleChargingManager.getQueuePriorityFor(beamVehicle),
          JustArrivedAtDepot
        )
      //If not arrived for refueling;
      case _ => {
        log.debug("Making vehicle {} available", vehicleId)
        vehicleManager.makeAvailable(vehicleId)
        rideHailDepotParkingManager.removeFromCharging(vehicleId, tick) match {
          case Some(parkingStall) => {
            rideHailDepotParkingManager.dequeueNextVehicleForRefuelingFrom(
              parkingStall.parkingZoneId,
              tick
            ) match {
              case Some(ChargingQueueEntry(nextVehicle, nextVehiclesParkingStall, _)) =>
                val result = rideHailDepotParkingManager.attemptToRefuel(
                  nextVehicle,
                  nextVehiclesParkingStall,
                  tick,
                  vehicleChargingManager.getQueuePriorityFor(nextVehicle),
                  DequeuedToCharge
                )
                result
              case None =>
                (Vector(), None)
            }
          }
          case None =>
            (Vector(), None)
        }
      }
    }
  }

  def dieIfNoChildren(): Unit = {
    if (context.children.isEmpty) {
      log.info(
        "route request cache hits ({} / {}) or {}%",
        cacheHits,
        cacheAttempts,
        Math.round(cacheHits.toDouble / cacheAttempts.toDouble * 100)
      )
      rideHailResponseCache.clear()
      context.stop(self)
    } else {
      log.debug("Remaining: {}", context.children)
    }
  }

  def singleOccupantItinsToPassengerSchedule(
    request: RideHailRequest,
    embodiedTrip: EmbodiedBeamTrip
  ): PassengerSchedule = {
    val beamLegs = BeamLeg.makeLegsConsistent(embodiedTrip.toBeamTrip.legs.toList.map(Some(_))).flatten
    PassengerSchedule()
      .addLegs(beamLegs)
      .addPassenger(request.customer, beamLegs.tail)
  }

  def calcFare(
    request: RideHailRequest,
    rideHailVehicleTypeId: Id[BeamVehicleType],
    trip: PassengerSchedule,
    additionalCost: Double
  ): Map[Id[Person], Double] = {
    var costPerSecond = 0.0
    var costPerMile = 0.0
    var baseCost = 0.0
    if (request.asPooled) {
      costPerSecond = pooledCostPerSecond
      costPerMile = pooledCostPerMile
      baseCost = pooledBaseCost
    } else {
      costPerSecond = defaultCostPerSecond
      costPerMile = defaultCostPerMile
      baseCost = defaultBaseCost
    }
    val timeFare = costPerSecond * surgePricingManager
      .getSurgeLevel(
        request.pickUpLocationUTM,
        request.departAt
      ) * trip.legsWithPassenger(request.customer).map(_.duration).sum.toDouble
    val distanceFare = costPerMile * trip.schedule.keys.map(_.travelPath.distanceInM / 1609).sum

    val timeFareAdjusted = beamScenario.vehicleTypes.get(rideHailVehicleTypeId) match {
      case Some(vehicleType) if vehicleType.automationLevel > 3 =>
        0.0
      case _ =>
        timeFare
    }
    val fare = distanceFare + timeFareAdjusted + additionalCost + baseCost
    Map(request.customer.personId -> fare)
  }

  def findRefuelStationAndSendVehicle(rideHailAgentLocation: RideHailAgentLocation, beamVehicle: BeamVehicle): Unit = {
    val destinationUtm: Coord = rideHailAgentLocation.latestUpdatedLocationUTM.loc
    val inquiry = ParkingInquiry(destinationUtm, "charge", Some(beamVehicle), None)
    parkingInquiryCache.put(inquiry.requestId, rideHailAgentLocation)
    parkingManager ! inquiry
  }

  /* END: Refueling Logic */

  def handleRideHailInquiry(inquiry: RideHailRequest): Unit = {
    requestedRideHail += 1
    // Adjust depart time to account for delay from batch processing on a timeout, provides a more accurate quote
    val timeUntilNextDispatch = processBufferedRequestsOnTimeout match {
      case true =>
        val timeoutInterval =
          beamServices.beamConfig.beam.agentsim.agents.rideHail.allocationManager.requestBufferTimeoutInSeconds
        currentlyProcessingTimeoutTrigger match {
          case Some(triggerWithId) =>
            if (triggerWithId.trigger.tick > inquiry.departAt) {
              2 * timeoutInterval - (inquiry.departAt % timeoutInterval)
            } else {
              timeoutInterval - (inquiry.departAt % timeoutInterval)
            }
          case None =>
            timeoutInterval - (inquiry.departAt % timeoutInterval)
        }
      case false =>
        0
    }
    val inquiryWithUpdatedLoc = RideHailRequest
      .projectCoordinatesToUtm(inquiry, beamServices)
      .copy(departAt = inquiry.departAt + timeUntilNextDispatch)
    rideHailResourceAllocationManager.respondToInquiry(inquiryWithUpdatedLoc) match {
      case NoVehiclesAvailable =>
        beamServices.simMetricCollector
          .writeIteration("ride-hail-inquiry-not-available", SimulationTime(inquiry.departAt))
        log.debug("{} -- NoVehiclesAvailable", inquiryWithUpdatedLoc.requestId)
        inquiryWithUpdatedLoc.customer.personRef ! RideHailResponse(
          inquiryWithUpdatedLoc,
          None,
          Some(DriverNotFoundError)
        )
      case inquiryResponse @ SingleOccupantQuoteAndPoolingInfo(agentLocation, poolingInfo) =>
        servedRideHail += 1
        beamServices.simMetricCollector.writeIteration("ride-hail-inquiry-served", SimulationTime(inquiry.departAt))
        inquiryIdToInquiryAndResponse.put(inquiryWithUpdatedLoc.requestId, (inquiryWithUpdatedLoc, inquiryResponse))
        val routingRequests = createRoutingRequestsToCustomerAndDestination(
          inquiryWithUpdatedLoc.departAt,
          inquiryWithUpdatedLoc,
          agentLocation
        )
        routingRequests.foreach(
          rReq => routeRequestIdToRideHailRequestId.put(rReq.requestId, inquiryWithUpdatedLoc.requestId)
        )
        requestRoutes(inquiryWithUpdatedLoc.departAt, routingRequests)
    }
  }

  // Returns true if pendingModifyPassengerScheduleAcks is empty and therefore signaling cleanup needed
  def cancelReservationDueToFailedModifyPassengerSchedule(requestId: Int): Boolean = {
    pendingModifyPassengerScheduleAcks.remove(requestId) match {
      case Some(rideHailResponse) =>
        log.debug("Removed request {} from pendingModifyPassengerScheduleAcks", requestId)
        val theTick = modifyPassengerScheduleManager.getCurrentTick.getOrElse(rideHailResponse.request.departAt)
        failedAllocation(rideHailResponse.request, theTick)
        pendingModifyPassengerScheduleAcks.isEmpty
      case None =>
        log.error("unexpected condition, canceling reservation but no pending modify pass schedule ack found")
        false
    }
  }

  def createRoutingRequestsToCustomerAndDestination(
    requestTime: Int,
    request: RideHailRequest,
    rideHailLocation: RideHailAgentLocation
  ): List[RoutingRequest] = {

    val pickupSpaceTime = SpaceTime((request.pickUpLocationUTM, request.departAt))
    //    val customerAgentBody =
    //      StreetVehicle(request.customer.vehicleId, pickupSpaceTime, WALK, asDriver = true)
    val rideHailVehicleAtOrigin = StreetVehicle(
      rideHailLocation.vehicleId,
      rideHailLocation.vehicleType.id,
      SpaceTime((rideHailLocation.getCurrentLocationUTM(requestTime, beamServices), requestTime)),
      CAR,
      asDriver = false
    )
    val rideHailVehicleAtPickup =
      StreetVehicle(rideHailLocation.vehicleId, rideHailLocation.vehicleType.id, pickupSpaceTime, CAR, asDriver = false)

    // route from ride hailing vehicle to customer
    val rideHailAgent2Customer = RoutingRequest(
      rideHailLocation.getCurrentLocationUTM(requestTime, beamServices),
      request.pickUpLocationUTM,
      requestTime,
      withTransit = false,
      Some(request.customer.personId),
      Vector(rideHailVehicleAtOrigin)
    )
    // route from customer to destination
    val rideHail2Destination = RoutingRequest(
      request.pickUpLocationUTM,
      request.destinationUTM,
      requestTime,
      withTransit = false,
      Some(request.customer.personId),
      Vector(rideHailVehicleAtPickup)
    )

    List(rideHailAgent2Customer, rideHail2Destination)
  }

  def requestRoutes(tick: Int, routingRequests: Seq[RoutingRequest]): Unit = {
    cacheAttempts = cacheAttempts + 1
    val routeOrEmbodyReqs = routingRequests.map { rReq =>
      routeHistory.getRoute(
        beamServices.geo.getNearestR5EdgeToUTMCoord(transportNetwork.streetLayer, rReq.originUTM),
        beamServices.geo.getNearestR5EdgeToUTMCoord(transportNetwork.streetLayer, rReq.destinationUTM),
        rReq.departureTime
      ) match {
        case Some(rememberedRoute) =>
          cacheHits = cacheHits + 1
          val embodyReq = BeamRouter.linkIdsToEmbodyRequest(
            rememberedRoute,
            rReq.streetVehicles.head,
            rReq.departureTime,
            CAR,
            beamServices,
            rReq.originUTM,
            rReq.destinationUTM,
            Some(rReq.requestId)
          )
          RouteOrEmbodyRequest(None, Some(embodyReq))
        case None =>
          RouteOrEmbodyRequest(Some(rReq), None)
      }
    }
    Future
      .sequence(
        routeOrEmbodyReqs.map(
          req =>
            akka.pattern
              .ask(router, if (req.routeReq.isDefined) {
                req.routeReq.get
              } else {
                req.embodyReq.get
              })
              .mapTo[RoutingResponse]
        )
      )
      .map(RoutingResponses(tick, _)) pipeTo self
  }

  private def handleReservation(request: RideHailRequest, tick: Int, travelProposal: TravelProposal): Unit = {
    surgePricingManager.addRideCost(
      request.departAt,
      travelProposal.estimatedPrice(request.customer.personId),
      request.pickUpLocationUTM
    )
    // Track remaining seats available
    vehicleManager.putIntoService(
      travelProposal.rideHailAgentLocation
        .copy(currentPassengerSchedule = Some(travelProposal.passengerSchedule), servingPooledTrip = request.asPooled)
    )
    val rideHailResponse = RideHailResponse(request, Some(travelProposal))
    // Create confirmation info but stash until we receive ModifyPassengerScheduleAck
    pendingModifyPassengerScheduleAcks.put(
      request.requestId,
      rideHailResponse
    )

    beamServices.simMetricCollector.writeIteration("ride-hail-allocation-reserved", SimulationTime(tick))
    log.debug(
      "Reserving vehicle: {} customer: {} request: {} pendingAcks: {}",
      travelProposal.rideHailAgentLocation.vehicleId,
      request.customer.personId,
      request.requestId,
      s"(${pendingModifyPassengerScheduleAcks.size})" //${pendingModifyPassengerScheduleAcks.keySet.map(_.toString).mkString(",")}"
    )
    log.debug(
      "Num in service: {}, num idle: {}",
      vehicleManager.inServiceRideHailVehicles.size,
      vehicleManager.idleRideHailVehicles.size
    )
    cachedNotifyVehicleIdle.get(travelProposal.rideHailAgentLocation.vehicleId) match {
      case Some(notifyVehicleIdle) =>
        handleNotifyVehicleIdle(notifyVehicleIdle)
        modifyPassengerScheduleManager.setStatusToIdle(notifyVehicleIdle.resourceId.asInstanceOf[Id[BeamVehicle]])
        cachedNotifyVehicleIdle.remove(travelProposal.rideHailAgentLocation.vehicleId)
      case None =>
    }
    modifyPassengerScheduleManager.sendNewPassengerScheduleToVehicle(
      travelProposal.passengerSchedule,
      travelProposal.rideHailAgentLocation.vehicleId,
      travelProposal.rideHailAgentLocation.rideHailAgent,
      tick,
      Some(request.requestId)
    )
  }

  private def completeReservation(
    requestId: Int,
    tick: Int,
    finalTriggersToSchedule: Vector[ScheduleTrigger]
  ): Unit = {
    if (log.isDebugEnabled) {
      log.debug(
        "Removing request: {} pendingAcks: {} pendingRoutes: {} requestBufferSize: {}",
        requestId,
        s"(${pendingModifyPassengerScheduleAcks.size}) ${pendingModifyPassengerScheduleAcks.keySet.map(_.toString).mkString(",")}",
        numPendingRoutingRequestsForReservations,
        rideHailResourceAllocationManager.getBufferSize
      )
    }
    pendingModifyPassengerScheduleAcks.remove(requestId) match {
      case Some(response) =>
        val theVehicle = response.travelProposal.get.rideHailAgentLocation.vehicleId
        log.debug(
          "Completing reservation {} for customer {} and vehicle {}",
          requestId,
          response.request.customer.personId,
          theVehicle
        )
        val directTrip =
          rideHailResponseCache.remove(response.request.customer).flatMap(_.travelProposal)
        if (processBufferedRequestsOnTimeout) {
          modifyPassengerScheduleManager.addTriggersToSendWithCompletion(finalTriggersToSchedule)
          response.request.customer.personRef ! response.copy(
            triggersToSchedule = Vector(),
            directTripTravelProposal = directTrip
          )
          response.request.groupedWithOtherRequests.foreach { subReq =>
            val subDirectTrip =
              rideHailResponseCache.remove(subReq.customer).flatMap(_.travelProposal)
            subReq.customer.personRef ! response.copy(
              request = subReq,
              triggersToSchedule = Vector(),
              directTripTravelProposal = subDirectTrip
            )
          }
        } else {
          response.request.customer.personRef ! response.copy(
            triggersToSchedule = finalTriggersToSchedule,
            directTripTravelProposal = directTrip
          )
        }
        modifyPassengerScheduleManager.clearModifyStatusFromCacheWithVehicleId(
          response.travelProposal.get.rideHailAgentLocation.vehicleId
        )
        // The following is an API call to allow implementing class to process or cleanup
        rideHailResourceAllocationManager.reservationCompletionNotice(response.request.customer.personId, theVehicle)
      case None =>
        log.error("Vehicle was reserved by another agent for inquiry id {}", requestId)
        sender() ! RideHailResponse.dummyWithError(RideHailVehicleTakenError)
    }
    if (processBufferedRequestsOnTimeout && currentlyProcessingTimeoutTrigger.isDefined) {
      if (pendingModifyPassengerScheduleAcks.isEmpty) {
        log.debug("Cleaning up and completing batch processing @ {}", tick)
        cleanUpBufferedRequestProcessing(tick)
      }
    }
  }

  private def handleReservationRequest(request: RideHailRequest): Unit = {
    // Batched processing first
    if (processBufferedRequestsOnTimeout) {
      if (currentlyProcessingTimeoutTrigger.isDefined) {
        // We store these in a secondary buffer so that we **don't** process them in this round but wait for the
        // next timeout
        rideHailResourceAllocationManager.addRequestToSecondaryBuffer(request)
      } else {
        rideHailResourceAllocationManager.addRequestToBuffer(request)
      }
      request.customer.personRef ! DelayedRideHailResponse
    } else {
      if (currentlyProcessingTimeoutTrigger.isEmpty) {
        // We always use the request buffer even if we will process these requests immediately
        rideHailResourceAllocationManager.addRequestToBuffer(request)
        findAllocationsAndProcess(request.departAt)
      } else {
        // We're in middle of repositioning, so stash this message until we're done (method "cleanup" called)
        stash()
      }
    }
  }

  /**
    * Initializes the ride hail fleet by getting the initial fleet information from the RideHailFleetInitializer and
    * creating the necessary agents.
    *
    * @return Number of vehicles in the ride hail fleet
    */
  private def initializeRideHailFleet(): Int = {
    val rideHailAgentInitializers = rideHailFleetInitializer.getRideHailAgentInitializers(id, activityQuadTreeBounds)

    rideHailAgentInitializers.foreach { rideHailAgentInitializer =>
      createRideHailVehicleAndAgent(rideHailAgentInitializer)
    }

    log.info("Initialized {} ride hailing agents", rideHailAgentInitializers.size)
    RideHailFleetInitializer.writeFleetData(
      beamServices,
      rideHailAgentInitializers.map(_.createRideHailAgentInputData),
      "rideHailFleet.csv.gz"
    )

    beamServices.beamCustomizationAPI.getRidehailManagerCustomizationAPI
      .initializeRideHailFleetHook(beamServices, rideHailAgentInitializers, maxTime)

    rideHailDepotParkingManager.registerGeofences(resources.map {
      case (vehicleId, _) => (vehicleId -> vehicleManager.getRideHailAgentLocation(vehicleId).geofence)
    })

    rideHailAgentInitializers.size
  }

  /**
    * Creates a ride hail agent and vehicle based on initialization.
    *
    * @param rideHailAgentInitializer Initialzation parameters for the ride hail agent.
    */
  private def createRideHailVehicleAndAgent(rideHailAgentInitializer: RideHailAgentInitializer): Unit = {

    val rideHailBeamVehicle = rideHailAgentInitializer.createBeamVehicle(Some(self), rand.nextInt())
    resources += (rideHailBeamVehicle.id -> rideHailBeamVehicle)
    vehicleManager.vehicleState.put(rideHailBeamVehicle.id, rideHailBeamVehicle.getState)

    val rideHailAgentProps: Props = RideHailAgent.props(
      beamServices,
      beamScenario,
      scheduler,
      transportNetwork,
      tollCalculator,
      eventsManager,
      parkingManager,
      rideHailAgentInitializer.rideHailAgentId,
      self,
      rideHailBeamVehicle,
      rideHailAgentInitializer.initialLocation,
      rideHailAgentInitializer.shifts,
      rideHailAgentInitializer.geofence
    )

    val rideHailAgentRef: ActorRef =
      context.actorOf(rideHailAgentProps, rideHailAgentInitializer.rideHailAgentId.toString)
    context.watch(rideHailAgentRef)
    scheduler ! ScheduleTrigger(InitializeTrigger(0), rideHailAgentRef)

    val agentLocation = RideHailAgentLocation(
      rideHailAgentRef,
      rideHailBeamVehicle.id,
      rideHailBeamVehicle.beamVehicleType,
      SpaceTime(rideHailAgentInitializer.initialLocation, 0),
      rideHailAgentInitializer.geofence,
      None,
      None,
      servingPooledTrip = false
    )
    // Put the agent out of service and let the agent tell us when it's Idle (aka ready for service)
    vehicleManager.putOutOfService(agentLocation)

    rideHailBeamVehicleIdToShiftsOpt(rideHailAgentInitializer.beamVehicleId) = rideHailAgentInitializer.shifts

    rideHailinitialLocationSpatialPlot
      .addString(
        StringToPlot(s"${rideHailAgentInitializer.id}", rideHailAgentInitializer.initialLocation, Color.RED, 20)
      )
    rideHailinitialLocationSpatialPlot
      .addAgentWithCoord(
        RideHailAgentInitCoord(rideHailAgentInitializer.rideHailAgentId, rideHailAgentInitializer.initialLocation)
      )
  }

  /**
    * Creates a sequence of RideHailAgentInitializer that allow initializing the ride hail fleet to its current state.
    *
    * @return Sequence of RideHailAgentInitializer mirroring the current fleet state.
    */
  private def createRideHailAgentInitializersFromCurrentState: IndexedSeq[RideHailAgentInitializer] = {
    vehicleManager.vehicleState.toIndexedSeq.map {
      case (vehicleId: Id[BeamVehicle], beamVehicleState: BeamVehicleState) =>
        val rideHailVehicleId = RideHailVehicleId(vehicleId)

        val rideHailAgentLocation = vehicleManager.getRideHailAgentLocation(vehicleId)

        val shiftsOpt = rideHailBeamVehicleIdToShiftsOpt(vehicleId)

        if (rideHailAgentLocation.vehicleType.secondaryFuelType.isDefined) {
          // The concept of linking SOC across iterations is implemented for BEVs only.
          // (Needs to be implemented for PHEVs.)
          throw new RuntimeException(
            "Creation of RideHailAgentInitializers for linking across iterations has not been tested for PHEVs."
          )
        }
        val stateOfCharge = beamVehicleState.primaryFuelLevel / rideHailAgentLocation.vehicleType.primaryFuelCapacityInJoule

        RideHailAgentInitializer(
          rideHailVehicleId.id,
          rideHailAgentLocation.vehicleType,
          id,
          shiftsOpt,
          stateOfCharge,
          rideHailAgentLocation.latestUpdatedLocationUTM.loc,
          rideHailAgentLocation.geofence,
          rideHailVehicleId.fleetId
        )
    }
  }

  private def getDispatchProductType(tick: Int) = {
    val allocationManagerConfig = beamScenario.beamConfig.beam.agentsim.agents.rideHail.allocationManager
    val pooledRideHailIntervalAsMultipleOfSoloRideHail =
      allocationManagerConfig.pooledRideHailIntervalAsMultipleOfSoloRideHail
    val pooledTimeOut = allocationManagerConfig.requestBufferTimeoutInSeconds * pooledRideHailIntervalAsMultipleOfSoloRideHail

    if (pooledRideHailIntervalAsMultipleOfSoloRideHail <= 1) {
      DispatchProductType.SOLO_AND_POOLED
    } else if (tick % pooledTimeOut == 0) {
      DispatchProductType.POOLED
    } else {
      DispatchProductType.SOLO
    }
  }

  /*
   * This is common code for both use cases, batch processing and processing a single reservation request immediately.
   * The differences are resolved through the boolean processBufferedRequestsOnTimeout.
   */
  private def findAllocationsAndProcess(tick: Int): Unit = {
    val s = System.currentTimeMillis()
    var allRoutesRequired: Vector[RoutingRequest] = Vector()
    log.debug("findAllocationsAndProcess @ {}", tick)

    rideHailResourceAllocationManager.allocateVehiclesToCustomers(tick, beamServices, getDispatchProductType(tick)) match {
      case VehicleAllocations(allocations) =>
        allocations.foreach {
          case RoutingRequiredToAllocateVehicle(request, routesRequired) =>
            // Client has requested routes
            reservationIdToRequest.put(request.requestId, request)
            routesRequired.foreach(
              rReq => routeRequestIdToRideHailRequestId.put(rReq.requestId, request.requestId)
            )
            allRoutesRequired = allRoutesRequired ++ routesRequired
          case alloc @ VehicleMatchedToCustomers(request, rideHailAgentLocation, pickDropIdWithRoutes)
              if pickDropIdWithRoutes.nonEmpty =>
            val travelProposal = createTravelProposal(alloc)
            val waitTimeMaximumSatisfied = travelProposal.passengerSchedule.uniquePassengers.filter { customer =>
              travelProposal.timeToCustomer(customer) > beamScenario.beamConfig.beam.agentsim.agents.rideHail.allocationManager.maxWaitingTimeInSec
            }.isEmpty
            if (waitTimeMaximumSatisfied) {
              handleReservation(request, tick, travelProposal)
              rideHailResourceAllocationManager.removeRequestFromBuffer(request)
            } else {
              beamServices.simMetricCollector.writeIteration("ride-hail-allocation-failed", SimulationTime(tick))
              failedAllocation(request, tick)
            }
          case VehicleMatchedToCustomers(request, _, _) =>
            beamServices.simMetricCollector.writeIteration("ride-hail-allocation-failed", SimulationTime(tick))
            failedAllocation(request, tick)
          case NoVehicleAllocated(request) =>
            beamServices.simMetricCollector.writeIteration("ride-hail-allocation-failed", SimulationTime(tick))
            failedAllocation(request, tick)
        }
      case _ =>
    }
    if (allRoutesRequired.nonEmpty) {
      log.debug("requesting {} routes at {}", allRoutesRequired.size, tick)
      numPendingRoutingRequestsForReservations = numPendingRoutingRequestsForReservations + allRoutesRequired.size
      requestRoutes(tick, allRoutesRequired)
    } else if (processBufferedRequestsOnTimeout && pendingModifyPassengerScheduleAcks.isEmpty &&
               rideHailResourceAllocationManager.isBufferEmpty && numPendingRoutingRequestsForReservations == 0 &&
               currentlyProcessingTimeoutTrigger.isDefined) {
      log.debug("sendCompletionAndScheduleNewTimeout for tick {} from line 1072", tick)
      cleanUpBufferedRequestProcessing(tick)
    }
    val diff = System.currentTimeMillis() - s
    timeSpendForFindAllocationsAndProcessMs += diff
    nFindAllocationsAndProcess += 1
  }

  //TODO this doesn't distinguish fare by customer, lumps them all together
  def createTravelProposal(alloc: VehicleMatchedToCustomers): TravelProposal = {
    val passSched = mobilityRequestToPassengerSchedule(alloc.schedule, alloc.rideHailAgentLocation)
    val updatedPassengerSchedule =
      ridehailManagerCustomizationAPI.updatePassengerScheduleDuringCreateTravelProposalHook(passSched)

    val baseFare = alloc.schedule
      .flatMap(
        _.beamLegAfterTag.map(
          leg =>
            leg.cost - DrivingCost.estimateDrivingCost(
              leg.beamLeg.travelPath.distanceInM,
              leg.beamLeg.duration,
              beamScenario.vehicleTypes(leg.beamVehicleTypeId),
              beamScenario.fuelTypePrices(beamScenario.vehicleTypes(leg.beamVehicleTypeId).primaryFuelType)
          )
        )
      )
      .sum

    TravelProposal(
      alloc.rideHailAgentLocation,
      updatedPassengerSchedule,
      calcFare(alloc.request, alloc.rideHailAgentLocation.vehicleType.id, updatedPassengerSchedule, baseFare),
      None
    )
  }

  def mobilityRequestToPassengerSchedule(
    pickDrops: List[MobilityRequest],
    rideHailAgentLocation: RideHailAgentLocation
  ): PassengerSchedule = {
    val consistentSchedule = pickDrops.zip(BeamLeg.makeLegsConsistent(pickDrops.map(_.beamLegAfterTag.map(_.beamLeg))))
    val allLegs = consistentSchedule.flatMap(_._2)
    var passSched = PassengerSchedule()
      .addLegs(allLegs)
      .updateStartTimes(Math.max(allLegs.head.startTime, rideHailAgentLocation.latestTickExperienced))
    // Initialize passengersToAdd with any passenger that doesn't have a pickup
    val noPickupPassengers = Set[PersonIdWithActorRef]() ++ consistentSchedule
      .groupBy(_._1.person)
      .filter(tup => tup._1.isDefined && tup._2.size == 1)
      .map(_._2.head._1.person.get)
    var passengersToAdd = noPickupPassengers
    if (passengersToAdd.nonEmpty) {
      val i = 0
    }
    var pickDropsForGrouping: Map[PersonIdWithActorRef, List[BeamLeg]] = Map()
    consistentSchedule.foreach {
      case (mobReq, legOpt) =>
        mobReq.person.foreach { thePerson =>
          mobReq.tag match {
            case Pickup =>
              passengersToAdd = passengersToAdd + thePerson
            case Dropoff =>
              passengersToAdd = passengersToAdd - thePerson
            case _ =>
          }
        }
        legOpt.foreach { leg =>
          passengersToAdd.foreach { pass =>
            val legsForPerson = pickDropsForGrouping.getOrElse(pass, List()) :+ leg
            pickDropsForGrouping = pickDropsForGrouping + (pass -> legsForPerson)
          }
        }
      case _ =>
    }
    pickDropsForGrouping.foreach { passAndLegs =>
      passSched = passSched.addPassenger(passAndLegs._1, passAndLegs._2)
    }
    noPickupPassengers.foreach { pass =>
      passSched = passSched.removePassengerBoarding(pass)
    }
    passSched
  }

  def failedAllocation(request: RideHailRequest, tick: Int): Unit = {
    val theResponse = RideHailResponse(request, None, Some(DriverNotFoundError))
    if (processBufferedRequestsOnTimeout) {
      modifyPassengerScheduleManager.addTriggerToSendWithCompletion(
        ScheduleTrigger(
          RideHailResponseTrigger(tick, theResponse),
          request.customer.personRef
        )
      )
      request.groupedWithOtherRequests.foreach { subReq =>
        modifyPassengerScheduleManager.addTriggerToSendWithCompletion(
          ScheduleTrigger(
            RideHailResponseTrigger(tick, theResponse),
            subReq.customer.personRef
          )
        )
      }
    } else {
      request.customer.personRef ! theResponse
      request.groupedWithOtherRequests.foreach { subReq =>
        subReq.customer.personRef ! theResponse
      }
    }
    rideHailResponseCache.remove(request.customer)
    request.groupedWithOtherRequests.foreach { subReq =>
      rideHailResponseCache.remove(subReq.customer)
    }
    rideHailResourceAllocationManager.removeRequestFromBuffer(request)
  }

  def cleanUpBufferedRequestProcessing(tick: Int): Unit = {
    rideHailResourceAllocationManager.clearPrimaryBufferAndFillFromSecondary
    modifyPassengerScheduleManager.sendCompletionAndScheduleNewTimeout(BatchedReservation, tick)
    log.debug("Cleaning up from cleanUpBufferedRequestProcessing")
    cleanUp
  }

  def handleNotifyVehicleDoneRefuelingAndOutOfService(notify: NotifyVehicleDoneRefuelingAndOutOfService): Unit = {
    val loc = vehicleManager.getRideHailAgentLocation(notify.vehicleId)
    vehicleManager.updateLocationOfAgent(notify.vehicleId, notify.whenWhere)
    vehicleManager.vehicleState.put(notify.vehicleId, notify.beamVehicleState)
    vehicleManager.updatePassengerSchedule(notify.vehicleId, None, None)
    val (triggerToSend, maybeQueuedParkingZoneId) = addOrRemoveVehicleFromCharging(notify.vehicleId, notify.tick)
    val beamVehicle = resources(notify.vehicleId)
    beamVehicle.getDriver.get ! NotifyVehicleDoneRefuelingAndOutOfServiceReply(
      notify.triggerId,
      triggerToSend,
      maybeQueuedParkingZoneId
    )
    vehicleManager.putOutOfService(notify.vehicleId)
  }

  def cleanUp: Unit = {
    modifyPassengerScheduleManager.cleanUpCaches
    cachedNotifyVehicleIdle.foreach {
      case (_, notifyMessage) =>
        handleNotifyVehicleIdle(notifyMessage)
    }
    cachedNotifyVehicleIdle.clear()
    cachedNotifyVehicleDoneRefuelingAndOffline.foreach {
      case (_, notifyMessage) =>
        handleNotifyVehicleDoneRefuelingAndOutOfService(notifyMessage)
    }
    cachedNotifyVehicleDoneRefuelingAndOffline.clear()
    log.debug("Elapsed planning time = {}", (System.nanoTime() - currentlyProcessingTimeoutWallStartTime) / 1e6)
    currentlyProcessingTimeoutTrigger = None
    doNotUseInAllocation.clear()
    unstashAll()
  }

  def startRepositioning(tick: Int, triggerId: Long): Unit = {
    if (prevReposTick == 0) {
      prevReposTick = tick
    }
    currReposTick = tick

    log.debug("Starting wave of repositioning at {}", tick)
    modifyPassengerScheduleManager.startWaveOfRepositioningOrBatchedReservationRequests(tick, triggerId)
    if (modifyPassengerScheduleManager.isModifyStatusCacheEmpty) {
      continueRepositioning(tick)
    }
  }

  def continueRepositioning(tick: Int): Unit = {
    ridehailManagerCustomizationAPI.beforeContinueRepositioningHook(tick)

    var idleVehicles: mutable.Map[Id[BeamVehicle], RideHailAgentLocation] =
      vehicleManager.getIdleAndRepositioningAndOfflineCAVsAndFilterOutExluded.filterNot(
        veh => rideHailDepotParkingManager.isOnWayToRefuelingDepotOrIsRefuelingOrInQueue(veh._1)
      )

    val badVehicles =
      vehicleManager.getIdleAndRepositioningAndOfflineCAVsAndFilterOutExluded
        .filter(veh => rideHailDepotParkingManager.isOnWayToRefuelingDepotOrIsRefuelingOrInQueue(veh._1))
        .map(tup => (tup, vehicleManager.getServiceStatusOf(tup._1)))

    if (badVehicles.size > 0) {
      log.debug(
        f"Some vehicles (${badVehicles.size}) still appear as 'idle' despite being on way to refuel or refueling, head: ${badVehicles.head}"
      )
    }

    val additionalCustomVehiclesForDepotCharging = ridehailManagerCustomizationAPI
      .identifyAdditionalVehiclesForRefuelingDuringContinueRepositioningAndAssignDepotHook(idleVehicles, tick)

    val vehiclesWithoutCustomVehicles = idleVehicles.filterNot {
      case (vehicleId, _) => additionalCustomVehiclesForDepotCharging.contains(vehicleId)
    }

    val vehicleChargingManagerResult = vehicleChargingManager
      .findStationsForVehiclesInNeedOfCharging(tick, vehiclesWithoutCustomVehicles)
    val candidateVehiclesHeadedToRefuelingDepot = vehicleChargingManagerResult.sendToCharge ++ additionalCustomVehiclesForDepotCharging

    val vehiclesHeadedToRefuelingDepot: Vector[(VehicleId, ParkingStall)] =
      candidateVehiclesHeadedToRefuelingDepot
        .filter {
          case (vehicleId, _) =>
            val vehicleIsIdle = idleVehicles.contains(vehicleId)
            if (!vehicleIsIdle) {
              log.warning(
                f"$vehicleId was sent to refuel but it is not idle." +
                f"Request will be ignored."
              )
            }
            vehicleIsIdle
        }
        .filter {
          case (vehId, parkingStall) =>
            val maybeGeofence = vehicleManager.getRideHailAgentLocation(vehId).geofence
            val isInsideGeofence =
              maybeGeofence.forall { g =>
                val locUTM = beamServices.geo.wgs2Utm(
                  beamServices.geo.snapToR5Edge(
                    beamServices.beamScenario.transportNetwork.streetLayer,
                    beamServices.geo.utm2Wgs(parkingStall.locationUTM)
                  )
                )
                g.contains(locUTM.getX, locUTM.getY)
              }
            if (!isInsideGeofence) {
              log.warning(
                f"$vehId was sent to refuel at $parkingStall which is outside it geofence. " +
                f"Request will be ignored."
              )
            }

            isInsideGeofence
        }

    rideHailDepotParkingManager.notifyVehiclesOnWayToRefuelingDepot(vehiclesHeadedToRefuelingDepot)
    vehiclesHeadedToRefuelingDepot.foreach {
      case (vehicleId, _) =>
        doNotUseInAllocation.add(vehicleId)
        vehicleManager.putRefueling(vehicleId)
    }

    idleVehicles = vehicleManager.getIdleAndRepositioningVehiclesAndFilterOutExluded

    val nonRefuelingRepositionVehicles: Vector[(VehicleId, Location)] =
      rideHailResourceAllocationManager.repositionVehicles(idleVehicles, tick)

    val insideGeofence = nonRefuelingRepositionVehicles.filter {
      case (vehicleId, destLoc) =>
        val rha = vehicleManager.getRideHailAgentLocation(vehicleId)
        // Get locations of R5 edge for source and destination
        val r5SrcLocUTM = beamServices.geo.wgs2Utm(
          beamServices.geo.snapToR5Edge(
            beamServices.beamScenario.transportNetwork.streetLayer,
            beamServices.geo.utm2Wgs(rha.getCurrentLocationUTM(tick, beamServices))
          )
        )
        val r5DestLocUTM = beamServices.geo.wgs2Utm(
          beamServices.geo
            .snapToR5Edge(beamServices.beamScenario.transportNetwork.streetLayer, beamServices.geo.utm2Wgs(destLoc))
        )
        // Are those locations inside geofence?
        val isSrcInside = rha.geofence.forall(g => g.contains(r5SrcLocUTM))
        val isDestInside = rha.geofence.forall(g => g.contains(r5DestLocUTM))
        isSrcInside && isDestInside
    }
    log.debug(
      "continueRepositionig. Tick[{}] nonRefuelingRepositionVehicles: {}, insideGeofence: {}",
      tick,
      nonRefuelingRepositionVehicles.size,
      insideGeofence.size
    )

    val repositionVehicles: Vector[(VehicleId, Location)] = insideGeofence ++ vehiclesHeadedToRefuelingDepot.map {
      case (vehicleId, parkingStall) => (vehicleId, parkingStall.locationUTM)
    }

    if (repositionVehicles.isEmpty) {
      log.debug("sendCompletionAndScheduleNewTimeout from 1486")
      modifyPassengerScheduleManager.sendCompletionAndScheduleNewTimeout(Reposition, tick)
      cleanUp
    } else {
      val toReposition = repositionVehicles.map(_._1).toSet
      modifyPassengerScheduleManager.setRepositioningsToProcess(toReposition)
    }

    val futureRepoRoutingMap = mutable.Map[Id[BeamVehicle], Future[RoutingRequest]]()

    for ((vehicleId, destinationLocation) <- repositionVehicles) {
      vehicleManager.getServiceStatusOf(vehicleId) match {
        case _ =>
          val rideHailAgentLocation = vehicleManager.getRideHailAgentLocation(vehicleId)

          val rideHailVehicleAtOrigin = StreetVehicle(
            rideHailAgentLocation.vehicleId,
            rideHailAgentLocation.vehicleType.id,
            SpaceTime((rideHailAgentLocation.getCurrentLocationUTM(tick, beamServices), tick)),
            CAR,
            asDriver = false
          )
          val routingRequest = RoutingRequest(
            originUTM = rideHailAgentLocation.getCurrentLocationUTM(tick, beamServices),
            destinationUTM = destinationLocation,
            departureTime = tick,
            withTransit = false,
            personId = None,
            streetVehicles = Vector(rideHailVehicleAtOrigin)
          )
          val futureRideHailAgent2CustomerResponse = router ? routingRequest
          futureRepoRoutingMap.put(vehicleId, futureRideHailAgent2CustomerResponse.asInstanceOf[Future[RoutingRequest]])

      }
    }
    for {
      (vehicleId, futureRoutingRequest) <- futureRepoRoutingMap
      rideHailAgent2CustomerResponse    <- futureRoutingRequest.mapTo[RoutingResponse]
    } {
      val itins2Cust = rideHailAgent2CustomerResponse.itineraries.filter(
        x => x.tripClassifier.equals(RIDE_HAIL)
      )

      if (itins2Cust.nonEmpty) {
        val beamLegOverheadDuringInSeconds =
          ridehailManagerCustomizationAPI.beamLegOverheadDuringContinueRepositioningHook(vehicleId)

        val modRHA2Cust: IndexedSeq[EmbodiedBeamTrip] =
          itins2Cust
            .map(
              l =>
                l.copy(legs = l.legs.map(c => {
                  val updatedDuration = c.beamLeg.duration + beamLegOverheadDuringInSeconds
                  val updatedLeg = c.beamLeg.scaleToNewDuration(updatedDuration)
                  c.copy(asDriver = true, beamLeg = updatedLeg)
                }))
            )
            .toIndexedSeq

        val rideHailAgent2CustomerResponseMod =
          RoutingResponse(
            modRHA2Cust,
            rideHailAgent2CustomerResponse.requestId,
            None,
            isEmbodyWithCurrentTravelTime = false
          )

        ridehailManagerCustomizationAPI.processVehicleLocationUpdateAtEndOfContinueRepositioningHook(
          vehicleId,
          itins2Cust.head.legs.head.beamLeg.travelPath.endPoint.loc
        )

        val passengerSchedule = PassengerSchedule().addLegs(
          rideHailAgent2CustomerResponseMod.itineraries.head.toBeamTrip.legs
        )
        self ! RepositionVehicleRequest(
          passengerSchedule,
          tick,
          vehicleId,
          vehicleManager.getRideHailAgentLocation(vehicleId)
        )
      } else {
        self ! ReduceAwaitingRepositioningAckMessagesByOne(vehicleId)
      }
    }
  }

  def getRideInitLocation(person: Person): Location = {
    val rideInitialLocation: Location =
      beamServices.beamConfig.beam.agentsim.agents.rideHail.initialization.procedural.initialLocation.name match {
        case RideHailManager.INITIAL_RIDE_HAIL_LOCATION_RANDOM_ACTIVITY =>
          val radius =
            beamServices.beamConfig.beam.agentsim.agents.rideHail.initialization.procedural.initialLocation.home.radiusInMeters
          val activityLocations: List[Location] =
            person.getSelectedPlan.getPlanElements.asScala
              .collect {
                case activity: Activity => activity.getCoord
              }
              .toList
              .dropRight(1)
          val randomActivityLocation: Location = activityLocations(rand.nextInt(activityLocations.length))
          new Coord(
            randomActivityLocation.getX + radius * (rand.nextDouble() - 0.5),
            randomActivityLocation.getY + radius * (rand.nextDouble() - 0.5)
          )
        case RideHailManager.INITIAL_RIDE_HAIL_LOCATION_HOME =>
          val personInitialLocation: Location =
            person.getSelectedPlan.getPlanElements
              .iterator()
              .next()
              .asInstanceOf[Activity]
              .getCoord
          val radius =
            beamServices.beamConfig.beam.agentsim.agents.rideHail.initialization.procedural.initialLocation.home.radiusInMeters
          new Coord(
            personInitialLocation.getX + radius * (rand.nextDouble() - 0.5),
            personInitialLocation.getY + radius * (rand.nextDouble() - 0.5)
          )
        case RideHailManager.INITIAL_RIDE_HAIL_LOCATION_UNIFORM_RANDOM =>
          val x = activityQuadTreeBounds.minx + (activityQuadTreeBounds.maxx - activityQuadTreeBounds.minx) * rand
            .nextDouble()
          val y = activityQuadTreeBounds.miny + (activityQuadTreeBounds.maxy - activityQuadTreeBounds.miny) * rand
            .nextDouble()
          new Coord(x, y)
        case RideHailManager.INITIAL_RIDE_HAIL_LOCATION_ALL_AT_CENTER =>
          val x = activityQuadTreeBounds.minx + (activityQuadTreeBounds.maxx - activityQuadTreeBounds.minx) / 2
          val y = activityQuadTreeBounds.miny + (activityQuadTreeBounds.maxy - activityQuadTreeBounds.miny) / 2
          new Coord(x, y)
        case RideHailManager.INITIAL_RIDE_HAIL_LOCATION_ALL_IN_CORNER =>
          val x = activityQuadTreeBounds.minx
          val y = activityQuadTreeBounds.miny
          new Coord(x, y)
        case unknown =>
          log.error(s"unknown rideHail.initialLocation $unknown, assuming HOME")
          val personInitialLocation: Location =
            person.getSelectedPlan.getPlanElements
              .iterator()
              .next()
              .asInstanceOf[Activity]
              .getCoord
          val radius =
            beamServices.beamConfig.beam.agentsim.agents.rideHail.initialization.procedural.initialLocation.home.radiusInMeters
          new Coord(
            personInitialLocation.getX + radius * (rand.nextDouble() - 0.5),
            personInitialLocation.getY + radius * (rand.nextDouble() - 0.5)
          )
      }
    rideInitialLocation
  }

  private def convertToShiftString(startTimes: ArrayBuffer[Int], endTimes: ArrayBuffer[Int]): Option[String] = {
    if (startTimes.length != endTimes.length) {
      None
    } else {
      val outArray = scala.collection.mutable.ArrayBuffer.empty[String]
      Array((startTimes zip endTimes).foreach(x => outArray += Array("{", x._1, ":", x._2, "}").mkString))
      Option(outArray.mkString(";"))
    }
  }

  /**
    * Check if the vehicle is still eligible to reposition. This filters out any circumstance where a vehicle that was
    * once selected for repositioning has since become unavailable due to the non-determinism of parallel discrete event
    * simulation.
    *
    * Returns true if the vehicle is still idle AND either the vehicle is not already allocated or is already on the way
    * to refuel.
    *
    * @param vehicleId
    * @return
    */
  def isEligibleToReposition(vehicleId: Id[BeamVehicle]): Boolean = {
    val serviceStatus = vehicleManager.getServiceStatusOf(vehicleId)
    val isNotAlreadyAllocated = !doNotUseInAllocation.contains(vehicleId)
    val isOnWayToRefuel = rideHailDepotParkingManager.isOnWayToRefuelingDepot(vehicleId)
    (serviceStatus == Available || serviceStatus == Refueling) && (isNotAlreadyAllocated || isOnWayToRefuel)
  }
}<|MERGE_RESOLUTION|>--- conflicted
+++ resolved
@@ -5,9 +5,6 @@
 import java.util
 import java.util.concurrent.TimeUnit
 import akka.actor.SupervisorStrategy.Stop
-<<<<<<< HEAD
-import akka.actor.{Actor, ActorLogging, ActorRef, BeamLoggingReceive, Cancellable, OneForOneStrategy, Props, Stash, Terminated}
-=======
 import akka.actor.{
   Actor,
   ActorLogging,
@@ -19,7 +16,6 @@
   Stash,
   Terminated
 }
->>>>>>> 058a1970
 import akka.pattern._
 import akka.util.Timeout
 import beam.agentsim.Resource._
@@ -414,28 +410,17 @@
   var timeSpendForFindAllocationsAndProcessMs: Long = 0
   var nFindAllocationsAndProcess: Int = 0
 
-<<<<<<< HEAD
-  val tick = "rhm-tick"
-  val tickTask: Cancellable =
-    context.system.scheduler.scheduleWithFixedDelay(10.seconds, 30.seconds, self, tick)(context.dispatcher)
-=======
   val maybeDebugReport: Option[Cancellable] = if (beamServices.beamConfig.beam.debug.debugEnabled) {
     Some(context.system.scheduler.scheduleWithFixedDelay(10.seconds, 30.seconds, self, DebugReport)(context.dispatcher))
   } else {
     None
   }
->>>>>>> 058a1970
 
   var prevReposTick: Int = 0
   var currReposTick: Int = 0
   var nRepositioned: Int = 0
 
   override def receive: Receive = BeamLoggingReceive {
-<<<<<<< HEAD
-    case `tick` =>
-      log.info(s"timeSpendForHandleRideHailInquiryMs: ${timeSpendForHandleRideHailInquiryMs} ms, nHandleRideHailInquiry: ${nHandleRideHailInquiry}, AVG: ${timeSpendForHandleRideHailInquiryMs.toDouble / nHandleRideHailInquiry}")
-      log.info(s"timeSpendForFindAllocationsAndProcessMs: ${timeSpendForFindAllocationsAndProcessMs} ms, nFindAllocationsAndProcess: ${nFindAllocationsAndProcess}, AVG: ${timeSpendForFindAllocationsAndProcessMs.toDouble / nFindAllocationsAndProcess}")
-=======
     case DebugReport =>
       log.info(
         s"timeSpendForHandleRideHailInquiryMs: ${timeSpendForHandleRideHailInquiryMs} ms, nHandleRideHailInquiry: ${nHandleRideHailInquiry}, AVG: ${timeSpendForHandleRideHailInquiryMs.toDouble / nHandleRideHailInquiry}"
@@ -443,7 +428,6 @@
       log.info(
         s"timeSpendForFindAllocationsAndProcessMs: ${timeSpendForFindAllocationsAndProcessMs} ms, nFindAllocationsAndProcess: ${nFindAllocationsAndProcess}, AVG: ${timeSpendForFindAllocationsAndProcessMs.toDouble / nFindAllocationsAndProcess}"
       )
->>>>>>> 058a1970
 
     case TriggerWithId(InitializeTrigger(_), triggerId) =>
       sender ! CompletionNotice(triggerId, Vector())
