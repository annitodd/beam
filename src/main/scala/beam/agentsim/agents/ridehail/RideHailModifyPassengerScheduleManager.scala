package beam.agentsim.agents.ridehail

import akka.actor.ActorRef
import akka.event.LoggingAdapter
import beam.agentsim.agents.HasTickAndTrigger
import beam.agentsim.agents.modalbehaviors.DrivesVehicle.{StartLegTrigger, StopDriving}
import beam.agentsim.agents.ridehail.RideHailAgent._
import beam.agentsim.agents.ridehail.RideHailManager.{BufferedRideHailRequestsTrigger, RideHailRepositioningTrigger}
import beam.agentsim.agents.ridehail.RideHailVehicleManager.RideHailAgentLocation
import beam.agentsim.agents.vehicles.PassengerSchedule
import beam.agentsim.events.SpaceTime
import beam.agentsim.scheduler.BeamAgentScheduler
import beam.agentsim.scheduler.BeamAgentScheduler.{CompletionNotice, ScheduleTrigger}
import beam.sim.config.BeamConfig
import beam.utils.DebugLib
import com.eaio.uuid.UUIDGen
import org.matsim.api.core.v01.Id
import org.matsim.vehicles.Vehicle

import scala.collection.mutable

class RideHailModifyPassengerScheduleManager(
  val log: LoggingAdapter,
  val rideHailManagerRef: ActorRef,
  val rideHailManager: RideHailManager,
  val scheduler: ActorRef,
  val beamConfig: BeamConfig
) extends HasTickAndTrigger {

  val resourcesNotCheckedIn_onlyForDebugging: mutable.Set[Id[Vehicle]] = mutable.Set()
  private val interruptIdToModifyPassengerScheduleStatus =
    mutable.Map[Id[Interrupt], RideHailModifyPassengerScheduleStatus]()
  private val vehicleIdToModifyPassengerScheduleStatus =
    mutable.Map[Id[Vehicle], mutable.ListBuffer[RideHailModifyPassengerScheduleStatus]]()
  var allTriggersInWave: Vector[ScheduleTrigger] = Vector()
  var numberPendingModifyPassengerScheduleAcks: Int = 0
  var ignoreErrorPrint = false

  /*
   * This is the core of all the handling happening in this manager
   */
  def handleInterruptReply(reply: InterruptReply): Unit = {
    interruptIdToModifyPassengerScheduleStatus.get(reply.interruptId) match {
      case None =>
        log.error(
          "RideHailModifyPassengerScheduleManager- interruptId not found: interruptId {},interruptedPassengerSchedule {}, vehicle {}, tick {}",
          reply.interruptId,
          reply.asInstanceOf[InterruptedWhileDriving].passengerSchedule,
          reply.vehicleId,
          reply.tick
        )
        cancelRepositionAttempt()
      case Some(modifyStatus) =>
        assert(reply.vehicleId == modifyStatus.vehicleId)
        assert(reply.tick == modifyStatus.tick)

        val allModifyStatusesForVehicle = getModifyStatusListForId(reply.vehicleId)
        if (allModifyStatusesForVehicle.isEmpty && log.isErrorEnabled) {
          log.error(
            "allModifyStatusesForVehicle.isEmpty, modifyStatus: {}",
            modifyStatus
          )
        } else {
          val reservationModifyStatuses = allModifyStatusesForVehicle.filter(_.interruptOrigin == SingleReservation)

          if (reservationModifyStatuses.isEmpty) {
            // Success! Continue with reposition process
            sendModifyPassengerScheduleMessage(
              allModifyStatusesForVehicle.last,
              reply.isInstanceOf[InterruptedWhileDriving]
            )
          } else if (reservationModifyStatuses.size == 1) {
            modifyStatus.interruptOrigin match {
              case Reposition =>
                // detected race condition with reservation interrupt: if message coming back is reposition message interrupt, then the interrupt confirmation for reservation message is on
                // its way - wait on that and count this reposition as completed.
                cancelRepositionAttempt()
                clearModifyStatusFromCacheWithInterruptId(reply.interruptId)

                /* We are overwriting a reposition with a reservation, if the driver was interrupted while driving,
                we send a resume message to the agent. This puts the driver back to state driving, so that the reservation
                interrupt is received when the agent is in state driving. */
                if (reply.isInstanceOf[InterruptedWhileDriving]) {
                  modifyStatus.rideHailAgent.tell(Resume(), rideHailManagerRef)
                }
              case SingleReservation =>
                // process reservation interrupt confirmation
                val reservationStatus = reservationModifyStatuses.head
                assert(
                  reservationStatus.status != InterruptMessageStatus.UNDEFINED,
                  "reservation message should not be undefined but at least should have sent outWriter interrupt"
                )
<<<<<<< HEAD
                if(reply.isInstanceOf[InterruptedWhileOffline]){
                  // Oops, tried to reserve this vehicle before knowing it was unavailable
                  log.debug(s"Abandoning attempt to modify passenger schedule of vehilce ${reply.vehicleId} @ ${reply.tick}")
                  val requestId = interruptIdToModifyPassengerScheduleStatus.remove(reply.interruptId).get.modifyPassengerSchedule.reservationRequestId.get
                  if(rideHailManager.cancelReservationDueToFailedModifyPassengerSchedule(requestId)){
=======
                if (reply.isInstanceOf[InterruptedWhileOffline]) {
                  // Oops, tried to reserve this vehicle before knowing it was unavailable
                  log.debug(
                    s"Abandoning attempt to modify passenger schedule of vehilce ${reply.vehicleId} @ ${reply.tick}"
                  )
                  val requestId = interruptIdToModifyPassengerScheduleStatus
                    .remove(reply.interruptId)
                    .get
                    .modifyPassengerSchedule
                    .reservationRequestId
                    .get
                  if (rideHailManager.cancelReservationDueToFailedModifyPassengerSchedule(requestId)) {
>>>>>>> feae2a41
                    log.debug(
                      "sendCompletionAndScheduleNewTimeout from line 100 @ {} with trigger {}",
                      _currentTick,
                      _currentTriggerId
                    )
<<<<<<< HEAD
                    if(rideHailManager.processBufferedRequestsOnTimeout){
=======
                    if (rideHailManager.processBufferedRequestsOnTimeout) {
>>>>>>> feae2a41
                      sendCompletionAndScheduleNewTimeout(BatchedReservation, _currentTick.get)
                      rideHailManager.cleanUp
                    }
                  }
<<<<<<< HEAD
                }else if (reservationStatus.status == InterruptMessageStatus.INTERRUPT_SENT) {
=======
                } else if (reservationStatus.status == InterruptMessageStatus.INTERRUPT_SENT) {
>>>>>>> feae2a41
                  // Success! Continue with reservation process
                  sendModifyPassengerScheduleMessage(
                    reservationStatus,
                    reply.isInstanceOf[InterruptedWhileDriving]
                  )
                } else
                  log.error("RideHailModifyPassengerScheduleManager - unexpected interrupt message")
            }
          } else if (reservationModifyStatuses.size > 1 && log.isErrorEnabled) {
            val str =
              reservationModifyStatuses.map(a => "reservation requests:" + a.toString).mkString(System.lineSeparator())
            log.error(
              "RideHailModifyPassengerScheduleManager - reservationModifyStatuses contains more than one rideHail reservation request for same vehicle({}) {}",
              reply.vehicleId,
              str
            )
          }
        }
    }
  }

  private def sendModifyPassengerScheduleMessage(
    modifyStatus: RideHailModifyPassengerScheduleStatus,
    stopDriving: Boolean
  ): Unit = {
    if (stopDriving) modifyStatus.rideHailAgent.tell(StopDriving(modifyStatus.tick.toInt), rideHailManagerRef)
    resourcesNotCheckedIn_onlyForDebugging += modifyStatus.vehicleId
    modifyStatus.rideHailAgent.tell(modifyStatus.modifyPassengerSchedule, rideHailManagerRef)
    modifyStatus.rideHailAgent.tell(Resume(), rideHailManagerRef)
    modifyStatus.status = InterruptMessageStatus.MODIFY_PASSENGER_SCHEDULE_SENT
  }

  // A wrapper method to make it more understandable what is happening
  def cancelRepositionAttempt(): Unit = {
    modifyPassengerScheduleAckReceived(Vector(), 0)
  }

  def modifyPassengerScheduleAckReceived(
    triggersToSchedule: Vector[BeamAgentScheduler.ScheduleTrigger],
    tick: Int
  ): Unit = {
    numberPendingModifyPassengerScheduleAcks -= 1
    log.debug(
      "numberPendingModifyPassengerScheduleAcks = {}",
      numberPendingModifyPassengerScheduleAcks
    )
    // Following is just error checking
    if (triggersToSchedule.nonEmpty) {
      val vehicleId: Id[Vehicle] = Id.create(
        triggersToSchedule.head.agent.path.name.replace("rideHailAgent", "rideHailVehicle"),
        classOf[Vehicle]
      )
      val modifyStatusList = getModifyStatusListForId(vehicleId)
      if (modifyStatusList.size > 2 && ignoreErrorPrint) {
        log.error(
          "more rideHailVehicle interruptions in process than should be possible: {} -> further errors supressed (debug later if this is still relevant)",
          vehicleId
        )
        ignoreErrorPrint = true
      }
      if (modifyStatusList.size > 1 && modifyStatusList.exists(_.interruptOrigin == SingleReservation)) {
        // this means there is a race condition between a repositioning and reservation message and we should remove the reposition/not process it further
        // ALREADY removed in handle interruption
        log.debug("reposition and reservation race condition detected:" + vehicleId)
        log.debug("modifyStatusList: " + modifyStatusList.toString())
      }
    }

    allTriggersInWave = triggersToSchedule ++ allTriggersInWave

    if (numberPendingModifyPassengerScheduleAcks == 0) {
      log.debug(
        "sendCompletionAndScheduleNewTimeout from line 167 @ {} with trigger {}",
        _currentTick,
        _currentTriggerId
      )
      sendCompletionAndScheduleNewTimeout(Reposition, tick)
      rideHailManager.cleanUp
    }
  }

  def getModifyStatusListForId(
    vehicleId: Id[Vehicle]
  ): mutable.ListBuffer[RideHailModifyPassengerScheduleStatus] = {
    if (!vehicleIdToModifyPassengerScheduleStatus.contains(vehicleId)) {
      vehicleIdToModifyPassengerScheduleStatus.put(
        vehicleId,
        mutable.ListBuffer[RideHailModifyPassengerScheduleStatus]()
      )
    }
    vehicleIdToModifyPassengerScheduleStatus(vehicleId)
  }

  def sendCompletionAndScheduleNewTimeout(batchDispatchType: BatchDispatchType, tick: Int): Unit = {
    val (currentTick, triggerId) = releaseTickAndTriggerId()
    val timerTrigger = batchDispatchType match {
      case BatchedReservation =>
        BufferedRideHailRequestsTrigger(
          currentTick + beamConfig.beam.agentsim.agents.rideHail.allocationManager.requestBufferTimeoutInSeconds
        )
      case Reposition =>
        RideHailRepositioningTrigger(
          currentTick + beamConfig.beam.agentsim.agents.rideHail.allocationManager.repositionTimeoutInSeconds
        )
      case _ =>
        throw new RuntimeException("Should not attempt to send completion when doing single reservations")
    }
    //    log.debug("complete at {} triggerID {} with {} triggers", currentTick, triggerId, allTriggersInWave.size)
//      if (!allTriggersInWave.isEmpty) {
//        log.debug(
//          "triggers from {} to {}",
//          allTriggersInWave.map(_.trigger.tick).min,
//          allTriggersInWave.map(_.trigger.tick).max
//        )
//      }
    scheduler.tell(
      CompletionNotice(triggerId, allTriggersInWave :+ ScheduleTrigger(timerTrigger, rideHailManagerRef)),
      rideHailManagerRef
    )
    allTriggersInWave = Vector()
  }

  def addTriggerToSendWithCompletion(newTrigger: ScheduleTrigger) = {
    allTriggersInWave = allTriggersInWave :+ newTrigger
  }

  def addTriggersToSendWithCompletion(newTriggers: Vector[ScheduleTrigger]) = {
    allTriggersInWave = allTriggersInWave ++ newTriggers
  }

  def setNumberOfRepositioningsToProcess(awaitAcks: Int): Unit = {
    numberPendingModifyPassengerScheduleAcks = awaitAcks
  }

  def startWaveOfRepositioningOrBatchedReservationRequests(tick: Int, triggerId: Long): Unit = {
    assert(
      vehicleIdToModifyPassengerScheduleStatus.toVector.unzip._2.count(x => x.nonEmpty)
        == resourcesNotCheckedIn_onlyForDebugging.count(x => getModifyStatusListForId(x).nonEmpty)
    )
//    assert(numberPendingModifyPassengerScheduleAcks <= 0)
    holdTickAndTriggerId(tick, triggerId)
  }

  def repositionVehicle(
    passengerSchedule: PassengerSchedule,
    tick: Int,
    vehicleId: Id[Vehicle],
    rideHailAgent: ActorRef
  ): Unit = {
    log.debug("RideHailModifyPassengerScheduleManager- repositionVehicle request: " + vehicleId)
    sendInterruptMessage(
      ModifyPassengerSchedule(passengerSchedule, tick),
      tick,
      vehicleId,
      rideHailAgent,
      Reposition
    )
  }

  def reserveVehicle(
    passengerSchedule: PassengerSchedule,
    rideHailAgent: RideHailAgentLocation,
    tick: Int,
    reservationRequestId: Option[Int]
  ): Unit = {
    log.debug(
      "RideHailModifyPassengerScheduleManager- reserveVehicle request: " + rideHailAgent.vehicleId
    )
    sendInterruptMessage(
      ModifyPassengerSchedule(passengerSchedule, tick, reservationRequestId),
      passengerSchedule.schedule.head._1.startTime,
      rideHailAgent.vehicleId,
      rideHailAgent.rideHailAgent,
      SingleReservation
    )
  }

  private def sendInterruptMessage(
    modifyPassengerSchedule: ModifyPassengerSchedule,
    tick: Int,
    vehicleId: Id[Vehicle],
    rideHailAgent: ActorRef,
    interruptOrigin: InterruptOrigin
  ): Unit = {
    if (noPendingReservations(vehicleId)) {
      val rideHailModifyPassengerScheduleStatus = RideHailModifyPassengerScheduleStatus(
        RideHailModifyPassengerScheduleManager.nextRideHailAgentInterruptId,
        vehicleId,
        modifyPassengerSchedule,
        interruptOrigin,
        tick,
        rideHailAgent,
        InterruptMessageStatus.UNDEFINED
      )
      //log.debug("RideHailModifyPassengerScheduleManager- sendInterruptMessage: " + rideHailModifyPassengerScheduleStatus)
      saveModifyStatusInCache(rideHailModifyPassengerScheduleStatus)
      sendInterruptMessage(rideHailModifyPassengerScheduleStatus)
    } else {
      cancelRepositionAttempt()
      log.debug(
        "RideHailModifyPassengerScheduleManager- message ignored as repositioning cannot overwrite reserve: {}",
        vehicleId
      )
    }
  }

  private def saveModifyStatusInCache(
    rideHailModifyPassengerScheduleStatus: RideHailModifyPassengerScheduleStatus
  ): Unit = {
    interruptIdToModifyPassengerScheduleStatus.put(
      rideHailModifyPassengerScheduleStatus.interruptId,
      rideHailModifyPassengerScheduleStatus
    )
    getModifyStatusListForId(rideHailModifyPassengerScheduleStatus.vehicleId) += rideHailModifyPassengerScheduleStatus
  }

  private def clearModifyStatusFromCacheWithInterruptId(
    interruptId: Id[Interrupt]
  ): Unit = {
    interruptIdToModifyPassengerScheduleStatus.remove(interruptId).foreach { rideHailModifyPassengerScheduleStatus =>
      val set = vehicleIdToModifyPassengerScheduleStatus(
        rideHailModifyPassengerScheduleStatus.vehicleId
      )
      set -= rideHailModifyPassengerScheduleStatus
      Some(rideHailModifyPassengerScheduleStatus)
    }
  }

  def noPendingReservations(vehicleId: Id[Vehicle]): Boolean = {
    !getModifyStatusListForId(vehicleId).exists(_.interruptOrigin == SingleReservation)
  }

  private def sendInterruptMessage(
    passengerScheduleStatus: RideHailModifyPassengerScheduleStatus
  ): Unit = {
    resourcesNotCheckedIn_onlyForDebugging += passengerScheduleStatus.vehicleId
    passengerScheduleStatus.status = InterruptMessageStatus.INTERRUPT_SENT
    //    log.debug("sendInterruptMessage:" + passengerScheduleStatus)
    passengerScheduleStatus.rideHailAgent
      .tell(Interrupt(passengerScheduleStatus.interruptId, passengerScheduleStatus.tick), rideHailManagerRef)
  }

  def isPendingReservationEnding(
    vehicleId: Id[Vehicle],
    passengerSchedule: PassengerSchedule
  ): Boolean = {
    var result = false
    getModifyStatusListForId(vehicleId)
      .find(_.interruptOrigin == SingleReservation)
      .foreach { stats =>
        result = stats.modifyPassengerSchedule.updatedPassengerSchedule == passengerSchedule
      }

    result
  }

  def isVehicleNeitherRepositioningNorProcessingReservation(vehicleId: Id[Vehicle]): Boolean = {
    getModifyStatusListForId(vehicleId).isEmpty
  }

  def checkInResource(
    vehicleId: Id[Vehicle],
    availableIn: Option[SpaceTime],
    passengerSchedule: Option[PassengerSchedule]
  ): Unit = {
    passengerSchedule match {
      case Some(schedule) =>
        var rideHailModifyPassengerScheduleStatusSet = getModifyStatusListForId(vehicleId)
        var deleteItems = mutable.ListBuffer[RideHailModifyPassengerScheduleStatus]()
        //        log.debug(
        //          "BEFORE checkin.removeWithVehicleId({}):{}, passengerSchedule: {}",
        //          rideHailModifyPassengerScheduleStatusSet.size,
        //          rideHailModifyPassengerScheduleStatusSet,
        //          passengerSchedule
        //        )
        val listSizeAtStart = rideHailModifyPassengerScheduleStatusSet.size

        rideHailModifyPassengerScheduleStatusSet.foreach { status =>
          if (status.modifyPassengerSchedule.updatedPassengerSchedule == schedule) {
            assert(status.status == InterruptMessageStatus.MODIFY_PASSENGER_SCHEDULE_SENT)
            deleteItems += status
          }
        }

        assert(
          deleteItems.size <= 1,
          s"checkin: for $vehicleId the passenger schedule is ambigious and cannot be deleted"
        )

        // ====remove correct status message===
        if (deleteItems.size > 1) {
          // this means that multiple MODIFY_PASSENGER_SCHEDULE_SENT outstanding and we need to keep them in order
          deleteItems = deleteItems.splitAt(1)._1
        }

        deleteItems.foreach { status =>
          if (availableIn.get.time > 0) {
            val beamLeg =
              status.modifyPassengerSchedule.updatedPassengerSchedule.schedule.toVector.last._1
            val passengerScheduleLastLeg = schedule.schedule.toVector.last._1

            if (beamLeg.endTime != passengerScheduleLastLeg.endTime && status.interruptOrigin == SingleReservation) {
              // ignore, because this checkin is for a reposition and not the current Reservation
              log.debug(
                "checkin is not for current vehicle:" + status + ";checkInAt:" + availableIn
              )

              DebugLib.emptyFunctionForSettingBreakPoint()
            } else {
              interruptIdToModifyPassengerScheduleStatus.remove(status.interruptId)

              vehicleIdToModifyPassengerScheduleStatus.put(
                vehicleId,
                rideHailModifyPassengerScheduleStatusSet diff deleteItems
              )
              rideHailModifyPassengerScheduleStatusSet = getModifyStatusListForId(vehicleId)
              if (rideHailModifyPassengerScheduleStatusSet.isEmpty) {
                resourcesNotCheckedIn_onlyForDebugging.remove(vehicleId)
              }

              // only something new, if all undefined (no pending query)
              // TODO: double check if the following code will ever be executed as we are not buffering anymore resp. is it really needed and not handled somewhere else
              if (rideHailModifyPassengerScheduleStatusSet.nonEmpty && rideHailModifyPassengerScheduleStatusSet
                    .count(
                      _.status == InterruptMessageStatus.UNDEFINED
                    ) == rideHailModifyPassengerScheduleStatusSet.size) {
                sendInterruptMessage(rideHailModifyPassengerScheduleStatusSet.head)
              }
            }

          }
        }

        if (listSizeAtStart == rideHailModifyPassengerScheduleStatusSet.size) {
          DebugLib.emptyFunctionForSettingBreakPoint()
        }

      //        log.debug(
      //          "AFTER checkin.removeWithVehicleId({}):{}, passengerSchedule: {}",
      //          rideHailModifyPassengerScheduleStatusSet.size,
      //          rideHailModifyPassengerScheduleStatusSet,
      //          passengerSchedule
      //        )

      case None =>
      //        log.debug("checkin: {} with empty passenger schedule", vehicleId)
    }
  }

  def vehicleHasMoreThanOneOngoingRequests(vehicleId: Id[Vehicle]): Boolean = {
    getModifyStatusListForId(vehicleId).size > 1
  }

  def printState(): Unit = {
    if (log.isDebugEnabled) {
      log.debug("printState START")
      vehicleIdToModifyPassengerScheduleStatus.foreach { x =>
        log.debug("vehicleIdModify: {} -> {}", x._1, x._2)
      }
      resourcesNotCheckedIn_onlyForDebugging.foreach { x =>
        log.debug(
          "resource not checked in: {}-> getWithVehicleIds({}): {}",
          x.toString,
          getModifyStatusListForId(x).size,
          getModifyStatusListForId(x)
        )
      }
      interruptIdToModifyPassengerScheduleStatus.foreach { x =>
        log.debug("interruptId: {} -> {}", x._1, x._2)
      }
      log.debug("printState END")
    }
  }

}

object InterruptMessageStatus extends Enumeration {
  val UNDEFINED, INTERRUPT_SENT, MODIFY_PASSENGER_SCHEDULE_SENT, EXECUTED = Value
}

sealed trait BatchDispatchType
trait InterruptOrigin extends BatchDispatchType
case object BatchedReservation extends InterruptOrigin
case object SingleReservation extends InterruptOrigin
case object Reposition extends InterruptOrigin

case class RideHailModifyPassengerScheduleStatus(
  interruptId: Id[Interrupt],
  vehicleId: Id[Vehicle],
  modifyPassengerSchedule: ModifyPassengerSchedule,
  interruptOrigin: InterruptOrigin,
  tick: Int,
  rideHailAgent: ActorRef,
  var status: InterruptMessageStatus.Value = InterruptMessageStatus.UNDEFINED
)

case object ReduceAwaitingRepositioningAckMessagesByOne

object RideHailModifyPassengerScheduleManager {

  def nextRideHailAgentInterruptId: Id[Interrupt] = {
    Id.create(UUIDGen.createTime(UUIDGen.newTime()).toString, classOf[Interrupt])
  }
}<|MERGE_RESOLUTION|>--- conflicted
+++ resolved
@@ -90,13 +90,6 @@
                   reservationStatus.status != InterruptMessageStatus.UNDEFINED,
                   "reservation message should not be undefined but at least should have sent outWriter interrupt"
                 )
-<<<<<<< HEAD
-                if(reply.isInstanceOf[InterruptedWhileOffline]){
-                  // Oops, tried to reserve this vehicle before knowing it was unavailable
-                  log.debug(s"Abandoning attempt to modify passenger schedule of vehilce ${reply.vehicleId} @ ${reply.tick}")
-                  val requestId = interruptIdToModifyPassengerScheduleStatus.remove(reply.interruptId).get.modifyPassengerSchedule.reservationRequestId.get
-                  if(rideHailManager.cancelReservationDueToFailedModifyPassengerSchedule(requestId)){
-=======
                 if (reply.isInstanceOf[InterruptedWhileOffline]) {
                   // Oops, tried to reserve this vehicle before knowing it was unavailable
                   log.debug(
@@ -109,26 +102,17 @@
                     .reservationRequestId
                     .get
                   if (rideHailManager.cancelReservationDueToFailedModifyPassengerSchedule(requestId)) {
->>>>>>> feae2a41
                     log.debug(
                       "sendCompletionAndScheduleNewTimeout from line 100 @ {} with trigger {}",
                       _currentTick,
                       _currentTriggerId
                     )
-<<<<<<< HEAD
-                    if(rideHailManager.processBufferedRequestsOnTimeout){
-=======
                     if (rideHailManager.processBufferedRequestsOnTimeout) {
->>>>>>> feae2a41
                       sendCompletionAndScheduleNewTimeout(BatchedReservation, _currentTick.get)
                       rideHailManager.cleanUp
                     }
                   }
-<<<<<<< HEAD
-                }else if (reservationStatus.status == InterruptMessageStatus.INTERRUPT_SENT) {
-=======
                 } else if (reservationStatus.status == InterruptMessageStatus.INTERRUPT_SENT) {
->>>>>>> feae2a41
                   // Success! Continue with reservation process
                   sendModifyPassengerScheduleMessage(
                     reservationStatus,
