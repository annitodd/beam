package beam.agentsim.agents.ridehail

import akka.actor.ActorRef
import akka.event.LoggingAdapter
import beam.agentsim.agents.modalbehaviors.DrivesVehicle.StopDriving
import beam.agentsim.agents.ridehail.RideHailAgent.{Interrupt, ModifyPassengerSchedule, Resume}
import beam.agentsim.agents.ridehail.RideHailManager.{RideHailAgentLocation, RideHailAllocationManagerTimeout}
import beam.agentsim.agents.vehicles.PassengerSchedule
import beam.agentsim.events.SpaceTime
import beam.agentsim.scheduler.BeamAgentScheduler
import beam.agentsim.scheduler.BeamAgentScheduler.{CompletionNotice, ScheduleTrigger}
import beam.sim.config.BeamConfig
import beam.utils.DebugLib
import com.eaio.uuid.UUIDGen
import org.matsim.api.core.v01.Id
import org.matsim.vehicles.Vehicle

import scala.collection.mutable

class RideHailModifyPassengerScheduleManager(
  val log: LoggingAdapter,
  val rideHailManager: ActorRef,
  val rideHailAllocationManagerTimeoutInSeconds: Double,
  val scheduler: ActorRef,
  val beamConfig: BeamConfig
) {

  private val interruptIdToModifyPassengerScheduleStatus =
    mutable.Map[Id[Interrupt], RideHailModifyPassengerScheduleStatus]()
  private val vehicleIdToModifyPassengerScheduleStatus =
    mutable.Map[Id[Vehicle], mutable.ListBuffer[RideHailModifyPassengerScheduleStatus]]()
  var nextCompleteNoticeRideHailAllocationTimeout: CompletionNotice = _
  var numberOfOutStandingmodifyPassengerScheduleAckForRepositioning: Int = 0
  val resourcesNotCheckedIn_onlyForDebugging = mutable.Set[Id[Vehicle]]()

  private def add(
    rideHailModifyPassengerScheduleStatus: RideHailModifyPassengerScheduleStatus
  ): Unit = {
    interruptIdToModifyPassengerScheduleStatus.put(
      rideHailModifyPassengerScheduleStatus.interruptId,
      rideHailModifyPassengerScheduleStatus
    )
    addToVehicleInterruptIds(rideHailModifyPassengerScheduleStatus)
  }

  private def addToVehicleInterruptIds(
    rideHailModifyPassengerScheduleStatus: RideHailModifyPassengerScheduleStatus
  ): Unit = {
    var listBuffer = getWithVehicleIds(rideHailModifyPassengerScheduleStatus.vehicleId)
    listBuffer += rideHailModifyPassengerScheduleStatus
  }

  private def getWithInterruptId(
    interruptId: Id[Interrupt]
  ): Option[RideHailModifyPassengerScheduleStatus] = {
    interruptIdToModifyPassengerScheduleStatus.get(interruptId)
  }

  def vehicleHasMoreThanOneOngoingRequests(vehicleId: Id[Vehicle]): Boolean = {
    getWithVehicleIds(vehicleId).size > 1
  }

  def getWithVehicleIds(
    vehicleId: Id[Vehicle]
  ): mutable.ListBuffer[RideHailModifyPassengerScheduleStatus] = {
    if (!vehicleIdToModifyPassengerScheduleStatus.contains(vehicleId)) {
      vehicleIdToModifyPassengerScheduleStatus.put(
        vehicleId,
        mutable.ListBuffer[RideHailModifyPassengerScheduleStatus]()
      )
    }
    vehicleIdToModifyPassengerScheduleStatus(vehicleId)
  }

  private def removeWithInterruptId(
    interruptId: Id[Interrupt]
  ): Option[RideHailModifyPassengerScheduleStatus] = {
    interruptIdToModifyPassengerScheduleStatus.remove(interruptId) match {
      case Some(rideHailModifyPassengerScheduleStatus) =>
        val set = vehicleIdToModifyPassengerScheduleStatus(
          rideHailModifyPassengerScheduleStatus.vehicleId
        )
        set -= rideHailModifyPassengerScheduleStatus
        Some(rideHailModifyPassengerScheduleStatus)
      case None =>
        None
    }
  }

  private def sendInterruptMessage(
    passengerScheduleStatus: RideHailModifyPassengerScheduleStatus
  ): Unit = {
    resourcesNotCheckedIn_onlyForDebugging += passengerScheduleStatus.vehicleId
    passengerScheduleStatus.status = InterruptMessageStatus.INTERRUPT_SENT
//    log.debug("sendInterruptMessage:" + passengerScheduleStatus)
    sendMessage(
      passengerScheduleStatus.rideHailAgent,
      Interrupt(passengerScheduleStatus.interruptId, passengerScheduleStatus.tick)
    )
  }

  private def printVehicleVariables(status: RideHailModifyPassengerScheduleStatus): Unit = {
//    log.debug("vehicleId status - vehicleId(" + status.vehicleId + ")")
//    log.debug("vehicleIdToModifyPassengerScheduleStatus: " + status.vehicleId + ")")
    vehicleIdToModifyPassengerScheduleStatus.get(status.vehicleId)
    val resourcesNotCheckedIn = mutable.Set[Id[Vehicle]]()
  }

  private def sendModifyPassengerScheduleMessage(
    selectedForModifyPassengerSchedule: Option[RideHailModifyPassengerScheduleStatus],
    stopDriving: Boolean
  ): Unit = {
    selectedForModifyPassengerSchedule.foreach { selected =>
      if (stopDriving) {
        sendMessage(selected.rideHailAgent, StopDriving(selected.tick))
      }
//      log.debug("sendModifyPassengerScheduleMessage: " + selectedForModifyPassengerSchedule)
      resourcesNotCheckedIn_onlyForDebugging += selected.vehicleId
      sendMessage(selected.rideHailAgent, selected.modifyPassengerSchedule)
      sendMessage(selected.rideHailAgent, Resume())
      selected.status = InterruptMessageStatus.MODIFY_PASSENGER_SCHEDULE_SENT
    }
  }

  private def sendMessage(rideHailAgent: ActorRef, message: Any): Unit = {
    rideHailAgent.tell(message, rideHailManager)
//    log.debug("sendMessages:" + message.toString)
  }

  private def isInterruptWhileDriving(
    interruptedPassengerSchedule: Option[PassengerSchedule]
  ): Boolean = {
    interruptedPassengerSchedule.isDefined
  }

  def handleInterrupt(
    interruptType: Class[_],
    interruptId: Id[Interrupt],
    interruptedPassengerSchedule: Option[PassengerSchedule],
    vehicleId: Id[Vehicle],
    tick: Double
  ): Unit = {
//    log.debug(
//      "RideHailModifyPassengerScheduleManager.handleInterrupt: " + interruptType.getSimpleName + " -> " + vehicleId + "; tick(" + tick + ");interruptedPassengerSchedule:" + interruptedPassengerSchedule
//    )
    interruptIdToModifyPassengerScheduleStatus.get(interruptId) match {
      case Some(modifyPassengerScheduleStatus) =>
        assert(vehicleId == modifyPassengerScheduleStatus.vehicleId)
        assert(tick == modifyPassengerScheduleStatus.tick)

//        log.debug(
//          "RideHailModifyPassengerScheduleManager.handleInterrupt: " + modifyPassengerScheduleStatus.toString
//        )
        var reservationModifyPassengerScheduleStatus =
          mutable.ListBuffer[RideHailModifyPassengerScheduleStatus]()

        for (modifyPassengerScheduleStatus <- getWithVehicleIds(
               modifyPassengerScheduleStatus.vehicleId
             )) {
          if (modifyPassengerScheduleStatus.interruptOrigin == InterruptOrigin.RESERVATION) {
            reservationModifyPassengerScheduleStatus += modifyPassengerScheduleStatus
          }
        }

        var selectedForModifyPassengerSchedule: Option[RideHailModifyPassengerScheduleStatus] = None
        var withVehicleIds = getWithVehicleIds(vehicleId)
        if (reservationModifyPassengerScheduleStatus.isEmpty) {

          if (withVehicleIds.isEmpty) {
            log.error("withVehicleIds.isEmpty: " + vehicleId)
            log.error("modifyPassengerScheduleStatus: " + modifyPassengerScheduleStatus)
            log.error(
              "interruptIdToModifyPassengerScheduleStatus: " + interruptIdToModifyPassengerScheduleStatus
                .get(interruptId)
            )

          }
          selectedForModifyPassengerSchedule = Some(withVehicleIds.last)
        } else if (reservationModifyPassengerScheduleStatus.size == 1) {

          if (modifyPassengerScheduleStatus.interruptOrigin == InterruptOrigin.REPOSITION) {
            // detected race condition with reservation interrupt: if message comming back is reposition message interrupt, then the interrupt confirmation for reservation message is on
            // its way - wait on that and count this reposition as completed.
            modifyPassengerScheduleAckReceivedForRepositioning(Vector()) // treat this as if ack received
            interruptIdToModifyPassengerScheduleStatus.remove(interruptId)
            vehicleIdToModifyPassengerScheduleStatus.put(
              vehicleId,
              vehicleIdToModifyPassengerScheduleStatus
                .get(vehicleId)
                .get
                .filterNot(x => x.interruptId == interruptId)
            )

            /*
            When we are overwriting a reposition with a reserve, we have to distinguish between interrupted
            while idle vs. interrupted while driving - while in the first case the overwrite just works fine
            without any additional effort, in the second case the rideHailAgent gets stuck (we are interrupted and
            overwriting reservation tries to interrupt again later, which is not defined). We "solve" this here by sending a resume
            message to the agent. This puts the rideHailAgent back to state driving, so that the reservation interrupt
            is received when agent is in state driving.
             */

            if (isInterruptWhileDriving(interruptedPassengerSchedule)) {
              sendMessage(modifyPassengerScheduleStatus.rideHailAgent, Resume())
            }

//            log.debug("removing due to overwrite by reserve:" + modifyPassengerScheduleStatus)
          } else {
            // process reservation interrupt confirmation
            val reservationStatus = reservationModifyPassengerScheduleStatus.head
            assert(
              reservationStatus.status != InterruptMessageStatus.UNDEFINED,
              "reservation message should not be undefined but at least should have sent out interrupt"
            )
            if (reservationStatus.status == InterruptMessageStatus.INTERRUPT_SENT) {
              // process reservation request
              selectedForModifyPassengerSchedule = Some(reservationStatus)
            } else
              log.error("RideHailModifyPassengerScheduleManager - unexpected interrupt message")
          }
        } else {
          log.error(
            "RideHailModifyPassengerScheduleManager - reservationModifyPassengerScheduleStatus contained more than one rideHail reservation request for same vehicle(" + vehicleId + ")"
          )
          reservationModifyPassengerScheduleStatus.foreach(
            a => log.error("reservation requests:" + a.toString)
          )
        }
        sendModifyPassengerScheduleMessage(
          selectedForModifyPassengerSchedule,
          isInterruptWhileDriving(interruptedPassengerSchedule)
        )
      case None =>
        log.error(
          "RideHailModifyPassengerScheduleManager- interruptId not found: interruptId(" + interruptId + "),interruptType(" + interruptType + "),interruptedPassengerSchedule(" + interruptedPassengerSchedule + "),vehicleId(" + vehicleId + "),tick(" + tick + ")"
        )
        //log.debug(getWithVehicleIds(vehicleId).toString())
//        printState()
        DebugLib.stopSystemAndReportInconsistency()
    }
  }

  def setNumberOfRepositioningsToProcess(awaitAcks: Int): Unit = {
//    log.debug(
//      "RideHailAllocationManagerTimeout.setNumberOfRepositioningsToProcess to: " + awaitAcks
//    )
    numberOfOutStandingmodifyPassengerScheduleAckForRepositioning = awaitAcks
  }

  def printState(): Unit = {
    if (log.isDebugEnabled) {
      log.debug("printState START")
      vehicleIdToModifyPassengerScheduleStatus.foreach { x =>
        log.debug("vehicleIdModify: {} -> {}", x._1, x._2)
      }
      resourcesNotCheckedIn_onlyForDebugging.foreach { x =>
        log.debug(
          "resource not checked in: {}-> getWithVehicleIds({}): {}",
          x.toString,
          getWithVehicleIds(x).size,
          getWithVehicleIds(x)
        )
      }
      interruptIdToModifyPassengerScheduleStatus.foreach { x =>
        log.debug("interruptId: {} -> {}", x._1, x._2)
      }
      log.debug("printState END")
    }
  }

  def startWaiveOfRepositioningRequests(tick: Double, triggerId: Long): Unit = {
<<<<<<< HEAD
//    log.debug(
//      "RepositioningTimeout(" + tick + ") - START repositioning waive - triggerId(" + triggerId + ")"
//    )
////    printState()
=======
    log.debug(
      "RepositioningTimeout({}) - START repositioning waive - triggerId({})",
      tick,
      triggerId
    )
    printState()
>>>>>>> af3d4e59
    assert(
      (vehicleIdToModifyPassengerScheduleStatus.toVector.unzip._2
        .filter(x => x.size != 0))
        .size == resourcesNotCheckedIn_onlyForDebugging
        .filter(x => getWithVehicleIds(x).size != 0)
        .size
    )
    assert(numberOfOutStandingmodifyPassengerScheduleAckForRepositioning <= 0)
    val timerTrigger = RideHailAllocationManagerTimeout(
      tick + rideHailAllocationManagerTimeoutInSeconds
    )
    val timerMessage = ScheduleTrigger(timerTrigger, rideHailManager)
    nextCompleteNoticeRideHailAllocationTimeout = CompletionNotice(triggerId, Vector(timerMessage))
  }

  def sendoutAckMessageToSchedulerForRideHailAllocationmanagerTimeout(): Unit = {
    log.debug(
      "sending ACK to scheduler for next repositionTimeout ({})",
      nextCompleteNoticeRideHailAllocationTimeout.id
    )

    val rideHailAllocationManagerTimeout = nextCompleteNoticeRideHailAllocationTimeout.newTriggers
      .filter(x => x.trigger.isInstanceOf[RideHailAllocationManagerTimeout])
      .head
      .trigger

    val badTriggers = nextCompleteNoticeRideHailAllocationTimeout.newTriggers.filter(
      x =>
        x.trigger.tick < rideHailAllocationManagerTimeout.tick - beamConfig.beam.agentsim.agents.rideHail.allocationManager.timeoutInSeconds
    )

    if (!badTriggers.isEmpty) {
      log.error("trying to schedule trigger: " + badTriggers)
      assert(false)
    }

    scheduler ! nextCompleteNoticeRideHailAllocationTimeout
//    printState()
  }

  var ignoreErrorPrint = true

  def modifyPassengerScheduleAckReceivedForRepositioning(
    triggersToSchedule: Seq[BeamAgentScheduler.ScheduleTrigger]
  ): Unit = {
    numberOfOutStandingmodifyPassengerScheduleAckForRepositioning -= 1
    log.debug(
      "new numberOfOutStandingmodifyPassengerScheduleAckForRepositioning=" + numberOfOutStandingmodifyPassengerScheduleAckForRepositioning
    )

    if (!triggersToSchedule.isEmpty) {
      val vehicleId: Id[Vehicle] = Id.create(
        triggersToSchedule.head.agent.path.name.replace("rideHailAgent", "rideHailVehicle"),
        classOf[Vehicle]
      )
      val vehicles = getWithVehicleIds(vehicleId)
      if (vehicles.size > 2 && ignoreErrorPrint) {
        log.error(
          s"more rideHailVehicle interruptions in process than should be possible: $vehicleId -> further errors supressed (debug later if this is still relevant)"
        )
        ignoreErrorPrint = false
      }

      if (vehicles.size > 1 && !vehicles
            .filter(x => x.interruptOrigin == InterruptOrigin.RESERVATION)
            .isEmpty) {
        // this means there is a race condition between a repositioning and reservation message and we should remove the reposition/not process it further

        // ALREADY removed in handle interruption

        //  val status=vehicles.filter(x=>x.interruptOrigin==InterruptOrigin.REPOSITION).head
        // interruptIdToModifyPassengerScheduleStatus.remove(status.interruptId)
        // vehicleIdToModifyPassengerScheduleStatus.put(vehicleId, vehicleIdToModifyPassengerScheduleStatus.get(vehicleId).get.filterNot(x => x.interruptId == status.interruptId))
        log.debug("reposition and reservation race condition detected:" + vehicleId)
        log.debug("vehicles: " + vehicles.toString())
      }
    }

    val newTriggers = triggersToSchedule ++ nextCompleteNoticeRideHailAllocationTimeout.newTriggers
    nextCompleteNoticeRideHailAllocationTimeout =
      CompletionNotice(nextCompleteNoticeRideHailAllocationTimeout.id, newTriggers)

    if (numberOfOutStandingmodifyPassengerScheduleAckForRepositioning == 0) {
      sendoutAckMessageToSchedulerForRideHailAllocationmanagerTimeout()
    }
  }

  def repositionVehicle(
    passengerSchedule: PassengerSchedule,
    tick: Double,
    vehicleId: Id[Vehicle],
    rideHailAgent: ActorRef
  ): Unit = {
    log.debug("RideHailModifyPassengerScheduleManager- repositionVehicle request: " + vehicleId)
    sendInterruptMessage(
      ModifyPassengerSchedule(passengerSchedule),
      tick,
      vehicleId,
      rideHailAgent,
      InterruptOrigin.REPOSITION
    )
  }

  def reserveVehicle(
    passengerSchedule: PassengerSchedule,
    tick: Double,
    rideHailAgent: RideHailAgentLocation,
    inquiryId: Option[Int]
  ): Unit = {
    log.debug(
      "RideHailModifyPassengerScheduleManager- reserveVehicle request: " + rideHailAgent.vehicleId
    )
    sendInterruptMessage(
      ModifyPassengerSchedule(passengerSchedule, inquiryId),
      tick,
      rideHailAgent.vehicleId,
      rideHailAgent.rideHailAgent,
      InterruptOrigin.RESERVATION
    )
  }

  private def sendInterruptMessage(
    modifyPassengerSchedule: ModifyPassengerSchedule,
    tick: Double,
    vehicleId: Id[Vehicle],
    rideHailAgent: ActorRef,
    interruptOrigin: InterruptOrigin.Value
  ): Unit = {
    val rideHailAgentInterruptId =
      RideHailModifyPassengerScheduleManager.nextRideHailAgentInterruptId
    var interruptMessageStatus = InterruptMessageStatus.UNDEFINED

    val rideHailModifyPassengerScheduleStatus = RideHailModifyPassengerScheduleStatus(
      rideHailAgentInterruptId,
      vehicleId,
      modifyPassengerSchedule,
      interruptOrigin,
      tick,
      rideHailAgent,
      interruptMessageStatus
    )

    val withVehicleIdStats = getWithVehicleIds(vehicleId)
    val processInterrupt = noPendingReservations(vehicleId)
    add(rideHailModifyPassengerScheduleStatus)

    if (processInterrupt) {
      //log.debug("RideHailModifyPassengerScheduleManager- sendInterruptMessage: " + rideHailModifyPassengerScheduleStatus)
      sendInterruptMessage(rideHailModifyPassengerScheduleStatus)
    } else {
      modifyPassengerScheduleAckReceivedForRepositioning(Vector()) // treat this as if ack received
      removeWithInterruptId(rideHailAgentInterruptId)
      log.debug(
        "RideHailModifyPassengerScheduleManager- message ignored as repositioning cannot overwrite reserve: " + rideHailModifyPassengerScheduleStatus
      )
    }
  }

  def isPendingReservationEnding(
    vehicleId: Id[Vehicle],
    passengerSchedule: PassengerSchedule
  ): Boolean = {
    var result = false
    getWithVehicleIds(vehicleId)
      .filter(_.interruptOrigin == InterruptOrigin.RESERVATION)
      .headOption
      .foreach { stats =>
        result = stats.modifyPassengerSchedule.updatedPassengerSchedule == passengerSchedule
      }

    if (result) {
      val a = getWithVehicleIds(vehicleId)
        .filter(_.interruptOrigin == InterruptOrigin.RESERVATION)
        .head
        .modifyPassengerSchedule
        .updatedPassengerSchedule
      val b = passengerSchedule
      DebugLib.emptyFunctionForSettingBreakPoint()
    }

    result
  }

  def noPendingReservations(vehicleId: Id[Vehicle]): Boolean = {
    !getWithVehicleIds(vehicleId).exists(_.interruptOrigin == InterruptOrigin.RESERVATION)
  }

  def isVehicleNeitherRepositioningNorProcessingReservation(vehicleId: Id[Vehicle]): Boolean = {
    getWithVehicleIds(vehicleId).isEmpty
  }

  def checkInResource(
    vehicleId: Id[Vehicle],
    availableIn: Option[SpaceTime],
    passengerSchedule: Option[PassengerSchedule]
  ): Unit = {
    passengerSchedule match {
      case Some(passengerSchedule) =>
        var rideHailModifyPassengerScheduleStatusSet = getWithVehicleIds(vehicleId)
        var deleteItems = mutable.ListBuffer[RideHailModifyPassengerScheduleStatus]()
//        log.debug(
//          "BEFORE checkin.removeWithVehicleId({}):{}, passengerSchedule: {}",
//          rideHailModifyPassengerScheduleStatusSet.size,
//          rideHailModifyPassengerScheduleStatusSet,
//          passengerSchedule
//        )
        val listSizeAtStart = rideHailModifyPassengerScheduleStatusSet.size

        rideHailModifyPassengerScheduleStatusSet.foreach { status =>
          if (status.modifyPassengerSchedule.updatedPassengerSchedule == passengerSchedule) {
            assert(status.status == InterruptMessageStatus.MODIFY_PASSENGER_SCHEDULE_SENT)
            deleteItems += status
          }
        }

        assert(
          deleteItems.size <= 1,
          s"checkin: for $vehicleId the passenger schedule is ambigious and cannot be deleted"
        )

        // ====remove correct status message===
        if (deleteItems.size > 1) {
          // this means that multiple MODIFY_PASSENGER_SCHEDULE_SENT outstanding and we need to keep them in order
          deleteItems = deleteItems.splitAt(1)._1
        }

        deleteItems.foreach { status =>
          if (availableIn.get.time > 0) {
            val beamLeg =
              status.modifyPassengerSchedule.updatedPassengerSchedule.schedule.toVector.last._1
            val passengerSchduleLastLeg = passengerSchedule.schedule.toVector.last._1
            val endTime = beamLeg.endTime

            if (beamLeg.endTime != passengerSchduleLastLeg.endTime && status.interruptOrigin == InterruptOrigin.RESERVATION) {
              // ignore, because this checkin is for a reposition and not the current Reservation
              log.debug(
                "checkin is not for current vehicle:" + status + ";checkInAt:" + availableIn
              )

              DebugLib.emptyFunctionForSettingBreakPoint()
            } else {
              interruptIdToModifyPassengerScheduleStatus.remove(status.interruptId)

              vehicleIdToModifyPassengerScheduleStatus.put(
                vehicleId,
                rideHailModifyPassengerScheduleStatusSet diff deleteItems
              )
              rideHailModifyPassengerScheduleStatusSet = getWithVehicleIds(vehicleId)
              if (rideHailModifyPassengerScheduleStatusSet.isEmpty) {
                resourcesNotCheckedIn_onlyForDebugging.remove(vehicleId)
              }

              // only something new, if all undefined (no pending query)
              // TODO: double check if the following code will ever be executed as we are not buffering anymore resp. is it really needed and not handled somewhere else
              if (rideHailModifyPassengerScheduleStatusSet.nonEmpty && rideHailModifyPassengerScheduleStatusSet
                    .count(
                      _.status == InterruptMessageStatus.UNDEFINED
                    ) == rideHailModifyPassengerScheduleStatusSet.size) {
                sendInterruptMessage(rideHailModifyPassengerScheduleStatusSet.head)
              }
            }

          }
        }

        if (listSizeAtStart == rideHailModifyPassengerScheduleStatusSet.size) {
          DebugLib.emptyFunctionForSettingBreakPoint()
        }

//        log.debug(
//          "AFTER checkin.removeWithVehicleId({}):{}, passengerSchedule: {}",
//          rideHailModifyPassengerScheduleStatusSet.size,
//          rideHailModifyPassengerScheduleStatusSet,
//          passengerSchedule
//        )

      case None =>
//        log.debug("checkin: {} with empty passenger schedule", vehicleId)
    }
  }
}

object InterruptMessageStatus extends Enumeration {
  val UNDEFINED, INTERRUPT_SENT, MODIFY_PASSENGER_SCHEDULE_SENT, EXECUTED = Value
}

object InterruptOrigin extends Enumeration {
  val RESERVATION, REPOSITION = Value
}

case class RideHailModifyPassengerScheduleStatus(
  interruptId: Id[Interrupt],
  vehicleId: Id[Vehicle],
  modifyPassengerSchedule: ModifyPassengerSchedule,
  interruptOrigin: InterruptOrigin.Value,
  tick: Double,
  rideHailAgent: ActorRef,
  var status: InterruptMessageStatus.Value = InterruptMessageStatus.UNDEFINED
)

case class RepositionVehicleRequest(
  passengerSchedule: PassengerSchedule,
  tick: Double,
  vehicleId: Id[Vehicle],
  rideHailAgent: ActorRef
)

case object ReduceAwaitingRepositioningAckMessagesByOne

object RideHailModifyPassengerScheduleManager {

  def nextRideHailAgentInterruptId: Id[Interrupt] = {
    Id.create(UUIDGen.createTime(UUIDGen.newTime()).toString, classOf[Interrupt])
  }
}<|MERGE_RESOLUTION|>--- conflicted
+++ resolved
@@ -269,19 +269,10 @@
   }
 
   def startWaiveOfRepositioningRequests(tick: Double, triggerId: Long): Unit = {
-<<<<<<< HEAD
 //    log.debug(
 //      "RepositioningTimeout(" + tick + ") - START repositioning waive - triggerId(" + triggerId + ")"
 //    )
 ////    printState()
-=======
-    log.debug(
-      "RepositioningTimeout({}) - START repositioning waive - triggerId({})",
-      tick,
-      triggerId
-    )
-    printState()
->>>>>>> af3d4e59
     assert(
       (vehicleIdToModifyPassengerScheduleStatus.toVector.unzip._2
         .filter(x => x.size != 0))
