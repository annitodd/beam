package beam.agentsim.agents.ridehail

import java.util.UUID

import beam.agentsim.agents.vehicles.VehiclePersonId
import beam.router.BeamRouter.Location
import org.apache.commons.lang.builder.HashCodeBuilder
import org.matsim.api.core.v01.population.Person
import org.matsim.api.core.v01.{Coord, Id}
import org.matsim.vehicles.Vehicle

case class RideHailRequest(
  requestType: RideHailRequestType,
  customer: VehiclePersonId,
<<<<<<< HEAD
  pickUpLocation: Location,
  departAt: Int,
  destination: Location,
=======
  pickUpLocationUTM: Location,
  departAt: Int,
  destinationUTM: Location,
>>>>>>> 90d87741
  asPooled: Boolean = false,
  groupedWithOtherRequests: List[RideHailRequest] = List(),
  requestId: Int = UUID.randomUUID().hashCode()
) {

  def addSubRequest(subRequest: RideHailRequest): RideHailRequest =
    this.copy(requestId = this.requestId, groupedWithOtherRequests = this.groupedWithOtherRequests :+ subRequest)
  override def equals(that: Any) = this.requestId == that.asInstanceOf[RideHailRequest].requestId
  override def hashCode: Int = requestId
  override def toString: String =
<<<<<<< HEAD
    s"RideHailRequest(id: $requestId, type: $requestType, customer: ${customer.personId}, pickup: $pickUpLocation, time: $departAt, dest: $destination)"
=======
    s"RideHailRequest(id: $requestId, type: $requestType, customer: ${customer.personId}, pickup: $pickUpLocationUTM, time: $departAt, dest: $destinationUTM)"
>>>>>>> 90d87741
}

object RideHailRequest {

  val DUMMY = RideHailRequest(
    RideHailInquiry,
    VehiclePersonId(Id.create("dummy", classOf[Vehicle]), Id.create("dummy", classOf[Person])),
    new Coord(Double.NaN, Double.NaN),
    Int.MaxValue,
    new Coord(Double.NaN, Double.NaN)
  )
}<|MERGE_RESOLUTION|>--- conflicted
+++ resolved
@@ -12,15 +12,9 @@
 case class RideHailRequest(
   requestType: RideHailRequestType,
   customer: VehiclePersonId,
-<<<<<<< HEAD
-  pickUpLocation: Location,
-  departAt: Int,
-  destination: Location,
-=======
   pickUpLocationUTM: Location,
   departAt: Int,
   destinationUTM: Location,
->>>>>>> 90d87741
   asPooled: Boolean = false,
   groupedWithOtherRequests: List[RideHailRequest] = List(),
   requestId: Int = UUID.randomUUID().hashCode()
@@ -31,11 +25,7 @@
   override def equals(that: Any) = this.requestId == that.asInstanceOf[RideHailRequest].requestId
   override def hashCode: Int = requestId
   override def toString: String =
-<<<<<<< HEAD
-    s"RideHailRequest(id: $requestId, type: $requestType, customer: ${customer.personId}, pickup: $pickUpLocation, time: $departAt, dest: $destination)"
-=======
     s"RideHailRequest(id: $requestId, type: $requestType, customer: ${customer.personId}, pickup: $pickUpLocationUTM, time: $departAt, dest: $destinationUTM)"
->>>>>>> 90d87741
 }
 
 object RideHailRequest {
