package beam.agentsim.agents.ridehail.allocation

import beam.agentsim.agents.ridehail.AlonsoMoraPoolingAlgForRideHail._
import beam.agentsim.agents.ridehail.RideHailManager.PoolingInfo
import beam.agentsim.agents.ridehail._
import beam.agentsim.agents.vehicles.BeamVehicleType
import beam.agentsim.agents.vehicles.VehicleProtocol.StreetVehicle
import beam.agentsim.agents.{Dropoff, MobilityRequest, MobilityRequestTrait, Pickup}
import beam.agentsim.events.SpaceTime
import beam.router.BeamRouter.RoutingRequest
import beam.router.BeamSkimmer
import beam.router.Modes.BeamMode.CAR
import org.matsim.api.core.v01.Id
import org.matsim.core.utils.collections.QuadTree
import org.matsim.vehicles.Vehicle

import scala.collection.mutable
import scala.concurrent.{Await, TimeoutException}

class PoolingAlonsoMora(val rideHailManager: RideHailManager)
    extends RideHailResourceAllocationManager(rideHailManager) {

  val tempScheduleStore: mutable.Map[Int, List[MobilityRequest]] = mutable.Map()

  val spatialPoolCustomerReqs: QuadTree[CustomerRequest] = new QuadTree[CustomerRequest](
    rideHailManager.quadTreeBounds.minx,
    rideHailManager.quadTreeBounds.miny,
    rideHailManager.quadTreeBounds.maxx,
    rideHailManager.quadTreeBounds.maxy
  )

  val defaultBeamVehilceTypeId = Id.create(
    rideHailManager.beamServices.beamConfig.beam.agentsim.agents.rideHail.initialization.procedural.vehicleTypeId,
    classOf[BeamVehicleType]
  )

  override def respondToInquiry(inquiry: RideHailRequest): InquiryResponse = {
    rideHailManager.vehicleManager
      .getClosestIdleVehiclesWithinRadiusByETA(
        inquiry.pickUpLocationUTM,
        inquiry.destinationUTM,
        rideHailManager.radiusInMeters,
        inquiry.departAt
      ) match {
      case Some(agentETA) =>
        val timeCostFactors = rideHailManager.beamSkimmer.getRideHailPoolingTimeAndCostRatios(
          inquiry.pickUpLocationUTM,
          inquiry.destinationUTM,
          inquiry.departAt,
          defaultBeamVehilceTypeId
        )
        SingleOccupantQuoteAndPoolingInfo(
          agentETA.agentLocation,
          Some(PoolingInfo(timeCostFactors._1, timeCostFactors._2))
        )
      case None =>
        NoVehiclesAvailable
    }
  }

  override def allocateVehiclesToCustomers(
    tick: Int,
    vehicleAllocationRequest: AllocationRequests
  ): AllocationResponse = {
    rideHailManager.log.debug("Alloc requests {}", vehicleAllocationRequest.requests.size)
    var toAllocate: Set[RideHailRequest] = Set()
    var toFinalize: Set[RideHailRequest] = Set()
    var allocResponses: List[VehicleAllocation] = List()
    var alreadyAllocated: Set[Id[Vehicle]] = Set()
    vehicleAllocationRequest.requests.foreach {
      case (request, routingResponses) if routingResponses.isEmpty =>
        toAllocate += request
      case (request, _) =>
        toFinalize += request
    }
    toFinalize.foreach { request =>
      val routeResponses = vehicleAllocationRequest.requests(request)
      val indexedResponses = routeResponses.map(resp => (resp.requestId -> resp)).toMap

      // First check for broken route responses (failed routing attempt)
      if (routeResponses.find(_.itineraries.isEmpty).isDefined) {
        allocResponses = allocResponses :+ NoVehicleAllocated(request)
        if (tempScheduleStore.contains(request.requestId)) tempScheduleStore.remove(request.requestId)
      } else {
        // Make sure vehicle still available
        val vehicleId = routeResponses.head.itineraries.head.legs.head.beamVehicleId
        if (rideHailManager.vehicleManager.getIdleVehicles.contains(vehicleId) && !alreadyAllocated.contains(vehicleId)) {
          alreadyAllocated = alreadyAllocated + vehicleId
          // NOTE: PickDrops use convention of storing an optional person Id and leg. The leg is intended to be the leg
          // **to** the pickup or dropoff, not from the pickup or dropoff. This is the reverse of the convention used
          // in MobilityServiceRequest
          val pickDropIdAndLegs = if (tempScheduleStore.contains(request.requestId)) {
            // Pooled response
            val mobilityServiceRequests = tempScheduleStore.remove(request.requestId).get

            mobilityServiceRequests
              .sliding(2)
              .map { reqs =>
                reqs.head.routingRequestId match {
                  case Some(routingRequestId) =>
                    PickDropIdAndLeg(
                      reqs.last.person,
                      indexedResponses(routingRequestId).itineraries.head.legs.headOption
                    )
                  case None =>
                    PickDropIdAndLeg(reqs.last.person, None)
                }
              }
              .toList
          } else {
            // Solo response
            List(
              PickDropIdAndLeg(Some(request.customer), routeResponses.head.itineraries.head.legs.headOption),
              PickDropIdAndLeg(Some(request.customer), routeResponses.last.itineraries.head.legs.headOption)
            )
          }
          allocResponses = allocResponses :+ VehicleMatchedToCustomers(
            request,
            rideHailManager.vehicleManager.getIdleVehicles(vehicleId),
            pickDropIdAndLegs
          )
        } else {
          if (tempScheduleStore.contains(request.requestId)) tempScheduleStore.remove(request.requestId)
          allocResponses = allocResponses :+ NoVehicleAllocated(request)
          request.groupedWithOtherRequests.foreach { req =>
            allocResponses = allocResponses :+ NoVehicleAllocated(req)
          }
        }
      }
    }
    if (toAllocate.nonEmpty) {
      implicit val skimmer: BeamSkimmer = rideHailManager.beamSkimmer
      val pooledAllocationReqs = toAllocate.filter(_.asPooled)
      val poolCustomerReqs = pooledAllocationReqs.map(
        rhr => createPersonRequest(rhr.customer, rhr.pickUpLocationUTM, tick, rhr.destinationUTM)
      )
      val customerIdToReqs = toAllocate.map(rhr => rhr.customer.personId -> rhr).toMap
      val availVehicles = rideHailManager.vehicleManager.availableRideHailVehicles.values
        .map(
          veh =>
            createVehicleAndSchedule(
              veh.vehicleId.toString,
<<<<<<< HEAD
              rideHailManager.beamScenario.vehicleTypes(defaultBeamVehilceTypeId),
              veh.currentLocationUTM.loc,
              tick
=======
              veh.currentLocationUTM.loc,
              tick,
              veh.geofence
>>>>>>> 04c74f84
          )
        )

      spatialPoolCustomerReqs.clear()
      poolCustomerReqs.foreach { d =>
        spatialPoolCustomerReqs.put(d.pickup.activity.getCoord.getX, d.pickup.activity.getCoord.getY, d)
      }
      val maxRequests =
        rideHailManager.beamServices.beamConfig.beam.agentsim.agents.rideHail.allocationManager.alonsoMora.maxRequestsPerVehicle
      val pickupWindow =
        rideHailManager.beamServices.beamConfig.beam.agentsim.agents.rideHail.allocationManager.alonsoMora.pickupTimeWindowInSec
      val dropoffWindow =
        rideHailManager.beamServices.beamConfig.beam.agentsim.agents.rideHail.allocationManager.alonsoMora.dropoffTimeWindowInSec

      //      rideHailManager.log.info("Num custs: {} num vehs: {}", spatialPoolCustomerReqs.size(), availVehicles.size)
      val algo = new AsyncAlonsoMoraAlgForRideHail(
        spatialPoolCustomerReqs,
        availVehicles.toList,
        Map[MobilityRequestTrait, Int]((Pickup, pickupWindow), (Dropoff, dropoffWindow)),
        maxRequestsPerVehicle = maxRequests,
        rideHailManager.beamServices
      )
      import scala.concurrent.duration._
      val assignment = try {
        Await.result(algo.greedyAssignment(), atMost = 2.minutes)
      } catch {
        case e: TimeoutException =>
//          rideHailManager.log.error("timeout of AsyncAlonsoMoraAlgForRideHail falling back to synchronous")
//          val algo = new AlonsoMoraPoolingAlgForRideHail(
//            spatialPoolCustomerReqs,
//            availVehicles.toList,
//            Map[MobilityServiceRequestType, Int]((Pickup, 6 * 60), (Dropoff, 10 * 60)),
//            maxRequestsPerVehicle = 100
//          )
//          val rvGraph: RVGraph = algo.pairwiseRVGraph
//          val rtvGraph = algo.rTVGraph(rvGraph)
//          algo.greedyAssignment(rtvGraph)
          rideHailManager.log.error("timeout of AsyncAlonsoMoraAlgForRideHail no allocations made")
          List()
      }

      assignment.foreach {
        case (theTrip, vehicleAndSchedule, cost) =>
          alreadyAllocated = alreadyAllocated + vehicleAndSchedule.vehicle.id
          var newRideHailRequest: Option[RideHailRequest] = None
          var scheduleToCache: List[MobilityRequest] = List()
          val rReqs = theTrip.schedule
            .sliding(2)
            .flatMap { wayPoints =>
              val orig = wayPoints(0)
              val dest = wayPoints(1)
              val origin = SpaceTime(orig.activity.getCoord, orig.serviceTime.toInt)
              if (newRideHailRequest.isEmpty && orig.person.isDefined) {
                newRideHailRequest = Some(customerIdToReqs(orig.person.get.personId))
              } else if (orig.person.isDefined && !newRideHailRequest.get.customer.equals(orig.person.get) && newRideHailRequest.get.groupedWithOtherRequests
                           .find(_.customer.equals(orig.person.get))
                           .isEmpty) {
                newRideHailRequest =
                  Some(newRideHailRequest.get.addSubRequest(customerIdToReqs(orig.person.get.personId)))
                removeRequestFromBuffer(customerIdToReqs(orig.person.get.personId))
              }
              if (rideHailManager.beamServices.geo.distUTMInMeters(orig.activity.getCoord, dest.activity.getCoord) < rideHailManager.beamServices.beamConfig.beam.agentsim.thresholdForWalkingInMeters) {
                scheduleToCache = scheduleToCache :+ orig
                None
              } else {
                val routingRequest = RoutingRequest(
                  orig.activity.getCoord,
                  dest.activity.getCoord,
                  origin.time,
                  withTransit = false,
                  IndexedSeq(
                    StreetVehicle(
                      Id.create(vehicleAndSchedule.vehicle.id.toString, classOf[Vehicle]),
                      vehicleAndSchedule.vehicle.beamVehicleType.id,
                      origin,
                      CAR,
                      asDriver = true
                    )
                  )
                )
                scheduleToCache = scheduleToCache :+ orig.copy(routingRequestId = Some(routingRequest.requestId))
                Some(routingRequest)
              }
            }
            .toList
          allocResponses = allocResponses :+ RoutingRequiredToAllocateVehicle(newRideHailRequest.get, rReqs)
          tempScheduleStore.put(newRideHailRequest.get.requestId, scheduleToCache :+ theTrip.schedule.last)
      }
      // Anyone unsatisfied must be assigned NoVehicleAllocated
      val wereAllocated = allocResponses
        .flatMap(resp => resp.request.groupedWithOtherRequests.map(_.requestId).toSet + resp.request.requestId)
        .toSet
      pooledAllocationReqs.filterNot(req => wereAllocated.contains(req.requestId)).foreach { unsatisfiedReq =>
        allocResponses = allocResponses :+ NoVehicleAllocated(unsatisfiedReq)
      }
      // Now satisfy the solo customers
      toAllocate.filterNot(_.asPooled).foreach { req =>
        Pooling.serveOneRequest(req, tick, alreadyAllocated, rideHailManager) match {
          case res @ RoutingRequiredToAllocateVehicle(_, routes) =>
            allocResponses = allocResponses :+ res
            alreadyAllocated = alreadyAllocated + routes.head.streetVehicles.head.id
          case res =>
            allocResponses = allocResponses :+ res
        }
      }
    }
    rideHailManager.log.debug(
      "AllocResponses: {}",
      allocResponses.groupBy(_.getClass).map(x => s"${x._1.getSimpleName} -- ${x._2.size}").mkString("\t")
    )
    VehicleAllocations(allocResponses)
  }

}<|MERGE_RESOLUTION|>--- conflicted
+++ resolved
@@ -140,15 +140,11 @@
           veh =>
             createVehicleAndSchedule(
               veh.vehicleId.toString,
-<<<<<<< HEAD
               rideHailManager.beamScenario.vehicleTypes(defaultBeamVehilceTypeId),
               veh.currentLocationUTM.loc,
               tick
-=======
-              veh.currentLocationUTM.loc,
-              tick,
+          ,
               veh.geofence
->>>>>>> 04c74f84
           )
         )
 
