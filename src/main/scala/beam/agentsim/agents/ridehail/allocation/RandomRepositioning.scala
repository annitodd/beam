--- conflicted
+++ resolved
@@ -1,13 +1,6 @@
 package beam.agentsim.agents.ridehail.allocation
 
 import java.io.{File, FileWriter}
-<<<<<<< HEAD
-
-import beam.agentsim.agents.ridehail.RideHailManager
-import beam.analysis.plots.GraphsStatsAgentSimEventsListener
-import beam.router.BeamRouter.Location
-import beam.utils.{DebugLib, FileUtils, RandomUtils}
-=======
 import java.util.Random
 
 import beam.agentsim.agents.ridehail.RideHailManager
@@ -16,7 +9,6 @@
 import beam.router.BeamRouter.Location
 import beam.sim.RideHailState
 import beam.utils._
->>>>>>> b2057cd7
 import com.typesafe.scalalogging.LazyLogging
 import org.matsim.api.core.v01.population.Activity
 import org.matsim.api.core.v01.{Coord, Id}
@@ -26,10 +18,7 @@
 import org.supercsv.prefs.CsvPreference
 
 import scala.collection.JavaConverters._
-<<<<<<< HEAD
-=======
 import scala.collection.mutable
->>>>>>> b2057cd7
 import scala.collection.mutable.ArrayBuffer
 
 object RandomRepositioning {
@@ -41,32 +30,6 @@
 class RandomRepositioning(val rideHailManager: RideHailManager)
     extends RideHailResourceAllocationManager(rideHailManager)
     with LazyLogging {
-<<<<<<< HEAD
-  if (rideHailManager.beamServices.beamConfig.beam.agentsim.agents.rideHail.allocationManager.repositionTimeoutInSeconds == 0) {
-    logger.warn(
-      "RandomRepositioning need to have set `beam.agentsim.agents.rideHail.allocationManager.repositionTimeoutInSeconds` > 0!"
-    )
-  }
-  //  val intervalSize: Int = 300
-  //
-  //  val activities = rideHailManager.beamServices.matsimServices.getScenario.getPopulation.getPersons.values.asScala
-  //    .flatMap { person =>
-  //      person.getSelectedPlan.getPlanElements.asScala.collect {
-  //        case act: Activity if act.getEndTime != Double.NegativeInfinity =>
-  //          act
-  //      }
-  //    }
-  //    .toArray
-  //    .sortBy(x => x.getEndTime)
-  //
-  //  try {
-  //    val as = ActivitySegment(rideHailManager.beamServices.matsimServices.getScenario, intervalSize)
-  //
-  //  } catch {
-  //    case ex: Exception =>
-  //      print(ex)
-  //  }
-=======
 
   val avgFreeSpeed: Double = {
     val freeSpeeds = rideHailManager.beamServices.networkHelper.allLinks.map(_.getFreespeed).sorted
@@ -122,7 +85,6 @@
   val algo8 = ProfilingUtils.timed("Initialized Algo8", x => logger.info(x)) {
     new DemandFollowingRepositioningManager(rideHailManager.beamServices, rideHailManager)
   }
->>>>>>> b2057cd7
 
   val intervalForUpdatingQuadTree = 1800
 
@@ -130,23 +92,10 @@
 
   var quadTree: QuadTree[Activity] = _
 
-<<<<<<< HEAD
-  def updatePersonActivityQuadTree(tick: Double) = {
-    // rideHailManager.beamServices.matsimServices.getScenario.getPopulation.getPersons.values().stream().forEach{ person =>
-    //    person.getSelectedPlan
-    //
-    //  }
-
-    if (lastTimeQuadTreeUpdated + intervalForUpdatingQuadTree < tick) {
-
-      // TODO: give preference to non repositioning vehicles -> filter them out!
-
-=======
   def updatePersonActivityQuadTree(tick: Double): Unit = {
     val isOn: Boolean = true
     if (isOn && lastTimeQuadTreeUpdated + intervalForUpdatingQuadTree < tick) {
       // TODO: give preference to non repositioning vehicles -> filter them out!
->>>>>>> b2057cd7
       val currentTime = tick
 
       var minX: Double = Double.MaxValue
@@ -183,10 +132,7 @@
       selectedActivities.foreach { act =>
         quadTree.put(act.getCoord.getX, act.getCoord.getY, act)
       }
-<<<<<<< HEAD
-=======
       lastTimeQuadTreeUpdated = tick
->>>>>>> b2057cd7
     }
   }
 
@@ -240,31 +186,12 @@
   // Only override proposeVehicleAllocation if you wish to do something different from closest euclidean vehicle
   //  override def proposeVehicleAllocation(vehicleAllocationRequest: VehicleAllocationRequest): VehicleAllocationResponse
 
-<<<<<<< HEAD
-  override def repositionVehicles(tick: Double): Vector[(Id[Vehicle], Location)] = {
-
-//    VehicleShouldRefuel(Id,Option[RefuelingLocation]) // None -> signal the human to refuel
-
-    // Do tests: 1.) no repos 2.) with just upcomming next activities 3.) clustering, etc.
-
-    updatePersonActivityQuadTree(tick)
-
-    val algorithm = 2
-
-    algorithm match {
-
-      // TODO: destinations of idle vehicles selected for repositioning should be uniformally distributed in activity space
-
-      case 1 =>
-        val repositioningShare =
-          rideHailManager.beamServices.beamConfig.beam.agentsim.agents.rideHail.allocationManager.randomRepositioning.repositioningShare
-        val fleetSize = rideHailManager.fleetSize
-        val numVehiclesToReposition = (repositioningShare * fleetSize).toInt
-=======
   // Map from tick to the pair of vehicleId (who to reposition) and location (where).
   var tickToLocation: Map[Int, Vector[(Id[Vehicle], Location)]] = Map.empty
 
   override def repositionVehicles(tick: Int): Vector[(Id[Vehicle], Location)] = {
+
+//    VehicleShouldRefuel(Id,Option[RefuelingLocation]) // None -> signal the human to refuel
 
     // Do tests: 1.) no repos 2.) with just upcomming next activities 3.) clustering, etc.
 
@@ -299,7 +226,6 @@
       case 1 =>
         val fleetSize = rideHailManager.fleetSize
         val numVehiclesToReposition = (repoShare * fleetSize).toInt
->>>>>>> b2057cd7
 
         // Get idle vehicles
         val idleVehicles = rideHailManager.vehicleManager.getIdleVehicles.values
@@ -349,50 +275,6 @@
         // max distance travel is 20min
         // TODO: use skims to derive radius from it or other way around.
 
-<<<<<<< HEAD
-        val repositioningShare =
-          rideHailManager.beamServices.beamConfig.beam.agentsim.agents.rideHail.allocationManager.randomRepositioning.repositioningShare
-        val fleetSize = rideHailManager.fleetSize
-        val numVehiclesToReposition = (repositioningShare * fleetSize).toInt
-        val idleVehicles = rideHailManager.vehicleManager.getIdleVehicles.values
-        if (idleVehicles.size >= 2) {
-          val vehiclesToReposition =
-            RandomUtils.shuffle(idleVehicles, new java.util.Random()).splitAt(numVehiclesToReposition)._1
-
-          logger.info(
-            s"repositioningShare: $repositioningShare, fleetSize: $fleetSize, vehiclesToReposition size: ${vehiclesToReposition.size}"
-          )
-
-          val result = vehiclesToReposition.par
-            .map { vehIdAndLoc =>
-              val vehicleId = vehIdAndLoc.vehicleId
-              val location = vehIdAndLoc.currentLocationUTM
-
-              val dest = scala.util.Random
-                .shuffle(
-                  quadTree
-                    .getDisk(location.loc.getX, location.loc.getY, 5000)
-                    .asScala
-                    .toList
-                )
-                .headOption
-
-              dest match {
-                case Some(act) => (vehicleId, act.getCoord)
-                case _         => (vehicleId, new Coord(Double.MaxValue, Double.MaxValue))
-              }
-
-            }
-            .filterNot(_._2.getX == Double.MaxValue)
-            .seq
-            .toVector
-
-          result.foreach {
-            case (id, coord) =>
-              logger.debug(s"$tick: Going to reposition $id to $coord")
-          }
-          writeRepositioningToCSV(result, tick)
-=======
         val nonRepositioningIdleVehicles = rideHailManager.vehicleManager.getIdleVehicles.values.filter { ral =>
           rideHailManager.modifyPassengerScheduleManager.isVehicleNeitherRepositioningNorProcessingReservation(
             ral.vehicleId
@@ -494,7 +376,6 @@
           }
 
           // writeRepositioningToCSV(result, tick)
->>>>>>> b2057cd7
 
           result
         } else {
@@ -504,32 +385,6 @@
       case 3 =>
         // max distance travel is 20min
         // TODO: use skims to derive radius from it or other way around.
-<<<<<<< HEAD
-
-        val repositioningShare =
-          rideHailManager.beamServices.beamConfig.beam.agentsim.agents.rideHail.allocationManager.randomRepositioning.repositioningShare
-        val fleetSize = rideHailManager.fleetSize
-        val numVehiclesToReposition = (repositioningShare * fleetSize).toInt
-        if (rideHailManager.vehicleManager.getIdleVehicles.size >= 2) {
-
-          val idleVehicles = rideHailManager.vehicleManager.getIdleVehicles.toList
-
-          val vehiclesToReposition = scala.util.Random
-            .shuffle(
-              idleVehicles
-                .map { vehLocation =>
-                  val loc = vehLocation._2.currentLocationUTM.loc
-
-                  val act = quadTree.getClosest(loc.getX, loc.getY)
-
-                  if (act == null) {
-                    DebugLib.emptyFunctionForSettingBreakPoint()
-                  }
-
-                  val distance = rideHailManager.beamServices.geo.distUTMInMeters(act.getCoord, loc)
-                  (vehLocation, distance)
-                }
-=======
         val fleetSize = rideHailManager.fleetSize
         val numVehiclesToReposition = (repoShare * fleetSize).toInt
         if (rideHailManager.vehicleManager.getIdleVehicles.size >= 2) {
@@ -552,7 +407,6 @@
                   }
                 }
                 .toVector
->>>>>>> b2057cd7
                 .sortBy { case (vehLocation, distance) => -distance }
                 .map(_._1)
                 .splitAt(2 * numVehiclesToReposition)
@@ -561,21 +415,6 @@
             .splitAt(numVehiclesToReposition)
             ._1
 
-<<<<<<< HEAD
-          val result = vehiclesToReposition
-            .map { vehIdAndLoc =>
-              val (vehicleId, location) = vehIdAndLoc
-
-              val dest =
-                quadTree
-                  .getDisk(location.currentLocationUTM.loc.getX, location.currentLocationUTM.loc.getY, 5000)
-                  .asScala
-                  .toList
-                  .map { act =>
-                    val closestIdleRHVehicle = rideHailManager.vehicleManager.idleRideHailAgentSpatialIndex
-                      .getClosest(act.getCoord.getX, act.getCoord.getY)
-
-=======
           // We're trying to move idle furthest vehicle to the activities which have no vehicles close to
           // For each vehicle to reposition:
           // - We trying to find an activity by the current location of vehicle
@@ -597,7 +436,6 @@
                     val closestIdleRHVehicle = rideHailManager.vehicleManager.availableRideHailAgentSpatialIndex
                       .getClosest(act.getCoord.getX, act.getCoord.getY)
                     // Measure the distance to vehicle
->>>>>>> b2057cd7
                     val distance = rideHailManager.beamServices.geo.distUTMInMeters(
                       act.getCoord,
                       closestIdleRHVehicle.currentLocationUTM.loc
@@ -615,14 +453,9 @@
               }
 
             }
-<<<<<<< HEAD
-            .toVector
-            .filterNot(_._2.getX == Double.MaxValue)
-=======
             .filterNot(_._2.getX == Double.MaxValue)
             .seq
             .toVector
->>>>>>> b2057cd7
 
           // writeRepositioningToCSV(result, tick)
 
@@ -631,8 +464,6 @@
           Vector()
         }
 
-<<<<<<< HEAD
-=======
       case 6 =>
         if (tick == 0) {
           val okToReposition = rhs.getRideHailUtilization.notMovedAtAll ++ rhs.getRideHailUtilization.movedWithoutPassenger
@@ -690,7 +521,6 @@
 
         toReposition.zip(activities).toVector
 
->>>>>>> b2057cd7
     }
     // other algorithms: compute on TAZ level need for new Vehicle: AvailableIdleRidehailVehicles/endingActsInOneHour_orDifferentInterval
     //
@@ -710,8 +540,6 @@
 
   }
 
-<<<<<<< HEAD
-=======
   def showDistanceStats(result: Vector[(Id[Vehicle], Location)]): Unit = {
     val distances = result.map {
       case (id, coord) =>
@@ -722,7 +550,6 @@
     logger.info(s"Repositining distance stat: $stats")
   }
 
->>>>>>> b2057cd7
   private def writeCSV(path: String, headers: Seq[String], rows: Iterable[Map[String, String]]): Unit = {
     val file = new File(path)
     val exist = file.exists()
