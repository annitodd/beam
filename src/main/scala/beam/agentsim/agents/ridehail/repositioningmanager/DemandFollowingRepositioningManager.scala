--- conflicted
+++ resolved
@@ -3,17 +3,21 @@
 import beam.agentsim.agents.ridehail.RideHailManager
 import beam.agentsim.agents.ridehail.RideHailVehicleManager.RideHailAgentLocation
 import beam.agentsim.agents.vehicles.BeamVehicle
-import beam.agentsim.infrastructure.taz.H3TAZ
 import beam.router.BeamRouter.Location
 import beam.router.Modes.BeamMode.CAR
-<<<<<<< HEAD
-import beam.router.skim.{Skims, TAZSkimmerEvent}
-=======
 import beam.router.skim.Skims
->>>>>>> b3716666
 import beam.sim.BeamServices
 import beam.utils.{ActivitySegment, ProfilingUtils}
 import com.typesafe.scalalogging.LazyLogging
+import de.lmu.ifi.dbs.elki.algorithm.clustering.kmeans.KMeansElkan
+import de.lmu.ifi.dbs.elki.algorithm.clustering.kmeans.initialization.RandomUniformGeneratedInitialMeans
+import de.lmu.ifi.dbs.elki.data.`type`.TypeUtil
+import de.lmu.ifi.dbs.elki.data.{DoubleVector, NumberVector}
+import de.lmu.ifi.dbs.elki.database.ids.DBIDIter
+import de.lmu.ifi.dbs.elki.database.{Database, StaticArrayDatabase}
+import de.lmu.ifi.dbs.elki.datasource.ArrayAdapterDatabaseConnection
+import de.lmu.ifi.dbs.elki.distance.distancefunction.minkowski.SquaredEuclideanDistanceFunction
+import de.lmu.ifi.dbs.elki.utilities.random.RandomFactory
 import org.apache.commons.math3.distribution.EnumeratedDistribution
 import org.apache.commons.math3.random.MersenneTwister
 import org.apache.commons.math3.util.{Pair => CPair}
@@ -21,7 +25,7 @@
 import org.matsim.api.core.v01.{Coord, Id}
 
 import scala.collection.JavaConverters._
-import scala.collection.immutable.IndexedSeq
+import scala.collection.mutable.ArrayBuffer
 import scala.util.Random
 
 // To start using it you should set `beam.agentsim.agents.rideHail.repositioningManager.name="DEMAND_FOLLOWING_REPOSITIONING_MANAGER"` in configuration
@@ -30,65 +34,64 @@
     extends RepositioningManager(beamServices, rideHailManager)
     with LazyLogging {
 
-<<<<<<< HEAD
-  val repositionTimeout: Int =
-    rideHailManager.beamServices.beamConfig.beam.agentsim.agents.rideHail.repositioningManager.timeout
-=======
   private val activitySegment: ActivitySegment = {
     ProfilingUtils.timed(s"Build ActivitySegment with bin size $repositionTimeout", x => logger.info(x)) {
       ActivitySegment(rideHailManager.beamServices.matsimServices.getScenario, repositionTimeout)
     }
   }
 
->>>>>>> b3716666
   // When we have all activities, we can make `sensitivityOfRepositioningToDemand` in the range from [0, 1] to make it easer to calibrate
   // If sensitivityOfRepositioningToDemand = 1, it means all vehicles reposition all the time
   // sensitivityOfRepositioningToDemand = 0, means no one reposition
   private val cfg =
     beamServices.beamConfig.beam.agentsim.agents.rideHail.repositioningManager.demandFollowingRepositioningManager
 
-  val sensitivityToDistance: Double = if (cfg.sensitivityToDistance > 0) 1 / cfg.sensitivityToDistance else 0.0
-  private val activitySegment: ActivitySegment = {
-    ProfilingUtils.timed(s"Build ActivitySegment with bin size $repositionTimeout", x => logger.info(x)) {
-      ActivitySegment(rideHailManager.beamServices.matsimServices.getScenario, repositionTimeout)
-    }
-  }
-
   val sensitivityOfRepositioningToDemand: Double = cfg.sensitivityOfRepositioningToDemand
   val sensitivityOfRepositioningToDemandForCAVs: Double = cfg.sensitivityOfRepositioningToDemandForCAVs
-  val fractionOfClosestClustersToConsider: Double = cfg.fractionOfClosestClustersToConsider
   val numberOfClustersForDemand: Int = cfg.numberOfClustersForDemand
   val rndGen: Random = new Random(beamServices.beamConfig.matsim.modules.global.randomSeed)
   val rng: MersenneTwister = new MersenneTwister(beamServices.beamConfig.matsim.modules.global.randomSeed) // Random.org
 
-  val horizonBin: Int = cfg.horizon / repositionTimeout
+  val horizon: Int = if (cfg.horizon < repositionTimeout) {
+    logger.warn(
+      s"horizon[${cfg.horizon} is less than repositioningManager.timeout[$repositionTimeout], will use repositioningManager.timeout"
+    )
+    repositionTimeout
+  } else {
+    cfg.horizon
+  }
 
   val timeBinToActivities: Map[Int, collection.Set[Activity]] =
-    Range(0, activitySegment.maxTime + repositionTimeout, repositionTimeout).zipWithIndex.map {
+    Range(0, activitySegment.maxTime + horizon, horizon).zipWithIndex.map {
       case (t, idx) =>
-        val activities = activitySegment.getActivities(t, t + repositionTimeout)
-        logger.debug(s"Time [$t, ${t + repositionTimeout}], idx $idx, num of activities: ${activities.size}")
+        val activities = activitySegment.getActivities(t, t + horizon)
+        logger.debug(s"Time [$t, ${t + horizon}], idx $idx, num of activities: ${activities.size}")
         idx -> activities
     }.toMap
-  val peakHourNumberOfActivities: Int = timeBinToActivities.maxBy(_._2.size)._2.size
+
+  val totalNumberOfActivities: Int = activitySegment.sorted.length
 
   val timeBinToActivitiesWeight: Map[Int, Double] = timeBinToActivities.map {
-    case (timeBin, acts) => timeBin -> acts.size.toDouble / peakHourNumberOfActivities
-  }
-  val h3taz: H3TAZ = beamServices.beamScenario.h3taz
-
-  logger.info(s"totalNumberOfActivities: ${activitySegment.sorted.length}")
-  logger.info(s"peakHourNumberOfActivities: $peakHourNumberOfActivities")
+    case (timeBin, acts) => timeBin -> acts.size.toDouble / totalNumberOfActivities
+  }
+  logger.info(s"totalNumberOfActivities: $totalNumberOfActivities")
+
+  val sortedTimeBinToActivitiesWeight: Vector[(Int, Double)] = timeBinToActivitiesWeight.toVector.sortBy {
+    case (timeBin, weight) => timeBin
+  }
+  logger.info(s"timeBinToActivitiesWeight: ${sortedTimeBinToActivitiesWeight}")
   logger.info(s"sensitivityOfRepositioningToDemand: $sensitivityOfRepositioningToDemand")
   logger.info(s"numberOfClustersForDemand: $numberOfClustersForDemand")
-  logger.info(s"horizonBin: $horizonBin")
+  logger.info(s"horizon: ${horizon}")
+
+  val timeBinToClusters: Map[Int, Array[ClusterInfo]] = ProfilingUtils.timed("createClusters", x => logger.info(x)) {
+    createClusters
+  }
 
   def repositionVehicles(
     idleVehicles: scala.collection.Map[Id[BeamVehicle], RideHailAgentLocation],
     tick: Int
   ): Vector[(Id[BeamVehicle], Location)] = {
-    val clusters = createHexClusters(tick)
-    logger.debug(s"clusters: ${clusters.length}")
     val nonRepositioningIdleVehicles = idleVehicles.values
     if (nonRepositioningIdleVehicles.nonEmpty) {
       val wantToRepos = ProfilingUtils.timed("Find who wants to reposition", x => logger.debug(x)) {
@@ -98,7 +101,7 @@
       }
       val newPositions = ProfilingUtils.timed(s"Find where to repos from ${wantToRepos.size}", x => logger.debug(x)) {
         wantToRepos.flatMap { rha =>
-          findWhereToReposition(tick, rha.currentLocationUTM.loc, rha.vehicleId, clusters).map { loc =>
+          findWhereToReposition(tick, rha.currentLocationUTM.loc, rha.vehicleId).map { loc =>
             rha -> loc
           }
         }
@@ -107,10 +110,9 @@
         s"nonRepositioningIdleVehicles: ${nonRepositioningIdleVehicles.size}, wantToRepos: ${wantToRepos.size}, newPositions: ${newPositions.size}"
       )
       // Filter out vehicles that don't have enough range
-      val range = beamServices.beamScenario.beamConfig.beam.agentsim.agents.rideHail.rangeBufferForDispatchInMeters
       newPositions
         .filter { vehAndNewLoc =>
-          val skim = Skims.od_skimmer
+          Skims.od_skimmer
             .getTimeDistanceAndCost(
               vehAndNewLoc._1.currentLocationUTM.loc,
               vehAndNewLoc._2,
@@ -119,33 +121,9 @@
               vehAndNewLoc._1.vehicleType.id,
               beamServices
             )
-          if (skim.distance <= rideHailManager.vehicleManager
-                .getVehicleState(vehAndNewLoc._1.vehicleId)
-                .totalRemainingRange - range) {
-            beamServices.matsimServices.getEvents.processEvent(
-              TAZSkimmerEvent(
-                tick,
-                vehAndNewLoc._1.currentLocationUTM.loc,
-                "repDistanceRHVehicles",
-                skim.distance,
-                beamServices,
-                "RideHailManager"
-              )
-            )
-            beamServices.matsimServices.getEvents.processEvent(
-              TAZSkimmerEvent(
-                tick,
-                vehAndNewLoc._1.currentLocationUTM.loc,
-                "repTimeRHVehicles",
-                skim.time,
-                beamServices,
-                "RideHailManager"
-              )
-            )
-            true
-          } else {
-            false
-          }
+            .distance <= rideHailManager.vehicleManager
+            .getVehicleState(vehAndNewLoc._1.vehicleId)
+            .totalRemainingRange - rideHailManager.beamScenario.beamConfig.beam.agentsim.agents.rideHail.rangeBufferForDispatchInMeters
         }
         .map(tup => (tup._1.vehicleId, tup._2))
         .toVector
@@ -155,8 +133,8 @@
   }
 
   private def shouldReposition(tick: Int, vehicle: RideHailAgentLocation): Boolean = {
-    val weights = getTimeBins(tick).map(timeBinToActivitiesWeight.getOrElse(_, 0.0))
-    val weight = if (weights.isEmpty) 0.0 else weights.sum / weights.length
+    val currentTimeBin = getTimeBin(tick)
+    val weight = timeBinToActivitiesWeight.getOrElse(currentTimeBin, 0.0)
     val scaled = weight * (if (vehicle.vehicleType.automationLevel >= 4) {
                              sensitivityOfRepositioningToDemandForCAVs
                            } else {
@@ -165,48 +143,17 @@
     val rnd = rndGen.nextDouble()
     val shouldRepos = rnd < scaled
     logger.debug(
-      s"tick: $tick, currentTimeBin: ${tick / repositionTimeout}, vehicleId: ${vehicle.vehicleId}, rnd: $rnd, weight: $weight, scaled: $scaled, shouldReposition => $shouldRepos"
+      s"tick: $tick, currentTimeBin: $currentTimeBin, vehicleId: ${vehicle.vehicleId}, rnd: $rnd, weight: $weight, scaled: $scaled, shouldReposition => $shouldRepos"
     )
     shouldRepos
   }
 
-  private def findWhereToReposition(
-    tick: Int,
-    vehicleLocation: Coord,
-    vehicleId: Id[BeamVehicle],
-    clusters: Array[ClusterInfo]
-  ): Option[Coord] = {
-    if (clusters.map(_.size).sum == 0) None
-    else {
-      val sampled = chooseCluster(vehicleLocation, clusters)
-      val drawnCoord = chooseLocation(sampled.activitiesLocation)
-      logger.debug(
-        s"tick $tick, currentTimeBin: ${tick / repositionTimeout}, vehicleId: $vehicleId, vehicleLocation: $vehicleLocation. sampled: $sampled, drawn coord: $drawnCoord"
-      )
-      Some(drawnCoord)
-    }
-  }
-
-<<<<<<< HEAD
-  private def chooseCluster(vehicleLocation: Coord, clusters: Array[ClusterInfo]): ClusterInfo = {
-    // The probability is proportional to the cluster size per inverse square law -
-    // meaning it is proportional to the demand as it appears at a distance from vehicle point of view
-    // as higher demands as higher probability
-    val pmf = clusters.map { x =>
-      val dist = sensitivityToDistance * beamServices.geo.distUTMInMeters(x.coord, vehicleLocation)
-      val inverseSquareLaw = 1.0 / Math.max(Math.pow(dist, 2), 1.0)
-      new CPair[ClusterInfo, java.lang.Double](x, x.size * inverseSquareLaw)
-    }.toVector
-    new EnumeratedDistribution[ClusterInfo](rng, pmf.asJava).sample()
-  }
-
-  private def chooseLocation(coords: IndexedSeq[Coord]): Coord = {
-    val subHexs = coords
-      .groupBy(beamServices.beamScenario.h3taz.getIndex(_, h3taz.getResolution + 1))
-      .map {
-        case (_, subHex) =>
-          new CPair[IndexedSeq[Coord], java.lang.Double](subHex, subHex.size.toDouble)
-=======
+  private def findWhereToReposition(tick: Int, vehicleLocation: Coord, vehicleId: Id[BeamVehicle]): Option[Coord] = {
+    val currentTimeBin = getTimeBin(tick)
+    val nextTimeBin = currentTimeBin + 1
+    val fractionOfClosestClusters =
+      beamServices.beamConfig.beam.agentsim.agents.rideHail.repositioningManager.demandFollowingRepositioningManager.fractionOfClosestClustersToConsider
+
     timeBinToClusters.get(nextTimeBin).flatMap { clusters =>
       if (clusters.map(_.size).sum == 0) None
       else {
@@ -227,37 +174,73 @@
           s"tick $tick, currentTimeBin: $currentTimeBin, nextTimeBin: $nextTimeBin, vehicleId: $vehicleId, vehicleLocation: $vehicleLocation. Top $N closest: ${topNClosest.toVector}, sampled: $sampled, drawn coord: $drawnCoord"
         )
         Some(drawnCoord)
->>>>>>> b3716666
       }
-      .toVector
-    val distribution = new EnumeratedDistribution[IndexedSeq[Coord]](rng, subHexs.asJava)
-    rndGen.shuffle(distribution.sample()).head
-  }
-
-  private def createHexClusters(tick: Int): Array[ClusterInfo] = {
+    }
+  }
+
+  private def createClusters: Map[Int, Array[ClusterInfo]] = {
     // Build clusters for every time bin. Number of clusters is configured
-    getTimeBins(tick).flatMap(timeBinToActivities.get).flatMap { acts =>
-      if (acts.isEmpty)
-        Array.empty[ClusterInfo]
-      else {
-        acts
-          .map(_.getCoord)
-          .groupBy(beamServices.beamScenario.h3taz.getIndex)
-          .map {
-            case (hex, group) =>
-              val centroid = beamServices.beamScenario.h3taz.getCentroid(hex)
-              logger.debug(s"HexIndex: $hex")
-              logger.debug(s"Size: ${group.size}")
-              logger.debug(s"Center: $centroid")
-              ClusterInfo(group.size, centroid, group.toIndexedSeq)
+    timeBinToActivities.map {
+      case (timeBin, acts) =>
+        val clusters =
+          if (acts.isEmpty) Array.empty[ClusterInfo]
+          else {
+            val db: Database = createDatabase(acts)
+            try {
+              val kmeans = new KMeansElkan[NumberVector](
+                SquaredEuclideanDistanceFunction.STATIC,
+                numberOfClustersForDemand,
+                1000,
+                new RandomUniformGeneratedInitialMeans(RandomFactory.DEFAULT),
+                true
+              )
+              val result = kmeans.run(db)
+              logger.debug(s"timeBin: $timeBin, seconds: ${timeBinToSeconds(timeBin)}")
+              result.getAllClusters.asScala.zipWithIndex.map {
+                case (clu, idx) =>
+                  logger.debug(s"# $idx: ${clu.getNameAutomatic}")
+                  logger.debug(s"Size: ${clu.size()}")
+                  logger.debug(s"Model: ${clu.getModel}")
+                  logger.debug(s"Center: ${clu.getModel.getMean.toVector}")
+                  logger.debug(s"getPrototype: ${clu.getModel.getPrototype.toString}")
+                  val rel = db.getRelation(TypeUtil.DOUBLE_VECTOR_FIELD)
+                  val coords: ArrayBuffer[Coord] = new ArrayBuffer(clu.size())
+                  var iter: DBIDIter = clu.getIDs.iter()
+                  while (iter.valid()) {
+                    val o: DoubleVector = rel.get(iter)
+                    val arr = o.toArray
+                    coords += new Coord(arr(0), arr(1))
+                    iter.advance()
+                  }
+                  ClusterInfo(clu.size, new Coord(clu.getModel.getMean), coords)
+              }.toArray
+            } catch {
+              case ex: Exception =>
+                logger.error("err clustering", ex)
+                throw ex
+            }
           }
-      }
-    }
-  }
-
-  private def getTimeBins(tick: Int): Array[Int] = {
-    import scala.language.postfixOps
-    val bin = tick / repositionTimeout
-    (bin + 1) to (bin + horizonBin) toArray
-  }
+        timeBin -> clusters
+    }
+  }
+
+  private def createDatabase(acts: scala.collection.Iterable[Activity]): Database = {
+    val data = Array.ofDim[Double](acts.size, 2)
+    acts.zipWithIndex.foreach {
+      case (act, idx) =>
+        val x = act.getCoord.getX
+        val y = act.getCoord.getY
+        data.update(idx, Array(x, y))
+    }
+    val dbc = new ArrayAdapterDatabaseConnection(data)
+    // Create a database (which may contain multiple relations!)
+    val db = new StaticArrayDatabase(dbc, null)
+    // Load the data into the database (do NOT forget to initialize...)
+    db.initialize()
+    db
+  }
+
+  private def getTimeBin(tick: Int): Int = tick / horizon
+
+  private def timeBinToSeconds(timeBin: Int): Int = timeBin * horizon
 }