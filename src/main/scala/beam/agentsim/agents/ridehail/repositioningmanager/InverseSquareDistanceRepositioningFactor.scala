--- conflicted
+++ resolved
@@ -103,12 +103,8 @@
               vehAndNewLoc._2,
               tick,
               CAR,
-<<<<<<< HEAD
-              vehAndNewLoc._1.vehicleType.id
-=======
               vehAndNewLoc._1.vehicleType.id,
               beamServices.beamScenario
->>>>>>> 00b2be5a
             )
             .distance <= rideHailManager.vehicleManager
             .getVehicleState(vehAndNewLoc._1.vehicleId)
