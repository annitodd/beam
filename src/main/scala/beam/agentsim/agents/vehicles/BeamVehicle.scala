package beam.agentsim.agents.vehicles

import akka.actor.ActorRef
import beam.agentsim.agents.PersonAgent
import beam.agentsim.agents.vehicles.BeamVehicle.{BeamVehicleState, FuelConsumed}
import beam.agentsim.agents.vehicles.ConsumptionRateFilterStore.{Primary, Secondary}
import beam.agentsim.agents.vehicles.EnergyEconomyAttributes.Powertrain
import beam.agentsim.agents.vehicles.VehicleCategory.{Bike, Body, Car}
import beam.agentsim.agents.vehicles.VehicleProtocol.StreetVehicle
import beam.agentsim.events.SpaceTime
import beam.agentsim.infrastructure.ParkingStall
<<<<<<< HEAD
import beam.agentsim.infrastructure.charging.ChargingPointType
=======
import beam.agentsim.infrastructure.charging.ChargingPoint
>>>>>>> 77978d31
import beam.router.Modes
import beam.router.Modes.BeamMode
import beam.router.Modes.BeamMode.{BIKE, CAR, CAV, WALK}
import beam.router.model.BeamLeg
import beam.sim.BeamServices
import beam.sim.common.GeoUtils
import beam.sim.common.GeoUtils.{Straight, TurningDirection}
import beam.utils.NetworkHelper
import beam.utils.logging.ExponentialLazyLogging
import org.matsim.api.core.v01.Id
import org.matsim.api.core.v01.network.Link
import org.matsim.vehicles.Vehicle

/**
  * A [[BeamVehicle]] is a state container __administered__ by a driver ([[PersonAgent]]
  * implementing [[beam.agentsim.agents.modalbehaviors.DrivesVehicle]]). The passengers in the [[BeamVehicle]]
  * are also [[BeamVehicle]]s, however, others are possible). The
  * reference to a parent [[BeamVehicle]] is maintained in its carrier. All other information is
  * managed either through the MATSim [[Vehicle]] interface or within several other classes.
  *
  * @author saf
  * @since Beam 2.0.0
  */
// XXXX: This is a class and MUST NOT be a case class because it contains mutable state.
// If we need immutable state, we will need to operate on this through lenses.

// TODO: safety for
class BeamVehicle(
  val id: Id[BeamVehicle],
  val powerTrain: Powertrain,
  val beamVehicleType: BeamVehicleType
) extends ExponentialLazyLogging {

  var manager: Option[ActorRef] = None

  var spaceTime: SpaceTime = _

  var primaryFuelLevelInJoules = beamVehicleType.primaryFuelCapacityInJoule
  var secondaryFuelLevelInJoules = beamVehicleType.secondaryFuelCapacityInJoule.getOrElse(0.0)

  var mustBeDrivenHome: Boolean = false

  /**
    * The [[PersonAgent]] who is currently driving the vehicle (or None ==> it is idle).
    * Effectively, this is the main controller of the vehicle in space and time in the scenario environment;
    * whereas, the manager is ultimately responsible for assignment and (for now) ownership
    * of the vehicle as a physical property.
    */
  var driver: Option[ActorRef] = None

  var reservedStall: Option[ParkingStall] = None
  var stall: Option[ParkingStall] = None

  /**
    * Called by the driver.
    */
  def unsetDriver(): Unit = {
    driver = None
  }

  /**
    * Only permitted if no driver is currently set. Driver has full autonomy in vehicle, so only
    * a call of [[unsetDriver]] will remove the driver.
    *
    * @param newDriver incoming driver
    */
  def becomeDriver(newDriver: ActorRef): Unit = {
    if (driver.isEmpty) {
      driver = Some(newDriver)
    } else {
      // This is _always_ a programming error.
      // A BeamVehicle is only a data structure, not an Actor.
      // It must be ensured externally, by other means, that only one agent can access
      // it at any time, e.g. by using a ResourceManager etc.
      // Also, this exception is only a "best effort" error detection.
      // Technically, it can also happen that it is _not_ thrown in the failure case,
      // as this method is not synchronized.
      // Don't try to catch this exception.
      throw new RuntimeException("Trying to set a driver where there already is one.")
    }
  }

  def setReservedParkingStall(newStall: Option[ParkingStall]): Unit = {
    reservedStall = newStall
  }

  def useParkingStall(newStall: ParkingStall): Unit = {
    stall = Some(newStall)
  }

  def unsetParkingStall(): Unit = {
    stall = None
  }

  /**
    * useFuel
    *
    * This method estimates energy consumed for [beamLeg] using data in [beamServices]. It accommodates a secondary
    * powertrain and tracks the fuel consumed by each powertrain in cascading order (i.e. primary first until tank is
    * empty and then secondary).
    *
    * IMPORTANT -- This method does nothing to stop a vehicle from moving further than the fuel on-board would allow.
    * When more energy is consumed than the fuel level allows, a warning is logged and the fuel level goes negative.
    * We choose to allow for negative fuel level because this can convey useful information to the user, namely, the
    * amount of increased fuel capacity that would be needed to avoid running out.
    *
    * When fuel level goes negative, it is assumed to happen on the primary power train, not the secondary.
    *
    * It is up to the manager / driver of this vehicle to decide how to react if fuel level becomes negative.
    *
    * @param beamLeg
    * @param beamServices
    * @return FuelConsumed
    */
  def useFuel(beamLeg: BeamLeg, beamServices: BeamServices): FuelConsumed = {
    val fuelConsumptionData =
      if (beamServices.beamConfig.beam.agentsim.agents.vehicles.enableNewVehicleEnergyConsumptionLogic) {
        BeamVehicle.collectFuelConsumptionData(beamLeg, beamVehicleType, beamServices.networkHelper)
      } else {
        IndexedSeq()
      }

    val primaryEnergyForFullLeg =
      if (beamServices.beamConfig.beam.agentsim.agents.vehicles.enableNewVehicleEnergyConsumptionLogic)
        beamServices.vehicleEnergy.getFuelConsumptionEnergyInJoulesUsing(
          fuelConsumptionData,
          fallBack = powerTrain.getRateInJoulesPerMeter,
          Primary
        )
      else powerTrain.estimateConsumptionInJoules(fuelConsumptionData)
    var primaryEnergyConsumed = primaryEnergyForFullLeg
    var secondaryEnergyConsumed = 0.0
    if (primaryFuelLevelInJoules < primaryEnergyForFullLeg) {
      if (secondaryFuelLevelInJoules > 0.0) {
        // Use secondary fuel if possible
        val secondaryEnergyForFullLeg =
          if (beamServices.beamConfig.beam.agentsim.agents.vehicles.enableNewVehicleEnergyConsumptionLogic)
            beamServices.vehicleEnergy.getFuelConsumptionEnergyInJoulesUsing(
              fuelConsumptionData,
              fallBack = powerTrain.getRateInJoulesPerMeter,
              Secondary
            )
          else powerTrain.estimateConsumptionInJoules(fuelConsumptionData)
        secondaryEnergyConsumed = secondaryEnergyForFullLeg * (primaryEnergyForFullLeg - primaryFuelLevelInJoules) / primaryEnergyConsumed
        if (secondaryFuelLevelInJoules < secondaryEnergyConsumed) {
          logger.warn(
            "Vehicle does not have sufficient fuel to make trip (in both primary and secondary fuel tanks), allowing trip to happen and setting fuel level negative: vehicle {} trip distance {} m",
            id,
            beamLeg.travelPath.distanceInM
          )
          primaryEnergyConsumed = primaryEnergyForFullLeg - secondaryFuelLevelInJoules / secondaryEnergyConsumed
          secondaryEnergyConsumed = secondaryFuelLevelInJoules
        } else {
          primaryEnergyConsumed = primaryFuelLevelInJoules
        }
      } else {
        logger.warn(
          "Vehicle does not have sufficient fuel to make trip, allowing trip to happen and setting fuel level negative: vehicle {} trip distance {} m",
          id,
          beamLeg.travelPath.distanceInM
        )
      }
    }
    primaryFuelLevelInJoules = primaryFuelLevelInJoules - primaryEnergyConsumed
    secondaryFuelLevelInJoules = secondaryFuelLevelInJoules - secondaryEnergyConsumed
    FuelConsumed(primaryEnergyConsumed, secondaryEnergyConsumed)
  }

  def addFuel(fuelInJoules: Double): Unit = {
    primaryFuelLevelInJoules = primaryFuelLevelInJoules + fuelInJoules
  }

  /**
    *
    * @return refuelingDuration
    */
  def refuelingSessionDurationAndEnergyInJoules(): (Long, Double) = {
    stall match {
      case Some(theStall) =>
<<<<<<< HEAD
        theStall.chargingPointType match {
          case Some(chargingPointType) =>
            ChargingPointType.calculateChargingSessionLengthAndEnergyInJoule(
              chargingPointType,
              primaryFuelLevelInJoules,
              beamVehicleType.primaryFuelCapacityInJoule,
              0, // placeholder ac charging limit
              0, // placeholder dc charging limit
              Some(1440000L) // placeholder session duration limit (1 day in ms)
            )
          case None =>
            (0, 0.0) // no refueling if there is no charger here
=======
        theStall.chargingPoint match {
          case Some(chargingPoint) =>
            ChargingPoint.calculateChargingSessionLengthAndEnergyInJoule(
              chargingPoint,
              primaryFuelLevelInJoules,
              beamVehicleType.primaryFuelCapacityInJoule,
              100.0,
              100.0,
              None
            )
          case None =>
            (0, 0.0)
>>>>>>> 77978d31
        }
      case None =>
        (0, 0.0) // if we are not parked, no refueling can occur
    }
  }

  def getState: BeamVehicleState =
    BeamVehicleState(
      primaryFuelLevelInJoules,
      beamVehicleType.secondaryFuelCapacityInJoule,
      primaryFuelLevelInJoules / powerTrain.estimateConsumptionInJoules(1),
      beamVehicleType.secondaryFuelCapacityInJoule.map(_ / beamVehicleType.secondaryFuelConsumptionInJoulePerMeter.get),
      driver,
      stall
    )

  def toStreetVehicle: StreetVehicle = {
    val mode = beamVehicleType.vehicleCategory match {
      case Bike =>
        BIKE
      case Car if isCAV =>
        CAV
      case Car =>
        CAR
      case Body =>
        WALK
    }
    StreetVehicle(id, beamVehicleType.id, spaceTime, mode, true)
  }

  def isCAV: Boolean = beamVehicleType.automationLevel > 3

  override def toString = s"$id ($beamVehicleType.id)"
}

object BeamVehicle {

  case class FuelConsumed(primaryFuel: Double, secondaryFuel: Double)

  def noSpecialChars(theString: String): String =
    theString.replaceAll("[\\\\|\\\\^]+", ":")

  def createId[A](id: Id[A], prefix: Option[String] = None): Id[BeamVehicle] = {
    createId(id.toString, prefix)
  }

  def createId[A](id: String, prefix: Option[String]): Id[BeamVehicle] = {
    Id.create(s"${prefix.map(_ + "-").getOrElse("")}${id}", classOf[BeamVehicle])
  }

  case class BeamVehicleState(
    primaryFuelLevel: Double,
    secondaryFuelLevel: Option[Double],
    remainingPrimaryRangeInM: Double,
    remainingSecondaryRangeInM: Option[Double],
    driver: Option[ActorRef],
    stall: Option[ParkingStall]
  )

  case class FuelConsumptionData(
    linkId: Int,
    vehicleType: BeamVehicleType,
    linkNumberOfLanes: Option[Int],
    linkCapacity: Option[Double] = None,
    linkLength: Option[Double],
    averageSpeed: Option[Double],
    freeFlowSpeed: Option[Double],
    linkArrivalTime: Option[Long] = None,
    turnAtLinkEnd: Option[TurningDirection] = None,
    numberOfStops: Option[Int] = None
  )

  /**
    * Organizes the fuel consumption data table
    * @param beamLeg Instance of beam leg
    * @param networkHelper the transport network instance
    * @return list of fuel consumption objects generated
    */
  def collectFuelConsumptionData(
    beamLeg: BeamLeg,
    theVehicleType: BeamVehicleType,
    networkHelper: NetworkHelper
  ): IndexedSeq[FuelConsumptionData] = {
    if (beamLeg.mode.isTransit & !Modes.isOnStreetTransit(beamLeg.mode)) {
      Vector.empty
    } else {
      val linkIds = beamLeg.travelPath.linkIds.drop(1)
      val linkTravelTimes: IndexedSeq[Int] = beamLeg.travelPath.linkTravelTime.drop(1)
      // generate the link arrival times for each link ,by adding cumulative travel times of previous links
//      val linkArrivalTimes = linkTravelTimes.scan(beamLeg.startTime)((enterTime,duration) => enterTime + duration).dropRight(1)
//      val nextLinkIds = linkIds.takeRight(linkIds.size - 1)
      linkIds.zipWithIndex.map {
        case (id, idx) =>
          val travelTime = linkTravelTimes(idx)
//          val arrivalTime = linkArrivalTimes(idx)
          val currentLink: Option[Link] = networkHelper.getLink(id)
          val averageSpeed = try {
            if (travelTime > 0) currentLink.map(_.getLength).getOrElse(0.0) / travelTime else 0
          } catch {
            case _: Exception => 0.0
          }
          // get the next link , and calculate the direction to be taken based on the angle between the two links
//          val nextLink = if (idx < nextLinkIds.length) {
//            networkHelper.getLink(nextLinkIds(idx))
//          } else {
//            currentLink
//          }
//          val turnAtLinkEnd = currentLink match {
//            case Some(curLink) =>
//              GeoUtils.getDirection(GeoUtils.vectorFromLink(curLink), GeoUtils.vectorFromLink(nextLink.get))
//            case None =>
//              Straight
//          }
//          val numStops = turnAtLinkEnd match {
//            case Straight => 0
//            case _        => 1
//          }
          FuelConsumptionData(
            linkId = id,
            vehicleType = theVehicleType,
            linkNumberOfLanes = currentLink.map(_.getNumberOfLanes().toInt).headOption,
            linkCapacity = None, //currentLink.map(_.getCapacity),
            linkLength = currentLink.map(_.getLength),
            averageSpeed = Some(averageSpeed),
            freeFlowSpeed = currentLink.map(_.getFreespeed),
            linkArrivalTime = None, //Some(arrivalTime),
            turnAtLinkEnd = None, //Some(turnAtLinkEnd),
            numberOfStops = None //Some(numStops)
          )
      }
    }
  }
}<|MERGE_RESOLUTION|>--- conflicted
+++ resolved
@@ -9,11 +9,7 @@
 import beam.agentsim.agents.vehicles.VehicleProtocol.StreetVehicle
 import beam.agentsim.events.SpaceTime
 import beam.agentsim.infrastructure.ParkingStall
-<<<<<<< HEAD
-import beam.agentsim.infrastructure.charging.ChargingPointType
-=======
 import beam.agentsim.infrastructure.charging.ChargingPoint
->>>>>>> 77978d31
 import beam.router.Modes
 import beam.router.Modes.BeamMode
 import beam.router.Modes.BeamMode.{BIKE, CAR, CAV, WALK}
@@ -193,20 +189,6 @@
   def refuelingSessionDurationAndEnergyInJoules(): (Long, Double) = {
     stall match {
       case Some(theStall) =>
-<<<<<<< HEAD
-        theStall.chargingPointType match {
-          case Some(chargingPointType) =>
-            ChargingPointType.calculateChargingSessionLengthAndEnergyInJoule(
-              chargingPointType,
-              primaryFuelLevelInJoules,
-              beamVehicleType.primaryFuelCapacityInJoule,
-              0, // placeholder ac charging limit
-              0, // placeholder dc charging limit
-              Some(1440000L) // placeholder session duration limit (1 day in ms)
-            )
-          case None =>
-            (0, 0.0) // no refueling if there is no charger here
-=======
         theStall.chargingPoint match {
           case Some(chargingPoint) =>
             ChargingPoint.calculateChargingSessionLengthAndEnergyInJoule(
@@ -219,7 +201,6 @@
             )
           case None =>
             (0, 0.0)
->>>>>>> 77978d31
         }
       case None =>
         (0, 0.0) // if we are not parked, no refueling can occur
