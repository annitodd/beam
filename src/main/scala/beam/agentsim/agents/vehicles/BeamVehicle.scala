package beam.agentsim.agents.vehicles

import akka.actor.ActorRef
import beam.agentsim.agents.PersonAgent
import beam.agentsim.agents.vehicles.BeamVehicle.{BeamVehicleState, FuelConsumed}
import beam.agentsim.agents.vehicles.ConsumptionRateFilterStore.{Primary, Secondary}
import beam.agentsim.agents.vehicles.EnergyEconomyAttributes.Powertrain
import beam.agentsim.agents.vehicles.VehicleCategory.{Bike, Body, Car}
import beam.agentsim.agents.vehicles.VehicleProtocol.StreetVehicle
import beam.agentsim.events.SpaceTime
import beam.agentsim.infrastructure.ParkingStall
import beam.agentsim.infrastructure.charging.ChargingPointType
import beam.router.Modes
import beam.router.Modes.BeamMode
import beam.router.Modes.BeamMode.{BIKE, CAR, CAV, WALK}
import beam.router.model.BeamLeg
import beam.sim.BeamServices
import beam.sim.common.GeoUtils
import beam.sim.common.GeoUtils.{Straight, TurningDirection}
import beam.utils.NetworkHelper
import beam.utils.logging.ExponentialLazyLogging
import org.matsim.api.core.v01.Id
import org.matsim.api.core.v01.network.Link
import org.matsim.vehicles.Vehicle

/**
  * A [[BeamVehicle]] is a state container __administered__ by a driver ([[PersonAgent]]
  * implementing [[beam.agentsim.agents.modalbehaviors.DrivesVehicle]]). The passengers in the [[BeamVehicle]]
  * are also [[BeamVehicle]]s, however, others are possible). The
  * reference to a parent [[BeamVehicle]] is maintained in its carrier. All other information is
  * managed either through the MATSim [[Vehicle]] interface or within several other classes.
  *
  * @author saf
  * @since Beam 2.0.0
  */
// XXXX: This is a class and MUST NOT be a case class because it contains mutable state.
// If we need immutable state, we will need to operate on this through lenses.

// TODO: safety for
class BeamVehicle(
  val id: Id[BeamVehicle],
  val powerTrain: Powertrain,
  val beamVehicleType: BeamVehicleType
) extends ExponentialLazyLogging {

  var manager: Option[ActorRef] = None

  var spaceTime: SpaceTime = _

  var primaryFuelLevelInJoules = beamVehicleType.primaryFuelCapacityInJoule
  var secondaryFuelLevelInJoules = beamVehicleType.secondaryFuelCapacityInJoule.getOrElse(0.0)

  var mustBeDrivenHome: Boolean = false

  /**
    * The [[PersonAgent]] who is currently driving the vehicle (or None ==> it is idle).
    * Effectively, this is the main controller of the vehicle in space and time in the scenario environment;
    * whereas, the manager is ultimately responsible for assignment and (for now) ownership
    * of the vehicle as a physical property.
    */
  var driver: Option[ActorRef] = None

  var reservedStall: Option[ParkingStall] = None
  var stall: Option[ParkingStall] = None

  /**
    * Called by the driver.
    */
  def unsetDriver(): Unit = {
    driver = None
  }

  /**
    * Only permitted if no driver is currently set. Driver has full autonomy in vehicle, so only
    * a call of [[unsetDriver]] will remove the driver.
    *
    * @param newDriver incoming driver
    */
  def becomeDriver(newDriver: ActorRef): Unit = {
    if (driver.isEmpty) {
      driver = Some(newDriver)
    } else {
      // This is _always_ a programming error.
      // A BeamVehicle is only a data structure, not an Actor.
      // It must be ensured externally, by other means, that only one agent can access
      // it at any time, e.g. by using a ResourceManager etc.
      // Also, this exception is only a "best effort" error detection.
      // Technically, it can also happen that it is _not_ thrown in the failure case,
      // as this method is not synchronized.
      // Don't try to catch this exception.
      throw new RuntimeException("Trying to set a driver where there already is one.")
    }
  }

  def setReservedParkingStall(newStall: Option[ParkingStall]): Unit = {
    reservedStall = newStall
  }

  def useParkingStall(newStall: ParkingStall): Unit = {
    stall = Some(newStall)
  }

  def unsetParkingStall(): Unit = {
    stall = None
  }

  /**
    * useFuel
    *
    * This method estimates energy consumed for [beamLeg] using data in [beamServices]. It accommodates a secondary
    * powertrain and tracks the fuel consumed by each powertrain in cascading order (i.e. primary first until tank is
    * empty and then secondary).
    *
    * IMPORTANT -- This method does nothing to stop a vehicle from moving further than the fuel on-board would allow.
    * When more energy is consumed than the fuel level allows, a warning is logged and the fuel level goes negative.
    * We choose to allow for negative fuel level because this can convey useful information to the user, namely, the
    * amount of increased fuel capacity that would be needed to avoid running out.
    *
    * When fuel level goes negative, it is assumed to happen on the primary power train, not the secondary.
    *
    * It is up to the manager / driver of this vehicle to decide how to react if fuel level becomes negative.
    *
    * @param beamLeg
    * @param beamServices
    * @return FuelConsumed
    */
  def useFuel(beamLeg: BeamLeg, beamServices: BeamServices): FuelConsumed = {
    val fuelConsumptionData =
      BeamVehicle.collectFuelConsumptionData(beamLeg, beamVehicleType, beamServices.networkHelper)

    val primaryEnergyForFullLeg =
      if (beamServices.beamConfig.beam.agentsim.agents.vehicles.enableNewVehicleEnergyConsumptionLogic)
        beamServices.vehicleEnergy.getFuelConsumptionEnergyInJoulesUsing(
          fuelConsumptionData,
          fallBack = powerTrain.getRateInJoulesPerMeter,
          Primary
        )
      else powerTrain.estimateConsumptionInJoules(fuelConsumptionData)
    var primaryEnergyConsumed = primaryEnergyForFullLeg
    var secondaryEnergyConsumed = 0.0
    if (primaryFuelLevelInJoules < primaryEnergyForFullLeg) {
      if (secondaryFuelLevelInJoules > 0.0) {
        // Use secondary fuel if possible
        val secondaryEnergyForFullLeg =
          if (beamServices.beamConfig.beam.agentsim.agents.vehicles.enableNewVehicleEnergyConsumptionLogic)
            beamServices.vehicleEnergy.getFuelConsumptionEnergyInJoulesUsing(
              fuelConsumptionData,
              fallBack = powerTrain.getRateInJoulesPerMeter,
              Secondary
            )
          else powerTrain.estimateConsumptionInJoules(fuelConsumptionData)
        secondaryEnergyConsumed = secondaryEnergyForFullLeg * (primaryEnergyForFullLeg - primaryFuelLevelInJoules) / primaryEnergyConsumed
        if (secondaryFuelLevelInJoules < secondaryEnergyConsumed) {
          logger.warn(
            "Vehicle does not have sufficient fuel to make trip (in both primary and secondary fuel tanks), allowing trip to happen and setting fuel level negative: vehicle {} trip distance {} m",
            id,
            beamLeg.travelPath.distanceInM
          )
          primaryEnergyConsumed = primaryEnergyForFullLeg - secondaryFuelLevelInJoules / secondaryEnergyConsumed
          secondaryEnergyConsumed = secondaryFuelLevelInJoules
        } else {
          primaryEnergyConsumed = primaryFuelLevelInJoules
        }
      } else {
        logger.warn(
          "Vehicle does not have sufficient fuel to make trip, allowing trip to happen and setting fuel level negative: vehicle {} trip distance {} m",
          id,
          beamLeg.travelPath.distanceInM
        )
      }
    }
    primaryFuelLevelInJoules = primaryFuelLevelInJoules - primaryEnergyConsumed
    secondaryFuelLevelInJoules = secondaryFuelLevelInJoules - secondaryEnergyConsumed
    FuelConsumed(primaryEnergyConsumed, secondaryEnergyConsumed)
  }

  def addFuel(fuelInJoules: Double): Unit = {
    primaryFuelLevelInJoules = primaryFuelLevelInJoules + fuelInJoules
  }

  /**
    *
    * @return refuelingDuration
    */
  def refuelingSessionDurationAndEnergyInJoules(): (Long, Double) = {
    stall match {
      case Some(theStall) =>
<<<<<<< HEAD
        theStall.chargingPoint match {
          case Some(chargingPoint) =>
            ChargingPointType.calculateChargingSessionLengthAndEnergyInJoule(
              chargingPoint,
              fuelLevelInJoules,
              beamVehicleType.primaryFuelCapacityInJoule,
              100.0,
              100.0,
              None
            )
          case None =>
            (0, 0.0)
        }
=======
        ChargingType.calculateChargingSessionLengthAndEnergyInJoules(
          theStall.attributes.chargingType,
          primaryFuelLevelInJoules,
          beamVehicleType.primaryFuelCapacityInJoule,
          beamVehicleType.rechargeLevel2RateLimitInWatts,
          beamVehicleType.rechargeLevel3RateLimitInWatts,
          None
        )
>>>>>>> d43b4a1a
      case None =>
        (0, 0.0) // if we are not parked, no refueling can occur
    }
  }

  def getState: BeamVehicleState =
    BeamVehicleState(
      primaryFuelLevelInJoules,
      primaryFuelLevelInJoules / powerTrain.estimateConsumptionInJoules(1),
      driver,
      stall
    )

  def toStreetVehicle: StreetVehicle = {
    val mode = beamVehicleType.vehicleCategory match {
      case Bike =>
        BIKE
      case Car if isCAV =>
        CAV
      case Car =>
        CAR
      case Body =>
        WALK
    }
    StreetVehicle(id, beamVehicleType.id, spaceTime, mode, true)
  }

  def isCAV: Boolean = beamVehicleType.automationLevel > 3

  override def toString = s"$id ($beamVehicleType.id)"
}

object BeamVehicle {

  case class FuelConsumed(primaryFuel: Double, secondaryFuel: Double)

  def noSpecialChars(theString: String): String =
    theString.replaceAll("[\\\\|\\\\^]+", ":")

  def createId[A](id: Id[A], prefix: Option[String] = None): Id[BeamVehicle] = {
    createId(id.toString, prefix)
  }

  def createId[A](id: String, prefix: Option[String]): Id[BeamVehicle] = {
    Id.create(s"${prefix.map(_ + "-").getOrElse("")}${id}", classOf[BeamVehicle])
  }

  case class BeamVehicleState(
    fuelLevel: Double,
    remainingRangeInM: Double,
    driver: Option[ActorRef],
    stall: Option[ParkingStall]
  )

  case class FuelConsumptionData(
    linkId: Int,
    vehicleType: BeamVehicleType,
    linkNumberOfLanes: Option[Int],
    linkCapacity: Option[Double] = None,
    linkLength: Option[Double],
    averageSpeed: Option[Double],
    freeFlowSpeed: Option[Double],
    linkArrivalTime: Option[Long] = None,
    turnAtLinkEnd: Option[TurningDirection] = None,
    numberOfStops: Option[Int] = None
  )

  /**
    * Organizes the fuel consumption data table
    * @param beamLeg Instance of beam leg
    * @param networkHelper the transport network instance
    * @return list of fuel consumption objects generated
    */
  def collectFuelConsumptionData(
    beamLeg: BeamLeg,
    theVehicleType: BeamVehicleType,
    networkHelper: NetworkHelper
  ): IndexedSeq[FuelConsumptionData] = {
    if (beamLeg.mode.isTransit & !Modes.isOnStreetTransit(beamLeg.mode)) {
      Vector.empty
    } else {
      val linkIds = beamLeg.travelPath.linkIds.drop(1)
      val linkTravelTimes: IndexedSeq[Int] = beamLeg.travelPath.linkTravelTime.drop(1)
      // generate the link arrival times for each link ,by adding cumulative travel times of previous links
//      val linkArrivalTimes = linkTravelTimes.scan(beamLeg.startTime)((enterTime,duration) => enterTime + duration).dropRight(1)
//      val nextLinkIds = linkIds.takeRight(linkIds.size - 1)
      linkIds.zipWithIndex.map {
        case (id, idx) =>
          val travelTime = linkTravelTimes(idx)
//          val arrivalTime = linkArrivalTimes(idx)
          val currentLink: Option[Link] = networkHelper.getLink(id)
          val averageSpeed = try {
            if (travelTime > 0) currentLink.map(_.getLength).getOrElse(0.0) / travelTime else 0
          } catch {
            case _: Exception => 0.0
          }
          // get the next link , and calculate the direction to be taken based on the angle between the two links
//          val nextLink = if (idx < nextLinkIds.length) {
//            networkHelper.getLink(nextLinkIds(idx))
//          } else {
//            currentLink
//          }
//          val turnAtLinkEnd = currentLink match {
//            case Some(curLink) =>
//              GeoUtils.getDirection(GeoUtils.vectorFromLink(curLink), GeoUtils.vectorFromLink(nextLink.get))
//            case None =>
//              Straight
//          }
//          val numStops = turnAtLinkEnd match {
//            case Straight => 0
//            case _        => 1
//          }
          FuelConsumptionData(
            linkId = id,
            vehicleType = theVehicleType,
            linkNumberOfLanes = currentLink.map(_.getNumberOfLanes().toInt).headOption,
            linkCapacity = None, //currentLink.map(_.getCapacity),
            linkLength = currentLink.map(_.getLength),
            averageSpeed = Some(averageSpeed),
            freeFlowSpeed = currentLink.map(_.getFreespeed),
            linkArrivalTime = None, //Some(arrivalTime),
            turnAtLinkEnd = None, //Some(turnAtLinkEnd),
            numberOfStops = None //Some(numStops)
          )
      }
    }
  }
}<|MERGE_RESOLUTION|>--- conflicted
+++ resolved
@@ -9,7 +9,7 @@
 import beam.agentsim.agents.vehicles.VehicleProtocol.StreetVehicle
 import beam.agentsim.events.SpaceTime
 import beam.agentsim.infrastructure.ParkingStall
-import beam.agentsim.infrastructure.charging.ChargingPointType
+import beam.agentsim.infrastructure.ParkingStall.ChargingType
 import beam.router.Modes
 import beam.router.Modes.BeamMode
 import beam.router.Modes.BeamMode.{BIKE, CAR, CAV, WALK}
@@ -185,21 +185,6 @@
   def refuelingSessionDurationAndEnergyInJoules(): (Long, Double) = {
     stall match {
       case Some(theStall) =>
-<<<<<<< HEAD
-        theStall.chargingPoint match {
-          case Some(chargingPoint) =>
-            ChargingPointType.calculateChargingSessionLengthAndEnergyInJoule(
-              chargingPoint,
-              fuelLevelInJoules,
-              beamVehicleType.primaryFuelCapacityInJoule,
-              100.0,
-              100.0,
-              None
-            )
-          case None =>
-            (0, 0.0)
-        }
-=======
         ChargingType.calculateChargingSessionLengthAndEnergyInJoules(
           theStall.attributes.chargingType,
           primaryFuelLevelInJoules,
@@ -208,7 +193,6 @@
           beamVehicleType.rechargeLevel3RateLimitInWatts,
           None
         )
->>>>>>> d43b4a1a
       case None =>
         (0, 0.0) // if we are not parked, no refueling can occur
     }
