package beam.agentsim.agents.vehicles

import akka.actor.ActorRef
import beam.agentsim.agents.PersonAgent
import beam.agentsim.agents.vehicles.BeamVehicle.{BeamVehicleState, FuelConsumed}
import beam.agentsim.agents.vehicles.ConsumptionRateFilterStore.{Primary, Secondary}
import beam.agentsim.agents.vehicles.EnergyEconomyAttributes.Powertrain
import beam.agentsim.agents.vehicles.VehicleCategory.{Bike, Body, Car}
import beam.agentsim.agents.vehicles.VehicleProtocol.StreetVehicle
import beam.agentsim.events.SpaceTime
import beam.agentsim.infrastructure.ParkingStall
import beam.agentsim.infrastructure.charging.ChargingPointType
import beam.router.Modes
import beam.router.Modes.BeamMode.{BIKE, CAR, CAV, WALK}
import beam.router.model.BeamLeg
<<<<<<< HEAD
import beam.sim.BeamScenario
import beam.sim.common.GeoUtils.TurningDirection
=======
import beam.sim.{BeamServices, Geofence}
import beam.sim.common.GeoUtils
import beam.sim.common.GeoUtils.{Straight, TurningDirection}
>>>>>>> 04c74f84
import beam.utils.NetworkHelper
import beam.utils.logging.ExponentialLazyLogging
import org.matsim.api.core.v01.Id
import org.matsim.api.core.v01.network.Link
import org.matsim.vehicles.Vehicle

/**
  * A [[BeamVehicle]] is a state container __administered__ by a driver ([[PersonAgent]]
  * implementing [[beam.agentsim.agents.modalbehaviors.DrivesVehicle]]). The passengers in the [[BeamVehicle]]
  * are also [[BeamVehicle]]s, however, others are possible). The
  * reference to a parent [[BeamVehicle]] is maintained in its carrier. All other information is
  * managed either through the MATSim [[Vehicle]] interface or within several other classes.
  *
  * @author saf
  * @since Beam 2.0.0
  */
// XXXX: This is a class and MUST NOT be a case class because it contains mutable state.
// If we need immutable state, we will need to operate on this through lenses.

// TODO: safety for
class BeamVehicle(
  val id: Id[BeamVehicle],
  val powerTrain: Powertrain,
  val beamVehicleType: BeamVehicleType
) extends ExponentialLazyLogging {

  var manager: Option[ActorRef] = None

  var spaceTime: SpaceTime = _

  var primaryFuelLevelInJoules = beamVehicleType.primaryFuelCapacityInJoule
  var secondaryFuelLevelInJoules = beamVehicleType.secondaryFuelCapacityInJoule.getOrElse(0.0)

  var mustBeDrivenHome: Boolean = false

  /**
    * The [[PersonAgent]] who is currently driving the vehicle (or None ==> it is idle).
    * Effectively, this is the main controller of the vehicle in space and time in the scenario environment;
    * whereas, the manager is ultimately responsible for assignment and (for now) ownership
    * of the vehicle as a physical property.
    */
  var driver: Option[ActorRef] = None

  var reservedStall: Option[ParkingStall] = None
  var stall: Option[ParkingStall] = None

  /**
    * Called by the driver.
    */
  def unsetDriver(): Unit = {
    driver = None
  }

  /**
    * Only permitted if no driver is currently set. Driver has full autonomy in vehicle, so only
    * a call of [[unsetDriver]] will remove the driver.
    *
    * @param newDriver incoming driver
    */
  def becomeDriver(newDriver: ActorRef): Unit = {
    if (driver.isEmpty) {
      driver = Some(newDriver)
    } else {
      // This is _always_ a programming error.
      // A BeamVehicle is only a data structure, not an Actor.
      // It must be ensured externally, by other means, that only one agent can access
      // it at any time, e.g. by using a ResourceManager etc.
      // Also, this exception is only a "best effort" error detection.
      // Technically, it can also happen that it is _not_ thrown in the failure case,
      // as this method is not synchronized.
      // Don't try to catch this exception.
      throw new RuntimeException("Trying to set a driver where there already is one.")
    }
  }

  def setReservedParkingStall(newStall: Option[ParkingStall]): Unit = {
    reservedStall = newStall
  }

  def useParkingStall(newStall: ParkingStall): Unit = {
    stall = Some(newStall)
  }

  def unsetParkingStall(): Unit = {
    stall = None
  }

  /**
    * useFuel
    *
    * This method estimates energy consumed for [beamLeg] using data in [beamServices]. It accommodates a secondary
    * powertrain and tracks the fuel consumed by each powertrain in cascading order (i.e. primary first until tank is
    * empty and then secondary).
    *
    * IMPORTANT -- This method does nothing to stop a vehicle from moving further than the fuel on-board would allow.
    * When more energy is consumed than the fuel level allows, a warning is logged and the fuel level goes negative.
    * We choose to allow for negative fuel level because this can convey useful information to the user, namely, the
    * amount of increased fuel capacity that would be needed to avoid running out.
    *
    * When fuel level goes negative, it is assumed to happen on the primary power train, not the secondary.
    *
    * It is up to the manager / driver of this vehicle to decide how to react if fuel level becomes negative.
    *
    */
  def useFuel(beamLeg: BeamLeg, beamScenario: BeamScenario, networkHelper: NetworkHelper): FuelConsumed = {
    val fuelConsumptionData =
<<<<<<< HEAD
      if (beamScenario.beamConfig.beam.agentsim.agents.vehicles.enableNewVehicleEnergyConsumptionLogic) {
        BeamVehicle.collectFuelConsumptionData(beamLeg, beamVehicleType, networkHelper)
      } else {
        IndexedSeq()
      }

    val primaryEnergyForFullLeg =
      /*val (primaryEnergyForFullLeg, primaryLoggingData) =*/
      if (beamScenario.beamConfig.beam.agentsim.agents.vehicles.enableNewVehicleEnergyConsumptionLogic)
        beamScenario.vehicleEnergy.getFuelConsumptionEnergyInJoulesUsing(
          fuelConsumptionData,
          fallBack = powerTrain.getRateInJoulesPerMeter,
          Primary
        )
      else powerTrain.estimateConsumptionInJoules(fuelConsumptionData)
    /*else (powerTrain.estimateConsumptionInJoules(fuelConsumptionData), IndexedSeq.empty[LoggingData])*/
=======
      BeamVehicle.collectFuelConsumptionData(
        beamLeg,
        beamVehicleType,
        beamServices.networkHelper,
        beamServices.vehicleEnergy.vehicleEnergyMappingExistsFor(beamVehicleType)
      )

    val primaryEnergyForFullLeg =
      /*val (primaryEnergyForFullLeg, primaryLoggingData) =*/
      beamServices.vehicleEnergy.getFuelConsumptionEnergyInJoulesUsing(
        fuelConsumptionData,
        fallBack = powerTrain.getRateInJoulesPerMeter,
        Primary
      )
>>>>>>> 04c74f84
    var primaryEnergyConsumed = primaryEnergyForFullLeg
    var secondaryEnergyConsumed = 0.0
    /*var secondaryLoggingData = IndexedSeq.empty[LoggingData]*/
    if (primaryFuelLevelInJoules < primaryEnergyForFullLeg) {
      if (secondaryFuelLevelInJoules > 0.0) {
        // Use secondary fuel if possible
        val secondaryEnergyForFullLeg =
          /*val (secondaryEnergyForFullLeg, secondaryLoggingData) =*/
<<<<<<< HEAD
          if (beamScenario.beamConfig.beam.agentsim.agents.vehicles.enableNewVehicleEnergyConsumptionLogic)
            beamScenario.vehicleEnergy.getFuelConsumptionEnergyInJoulesUsing(
              fuelConsumptionData,
              fallBack = powerTrain.getRateInJoulesPerMeter,
              Secondary
            )
          else powerTrain.estimateConsumptionInJoules(fuelConsumptionData)
        /*else (powerTrain.estimateConsumptionInJoules(fuelConsumptionData), IndexedSeq.empty[LoggingData])*/
=======
          beamServices.vehicleEnergy.getFuelConsumptionEnergyInJoulesUsing(
            fuelConsumptionData,
            fallBack = powerTrain.getRateInJoulesPerMeter,
            Secondary
          )
>>>>>>> 04c74f84
        secondaryEnergyConsumed = secondaryEnergyForFullLeg * (primaryEnergyForFullLeg - primaryFuelLevelInJoules) / primaryEnergyConsumed
        if (secondaryFuelLevelInJoules < secondaryEnergyConsumed) {
          logger.warn(
            "Vehicle does not have sufficient fuel to make trip (in both primary and secondary fuel tanks), allowing trip to happen and setting fuel level negative: vehicle {} trip distance {} m",
            id,
            beamLeg.travelPath.distanceInM
          )
          primaryEnergyConsumed = primaryEnergyForFullLeg - secondaryFuelLevelInJoules / secondaryEnergyConsumed
          secondaryEnergyConsumed = secondaryFuelLevelInJoules
        } else {
          primaryEnergyConsumed = primaryFuelLevelInJoules
        }
      } else {
        logger.warn(
          "Vehicle does not have sufficient fuel to make trip, allowing trip to happen and setting fuel level negative: vehicle {} trip distance {} m",
          id,
          beamLeg.travelPath.distanceInM
        )
      }
    }
    primaryFuelLevelInJoules = primaryFuelLevelInJoules - primaryEnergyConsumed
    secondaryFuelLevelInJoules = secondaryFuelLevelInJoules - secondaryEnergyConsumed
    FuelConsumed(
      primaryEnergyConsumed,
      secondaryEnergyConsumed /*, fuelConsumptionData, primaryLoggingData, secondaryLoggingData*/
    )
  }

  def addFuel(fuelInJoules: Double): Unit = {
    primaryFuelLevelInJoules = primaryFuelLevelInJoules + fuelInJoules
  }

  /**
    *
    * @return refuelingDuration
    */
  def refuelingSessionDurationAndEnergyInJoules(): (Long, Double) = {
    stall match {
      case Some(theStall) =>
        theStall.chargingPointType match {
          case Some(chargingPoint) =>
            ChargingPointType.calculateChargingSessionLengthAndEnergyInJoule(
              chargingPoint,
              primaryFuelLevelInJoules,
              beamVehicleType.primaryFuelCapacityInJoule,
              100.0,
              100.0,
              None
            )
          case None =>
            (0, 0.0)
        }
      case None =>
        (0, 0.0) // if we are not parked, no refueling can occur
    }
  }

  def getState: BeamVehicleState =
    BeamVehicleState(
      primaryFuelLevelInJoules,
      beamVehicleType.secondaryFuelCapacityInJoule,
      primaryFuelLevelInJoules / powerTrain.estimateConsumptionInJoules(1),
      beamVehicleType.secondaryFuelCapacityInJoule.map(_ / beamVehicleType.secondaryFuelConsumptionInJoulePerMeter.get),
      driver,
      stall
    )

  def toStreetVehicle: StreetVehicle = {
    val mode = beamVehicleType.vehicleCategory match {
      case Bike =>
        BIKE
      case Car if isCAV =>
        CAV
      case Car =>
        CAR
      case Body =>
        WALK
    }
    StreetVehicle(id, beamVehicleType.id, spaceTime, mode, true)
  }

  def isCAV: Boolean = beamVehicleType.automationLevel > 3

  def initializeFuelLevels = {
    primaryFuelLevelInJoules = beamVehicleType.primaryFuelCapacityInJoule
    secondaryFuelLevelInJoules = beamVehicleType.secondaryFuelCapacityInJoule.getOrElse(0.0)
  }

  override def toString = s"$id ($beamVehicleType.id)"
}

object BeamVehicle {

  case class FuelConsumed(
    primaryFuel: Double,
    secondaryFuel: Double /*, fuelConsumptionData: IndexedSeq[FuelConsumptionData],
                          primaryLoggingData: IndexedSeq[LoggingData],
                          secondaryLoggingData: IndexedSeq[LoggingData]*/
  )

  def noSpecialChars(theString: String): String =
    theString.replaceAll("[\\\\|\\\\^]+", ":")

  def createId[A](id: Id[A], prefix: Option[String] = None): Id[BeamVehicle] = {
    createId(id.toString, prefix)
  }

  def createId[A](id: String, prefix: Option[String]): Id[BeamVehicle] = {
    Id.create(s"${prefix.map(_ + "-").getOrElse("")}${id}", classOf[BeamVehicle])
  }

  case class BeamVehicleState(
    primaryFuelLevel: Double,
    secondaryFuelLevel: Option[Double],
    remainingPrimaryRangeInM: Double,
    remainingSecondaryRangeInM: Option[Double],
    driver: Option[ActorRef],
    stall: Option[ParkingStall]
  )

  case class FuelConsumptionData(
    linkId: Int,
    vehicleType: BeamVehicleType,
    linkNumberOfLanes: Option[Int],
    linkCapacity: Option[Double] = None,
    linkLength: Option[Double],
    averageSpeed: Option[Double],
    freeFlowSpeed: Option[Double],
    linkArrivalTime: Option[Long] = None,
    turnAtLinkEnd: Option[TurningDirection] = None,
    numberOfStops: Option[Int] = None
  )

  /**
    * Organizes the fuel consumption data table
    * @param beamLeg Instance of beam leg
    * @param networkHelper the transport network instance
    * @return list of fuel consumption objects generated
    */
  def collectFuelConsumptionData(
    beamLeg: BeamLeg,
    theVehicleType: BeamVehicleType,
    networkHelper: NetworkHelper,
    onlyLength_Id_And_Type: Boolean = false
  ): IndexedSeq[FuelConsumptionData] = {
    //TODO: This method is becoming a little clunky. If it has to grow again then maybe refactor/break it out
    if (beamLeg.mode.isTransit & !Modes.isOnStreetTransit(beamLeg.mode)) {
      Vector.empty
    } else if (onlyLength_Id_And_Type) {
      beamLeg.travelPath.linkIds
        .drop(1)
        .map(
          id =>
            FuelConsumptionData(
              linkId = id,
              vehicleType = theVehicleType,
              linkNumberOfLanes = None,
              linkCapacity = None,
              linkLength = networkHelper.getLink(id).map(_.getLength),
              averageSpeed = None,
              freeFlowSpeed = None,
              linkArrivalTime = None,
              turnAtLinkEnd = None,
              numberOfStops = None
          )
        )
    } else {
      val linkIds = beamLeg.travelPath.linkIds.drop(1)
      val linkTravelTimes: IndexedSeq[Int] = beamLeg.travelPath.linkTravelTime.drop(1)
      // generate the link arrival times for each link ,by adding cumulative travel times of previous links
//      val linkArrivalTimes = linkTravelTimes.scan(beamLeg.startTime)((enterTime,duration) => enterTime + duration).dropRight(1)
//      val nextLinkIds = linkIds.takeRight(linkIds.size - 1)
      linkIds.zipWithIndex.map {
        case (id, idx) =>
          val travelTime = linkTravelTimes(idx)
//          val arrivalTime = linkArrivalTimes(idx)
          val currentLink: Option[Link] = networkHelper.getLink(id)
          val averageSpeed = try {
            if (travelTime > 0) currentLink.map(_.getLength).getOrElse(0.0) / travelTime else 0
          } catch {
            case _: Exception => 0.0
          }
          // get the next link , and calculate the direction to be taken based on the angle between the two links
//          val nextLink = if (idx < nextLinkIds.length) {
//            networkHelper.getLink(nextLinkIds(idx))
//          } else {
//            currentLink
//          }
//          val turnAtLinkEnd = currentLink match {
//            case Some(curLink) =>
//              GeoUtils.getDirection(GeoUtils.vectorFromLink(curLink), GeoUtils.vectorFromLink(nextLink.get))
//            case None =>
//              Straight
//          }
//          val numStops = turnAtLinkEnd match {
//            case Straight => 0
//            case _        => 1
//          }
          FuelConsumptionData(
            linkId = id,
            vehicleType = theVehicleType,
            linkNumberOfLanes = currentLink.map(_.getNumberOfLanes().toInt),
            linkCapacity = None, //currentLink.map(_.getCapacity),
            linkLength = currentLink.map(_.getLength),
            averageSpeed = Some(averageSpeed),
            freeFlowSpeed = currentLink.map(_.getFreespeed),
            linkArrivalTime = None, //Some(arrivalTime),
            turnAtLinkEnd = None, //Some(turnAtLinkEnd),
            numberOfStops = None //Some(numStops)
          )
      }
    }
  }
}<|MERGE_RESOLUTION|>--- conflicted
+++ resolved
@@ -13,14 +13,8 @@
 import beam.router.Modes
 import beam.router.Modes.BeamMode.{BIKE, CAR, CAV, WALK}
 import beam.router.model.BeamLeg
-<<<<<<< HEAD
 import beam.sim.BeamScenario
 import beam.sim.common.GeoUtils.TurningDirection
-=======
-import beam.sim.{BeamServices, Geofence}
-import beam.sim.common.GeoUtils
-import beam.sim.common.GeoUtils.{Straight, TurningDirection}
->>>>>>> 04c74f84
 import beam.utils.NetworkHelper
 import beam.utils.logging.ExponentialLazyLogging
 import org.matsim.api.core.v01.Id
@@ -127,39 +121,20 @@
     */
   def useFuel(beamLeg: BeamLeg, beamScenario: BeamScenario, networkHelper: NetworkHelper): FuelConsumed = {
     val fuelConsumptionData =
-<<<<<<< HEAD
-      if (beamScenario.beamConfig.beam.agentsim.agents.vehicles.enableNewVehicleEnergyConsumptionLogic) {
-        BeamVehicle.collectFuelConsumptionData(beamLeg, beamVehicleType, networkHelper)
-      } else {
-        IndexedSeq()
-      }
-
-    val primaryEnergyForFullLeg =
-      /*val (primaryEnergyForFullLeg, primaryLoggingData) =*/
-      if (beamScenario.beamConfig.beam.agentsim.agents.vehicles.enableNewVehicleEnergyConsumptionLogic)
-        beamScenario.vehicleEnergy.getFuelConsumptionEnergyInJoulesUsing(
-          fuelConsumptionData,
-          fallBack = powerTrain.getRateInJoulesPerMeter,
-          Primary
-        )
-      else powerTrain.estimateConsumptionInJoules(fuelConsumptionData)
-    /*else (powerTrain.estimateConsumptionInJoules(fuelConsumptionData), IndexedSeq.empty[LoggingData])*/
-=======
       BeamVehicle.collectFuelConsumptionData(
         beamLeg,
         beamVehicleType,
-        beamServices.networkHelper,
-        beamServices.vehicleEnergy.vehicleEnergyMappingExistsFor(beamVehicleType)
+        networkHelper,
+        beamScenario.vehicleEnergy.vehicleEnergyMappingExistsFor(beamVehicleType)
       )
 
     val primaryEnergyForFullLeg =
       /*val (primaryEnergyForFullLeg, primaryLoggingData) =*/
-      beamServices.vehicleEnergy.getFuelConsumptionEnergyInJoulesUsing(
+      beamScenario.vehicleEnergy.getFuelConsumptionEnergyInJoulesUsing(
         fuelConsumptionData,
         fallBack = powerTrain.getRateInJoulesPerMeter,
         Primary
       )
->>>>>>> 04c74f84
     var primaryEnergyConsumed = primaryEnergyForFullLeg
     var secondaryEnergyConsumed = 0.0
     /*var secondaryLoggingData = IndexedSeq.empty[LoggingData]*/
@@ -168,22 +143,11 @@
         // Use secondary fuel if possible
         val secondaryEnergyForFullLeg =
           /*val (secondaryEnergyForFullLeg, secondaryLoggingData) =*/
-<<<<<<< HEAD
-          if (beamScenario.beamConfig.beam.agentsim.agents.vehicles.enableNewVehicleEnergyConsumptionLogic)
-            beamScenario.vehicleEnergy.getFuelConsumptionEnergyInJoulesUsing(
-              fuelConsumptionData,
-              fallBack = powerTrain.getRateInJoulesPerMeter,
-              Secondary
-            )
-          else powerTrain.estimateConsumptionInJoules(fuelConsumptionData)
-        /*else (powerTrain.estimateConsumptionInJoules(fuelConsumptionData), IndexedSeq.empty[LoggingData])*/
-=======
-          beamServices.vehicleEnergy.getFuelConsumptionEnergyInJoulesUsing(
+          beamScenario.vehicleEnergy.getFuelConsumptionEnergyInJoulesUsing(
             fuelConsumptionData,
             fallBack = powerTrain.getRateInJoulesPerMeter,
             Secondary
           )
->>>>>>> 04c74f84
         secondaryEnergyConsumed = secondaryEnergyForFullLeg * (primaryEnergyForFullLeg - primaryFuelLevelInJoules) / primaryEnergyConsumed
         if (secondaryFuelLevelInJoules < secondaryEnergyConsumed) {
           logger.warn(
