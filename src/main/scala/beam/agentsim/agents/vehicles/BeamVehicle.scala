package beam.agentsim.agents.vehicles

import akka.actor.ActorRef
import beam.agentsim.agents.PersonAgent
import beam.agentsim.agents.vehicles.BeamVehicle.{BeamVehicleState, FuelConsumed}
import beam.agentsim.agents.vehicles.ConsumptionRateFilterStore.{Primary, Secondary}
import beam.agentsim.agents.vehicles.EnergyEconomyAttributes.Powertrain
import beam.agentsim.agents.vehicles.FuelType.{Electricity, Gasoline}
import beam.agentsim.agents.vehicles.VehicleCategory.{Bike, Body, Car, HeavyDutyTruck, LightDutyTruck}
import beam.agentsim.agents.vehicles.VehicleProtocol.StreetVehicle
import beam.agentsim.events.SpaceTime
import beam.agentsim.infrastructure.ParkingStall
import beam.agentsim.infrastructure.charging.ChargingPointType
import beam.api.agentsim.agents.vehicles.BeamVehicleAfterUseFuelHook
import beam.router.Modes
import beam.router.Modes.BeamMode.{BIKE, CAR, CAV, WALK}
import beam.router.model.BeamLeg
import beam.sim.BeamScenario
import beam.sim.common.GeoUtils.TurningDirection
import beam.utils.NetworkHelper
import beam.utils.ReadWriteLockUtil._
import beam.utils.logging.ExponentialLazyLogging
import org.matsim.api.core.v01.Id
import org.matsim.api.core.v01.network.Link
import org.matsim.core.api.experimental.events.EventsManager
import org.matsim.vehicles.Vehicle

import java.util.concurrent.atomic.{AtomicBoolean, AtomicReference}
import java.util.concurrent.locks.ReentrantReadWriteLock
import scala.util.Random

/**
  * A [[BeamVehicle]] is a state container __administered__ by a driver ([[PersonAgent]]
  * implementing [[beam.agentsim.agents.modalbehaviors.DrivesVehicle]]). The passengers in the [[BeamVehicle]]
  * are also [[BeamVehicle]]s, however, others are possible). The
  * reference to a parent [[BeamVehicle]] is maintained in its carrier. All other information is
  * managed either through the MATSim [[Vehicle]] interface or within several other classes.
  *
  * @author saf
  * @since Beam 2.0.0
  */
// XXXX: This is a class and MUST NOT be a case class because it contains mutable state.
// If we need immutable state, we will need to operate on this through lenses.

// TODO: safety for
class BeamVehicle(
  val id: Id[BeamVehicle],
  val powerTrain: Powertrain,
  val beamVehicleType: BeamVehicleType,
<<<<<<< HEAD
  val vehicleManagerId: Id[VehicleManager],
=======
  val vehicleManager: Option[Id[VehicleManager]] = None,
>>>>>>> 11f01ae0
  val randomSeed: Int = 0
) extends ExponentialLazyLogging {
  private val manager: AtomicReference[Option[ActorRef]] = new AtomicReference(None)
  def setManager(value: Option[ActorRef]): Unit = this.manager.set(value)
  def getManager: Option[ActorRef] = this.manager.get

  val rand: Random = new Random(randomSeed)

  @volatile
  var spaceTime: SpaceTime = _

  private val fuelRWLock = new ReentrantReadWriteLock()

  private var primaryFuelLevelInJoulesInternal = beamVehicleType.primaryFuelCapacityInJoule
  def primaryFuelLevelInJoules: Double = fuelRWLock.read { primaryFuelLevelInJoulesInternal }
  private var secondaryFuelLevelInJoulesInternal = beamVehicleType.secondaryFuelCapacityInJoule.getOrElse(0.0)
  def secondaryFuelLevelInJoules: Double = fuelRWLock.read { secondaryFuelLevelInJoulesInternal }

  private val mustBeDrivenHomeInternal: AtomicBoolean = new AtomicBoolean(false)
  def isMustBeDrivenHome: Boolean = mustBeDrivenHomeInternal.get()
  def setMustBeDrivenHome(value: Boolean): Unit = mustBeDrivenHomeInternal.set(value)

  /**
    * The [[PersonAgent]] who is currently driving the vehicle (or None ==> it is idle).
    * Effectively, this is the main controller of the vehicle in space and time in the scenario environment;
    * whereas, the manager is ultimately responsible for assignment and (for now) ownership
    * of the vehicle as a physical property.
    */
  private val driver: AtomicReference[Option[ActorRef]] = new AtomicReference(None)
  def getDriver: Option[ActorRef] = driver.get()

  private val stallRWLock = new ReentrantReadWriteLock()

  private var reservedStallInternal: Option[ParkingStall] = None
  def reservedStall: Option[ParkingStall] = stallRWLock.read { reservedStallInternal }

  private var stallInternal: Option[ParkingStall] = None
  def stall: Option[ParkingStall] = stallRWLock.read { stallInternal }

  private var lastUsedStallInternal: Option[ParkingStall] = None
  def lastUsedStall: Option[ParkingStall] = stallRWLock.read { lastUsedStallInternal }

  private val chargerRWLock = new ReentrantReadWriteLock()

  private var connectedToCharger: Boolean = false

  private var chargerConnectedTick: Option[Int] = None
  private var chargerConnectedPrimaryFuel: Option[Double] = None

  /**
    * Called by the driver.
    */
  def unsetDriver(): Unit = {
    driver.set(None)
  }

  /**
    * Only permitted if no driver is currently set. Driver has full autonomy in vehicle, so only
    * a call of [[unsetDriver]] will remove the driver.
    *
    * @param newDriver incoming driver
    */
  def becomeDriver(newDriver: ActorRef): Unit = {
    if (!driver.compareAndSet(None, Some(newDriver))) {
      // This is _always_ a programming error.
      // A BeamVehicle is only a data structure, not an Actor.
      // It must be ensured externally, by other means, that only one agent can access
      // it at any time, e.g. by using a ResourceManager etc.
      // Also, this exception is only a "best effort" error detection.
      // Technically, it can also happen that it is _not_ thrown in the failure case,
      // as this method is not synchronized.
      // Don't try to catch this exception.
      throw new RuntimeException("Trying to set a driver where there already is one.")
    }
  }

  def setReservedParkingStall(newStall: Option[ParkingStall]): Unit = {
    stallRWLock.write {
      reservedStallInternal = newStall
    }
  }

  def useParkingStall(newStall: ParkingStall): Unit = {
    stallRWLock.write {
      stallInternal = Some(newStall)
      lastUsedStallInternal = Some(newStall)
    }
  }

  def unsetParkingStall(): Unit = {
    stallRWLock.write {
      stallInternal = None
    }
  }

  /**
    * @param startTick
    */
  def connectToChargingPoint(startTick: Int): Unit = {
    if (beamVehicleType.primaryFuelType == Electricity || beamVehicleType.secondaryFuelType.contains(Electricity)) {
      chargerRWLock.write {
        connectedToCharger = true
        chargerConnectedTick = Some(startTick)
        chargerConnectedPrimaryFuel = Some(primaryFuelLevelInJoules)
      }
    } else
      logger.warn(
        "Trying to connect a non BEV/PHEV to a electricity charging station. This will cause an explosion. Ignoring!"
      )
  }

  def disconnectFromChargingPoint(): Unit = {
    chargerRWLock.write {
      connectedToCharger = false
      chargerConnectedTick = None
      chargerConnectedPrimaryFuel = None
    }
  }

  def isConnectedToChargingPoint(): Boolean = {
    chargerRWLock.read {
      connectedToCharger
    }
  }

  def getChargerConnectedTick(): Int = {
    chargerRWLock.read {
      chargerConnectedTick.getOrElse(0)
    }
  }

  def getChargerConnectedPrimaryFuel(): Double = {
    chargerRWLock.read {
      chargerConnectedPrimaryFuel.getOrElse(0L)
    }
  }

  /**
    * useFuel
    *
    * This method estimates energy consumed for [beamLeg] using data in [beamServices]. It accommodates a secondary
    * powertrain and tracks the fuel consumed by each powertrain in cascading order (i.e. primary first until tank is
    * empty and then secondary).
    *
    * IMPORTANT -- This method does nothing to stop a vehicle from moving further than the fuel on-board would allow.
    * When more energy is consumed than the fuel level allows, a warning is logged and the fuel level goes negative.
    * We choose to allow for negative fuel level because this can convey useful information to the user, namely, the
    * amount of increased fuel capacity that would be needed to avoid running out.
    *
    * When fuel level goes negative, it is assumed to happen on the primary power train, not the secondary.
    *
    * It is up to the manager / driver of this vehicle to decide how to react if fuel level becomes negative.
    */
  def useFuel(
    beamLeg: BeamLeg,
    beamScenario: BeamScenario,
    networkHelper: NetworkHelper,
    eventsManager: EventsManager,
    eventBuilder: ActorRef,
    beamVehicleAfterUseFuelHook: Option[BeamVehicleAfterUseFuelHook]
  ): FuelConsumed = {
    val fuelConsumptionDataWithOnlyLength_Id_And_Type =
      !beamScenario.vehicleEnergy.vehicleEnergyMappingExistsFor(beamVehicleType)
    val fuelConsumptionData =
      BeamVehicle.collectFuelConsumptionData(
        beamLeg,
        beamVehicleType,
        networkHelper,
        fuelConsumptionDataWithOnlyLength_Id_And_Type
      )

    val primaryEnergyForFullLeg =
      /*val (primaryEnergyForFullLeg, primaryLoggingData) =*/
      beamScenario.vehicleEnergy.getFuelConsumptionEnergyInJoulesUsing(
        fuelConsumptionData,
        fallBack = powerTrain.getRateInJoulesPerMeter,
        Primary
      )
    var primaryEnergyConsumed = primaryEnergyForFullLeg
    var secondaryEnergyConsumed = 0.0
    /*var secondaryLoggingData = IndexedSeq.empty[LoggingData]*/
    fuelRWLock.write {
      if (primaryFuelLevelInJoulesInternal < primaryEnergyForFullLeg) {
        if (secondaryFuelLevelInJoulesInternal > 0.0) {
          // Use secondary fuel if possible
          val secondaryEnergyForFullLeg =
            /*val (secondaryEnergyForFullLeg, secondaryLoggingData) =*/
            beamScenario.vehicleEnergy.getFuelConsumptionEnergyInJoulesUsing(
              fuelConsumptionData,
              fallBack = powerTrain.getRateInJoulesPerMeter,
              Secondary
            )
          secondaryEnergyConsumed =
            secondaryEnergyForFullLeg * (primaryEnergyForFullLeg - primaryFuelLevelInJoulesInternal) / primaryEnergyConsumed
          if (secondaryFuelLevelInJoulesInternal < secondaryEnergyConsumed) {
            logger.warn(
              "Vehicle does not have sufficient fuel to make trip (in both primary and secondary fuel tanks), allowing trip to happen and setting fuel level negative: vehicle {} trip distance {} m",
              id,
              beamLeg.travelPath.distanceInM
            )
            primaryEnergyConsumed =
              primaryEnergyForFullLeg - secondaryFuelLevelInJoulesInternal / secondaryEnergyConsumed
            secondaryEnergyConsumed = secondaryFuelLevelInJoulesInternal
          } else {
            primaryEnergyConsumed = primaryFuelLevelInJoulesInternal
          }
        } else {
          logger.warn(
            "Vehicle does not have sufficient fuel to make trip, allowing trip to happen and setting fuel level negative: vehicle {} trip distance {} m and remainingRange {} m",
            id,
            beamLeg.travelPath.distanceInM,
            getState.remainingPrimaryRangeInM
          )

        }
      }
      primaryFuelLevelInJoulesInternal = primaryFuelLevelInJoulesInternal - primaryEnergyConsumed
      secondaryFuelLevelInJoulesInternal = secondaryFuelLevelInJoulesInternal - secondaryEnergyConsumed
    }

    beamVehicleAfterUseFuelHook.foreach(
      _.execute(beamLeg, beamScenario, networkHelper, eventsManager, eventBuilder, this)
    )

    FuelConsumed(
      primaryEnergyConsumed,
      secondaryEnergyConsumed /*, fuelConsumptionData, primaryLoggingData, secondaryLoggingData*/
    )
  }

  def isRidehailVehicle = id.toString.startsWith("rideHailVehicle")

  def addFuel(fuelInJoules: Double): Unit = {
    fuelRWLock.write {
      primaryFuelLevelInJoulesInternal = primaryFuelLevelInJoulesInternal + fuelInJoules
    }
  }

  /**
    * Estimates the duration and energy that will be required to refuel this BeamVehicle using the [[ParkingStall]]
    * passed in as an argument.
    *
    * @param parkingStall
    * @param sessionDurationLimit the maximum allowable charging duration to be considered.
    * @return tuple with (refuelingDuration, refuelingEnergy)
    */
  def refuelingSessionDurationAndEnergyInJoulesForStall(
    parkingStall: Option[ParkingStall],
    sessionDurationLimit: Option[Int],
    stateOfChargeLimit: Option[Double],
    chargingPowerLimit: Option[Double]
  ): (Int, Double) = {
    parkingStall match {
      case Some(theStall) =>
        theStall.chargingPointType match {
          case Some(chargingPoint) =>
            ChargingPointType.calculateChargingSessionLengthAndEnergyInJoule(
              chargingPoint,
              primaryFuelLevelInJoules,
              beamVehicleType.primaryFuelCapacityInJoule,
              1e6,
              1e6,
              sessionDurationLimit,
              stateOfChargeLimit,
              chargingPowerLimit
            )
          case None =>
            (0, 0.0)
        }
      case None =>
        (0, 0.0) // if we are not parked, no refueling can occur
    }
  }

  /**
    * Estimates the duration and energy that will be required to refuel this BeamVehicle using the [[ParkingStall]] at
    * which this vehicle is currently parked.
    *
    * @param sessionDurationLimit the maximum allowable charging duration to be considered.
    * @return tuple with (refuelingDuration, refuelingEnergy)
    */
  def refuelingSessionDurationAndEnergyInJoules(
    sessionDurationLimit: Option[Int],
    stateOfChargeLimit: Option[Double],
    chargingPowerLimit: Option[Double]
  ): (Int, Double) = {
    refuelingSessionDurationAndEnergyInJoulesForStall(
      stall,
      sessionDurationLimit,
      stateOfChargeLimit,
      chargingPowerLimit
    )
  }

  def getState: BeamVehicleState = {
    val primaryFuelLevel = primaryFuelLevelInJoules
    val (primaryRange, secondaryRange) = getRemainingRange
    BeamVehicleState(
      primaryFuelLevel,
      beamVehicleType.secondaryFuelCapacityInJoule,
      primaryRange,
      secondaryRange,
      driver.get(),
      stall
    )
  }

  def getTotalRemainingRange: Double = {
    primaryFuelLevelInJoules / powerTrain.estimateConsumptionInJoules(1) + beamVehicleType.secondaryFuelCapacityInJoule
      .map(_ => secondaryFuelLevelInJoules / beamVehicleType.secondaryFuelConsumptionInJoulePerMeter.get)
      .getOrElse(0.0)
  }

  def getRemainingRange: (Double, Option[Double]) = {
    (
      primaryFuelLevelInJoules / powerTrain.estimateConsumptionInJoules(1),
      beamVehicleType.secondaryFuelCapacityInJoule.map(_ =>
        secondaryFuelLevelInJoules / beamVehicleType.secondaryFuelConsumptionInJoulePerMeter.get
      )
    )
  }

  def toStreetVehicle: StreetVehicle = {
    val mode = beamVehicleType.vehicleCategory match {
      case Bike =>
        BIKE
      case Car | LightDutyTruck | HeavyDutyTruck if isCAV =>
        CAV
      case Car | LightDutyTruck | HeavyDutyTruck =>
        CAR
      case Body =>
        WALK
    }
    val needsToCalculateCost = beamVehicleType.vehicleCategory == Car || isSharedVehicle
    StreetVehicle(id, beamVehicleType.id, spaceTime, mode, asDriver = true, needsToCalculateCost = needsToCalculateCost)
  }

  def isSharedVehicle: Boolean = beamVehicleType.id.toString.startsWith("sharedVehicle")

  def isCAV: Boolean = beamVehicleType.automationLevel >= 4

  def isBEV: Boolean =
    beamVehicleType.primaryFuelType == Electricity && beamVehicleType.secondaryFuelType.isEmpty

  def isPHEV: Boolean =
    beamVehicleType.primaryFuelType == Electricity && beamVehicleType.secondaryFuelType.contains(Gasoline)

  /**
    * Initialize the vehicle's fuel levels to a given state of charge (between 0.0 and 1.0).
    *
    * For non-electric vehicles, initialSoc is ignored. For hybrids, secondaryFuelLevelInJoules is set to
    * secondaryFuelCapacityInJoule.
    *
    * @param initialSoc Initial state of charge.
    */
  def initializeFuelLevels(initialSoc: Double): Unit = {
    val primaryFuelLevelInJoules = if (beamVehicleType.primaryFuelType == FuelType.Electricity) {
      if (initialSoc < 0) {
        logger.error(f"initialSoc less than 0, setting to 0, vehicle: $id, initialSoc: $initialSoc")
        0
      } else if (initialSoc > 1) {
        logger.error(f"initialSoc greater than 1, setting to 1, vehicle: $id, initialSoc: $initialSoc")
        beamVehicleType.primaryFuelCapacityInJoule
      } else {
        beamVehicleType.primaryFuelCapacityInJoule * initialSoc
      }
    } else {
      if (initialSoc != 1) {
        logger.warn(
          f"vehicle is not electric, requested initial SoC will be ignored and set to 1, vehicle: $id, initialSoc: $initialSoc"
        )
      }
      beamVehicleType.primaryFuelCapacityInJoule
    }

    fuelRWLock.write {
      primaryFuelLevelInJoulesInternal = primaryFuelLevelInJoules
      secondaryFuelLevelInJoulesInternal = beamVehicleType.secondaryFuelCapacityInJoule.getOrElse(0.0)
    }
  }

  /**
    * Initialize the vehicle's fuel levels to a uniformly distributed state of charge with given mean.
    *
    * @param meanSoc Mean state of charge
    */
  def initializeFuelLevelsFromUniformDistribution(meanSoc: Double): Unit = {
    val initialSoc = BeamVehicle.randomSocFromUniformDistribution(rand, beamVehicleType, meanSoc)
    initializeFuelLevels(initialSoc)
  }

  def isRefuelNeeded(
    refuelRequiredThresholdInMeters: Double = 32200.0,
    noRefuelThresholdInMeters: Double = 161000.0
  ): Boolean = {
    /*
      if below a threshold (like 20 miles of remaining range) then we definitely go to charge.
      If range is above that, we do a random draw with a probability that increases the closer we get to 20 miles.
      So 21 miles my by 90%, 30 miles might be 75%, 40 miles 50%, etc. We can keep the relationship simple.
      Maybe we give a threshold and then the slope of a linear relationship between miles and prob.
      E.g. P(charge) = 1 - (rangeLeft - 20)*slopeParam….
      where any range that yields a negative probability would just be truncated to 0
     */
    val remainingRangeInMeters = getState.remainingPrimaryRangeInM + getState.remainingSecondaryRangeInM.getOrElse(0.0)
    if (remainingRangeInMeters < refuelRequiredThresholdInMeters) {
      logger.debug(
        "Refueling since range of {} m is less than {} for {}",
        remainingRangeInMeters,
        refuelRequiredThresholdInMeters,
        toString
      )
      true
    } else if (remainingRangeInMeters > noRefuelThresholdInMeters) {
      logger.debug(
        "No refueling since range of {} m is greater than {} for {}",
        remainingRangeInMeters,
        noRefuelThresholdInMeters,
        toString
      )
      false
    } else {
      val probabilityOfRefuel =
        1.0 - (remainingRangeInMeters - refuelRequiredThresholdInMeters) / (noRefuelThresholdInMeters - refuelRequiredThresholdInMeters)
      val refuelNeeded = rand.nextDouble() < probabilityOfRefuel
      if (refuelNeeded) {
        logger.debug("Refueling because random draw exceeded probability to refuel of {}", probabilityOfRefuel)
      } else {
        logger.debug(
          "Not refueling because random draw did not exceed probability to refuel of {}",
          probabilityOfRefuel
        )
      }
      refuelNeeded
    }
  }

  override def toString = s"$id (${beamVehicleType.id},${getTotalRemainingRange / 1000.0}km)"

  def resetState(): Unit = {
    setManager(None)
    spaceTime = null

    fuelRWLock.write {
      primaryFuelLevelInJoulesInternal = 0.0
      secondaryFuelLevelInJoulesInternal = 0.0
    }

    mustBeDrivenHomeInternal.set(false)
    unsetDriver()

    stallRWLock.write {
      reservedStallInternal = None
      stallInternal = None
      lastUsedStallInternal = None
    }

    chargerRWLock.write {
      connectedToCharger = false
      chargerConnectedTick = None
    }
  }
}

object BeamVehicle {

  case class FuelConsumed(
    primaryFuel: Double,
    secondaryFuel: Double /*, fuelConsumptionData: IndexedSeq[FuelConsumptionData],
                          primaryLoggingData: IndexedSeq[LoggingData],
                          secondaryLoggingData: IndexedSeq[LoggingData]*/
  )

  def noSpecialChars(theString: String): String =
    theString.replaceAll("[\\\\|\\\\^]+", ":")

  def createId[A](id: Id[A], prefix: Option[String] = None): Id[BeamVehicle] = {
    createId(id.toString, prefix)
  }

  def createId[A](id: String, prefix: Option[String]): Id[BeamVehicle] = {
    Id.create(s"${prefix.map(_ + "-").getOrElse("")}$id", classOf[BeamVehicle])
  }

  case class BeamVehicleState(
    primaryFuelLevel: Double,
    secondaryFuelLevel: Option[Double],
    remainingPrimaryRangeInM: Double,
    remainingSecondaryRangeInM: Option[Double],
    driver: Option[ActorRef],
    stall: Option[ParkingStall]
  ) {

    def totalRemainingRange: Double = {
      remainingPrimaryRangeInM + remainingSecondaryRangeInM.getOrElse(0.0)
    }
  }

  case class FuelConsumptionData(
    linkId: Int,
    vehicleType: BeamVehicleType,
    linkNumberOfLanes: Option[Int],
    linkCapacity: Option[Double] = None,
    linkLength: Option[Double],
    averageSpeed: Option[Double],
    freeFlowSpeed: Option[Double],
    linkArrivalTime: Option[Long] = None,
    turnAtLinkEnd: Option[TurningDirection] = None,
    numberOfStops: Option[Int] = None
  )

  /**
    * Organizes the fuel consumption data table
    *
    * @param beamLeg Instance of beam leg
    * @param networkHelper the transport network instance
    * @return list of fuel consumption objects generated
    */
  def collectFuelConsumptionData(
    beamLeg: BeamLeg,
    theVehicleType: BeamVehicleType,
    networkHelper: NetworkHelper,
    fuelConsumptionDataWithOnlyLength_Id_And_Type: Boolean = false
  ): IndexedSeq[FuelConsumptionData] = {
    //TODO: This method is becoming a little clunky. If it has to grow again then maybe refactor/break it out
    if (beamLeg.mode.isTransit & !Modes.isOnStreetTransit(beamLeg.mode)) {
      Vector.empty
    } else if (fuelConsumptionDataWithOnlyLength_Id_And_Type) {
      beamLeg.travelPath.linkIds
        .drop(1)
        .map(id =>
          FuelConsumptionData(
            linkId = id,
            vehicleType = theVehicleType,
            linkNumberOfLanes = None,
            linkCapacity = None,
            linkLength = networkHelper.getLink(id).map(_.getLength),
            averageSpeed = None,
            freeFlowSpeed = None,
            linkArrivalTime = None,
            turnAtLinkEnd = None,
            numberOfStops = None
          )
        )
    } else {
      val linkIds = beamLeg.travelPath.linkIds.drop(1)
      val linkTravelTimes: IndexedSeq[Double] = beamLeg.travelPath.linkTravelTime.drop(1)
      // generate the link arrival times for each link ,by adding cumulative travel times of previous links
//      val linkArrivalTimes = linkTravelTimes.scan(beamLeg.startTime)((enterTime,duration) => enterTime + duration).dropRight(1)
//      val nextLinkIds = linkIds.takeRight(linkIds.size - 1)
      linkIds.zipWithIndex.map { case (id, idx) =>
        val travelTime = linkTravelTimes(idx)
        val currentLink: Option[Link] = networkHelper.getLink(id)
        val averageSpeed =
          try {
            if (travelTime > 0) currentLink.map(_.getLength).getOrElse(0.0) / travelTime else 0
          } catch {
            case _: Exception => 0.0
          }
        FuelConsumptionData(
          linkId = id,
          vehicleType = theVehicleType,
          linkNumberOfLanes = currentLink.map(_.getNumberOfLanes().toInt),
          linkCapacity = None, //currentLink.map(_.getCapacity),
          linkLength = currentLink.map(_.getLength),
          averageSpeed = Some(averageSpeed),
          freeFlowSpeed = None,
          linkArrivalTime = None, //Some(arrivalTime),
          turnAtLinkEnd = None, //Some(turnAtLinkEnd),
          numberOfStops = None //Some(numStops)
        )
      }
    }
  }

  def randomSocFromUniformDistribution(rand: Random, beamVehicleType: BeamVehicleType, meanSoc: Double): Double = {
    beamVehicleType.primaryFuelType match {
      case Electricity =>
        val meanSOC = math.max(math.min(meanSoc, 1.0), 0.5)
        val minimumSOC = 2.0 * meanSOC - 1
        minimumSOC + (1.0 - minimumSOC) * rand.nextDouble()
      case _ => 1.0
    }
  }
}<|MERGE_RESOLUTION|>--- conflicted
+++ resolved
@@ -47,11 +47,7 @@
   val id: Id[BeamVehicle],
   val powerTrain: Powertrain,
   val beamVehicleType: BeamVehicleType,
-<<<<<<< HEAD
   val vehicleManagerId: Id[VehicleManager],
-=======
-  val vehicleManager: Option[Id[VehicleManager]] = None,
->>>>>>> 11f01ae0
   val randomSeed: Int = 0
 ) extends ExponentialLazyLogging {
   private val manager: AtomicReference[Option[ActorRef]] = new AtomicReference(None)
