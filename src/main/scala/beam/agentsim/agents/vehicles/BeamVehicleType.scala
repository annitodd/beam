--- conflicted
+++ resolved
@@ -88,33 +88,6 @@
     vehicleCategory = Car,
     automationLevel = 1
   )
-
-<<<<<<< HEAD
-  val defaultBikeBeamVehicleType: BeamVehicleType = BeamVehicleType(
-    Id.create("BIKE-TYPE-DEFAULT", classOf[BeamVehicleType]),
-    2,
-    0,
-    1.5,
-    Gasoline,
-    defaultHumanBodyBeamVehicleType.primaryFuelConsumptionInJoulePerMeter / 5.0, // 5x more efficient than walking
-    defaultHumanBodyBeamVehicleType.primaryFuelCapacityInJoule, // same capacity as human body
-    vehicleCategory = Bike
-  )
-=======
-  def isHumanVehicle(beamVehicleId: Id[Vehicle]): Boolean =
-    beamVehicleId.toString.startsWith("body")
-
-  def isRidehailVehicle(beamVehicleId: Id[Vehicle]): Boolean =
-    beamVehicleId.toString.startsWith("rideHailVehicle")
-
-  def isBicycleVehicle(beamVehicleId: Id[Vehicle]): Boolean =
-    beamVehicleId.toString.startsWith("bike")
-
-  def isTransitVehicle(beamVehicleId: Id[Vehicle]): Boolean =
-    List("bus", "train", "subway", "tram", "rail", "cable_car", "ferry")
-      .exists(beamVehicleId.toString.toLowerCase.startsWith)
-
->>>>>>> 82496c0a
 }
 
 object FuelType {
