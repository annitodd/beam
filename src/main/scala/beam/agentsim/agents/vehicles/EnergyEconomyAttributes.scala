package beam.agentsim.agents.vehicles

import beam.agentsim.agents.vehicles.BeamVehicle.FuelConsumptionData
import enumeratum.EnumEntry.LowerCamelcase
import enumeratum._
import org.matsim.vehicles.EngineInformation

import scala.collection.immutable

<<<<<<< HEAD
/** These enumerations are defined to simplify extensibility of VehicleData.
=======
/**
  * These enumerations are defined to simplify extensibility of VehicleData.
>>>>>>> cc46647f
  */
//TODO: How do we get fuel-level consideration in here?
//TODO: Consider later specifying via json using Circe
sealed abstract class EnergyEconomyAttributes extends EnumEntry

case object EnergyEconomyAttributes extends Enum[EnergyEconomyAttributes] {

  val values: immutable.IndexedSeq[EnergyEconomyAttributes] = findValues

  sealed abstract class Electric extends EnumEntry

  /** Attribute names related to gasoline fuel energy consumption
    */
  sealed abstract class Gasoline extends EnumEntry

<<<<<<< HEAD
  /** @param joulesPerMeter joules per meter
=======
  /**
    * @param joulesPerMeter joules per meter
>>>>>>> cc46647f
    */
  class Powertrain(joulesPerMeter: Double) {

    def estimateConsumptionInJoules(distanceInMeters: Double): Double = {
      joulesPerMeter * distanceInMeters
    }

    def getRateInJoulesPerMeter: Double = joulesPerMeter

    def estimateConsumptionInJoules(fuelConsumption: IndexedSeq[FuelConsumptionData]): Double = {
      joulesPerMeter * fuelConsumption.map(_.linkLength.getOrElse(0.0)).sum
    }

  }

  case object Capacity extends EnergyEconomyAttributes with LowerCamelcase

  /** Attribute names related to power consumption properties of EVs
    */
  case object Electric extends Enum[Electric] {

    val values: immutable.IndexedSeq[Electric] = findValues

    case object ElectricEnergyConsumptionModelClassname extends Electric with LowerCamelcase

    case object BatteryCapacityInKWh extends Electric with LowerCamelcase

    case object MaxDischargingPowerInKW extends Electric with LowerCamelcase

    case object MaxLevel2ChargingPowerInKW extends Electric with LowerCamelcase

    case object MaxLevel3ChargingPowerInKW extends Electric with LowerCamelcase

    case object TargetCoefA extends Electric with LowerCamelcase

    case object TargetCoefB extends Electric with LowerCamelcase

    case object TargetCoefC extends Electric with LowerCamelcase

  }

  case object Gasoline extends Enum[Gasoline] {

    val values: immutable.IndexedSeq[Gasoline] = findValues

    case object GasolineFuelConsumptionRateInJoulesPerMeter extends Gasoline with LowerCamelcase

    case object FuelEconomyInKwhPerMile extends Gasoline with LowerCamelcase

    case object EquivalentTestWeight extends Gasoline with LowerCamelcase

  }

  // TODO: don't hardcode... Couldn't these be put into the Enum for [[BeamVehicleType]]?
  object Powertrain {
    //according to EPA's annual report 2015
    val AverageMilesPerGallon = 24.8

    def apply(engineInformation: EngineInformation): Powertrain = {
      val jpm =
        litersPerMeterToJoulesPerMeter(engineInformation.getFuelType.name(), engineInformation.getGasConsumption)
      new Powertrain(jpm)
    }

    def litersPerMeterToJoulesPerMeter(fuelType: String, ltm: Double): Double = {
      fuelType match {
        case "gasoline" =>
          // convert from L/m to J/m
          ltm * 34.2e6 // 34.2 MJ/L, https://en.wikipedia.org/wiki/Energy_density
        case "diesel" =>
          // convert from L/m to J/m
          ltm * 35.8e6 // 35.8 MJ/L, https://en.wikipedia.org/wiki/Energy_density
        case "electricity" =>
          // convert from kWh/m to J/m
          ltm * 3.6e6 // 3.6 MJ/kWh
        case "biodiesel" =>
          // convert from L/m to J/m
          ltm * 34.5e6 // 35.8 MJ/L, https://en.wikipedia.org/wiki/Energy_content_of_biofuel
        case fuelName =>
          throw new RuntimeException(s"Unrecognized fuel type in engine information: $fuelName")
      }
    }

    def PowertrainFromMilesPerGallon(milesPerGallon: Double): Powertrain =
      new Powertrain(milesPerGallon / 120276367 * 1609.34) // 1609.34 m / mi; 120276367 J per gal

    def apply(joulesPerMeter: Option[Double]): Powertrain =
      joulesPerMeter
        .map(new Powertrain(_))
        .getOrElse(Powertrain.PowertrainFromMilesPerGallon(Powertrain.AverageMilesPerGallon))
  }

}<|MERGE_RESOLUTION|>--- conflicted
+++ resolved
@@ -7,12 +7,8 @@
 
 import scala.collection.immutable
 
-<<<<<<< HEAD
-/** These enumerations are defined to simplify extensibility of VehicleData.
-=======
 /**
   * These enumerations are defined to simplify extensibility of VehicleData.
->>>>>>> cc46647f
   */
 //TODO: How do we get fuel-level consideration in here?
 //TODO: Consider later specifying via json using Circe
@@ -24,16 +20,13 @@
 
   sealed abstract class Electric extends EnumEntry
 
-  /** Attribute names related to gasoline fuel energy consumption
+  /**
+    * Attribute names related to gasoline fuel energy consumption
     */
   sealed abstract class Gasoline extends EnumEntry
 
-<<<<<<< HEAD
-  /** @param joulesPerMeter joules per meter
-=======
   /**
     * @param joulesPerMeter joules per meter
->>>>>>> cc46647f
     */
   class Powertrain(joulesPerMeter: Double) {
 
@@ -51,7 +44,8 @@
 
   case object Capacity extends EnergyEconomyAttributes with LowerCamelcase
 
-  /** Attribute names related to power consumption properties of EVs
+  /**
+    * Attribute names related to power consumption properties of EVs
     */
   case object Electric extends Enum[Electric] {
 
