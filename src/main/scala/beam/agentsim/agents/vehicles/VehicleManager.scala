--- conflicted
+++ resolved
@@ -8,62 +8,12 @@
 
 object VehicleManager {
 
-<<<<<<< HEAD
-  def createId(idString: String): Id[VehicleManager] = Id.create(idString, classOf[VehicleManager])
-
-  def getType(
-    vehicleType: BeamVehicleType,
-    isRideHail: Boolean = false,
-    isShared: Boolean = false,
-    isFreight: Boolean = false
-  ): VehicleManagerType =
-    VehicleManagerType.getManagerType(isRideHail, isShared, isFreight, Some(vehicleType.vehicleCategory))
-}
-
-sealed abstract class VehicleManagerType(
-  val isPrivate: Boolean,
-  val isShared: Boolean = false,
-  val isFreight: Boolean = false
-) extends EnumEntry
-
-object VehicleManagerType extends Enum[VehicleManagerType] {
-  val values: immutable.IndexedSeq[VehicleManagerType] = findValues
-
-  case object Bodies extends VehicleManagerType(isPrivate = true) //for human bodies
-  case object Cars extends VehicleManagerType(isPrivate = true) //for private cars
-  case object Bikes extends VehicleManagerType(isPrivate = true) //for private bikes
-  case object Carsharing extends VehicleManagerType(isPrivate = false, isShared = true) //for shared fleet of type car
-  case object SharedMicromobility
-      extends VehicleManagerType(isPrivate = false, isShared = true) //for shared bikes and scooters
-  case object Ridehail extends VehicleManagerType(isPrivate = false) //for ridehail
-  case object Freight extends VehicleManagerType(isPrivate = false, isFreight = true)
-  case object Transit extends VehicleManagerType(isPrivate = false, isShared = true) // for transit
-
-  def getManagerType(
-    isRideHail: Boolean = false,
-    isShared: Boolean = false,
-    isFreight: Boolean = false,
-    vehicleCategory: Option[VehicleCategory]
-  ): VehicleManagerType = {
-
-    vehicleCategory match {
-      case Some(VehicleCategory.Body)              => Bodies
-      case Some(VehicleCategory.Bike) if isShared  => SharedMicromobility
-      case Some(VehicleCategory.Bike)              => Bikes
-      case Some(VehicleCategory.Car) if isRideHail => Ridehail
-      case Some(VehicleCategory.Car) if isShared   => Carsharing
-      case Some(VehicleCategory.Car)               => Cars
-      case _ if isFreight                          => Freight
-      case _                                       => Transit
-    }
-=======
   def createIdUsingUnique(idString: String, vehType: VehicleManagerType): Id[VehicleManager] = {
     val vehId = Id.create(idString, classOf[VehicleManager])
     if (vehicleManagers.contains(vehId) && vehicleManagers(vehId) != vehType)
       throw new RuntimeException("Duplicate vehicle manager ids is not allowed")
     vehicleManagers.put(vehId, vehType)
     vehId
->>>>>>> cc46647f
   }
 
   def getType(vehicleManagerId: Id[VehicleManager]): VehicleManagerType = vehicleManagers(vehicleManagerId)
