package beam.agentsim.agents.vehicles

import beam.agentsim.events.SpaceTime
import beam.router.Modes.BeamMode
import org.matsim.api.core.v01.Id

object VehicleProtocol {

  case class RemovePassengerFromTrip(passId: PersonIdWithActorRef)

  case class StreetVehicle(
    id: Id[BeamVehicle],
    vehicleTypeId: Id[BeamVehicleType],
    locationUTM: SpaceTime,
    mode: BeamMode,
    asDriver: Boolean,
<<<<<<< HEAD
    needsToCalculateCost: Boolean,
=======
    needsToCalculateCost: Boolean
>>>>>>> 97762262
  )

}<|MERGE_RESOLUTION|>--- conflicted
+++ resolved
@@ -14,11 +14,8 @@
     locationUTM: SpaceTime,
     mode: BeamMode,
     asDriver: Boolean,
-<<<<<<< HEAD
-    needsToCalculateCost: Boolean,
-=======
     needsToCalculateCost: Boolean
->>>>>>> 97762262
+
   )
 
 }