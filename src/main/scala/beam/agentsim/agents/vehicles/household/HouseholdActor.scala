--- conflicted
+++ resolved
@@ -4,11 +4,7 @@
 import beam.agentsim.Resource.{AssignManager, ResourceIsAvailableNotification}
 import beam.agentsim.ResourceManager.VehicleManager
 import beam.agentsim.agents.InitializeTrigger
-<<<<<<< HEAD
-import beam.agentsim.agents.vehicles.BeamVehicle.{StreetVehicle, UpdateTrajectory}
-=======
 import beam.agentsim.agents.vehicles.BeamVehicle.{AppendToTrajectory, StreetVehicle}
->>>>>>> ba139bbe
 import beam.agentsim.agents.vehicles.household.HouseholdActor.{MemberWithRank, MobilityStatusInquiry, MobilityStatusReponse}
 import beam.agentsim.agents.vehicles.{CarVehicle, Trajectory}
 import beam.agentsim.events.SpaceTime
@@ -159,15 +155,9 @@
     // Initial locations and trajectories
     //Initialize all vehicles to have a stationary trajectory starting at time zero
     val initialLocation = SpaceTime(homeCoord.getX, homeCoord.getY, 0L)
-<<<<<<< HEAD
-    val initialTrajectory = Trajectory(Vector(initialLocation))
-    _vehicles.foreach { veh =>
-      services.vehicleRefs(veh) ! UpdateTrajectory(initialTrajectory)
-=======
     val initialBeamPath = BeamPath(Vector(), None, DefinedTrajectoryHolder(Trajectory(Vector(initialLocation))))
     _vehicles.foreach { veh =>
       services.vehicleRefs(veh) ! AppendToTrajectory(initialBeamPath)
->>>>>>> ba139bbe
 
       //TODO following mode should come from the vehicle
       _vehicleToStreetVehicle = _vehicleToStreetVehicle + (veh -> StreetVehicle(veh, initialLocation, CAR, asDriver = true))
