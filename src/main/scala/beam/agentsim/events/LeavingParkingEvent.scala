--- conflicted
+++ resolved
@@ -2,22 +2,13 @@
 
 import java.util
 
-import beam.agentsim.events.ParkEvent.ATTRIBUTE_COST
 import beam.agentsim.infrastructure.ParkingStall
-<<<<<<< HEAD
-import beam.agentsim.infrastructure.charging.ChargingPoint
-import beam.agentsim.infrastructure.parking.{ParkingType, PricingModel}
-import beam.agentsim.infrastructure.taz.TAZ
-=======
 import beam.agentsim.infrastructure.parking._
 import beam.agentsim.infrastructure.charging._
 import beam.agentsim.infrastructure.taz.TAZ
 import org.matsim.api.core.v01.Id
 import org.matsim.api.core.v01.events.{Event, GenericEvent}
->>>>>>> 98f2e388
 import org.matsim.api.core.v01.population.Person
-import org.matsim.api.core.v01.events.{Event, GenericEvent}
-import org.matsim.api.core.v01.{Coord, Id}
 import org.matsim.core.api.internal.HasPersonId
 import org.matsim.vehicles.Vehicle
 
@@ -31,11 +22,7 @@
   score: Double,
   parkingType: ParkingType,
   pricingModel: Option[PricingModel],
-<<<<<<< HEAD
-  chargingPoint: Option[ChargingPoint]
-=======
   chargingType: Option[ChargingPoint]
->>>>>>> 98f2e388
 ) extends Event(time)
     with HasPersonId
     with ScalaEvent {
@@ -45,22 +32,14 @@
 
   override def getEventType: String = EVENT_TYPE
 
-  val pricingModelString = pricingModel.map { _.toString }.getOrElse("None")
-  val chargingPointString = chargingPoint.map { _.toString }.getOrElse("None")
-
   override def getAttributes: util.Map[String, String] = {
     val attr: util.Map[String, String] = super.getAttributes
     attr.put(ATTRIBUTE_SCORE, score.toString)
     attr.put(ATTRIBUTE_PERSON_ID, personId.toString)
     attr.put(ATTRIBUTE_VEHICLE_ID, vehicleId.toString)
     attr.put(ATTRIBUTE_PARKING_TYPE, parkingType.toString)
-<<<<<<< HEAD
-    attr.put(ATTRIBUTE_PRICING_MODEL, pricingModelString)
-    attr.put(ATTRIBUTE_CHARGING_TYPE, chargingPointString)
-=======
     attr.put(ATTRIBUTE_PRICING_MODEL, optionalToString(pricingModel))
     attr.put(ATTRIBUTE_CHARGING_TYPE, optionalToString(chargingType))
->>>>>>> 98f2e388
     attr.put(ATTRIBUTE_PARKING_TAZ, tazId.toString)
 
     attr
@@ -113,15 +92,8 @@
     val tazId: Id[TAZ] = Id.create(attr(ATTRIBUTE_PARKING_TAZ), classOf[TAZ])
     val score: Double = attr(ATTRIBUTE_SCORE).toDouble
     val parkingType: ParkingType = ParkingType(attr(ATTRIBUTE_PARKING_TYPE))
-<<<<<<< HEAD
-    val cost: String = attr(ATTRIBUTE_COST)
-    val pricingModel: Option[PricingModel] = PricingModel(attr(ATTRIBUTE_PRICING_MODEL), cost)
-    val chargingType: Option[ChargingPoint] = ChargingPoint(attr(ATTRIBUTE_CHARGING_TYPE))
-    new LeavingParkingEvent(time, personId, vehicleId, tazId, score, parkingType, pricingModel, chargingType)
-=======
     val pricingModel: Option[PricingModel] = PricingModel(attr(ATTRIBUTE_PRICING_MODEL), "0")  // TODO: cost (fee) should be an attribute of this event, but adding it will break a lot of tests
     val chargingType: Option[ChargingPoint] = ChargingPoint(attr(ATTRIBUTE_CHARGING_TYPE))
     LeavingParkingEvent(time, personId, vehicleId, tazId, score, parkingType, pricingModel, chargingType)
->>>>>>> 98f2e388
   }
 }