--- conflicted
+++ resolved
@@ -217,16 +217,10 @@
     val legLength: Double = attr(ATTRIBUTE_LENGTH).toDouble
     val linkIdsAsStr = Option(attr(ATTRIBUTE_LINK_IDS)).getOrElse("")
     val linkIds: IndexedSeq[Int] = if (linkIdsAsStr == "") IndexedSeq.empty else linkIdsAsStr.split(",").map(_.toInt)
-<<<<<<< HEAD
-    val linkTravelTimeStr = Option(attr(ATTRIBUTE_LINK_TRAVEL_TIME)).getOrElse("")
-    val linkTravelTime: IndexedSeq[Int] =
-      if (linkTravelTimeStr == "") IndexedSeq.empty else linkTravelTimeStr.split(",").map(_.toInt)
-=======
     val linkTravelTimeStr = attr.getOrElse(ATTRIBUTE_LINK_TRAVEL_TIME, "")
     val linkTravelTime: IndexedSeq[Double] =
       if (linkTravelTimeStr == null || linkTravelTimeStr == "") IndexedSeq.empty
       else linkTravelTimeStr.split(",").map(_.toDouble)
->>>>>>> b312323f
     val startX: Double = attr(ATTRIBUTE_START_COORDINATE_X).toDouble
     val startY: Double = attr(ATTRIBUTE_START_COORDINATE_Y).toDouble
     val endX: Double = attr(ATTRIBUTE_END_COORDINATE_X).toDouble
