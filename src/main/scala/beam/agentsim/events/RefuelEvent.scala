package beam.agentsim.events

import java.util

import beam.agentsim.infrastructure.ParkingStall
import org.matsim.api.core.v01.Id
import org.matsim.api.core.v01.events.Event
import org.matsim.api.core.v01.population.Person
import org.matsim.core.api.internal.HasPersonId
import org.matsim.vehicles.Vehicle

class RefuelEvent(
  tick: Double,
  stall: ParkingStall,
  energyInJoules: Double,
  sessionDuration: Double,
  vehId: Id[Vehicle]
) extends Event(tick)
    with HasPersonId
    with ScalaEvent {
  import RefuelEvent._

  override def getPersonId: Id[Person] = Id.create(vehId, classOf[Person])

  override def getEventType: String = EVENT_TYPE

  override def getAttributes: util.Map[String, String] = {
<<<<<<< HEAD
    if (attributes.isEmpty) {
      super.getAttributes.asScala.foreach { case (key, value) => attributes.put(key, value) }
      attributes.put(RefuelEventAttrs.ATTRIBUTE_ENERGY_DELIVERED, energyInJoules.toString)
      attributes.put(RefuelEventAttrs.ATTRIBUTE_SESSION_DURATION, sessionDuration.toString)
      attributes.put(RefuelEventAttrs.ATTRIBUTE_VEHICLE_ID, vehId.toString)
      attributes.put(RefuelEventAttrs.ATTRIBUTE_COST, stall.cost.toString)
      attributes.put(RefuelEventAttrs.ATTRIBUTE_LOCATION_X, stall.locationUTM.getX.toString)
      attributes.put(RefuelEventAttrs.ATTRIBUTE_LOCATION_Y, stall.locationUTM.getY.toString)
      attributes.put(RefuelEventAttrs.ATTRIBUTE_PARKING_TYPE, stall.parkingType.toString)
      attributes.put(RefuelEventAttrs.ATTRIBUTE_PRICING_MODEL, stall.pricingModel.toString)
      attributes.put(RefuelEventAttrs.ATTRIBUTE_CHARGING_TYPE, stall.chargingPoint.toString)
      attributes.put(RefuelEventAttrs.ATTRIBUTE_PARKING_TAZ, stall.tazId.toString)
    }
    attributes.asJava
=======
    val attributes = super.getAttributes
    attributes.put(ATTRIBUTE_ENERGY_DELIVERED, energyInJoules.toString)
    attributes.put(ATTRIBUTE_SESSION_DURATION, sessionDuration.toString)
    attributes.put(ATTRIBUTE_VEHICLE_ID, vehId.toString)
    attributes.put(ATTRIBUTE_COST, stall.cost.toString)
    attributes.put(ATTRIBUTE_LOCATION_X, stall.locationUTM.getX.toString)
    attributes.put(ATTRIBUTE_LOCATION_Y, stall.locationUTM.getY.toString)
    attributes.put(ATTRIBUTE_PARKING_TYPE, stall.attributes.parkingType.toString)
    attributes.put(ATTRIBUTE_PRICING_MODEL, stall.attributes.pricingModel.toString)
    attributes.put(ATTRIBUTE_CHARGING_TYPE, stall.attributes.chargingType.toString)
    attributes.put(ATTRIBUTE_PARKING_TAZ, stall.attributes.tazId.toString)
    attributes
>>>>>>> 80248689
  }
}

object RefuelEvent {
  val EVENT_TYPE: String = "RefuelEvent"
  val ATTRIBUTE_VEHICLE_ID: String = "vehicle"
  val ATTRIBUTE_ENERGY_DELIVERED: String = "fuel"
  val ATTRIBUTE_SESSION_DURATION: String = "duration"
  val ATTRIBUTE_COST: String = "cost"
  val ATTRIBUTE_LOCATION_X: String = "locationX"
  val ATTRIBUTE_LOCATION_Y: String = "locationY"
  val ATTRIBUTE_PARKING_TYPE: String = "parkingType"
  val ATTRIBUTE_PRICING_MODEL: String = "pricingModel"
  val ATTRIBUTE_CHARGING_TYPE: String = "chargingType"
  val ATTRIBUTE_PARKING_TAZ: String = "parkingTaz"
}<|MERGE_RESOLUTION|>--- conflicted
+++ resolved
@@ -25,22 +25,6 @@
   override def getEventType: String = EVENT_TYPE
 
   override def getAttributes: util.Map[String, String] = {
-<<<<<<< HEAD
-    if (attributes.isEmpty) {
-      super.getAttributes.asScala.foreach { case (key, value) => attributes.put(key, value) }
-      attributes.put(RefuelEventAttrs.ATTRIBUTE_ENERGY_DELIVERED, energyInJoules.toString)
-      attributes.put(RefuelEventAttrs.ATTRIBUTE_SESSION_DURATION, sessionDuration.toString)
-      attributes.put(RefuelEventAttrs.ATTRIBUTE_VEHICLE_ID, vehId.toString)
-      attributes.put(RefuelEventAttrs.ATTRIBUTE_COST, stall.cost.toString)
-      attributes.put(RefuelEventAttrs.ATTRIBUTE_LOCATION_X, stall.locationUTM.getX.toString)
-      attributes.put(RefuelEventAttrs.ATTRIBUTE_LOCATION_Y, stall.locationUTM.getY.toString)
-      attributes.put(RefuelEventAttrs.ATTRIBUTE_PARKING_TYPE, stall.parkingType.toString)
-      attributes.put(RefuelEventAttrs.ATTRIBUTE_PRICING_MODEL, stall.pricingModel.toString)
-      attributes.put(RefuelEventAttrs.ATTRIBUTE_CHARGING_TYPE, stall.chargingPoint.toString)
-      attributes.put(RefuelEventAttrs.ATTRIBUTE_PARKING_TAZ, stall.tazId.toString)
-    }
-    attributes.asJava
-=======
     val attributes = super.getAttributes
     attributes.put(ATTRIBUTE_ENERGY_DELIVERED, energyInJoules.toString)
     attributes.put(ATTRIBUTE_SESSION_DURATION, sessionDuration.toString)
@@ -53,7 +37,6 @@
     attributes.put(ATTRIBUTE_CHARGING_TYPE, stall.attributes.chargingType.toString)
     attributes.put(ATTRIBUTE_PARKING_TAZ, stall.attributes.tazId.toString)
     attributes
->>>>>>> 80248689
   }
 }
 
