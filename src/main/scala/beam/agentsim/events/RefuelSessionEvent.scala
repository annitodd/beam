--- conflicted
+++ resolved
@@ -17,11 +17,7 @@
   energyInJoules: Double,
   sessionStartingFuelLevelInJoules: Double,
   sessionDuration: Double,
-<<<<<<< HEAD
   vehicleId: Id[Vehicle],
-=======
-  vehId: Id[Vehicle],
->>>>>>> 3115c70b
   vehicleType: BeamVehicleType,
   personId: Id[Person],
   activityType: String,
@@ -85,11 +81,7 @@
   val ATTRIBUTE_VEHICLE_TYPE: String = "vehicleType"
   val ATTRIBUTE_SHIFT_STATUS: String = "shiftStatus"
   val ATTRIBUTE_PERSON: String = "person"
-<<<<<<< HEAD
-  val ATTRIBUTE_ACTIVITY_TYPE: String = "activityType"
-=======
   val ATTRIBUTE_ACTTYPE: String = "actType"
->>>>>>> 3115c70b
 
   sealed trait ShiftStatus
   case object OnShift extends ShiftStatus
