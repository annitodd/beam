--- conflicted
+++ resolved
@@ -1,6 +1,4 @@
 package beam.agentsim.events
-
-import java.util
 
 import beam.agentsim.agents.vehicles.BeamVehicleType
 import beam.agentsim.events.RefuelSessionEvent.{NotApplicable, ShiftStatus}
@@ -11,21 +9,17 @@
 import org.matsim.core.api.internal.HasPersonId
 import org.matsim.vehicles.Vehicle
 
+import java.util
+
 case class RefuelSessionEvent(
   tick: Double,
   stall: ParkingStall,
   energyInJoules: Double,
   sessionStartingFuelLevelInJoules: Double,
-<<<<<<< HEAD
-  sessionDuration: Long,
-  vehId: Id[Vehicle],
-  vehicleType: BeamVehicleType
-=======
   sessionDuration: Double,
   val vehId: Id[Vehicle],
   vehicleType: BeamVehicleType,
   shiftStatus: ShiftStatus = NotApplicable
->>>>>>> 41e63982
 ) extends Event(tick)
     with HasPersonId
     with ScalaEvent {
