package beam.agentsim.events.handling

import java.nio.file.Paths
import java.time.{DayOfWeek, LocalDate, LocalDateTime, LocalTime}
import java.util.Objects
import java.util.concurrent.TimeUnit

import akka.actor.ActorSystem
import beam.agentsim.events.PathTraversalEvent
import beam.agentsim.infrastructure.geozone.WgsCoordinate
import beam.router.Modes.BeamMode
import beam.sim.common.GeoUtils
import beam.sim.config.BeamConfig
import beam.utils.FileUtils.using
import beam.utils.csv.CsvWriter
import beam.utils.mapsapi.googleapi.GoogleAdapter.RouteRequest
import beam.utils.mapsapi.googleapi.TravelConstraints.{AvoidTolls, TravelConstraint}
import beam.utils.mapsapi.googleapi.{GoogleAdapter, Route}
import com.typesafe.scalalogging.LazyLogging
import org.matsim.api.core.v01.Coord
import org.matsim.api.core.v01.events.Event
import org.matsim.core.controler.events.IterationEndsEvent
import org.matsim.core.controler.listener.IterationEndsListener
import org.matsim.core.events.handler.BasicEventHandler
import org.matsim.core.utils.io.IOUtils

import scala.collection.mutable
import scala.concurrent.Await
import scala.concurrent.ExecutionContext.Implicits._
import scala.concurrent.duration._
import scala.util.{Random, Try}

/**
  * @author Dmitry Openkov
  */
class TravelTimeGoogleStatistic(
  cfg: BeamConfig.Beam.Calibration.Google.TravelTimes,
  actorSystem: ActorSystem,
  geoUtils: GeoUtils
) extends BasicEventHandler
    with IterationEndsListener
    with LazyLogging {

  private val acc = mutable.ListBuffer.empty[PathTraversalEvent]
  private val apiKey = System.getenv("GOOGLE_API_KEY")
  if (cfg.enable && apiKey == null)
    logger.warn("google api key is empty")
  private val queryDate = getQueryDate(cfg.queryDate)

  private val enabled = cfg.enable && apiKey != null
  private val constraints: Set[TravelConstraint] = if (cfg.tolls) Set.empty else Set(AvoidTolls)

  override def handleEvent(event: Event): Unit = {
    if (enabled) {
      event match {
        case pte: PathTraversalEvent if pte.mode == BeamMode.CAR && pte.legLength >= cfg.minDistanceInMeters =>
          acc += pte
        case _ =>
      }
    }
  }

  override def notifyIterationEnds(event: IterationEndsEvent): Unit = {
<<<<<<< HEAD
    if (enabled
        && cfg.iterationInterval > 0
        && event.getIteration > 0
        && event.getIteration % cfg.iterationInterval == 0) {
=======
    if (
      enabled
      && cfg.iterationInterval > 0
      && event.getIteration % cfg.iterationInterval == 0
    ) {
>>>>>>> fc8d7df3
      logger.info(
        "Executing google API call for iteration #{}, query date = {}",
        event.getIteration,
        queryDate.toLocalDate
      )
      val numEventsPerHour = Math.max(1, cfg.numDataPointsOver24Hours / 24)
      val byHour = acc.groupBy(_.departureTime % 3600).filter { case (hour, _) =>
        hour < 24
      }
      val events = byHour
        .flatMap { case (_, events) =>
          getAppropriateEvents(events, numEventsPerHour)
        }
      logger.info("Number of events: {}", events.size)

      val controller = event.getServices.getControlerIO
      val responsePath = controller.getIterationFilename(event.getIteration, "maps.googleapi.responses.json")
      val adapter = new GoogleAdapter(apiKey, Some(Paths.get(responsePath)), Some(actorSystem))
      val result = using(adapter) { adapter =>
        queryGoogleAPI(events, adapter)
      }.sortBy(ec => (ec.event.departureTime, ec.event.vehicleId, ec.route.durationInTrafficSeconds))
      val filePath = controller.getIterationFilename(event.getIteration, "googleTravelTimeEstimation.csv")
      val num = writeToCsv(result, filePath)
      logger.info(s"Saved $num routes to $filePath")
    }
  }

  private def queryGoogleAPI(events: Iterable[PathTraversalEvent], adapter: GoogleAdapter): List[EventContainer] = {
    val futureResult = for {
      result <- adapter.findRoutes(events.map(e => toRouteRequest(e)))
      list = result.toList
      _ = list.collect { case (Left(throwable), uo) =>
        logger.error(s"Error when calling google API for $uo", throwable)
      }
    } yield list.collect { case (Right(routes), event) =>
      routes.map(EventContainer(event, _))
    }.flatten
    Await.result(futureResult, 10.minutes)
  }

  private def writeToCsv(seq: List[EventContainer], filePath: String): Int = {
    import scala.language.implicitConversions
    val formatter = new java.text.DecimalFormat("#.########")
    implicit def doubleToString(x: Double): String = formatter.format(x)
    implicit def intToString(x: Int): String = x.toString

    val headers = Vector(
      "vehicleId",
      "vehicleType",
      "departureTime",
      "originLat",
      "originLng",
      "destLat",
      "destLng",
      "simTravelTime",
      "googleTravelTime",
      "googleTravelTimeWithTraffic",
      "euclideanDistanceInMeters",
      "legLength",
      "googleDistance"
    )
    using(new CsvWriter(filePath, headers)) { csvWriter =>
      seq
        .map(ec =>
          Vector[String](
            Objects.toString(ec.event.vehicleId),
            ec.event.vehicleType,
            ec.event.departureTime,
            ec.event.startY,
            ec.event.startX,
            ec.event.endY,
            ec.event.endX,
            ec.event.arrivalTime - ec.event.departureTime,
            ec.route.durationIntervalInSeconds,
            ec.route.durationInTrafficSeconds,
            geoUtils.distLatLon2Meters(
              new Coord(ec.event.startX, ec.event.startY),
              new Coord(ec.event.endX, ec.event.endY)
            ),
            ec.event.legLength,
            ec.route.distanceInMeters
          )
        )
        .foreach { line =>
          csvWriter.writeRow(line)
        }
    }
    seq.size
  }

  private def getAppropriateEvents(events: Seq[PathTraversalEvent], numEventsPerHour: Int): Seq[PathTraversalEvent] = {
    val chosenEvents = Random.shuffle(events).take(numEventsPerHour)
    // Use the same events, but with departure time on 3am
    val offPeakEvents = if (cfg.offPeakEnabled) {
      chosenEvents.map(pte => pte.copy(departureTime = TimeUnit.HOURS.toSeconds(3).toInt))
    } else {
      Seq.empty
    }
    chosenEvents ++ offPeakEvents
  }

  private def getQueryDate(dateStr: String): LocalDateTime = {
    val triedDate = Try(LocalDate.parse(dateStr))
    triedDate.failed.foreach { throwable =>
      logger.error("Cannot parse date {}, using a future one", dateStr, throwable)
    }
    val parsedDate = triedDate.getOrElse(futureWednesday())
    val date = if (parsedDate.compareTo(LocalDate.now()) <= 0) {
      logger.warn("Date in the past: {}, using a future one", dateStr)
      futureWednesday()
    } else {
      parsedDate
    }
    LocalDateTime.of(date, LocalTime.MIDNIGHT)
  }

  private def futureWednesday(): LocalDate = {
    @scala.annotation.tailrec
    def findWednesday(date: LocalDate): LocalDate = {
      if (date.getDayOfWeek == DayOfWeek.WEDNESDAY) date else findWednesday(date.plusDays(1))
    }

    findWednesday(LocalDate.now().plusDays(1))
  }

  private def toRouteRequest(event: PathTraversalEvent): RouteRequest[PathTraversalEvent] = {
    RouteRequest(
      userObject = event,
      origin = WgsCoordinate(event.startY, event.startX),
      destination = WgsCoordinate(event.endY, event.endX),
      departureAt = queryDate.plusSeconds(event.departureTime),
      constraints = constraints
    )
  }

  def loadedEventNumber: Int = acc.size

  override def reset(iteration: Int): Unit = {
    acc.clear()
  }
}

case class EventContainer(event: PathTraversalEvent, route: Route)<|MERGE_RESOLUTION|>--- conflicted
+++ resolved
@@ -61,18 +61,11 @@
   }
 
   override def notifyIterationEnds(event: IterationEndsEvent): Unit = {
-<<<<<<< HEAD
-    if (enabled
-        && cfg.iterationInterval > 0
-        && event.getIteration > 0
-        && event.getIteration % cfg.iterationInterval == 0) {
-=======
     if (
       enabled
       && cfg.iterationInterval > 0
       && event.getIteration % cfg.iterationInterval == 0
     ) {
->>>>>>> fc8d7df3
       logger.info(
         "Executing google API call for iteration #{}, query date = {}",
         event.getIteration,
