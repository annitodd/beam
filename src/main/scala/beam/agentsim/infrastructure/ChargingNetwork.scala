package beam.agentsim.infrastructure

import akka.actor.ActorRef
import beam.agentsim.agents.vehicles.{BeamVehicle, VehicleManager}
import beam.agentsim.events.RefuelSessionEvent.{NotApplicable, ShiftStatus}
import beam.agentsim.infrastructure.ChargingNetworkManager.ChargingPlugRequest
import beam.agentsim.infrastructure.parking._
import beam.agentsim.infrastructure.taz.TAZ
import beam.sim.BeamServices
import beam.sim.config.BeamConfig
import com.typesafe.scalalogging.LazyLogging
<<<<<<< HEAD
import org.matsim.api.core.v01.Id
import org.matsim.api.core.v01.population.Person
import org.matsim.core.utils.collections.QuadTree

import scala.collection.JavaConverters._
=======
import com.vividsolutions.jts.geom.Envelope
import org.matsim.api.core.v01.network.Link
import org.matsim.api.core.v01.population.Person
import org.matsim.api.core.v01.{Coord, Id}
import org.matsim.core.utils.collections.QuadTree

>>>>>>> fc8d7df3
import scala.collection.mutable
import scala.collection.mutable.ListBuffer
import scala.util.Random

/**
  * Created by haitamlaarabi
  */
class ChargingNetwork[GEO: GeoLevel](
  vehicleManagerId: Id[VehicleManager],
  chargingZones: Map[Id[ParkingZoneId], ParkingZone[GEO]]
) extends ParkingNetwork[GEO](chargingZones) {

  import ChargingNetwork._

  override protected val searchFunctions: Option[InfrastructureFunctions[_]] = None

  protected val chargingZoneKeyToChargingStationMap: Map[Id[ParkingZoneId], ChargingStation] =
    chargingZones.map { case (zoneId, zone) => zoneId -> ChargingStation(zone) }

  val chargingStations: List[ChargingStation] = chargingZoneKeyToChargingStationMap.values.toList

  /**
    * @return all vehicles still connected to a charging point
    */
  def connectedVehicles: Map[Id[BeamVehicle], ChargingVehicle] =
    chargingZoneKeyToChargingStationMap.flatMap(_._2.connectedVehicles)

  /**
    * all vehicles waiting in line at a charging point
    * @return
    */
  def waitingLineVehicles: Map[Id[BeamVehicle], ChargingVehicle] =
    chargingZoneKeyToChargingStationMap.flatMap(_._2.waitingLineVehicles)

  /**
    * @return all vehicles, connected, and the ones waiting in line
    */
  def vehicles: Map[Id[BeamVehicle], ChargingVehicle] = chargingZoneKeyToChargingStationMap.flatMap(_._2.vehicles)

  /**
    * lookup a station from parking zone Id
    * @param parkingZoneId parking zone Id
    * @return
    */
  def lookupStation(parkingZoneId: Id[ParkingZoneId]): Option[ChargingStation] =
    chargingZoneKeyToChargingStationMap.get(parkingZoneId)

  /**
    * lookup information about charging vehicle
    * @param vehicleId vehicle Id
    * @return charging vehicle
    */
  def lookupVehicle(vehicleId: Id[BeamVehicle]): Option[ChargingVehicle] =
    chargingZoneKeyToChargingStationMap.values.view.flatMap(_.lookupVehicle(vehicleId)).headOption

  /**
    * clear charging vehicle map
    */
  def clearAllMappedStations(): Unit =
    chargingZoneKeyToChargingStationMap.foreach(_._2.clearAllVehiclesFromTheStation())

  /**
    * Connect to charging point or add to waiting line
    * @param tick current time
    * @param vehicle vehicle to charge
    * @return a tuple of the status of the charging vehicle and the connection status
    */
  def attemptToConnectVehicle(
<<<<<<< HEAD
    tick: Int,
    vehicle: BeamVehicle,
    theSender: ActorRef,
    personId: Id[Person]
  ): Option[ChargingVehicle] = {
    vehicle.stall match {
      case Some(stall) =>
        lookupStation(stall.tazId, stall.parkingType, stall.chargingPointType.get) match {
          case Some(station) => Some(station.connect(tick, vehicle, stall, theSender, personId))
          case _ =>
            logger.error(
              s"CNM cannot find a $managerId station identified with tazId ${stall.tazId}, parkingType ${stall.parkingType} and chargingPointType ${stall.chargingPointType.get}. Attention required!"
            )
            None
        }
      case _ =>
=======
    request: ChargingPlugRequest,
    theSender: ActorRef
  ): Option[(ChargingVehicle, ConnectionStatus.Value)] = {
    lookupStation(request.stall.parkingZoneId)
      .map(
        _.connect(
          request.tick,
          request.vehicle,
          request.stall,
          request.personId,
          request.shiftStatus,
          request.shiftDuration,
          theSender
        )
      )
      .orElse {
>>>>>>> fc8d7df3
        logger.error(
          s"Cannot find a $vehicleManagerId station identified with tazId ${request.stall.tazId}, " +
          s"parkingType ${request.stall.parkingType} and chargingPointType ${request.stall.chargingPointType.get}!"
        )
        None
      }
  }

  /**
    * Disconnect the vehicle for the charging point/station
    * @param chargingVehicle vehicle to disconnect
    * @return a tuple of the status of the charging vehicle and the connection status
    */
  def disconnectVehicle(chargingVehicle: ChargingVehicle): Option[ChargingVehicle] =
    chargingVehicle.chargingStation.disconnect(chargingVehicle.vehicle.id)

  /**
    * transfer vehciles from waiting line to connected
    * @param station the corresponding station
    * @return list of vehicle that connected
    */
  def processWaitingLine(tick: Int, station: ChargingStation): List[ChargingVehicle] =
    station.connectFromWaitingLine(tick)
}

object ChargingNetwork {

  object ConnectionStatus extends Enumeration {
    type ConnectionStatus = Value
    val WaitingAtStation, Connected, Disconnected, AlreadyAtStation = Value
  }

  def apply[GEO: GeoLevel](
    vehicleManagerId: Id[VehicleManager],
    chargingZones: Map[Id[ParkingZoneId], ParkingZone[GEO]],
    geoQuadTree: QuadTree[GEO],
    idToGeoMapping: scala.collection.Map[Id[GEO], GEO],
    geoToTAZ: GEO => TAZ,
    envelopeInUTM: Envelope,
    beamConfig: BeamConfig,
    distanceFunction: (Coord, Coord) => Double,
    minSearchRadius: Double,
    maxSearchRadius: Double,
    seed: Int
  ): ChargingNetwork[GEO] = {
    new ChargingNetwork[GEO](
      vehicleManagerId,
      chargingZones
    ) {
      override val searchFunctions: Option[InfrastructureFunctions[_]] = Some(
        new ChargingFunctions[GEO](
          geoQuadTree,
          idToGeoMapping,
          geoToTAZ,
          chargingZones,
          distanceFunction,
          minSearchRadius,
          maxSearchRadius,
          envelopeInUTM,
          seed,
          beamConfig.beam.agentsim.agents.parking.mulitnomialLogit
        )
      )
    }
  }

  def apply[GEO: GeoLevel](
    vehicleManagerId: Id[VehicleManager],
    parkingDescription: Iterator[String],
    geoQuadTree: QuadTree[GEO],
    idToGeoMapping: scala.collection.Map[Id[GEO], GEO],
    geoToTAZ: GEO => TAZ,
    envelopeInUTM: Envelope,
    beamConfig: BeamConfig,
    distanceFunction: (Coord, Coord) => Double,
    minSearchRadius: Double,
    maxSearchRadius: Double,
    seed: Int
  ): ChargingNetwork[GEO] = {
    val parking = ParkingZoneFileUtils.fromIterator(
      parkingDescription,
      Some(beamConfig),
      new Random(beamConfig.matsim.modules.global.randomSeed),
      None,
      1.0,
      1.0
    )
    ChargingNetwork[GEO](
      vehicleManagerId,
      parking.zones.toMap,
      geoQuadTree,
      idToGeoMapping,
      geoToTAZ,
      envelopeInUTM,
      beamConfig,
      distanceFunction,
      minSearchRadius,
      maxSearchRadius,
      seed
    )
  }

  def init(
    vehicleManagerId: Id[VehicleManager],
    chargingZones: Map[Id[ParkingZoneId], ParkingZone[TAZ]],
    envelopeInUTM: Envelope,
    beamServices: BeamServices
  ): ChargingNetwork[TAZ] = {
    ChargingNetwork[TAZ](
      vehicleManagerId,
      chargingZones,
      beamServices.beamScenario.tazTreeMap.tazQuadTree,
      beamServices.beamScenario.tazTreeMap.idToTAZMapping,
      identity[TAZ](_),
      envelopeInUTM: Envelope,
      beamServices.beamConfig,
      beamServices.geo.distUTMInMeters(_, _),
      beamServices.beamConfig.beam.agentsim.agents.parking.minSearchRadius,
      beamServices.beamConfig.beam.agentsim.agents.parking.maxSearchRadius,
      beamServices.beamConfig.matsim.modules.global.randomSeed
    )
  }

  def init(
    vehicleManagerId: Id[VehicleManager],
    chargingZones: Map[Id[ParkingZoneId], ParkingZone[Link]],
    geoQuadTree: QuadTree[Link],
    idToGeoMapping: scala.collection.Map[Id[Link], Link],
    geoToTAZ: Link => TAZ,
    envelopeInUTM: Envelope,
    beamServices: BeamServices
  ): ChargingNetwork[Link] = {
    ChargingNetwork[Link](
      vehicleManagerId,
      chargingZones,
      geoQuadTree,
      idToGeoMapping,
      geoToTAZ,
      envelopeInUTM,
      beamServices.beamConfig,
      beamServices.geo.distUTMInMeters(_, _),
      beamServices.beamConfig.beam.agentsim.agents.parking.minSearchRadius,
      beamServices.beamConfig.beam.agentsim.agents.parking.maxSearchRadius,
      beamServices.beamConfig.matsim.modules.global.randomSeed
    )
  }

  final case class ChargingStation(zone: ParkingZone[_]) {
    import ConnectionStatus._
    private val connectedVehiclesInternal = mutable.HashMap.empty[Id[BeamVehicle], ChargingVehicle]

    private val waitingLineInternal: mutable.PriorityQueue[ChargingVehicle] =
      mutable.PriorityQueue.empty[ChargingVehicle](Ordering.by((_: ChargingVehicle).arrivalTime).reverse)

    def numAvailableChargers: Int = zone.maxStalls - connectedVehiclesInternal.size
    def connectedVehicles: Map[Id[BeamVehicle], ChargingVehicle] = connectedVehiclesInternal.toMap

    def waitingLineVehicles: scala.collection.Map[Id[BeamVehicle], ChargingVehicle] =
      waitingLineInternal.map(x => x.vehicle.id -> x).toMap

    def vehicles: scala.collection.Map[Id[BeamVehicle], ChargingVehicle] =
      waitingLineVehicles ++ connectedVehiclesInternal

    def lookupVehicle(vehicleId: Id[BeamVehicle]): Option[ChargingVehicle] =
      connectedVehiclesInternal.get(vehicleId).orElse(waitingLineInternal.find(_.vehicle.id == vehicleId))

    /**
      * add vehicle to connected list and connect to charging point
      * @param tick current time
      * @param vehicle vehicle to connect
      * @return status of connection
      */
    private[ChargingNetwork] def connect(
      tick: Int,
      vehicle: BeamVehicle,
      stall: ParkingStall,
<<<<<<< HEAD
      theSender: ActorRef,
      personId: Id[Person]
    ): ChargingVehicle = this.synchronized {
      if (numAvailableChargers > 0) {
        val chargingVehicle =
          ChargingVehicle(vehicle, stall, this, tick, tick, theSender, personId, ListBuffer(Connected))
        connectedVehiclesInternal.put(vehicle.id, chargingVehicle)
        chargingVehicle
      } else {
        val chargingVehicle = ChargingVehicle(vehicle, stall, this, tick, -1, theSender, personId, ListBuffer(Waiting))
        waitingLineInternal.enqueue(chargingVehicle)
        chargingVehicle
=======
      personId: Id[Person],
      shiftStatus: ShiftStatus = NotApplicable,
      shiftDuration: Option[Int] = None,
      theSender: ActorRef
    ): (ChargingVehicle, ConnectionStatus.Value) = {
      vehicle.useParkingStall(stall)
      vehicles.get(vehicle.id) match {
        case Some(chargingVehicle) => (chargingVehicle, AlreadyAtStation)
        case _ =>
          val (sessionTime, status) = if (numAvailableChargers > 0) (tick, Connected) else (-1, WaitingAtStation)
          val listStatus = ListBuffer(status)
          val chargingVehicle = ChargingVehicle(
            vehicle,
            stall,
            this,
            tick,
            sessionTime,
            personId,
            shiftStatus,
            shiftDuration,
            theSender,
            listStatus
          )
          status match {
            case Connected => connectedVehiclesInternal.put(vehicle.id, chargingVehicle)
            case _         => waitingLineInternal.enqueue(chargingVehicle)
          }
          (chargingVehicle, status)
>>>>>>> fc8d7df3
      }
    }

    /**
      * remove vehicle from connected list and disconnect from charging point
      * @param vehicleId vehicle to disconnect
      * @return status of connection
      */
    private[ChargingNetwork] def disconnect(vehicleId: Id[BeamVehicle]): Option[ChargingVehicle] = this.synchronized {
      connectedVehiclesInternal.remove(vehicleId).map { v =>
        v.updateStatus(Disconnected)
        v
      }
    }

    /**
      * process waiting line by removing vehicle from waiting line and adding it to the connected list
      * @return map of vehicles that got connected
      */
    private[ChargingNetwork] def connectFromWaitingLine(tick: Int): List[ChargingVehicle] = this.synchronized {
      (1 to Math.min(waitingLineInternal.size, numAvailableChargers)).map { _ =>
        val v = waitingLineInternal.dequeue().copy(sessionStartTime = tick)
        v.updateStatus(Connected)
        connectedVehiclesInternal.put(v.vehicle.id, v)
        v
      }.toList
    }

    private[ChargingNetwork] def clearAllVehiclesFromTheStation(): Unit = {
      connectedVehiclesInternal.clear()
      waitingLineInternal.clear()
    }
  }

  final case class ChargingCycle(startTime: Int, endTime: Int, energyToCharge: Double, maxDuration: Int) {
    var refueled: Boolean = false
  }

  final case class ChargingVehicle(
    vehicle: BeamVehicle,
    stall: ParkingStall,
    chargingStation: ChargingStation,
    arrivalTime: Int,
    sessionStartTime: Int,
    personId: Id[Person],
    shiftStatus: ShiftStatus,
    shiftDuration: Option[Int],
    theSender: ActorRef,
    personId: Id[Person],
    connectionStatus: ListBuffer[ConnectionStatus.ConnectionStatus],
    chargingSessions: ListBuffer[ChargingCycle] = ListBuffer.empty[ChargingCycle]
  ) extends LazyLogging {
    import ConnectionStatus._

    val chargingShouldEndAt: Option[Int] = shiftDuration.map(_ + arrivalTime)

    /**
      * @param status the new connection status
      * @return
      */
    private[ChargingNetwork] def updateStatus(status: ConnectionStatus): ChargingVehicle = {
      connectionStatus.append(status)
      this
    }

    /**
      * @return
      */
    def refuel: Option[ChargingCycle] = {
      chargingSessions.lastOption.map {
        case cycle @ ChargingCycle(_, _, energy, _) if !cycle.refueled =>
          vehicle.addFuel(energy)
          cycle.refueled = true
          logger.debug(s"Charging vehicle $vehicle. Provided energy of = $energy J")
          cycle
      }
    }

    /**
      * adding a new charging cycle to the charging session
      * @param startTime start time of the charging cycle
      * @param energy energy delivered
      * @param endTime endTime of charging
      * @return boolean value expressing if the charging cycle has been added
      */
    def processCycle(startTime: Int, endTime: Int, energy: Double, maxDuration: Int): Option[ChargingCycle] = {
      val addNewChargingCycle = chargingSessions.lastOption match {
        case None =>
          // first charging cycle
          true
        case Some(cycle) if startTime >= cycle.endTime && connectionStatus.last == Connected =>
          // either a new cycle or an unplug cycle arriving in the middle of the current cycle
          true
        case Some(cycle) if endTime <= cycle.endTime =>
          // an unplug request arrived right before the new cycle started
          // or vehicle finished charging right before unplug requests arrived
          while (chargingSessions.lastOption.exists(_.endTime >= endTime)) {
            val cycle = chargingSessions.last
            if (cycle.refueled) {
              vehicle.addFuel(-1 * cycle.energyToCharge)
              logger.debug(s"Deleting cycle $cycle for vehicle $vehicle due to an interruption!")
            }
            chargingSessions.remove(chargingSessions.length - 1)
          }
          true
        // other cases where an unnecessary charging session happens when a vehicle is already charged or unplugged
        case _ =>
          logger.debug(
            "Either Vehicle {} at Stall: {} had been disconnected before the charging cycle." +
            "last charging cycle end time was {} while the current charging cycle end time is {}",
            vehicle.id,
            stall,
            chargingSessions.lastOption.map(_.endTime).getOrElse(-1),
            endTime
          )
          logger.debug(
            "Or the unplug request event for Vehicle {} arrived after it finished charging at time {}",
            vehicle.id,
            endTime
          )
          false
      }
<<<<<<< HEAD
=======
      if (addNewChargingCycle) {
        val newCycle = ChargingCycle(startTime, endTime, energy, maxDuration)
        chargingSessions.append(newCycle)
        Some(newCycle)
      } else None
    }

    /**
      * @return
      */
    def calculateChargingSessionLengthAndEnergyInJoule: (Long, Double) = chargingSessions.foldLeft((0L, 0.0)) {
      case ((accA, accB), charging) => (accA + (charging.endTime - charging.startTime), accB + charging.energyToCharge)
    }
>>>>>>> fc8d7df3
  }
}<|MERGE_RESOLUTION|>--- conflicted
+++ resolved
@@ -9,20 +9,12 @@
 import beam.sim.BeamServices
 import beam.sim.config.BeamConfig
 import com.typesafe.scalalogging.LazyLogging
-<<<<<<< HEAD
-import org.matsim.api.core.v01.Id
-import org.matsim.api.core.v01.population.Person
-import org.matsim.core.utils.collections.QuadTree
-
-import scala.collection.JavaConverters._
-=======
 import com.vividsolutions.jts.geom.Envelope
 import org.matsim.api.core.v01.network.Link
 import org.matsim.api.core.v01.population.Person
 import org.matsim.api.core.v01.{Coord, Id}
 import org.matsim.core.utils.collections.QuadTree
 
->>>>>>> fc8d7df3
 import scala.collection.mutable
 import scala.collection.mutable.ListBuffer
 import scala.util.Random
@@ -91,24 +83,6 @@
     * @return a tuple of the status of the charging vehicle and the connection status
     */
   def attemptToConnectVehicle(
-<<<<<<< HEAD
-    tick: Int,
-    vehicle: BeamVehicle,
-    theSender: ActorRef,
-    personId: Id[Person]
-  ): Option[ChargingVehicle] = {
-    vehicle.stall match {
-      case Some(stall) =>
-        lookupStation(stall.tazId, stall.parkingType, stall.chargingPointType.get) match {
-          case Some(station) => Some(station.connect(tick, vehicle, stall, theSender, personId))
-          case _ =>
-            logger.error(
-              s"CNM cannot find a $managerId station identified with tazId ${stall.tazId}, parkingType ${stall.parkingType} and chargingPointType ${stall.chargingPointType.get}. Attention required!"
-            )
-            None
-        }
-      case _ =>
-=======
     request: ChargingPlugRequest,
     theSender: ActorRef
   ): Option[(ChargingVehicle, ConnectionStatus.Value)] = {
@@ -125,7 +99,6 @@
         )
       )
       .orElse {
->>>>>>> fc8d7df3
         logger.error(
           s"Cannot find a $vehicleManagerId station identified with tazId ${request.stall.tazId}, " +
           s"parkingType ${request.stall.parkingType} and chargingPointType ${request.stall.chargingPointType.get}!"
@@ -302,20 +275,6 @@
       tick: Int,
       vehicle: BeamVehicle,
       stall: ParkingStall,
-<<<<<<< HEAD
-      theSender: ActorRef,
-      personId: Id[Person]
-    ): ChargingVehicle = this.synchronized {
-      if (numAvailableChargers > 0) {
-        val chargingVehicle =
-          ChargingVehicle(vehicle, stall, this, tick, tick, theSender, personId, ListBuffer(Connected))
-        connectedVehiclesInternal.put(vehicle.id, chargingVehicle)
-        chargingVehicle
-      } else {
-        val chargingVehicle = ChargingVehicle(vehicle, stall, this, tick, -1, theSender, personId, ListBuffer(Waiting))
-        waitingLineInternal.enqueue(chargingVehicle)
-        chargingVehicle
-=======
       personId: Id[Person],
       shiftStatus: ShiftStatus = NotApplicable,
       shiftDuration: Option[Int] = None,
@@ -344,7 +303,6 @@
             case _         => waitingLineInternal.enqueue(chargingVehicle)
           }
           (chargingVehicle, status)
->>>>>>> fc8d7df3
       }
     }
 
@@ -393,7 +351,6 @@
     shiftStatus: ShiftStatus,
     shiftDuration: Option[Int],
     theSender: ActorRef,
-    personId: Id[Person],
     connectionStatus: ListBuffer[ConnectionStatus.ConnectionStatus],
     chargingSessions: ListBuffer[ChargingCycle] = ListBuffer.empty[ChargingCycle]
   ) extends LazyLogging {
@@ -467,8 +424,6 @@
           )
           false
       }
-<<<<<<< HEAD
-=======
       if (addNewChargingCycle) {
         val newCycle = ChargingCycle(startTime, endTime, energy, maxDuration)
         chargingSessions.append(newCycle)
@@ -482,6 +437,5 @@
     def calculateChargingSessionLengthAndEnergyInJoule: (Long, Double) = chargingSessions.foldLeft((0L, 0.0)) {
       case ((accA, accB), charging) => (accA + (charging.endTime - charging.startTime), accB + charging.energyToCharge)
     }
->>>>>>> fc8d7df3
   }
 }