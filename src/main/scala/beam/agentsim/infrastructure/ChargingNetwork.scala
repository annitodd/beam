package beam.agentsim.infrastructure

import akka.actor.ActorRef
import beam.agentsim.agents.vehicles.{BeamVehicle, VehicleManager}
import beam.agentsim.events.RefuelSessionEvent.{NotApplicable, ShiftStatus}
import beam.agentsim.infrastructure.parking._
import beam.agentsim.infrastructure.taz.TAZ
import beam.sim.BeamServices
import beam.sim.config.BeamConfig
import com.typesafe.scalalogging.LazyLogging
import com.vividsolutions.jts.geom.Envelope
import org.matsim.api.core.v01.network.Link
import org.matsim.api.core.v01.{Coord, Id}
import org.matsim.core.utils.collections.QuadTree

<<<<<<< HEAD
import scala.annotation.tailrec
import scala.collection.JavaConverters._
=======
>>>>>>> cc46647f
import scala.collection.mutable
import scala.collection.mutable.ListBuffer
import scala.util.Random

/** Created by haitamlaarabi
  */
class ChargingNetwork[GEO: GeoLevel](
  vehicleManagerId: Id[VehicleManager],
  chargingZones: Map[Id[ParkingZoneId], ParkingZone[GEO]]
) extends ParkingNetwork[GEO](vehicleManagerId, chargingZones) {

  import ChargingNetwork._

  override protected val searchFunctions: Option[InfrastructureFunctions[_]] = None

  protected val chargingZoneKeyToChargingStationMap: Map[Id[ParkingZoneId], ChargingStation] =
    chargingZones.map { case (zoneId, zone) => zoneId -> ChargingStation(zone) }

  val chargingStations: List[ChargingStation] = chargingZoneKeyToChargingStationMap.values.toList

<<<<<<< HEAD
  /** @return all vehicles still connected to a charging point
=======
  /**
    * @return all vehicles still connected to a charging point
>>>>>>> cc46647f
    */
  def connectedVehicles: Map[Id[BeamVehicle], ChargingVehicle] =
    chargingZoneKeyToChargingStationMap.flatMap(_._2.connectedVehicles)

<<<<<<< HEAD
  /** @return all vehicles, connected, and the ones waiting in line
    */
  def vehicles: Map[Id[BeamVehicle], ChargingVehicle] = chargingZoneKeyToChargingStationMap.flatMap(_._2.vehicles)

  /** lookup a station from attributes
    * @param tazId the taz id
    * @param parkingType the parking type
    * @param chargingPointType the charging type
=======
  /**
    * all vehicles waiting in line at a charging point
    * @return
    */
  def waitingLineVehicles: Map[Id[BeamVehicle], ChargingVehicle] =
    chargingZoneKeyToChargingStationMap.flatMap(_._2.waitingLineVehicles)

  /**
    * @return all vehicles, connected, and the ones waiting in line
    */
  def vehicles: Map[Id[BeamVehicle], ChargingVehicle] = chargingZoneKeyToChargingStationMap.flatMap(_._2.vehicles)

  /**
    * lookup a station from parking zone Id
    * @param parkingZoneId parking zone Id
>>>>>>> cc46647f
    * @return
    */
  def lookupStation(parkingZoneId: Id[ParkingZoneId]): Option[ChargingStation] =
    chargingZoneKeyToChargingStationMap.get(parkingZoneId)

  /** lookup information about charging vehicle
    * @param vehicleId vehicle Id
    * @return charging vehicle
    */
  def lookupVehicle(vehicleId: Id[BeamVehicle]): Option[ChargingVehicle] =
    chargingZoneKeyToChargingStationMap.values.view.flatMap(_.lookupVehicle(vehicleId)).headOption

  /** clear charging vehicle map
    */
  def clearAllMappedStations(): Unit =
    chargingZoneKeyToChargingStationMap.foreach(_._2.clearAllVehiclesFromTheStation())

  /** Connect to charging point or add to waiting line
    * @param tick current time
    * @param vehicle vehicle to charge
    * @return a tuple of the status of the charging vehicle and the connection status
    */
  def attemptToConnectVehicle(
    tick: Int,
    vehicle: BeamVehicle,
    stall: ParkingStall,
    theSender: ActorRef,
    shiftStatus: ShiftStatus = NotApplicable
  ): Option[(ChargingVehicle, ConnectionStatus.Value)] = {
    lookupStation(stall.parkingZoneId)
      .map { x =>
        vehicle.useParkingStall(stall)
        Some(x.connect(tick, vehicle, stall, theSender, shiftStatus))
      }
      .getOrElse {
        logger.error(
          s"Cannot find a $vehicleManagerId station identified with tazId ${stall.tazId}, " +
          s"parkingType ${stall.parkingType} and chargingPointType ${stall.chargingPointType.get}!"
        )
        None
      }
  }

  /** Disconnect the vehicle for the charging point/station
    * @param chargingVehicle vehicle to disconnect
    * @return a tuple of the status of the charging vehicle and the connection status
    */
  def disconnectVehicle(chargingVehicle: ChargingVehicle): Option[ChargingVehicle] =
    chargingVehicle.chargingStation.disconnect(chargingVehicle.vehicle.id)

  /** transfer vehciles from waiting line to connected
    * @param station the corresponding station
    * @return list of vehicle that connected
    */
  def processWaitingLine(tick: Int, station: ChargingStation): List[ChargingVehicle] =
    station.connectFromWaitingLine(tick)
}

object ChargingNetwork {

  object ConnectionStatus extends Enumeration {
    type ConnectionStatus = Value
    val WaitingToCharge, Connected, Disconnected, AlreadyAtStation = Value
  }

  def apply[GEO: GeoLevel](
    vehicleManagerId: Id[VehicleManager],
    chargingZones: Map[Id[ParkingZoneId], ParkingZone[GEO]],
    geoQuadTree: QuadTree[GEO],
    idToGeoMapping: scala.collection.Map[Id[GEO], GEO],
    geoToTAZ: GEO => TAZ,
    envelopeInUTM: Envelope,
    beamConfig: BeamConfig,
    distanceFunction: (Coord, Coord) => Double,
    minSearchRadius: Double,
    maxSearchRadius: Double,
    seed: Int
  ): ChargingNetwork[GEO] = {
    new ChargingNetwork[GEO](
      vehicleManagerId,
      chargingZones
    ) {
      override val searchFunctions: Option[InfrastructureFunctions[_]] = Some(
        new ChargingFunctions[GEO](
          vehicleManagerId,
          geoQuadTree,
          idToGeoMapping,
          geoToTAZ,
          chargingZones,
          distanceFunction,
          minSearchRadius,
          maxSearchRadius,
          envelopeInUTM,
          seed,
          beamConfig.beam.agentsim.agents.parking.mulitnomialLogit
        )
      )
    }
  }

  def apply[GEO: GeoLevel](
    vehicleManagerId: Id[VehicleManager],
    parkingDescription: Iterator[String],
    geoQuadTree: QuadTree[GEO],
    idToGeoMapping: scala.collection.Map[Id[GEO], GEO],
    geoToTAZ: GEO => TAZ,
    envelopeInUTM: Envelope,
    beamConfig: BeamConfig,
    distanceFunction: (Coord, Coord) => Double,
    minSearchRadius: Double,
    maxSearchRadius: Double,
    seed: Int
  ): ChargingNetwork[GEO] = {
    val parking = ParkingZoneFileUtils.fromIterator(
      parkingDescription,
      vehicleManagerId,
      new Random(beamConfig.matsim.modules.global.randomSeed),
      1.0,
      1.0
    )
    ChargingNetwork[GEO](
      vehicleManagerId,
      parking.zones.toMap,
      geoQuadTree,
      idToGeoMapping,
      geoToTAZ,
      envelopeInUTM,
      beamConfig,
      distanceFunction,
      minSearchRadius,
      maxSearchRadius,
      seed
    )
  }

  def init(
    vehicleManagerId: Id[VehicleManager],
    chargingZones: Map[Id[ParkingZoneId], ParkingZone[TAZ]],
    envelopeInUTM: Envelope,
    beamServices: BeamServices
  ): ChargingNetwork[TAZ] = {
    ChargingNetwork[TAZ](
      vehicleManagerId,
      chargingZones,
      beamServices.beamScenario.tazTreeMap.tazQuadTree,
      beamServices.beamScenario.tazTreeMap.idToTAZMapping,
      identity[TAZ](_),
      envelopeInUTM: Envelope,
      beamServices.beamConfig,
      beamServices.geo.distUTMInMeters(_, _),
      beamServices.beamConfig.beam.agentsim.agents.parking.minSearchRadius,
      beamServices.beamConfig.beam.agentsim.agents.parking.maxSearchRadius,
      beamServices.beamConfig.matsim.modules.global.randomSeed
    )
  }

  def init(
    vehicleManagerId: Id[VehicleManager],
    chargingZones: Map[Id[ParkingZoneId], ParkingZone[Link]],
    geoQuadTree: QuadTree[Link],
    idToGeoMapping: scala.collection.Map[Id[Link], Link],
    geoToTAZ: Link => TAZ,
    envelopeInUTM: Envelope,
    beamServices: BeamServices
  ): ChargingNetwork[Link] = {
    ChargingNetwork[Link](
      vehicleManagerId,
      chargingZones,
      geoQuadTree,
      idToGeoMapping,
      geoToTAZ,
      envelopeInUTM,
      beamServices.beamConfig,
      beamServices.geo.distUTMInMeters(_, _),
      beamServices.beamConfig.beam.agentsim.agents.parking.minSearchRadius,
      beamServices.beamConfig.beam.agentsim.agents.parking.maxSearchRadius,
      beamServices.beamConfig.matsim.modules.global.randomSeed
    )
  }

  final case class ChargingStation(zone: ParkingZone[_]) {
    import ConnectionStatus._
    private val connectedVehiclesInternal = mutable.HashMap.empty[Id[BeamVehicle], ChargingVehicle]

    private val waitingLineInternal: mutable.PriorityQueue[ChargingVehicle] =
      mutable.PriorityQueue.empty[ChargingVehicle](Ordering.by((_: ChargingVehicle).arrivalTime).reverse)

    def numAvailableChargers: Int = zone.maxStalls - connectedVehiclesInternal.size
    def connectedVehicles: Map[Id[BeamVehicle], ChargingVehicle] = connectedVehiclesInternal.toMap

    def waitingLineVehicles: scala.collection.Map[Id[BeamVehicle], ChargingVehicle] =
      waitingLineInternal.map(x => x.vehicle.id -> x).toMap

    def vehicles: scala.collection.Map[Id[BeamVehicle], ChargingVehicle] =
      waitingLineVehicles ++ connectedVehiclesInternal

    def lookupVehicle(vehicleId: Id[BeamVehicle]): Option[ChargingVehicle] =
      connectedVehiclesInternal.get(vehicleId).orElse(waitingLineInternal.find(_.vehicle.id == vehicleId))

    /** add vehicle to connected list and connect to charging point
      * @param tick current time
      * @param vehicle vehicle to connect
      * @return status of connection
      */
    private[ChargingNetwork] def connect(
      tick: Int,
      vehicle: BeamVehicle,
      stall: ParkingStall,
      theSender: ActorRef,
      shiftStatus: ShiftStatus = NotApplicable
    ): (ChargingVehicle, ConnectionStatus.Value) =
      vehicles.get(vehicle.id) match {
        case Some(chargingVehicle) => (chargingVehicle, AlreadyAtStation)
        case _ =>
          val (sessionTime, status) = if (numAvailableChargers > 0) (tick, Connected) else (-1, WaitingToCharge)
          val listStatus = ListBuffer(status)
          val chargingVehicle =
            ChargingVehicle(vehicle, stall, this, tick, sessionTime, theSender, listStatus, shiftStatus = shiftStatus)
          status match {
            case Connected => connectedVehiclesInternal.put(vehicle.id, chargingVehicle)
            case _         => waitingLineInternal.enqueue(chargingVehicle)
          }
          (chargingVehicle, status)
      }

    /** remove vehicle from connected list and disconnect from charging point
      * @param vehicleId vehicle to disconnect
      * @return status of connection
      */
    private[ChargingNetwork] def disconnect(vehicleId: Id[BeamVehicle]): Option[ChargingVehicle] = this.synchronized {
      connectedVehiclesInternal.remove(vehicleId).map { v =>
        v.updateStatus(Disconnected)
        v
      }
    }

    /** process waiting line by removing vehicle from waiting line and adding it to the connected list
      * @return map of vehicles that got connected
      */
    private[ChargingNetwork] def connectFromWaitingLine(tick: Int): List[ChargingVehicle] = this.synchronized {
      (1 to Math.min(waitingLineInternal.size, numAvailableChargers)).map { _ =>
        val v = waitingLineInternal.dequeue().copy(sessionStartTime = tick)
        v.updateStatus(Connected)
        connectedVehiclesInternal.put(v.vehicle.id, v)
        v
      }.toList
    }

    private[ChargingNetwork] def clearAllVehiclesFromTheStation(): Unit = {
      connectedVehiclesInternal.clear()
      waitingLineInternal.clear()
    }

    override def equals(that: Any): Boolean =
      that match {
        case that: ChargingStation => this.zone.equals(that.zone)
        case _                     => false
      }
    override def hashCode: Int = this.zone.hashCode()
  }

  final case class ChargingCycle(startTime: Int, endTime: Int, energy: Double, maxDuration: Int)

  final case class ChargingVehicle(
    vehicle: BeamVehicle,
    stall: ParkingStall,
    chargingStation: ChargingStation,
    arrivalTime: Int,
    sessionStartTime: Int,
    theSender: ActorRef,
    connectionStatus: ListBuffer[ConnectionStatus.ConnectionStatus],
    chargingSessions: ListBuffer[ChargingCycle] = ListBuffer.empty[ChargingCycle],
    shiftStatus: ShiftStatus = NotApplicable
  ) extends LazyLogging {
    import ConnectionStatus._

<<<<<<< HEAD
=======
    /**
      * @param status the new connection status
      * @return
      */
>>>>>>> cc46647f
    private[ChargingNetwork] def updateStatus(status: ConnectionStatus): ChargingVehicle = {
      connectionStatus.append(status)
      this
    }

    /** adding a new charging cycle to the charging session
      * @param startTime start time of the charging cycle
      * @param energy energy delivered
      * @param endTime endTime of charging
      * @return boolean value expressing if the charging cycle has been added
      */
    def processCycle(startTime: Int, endTime: Int, energy: Double, maxDuration: Int): Option[ChargingCycle] = {
      val addNewChargingCycle = chargingSessions.lastOption match {
        // first charging cycle
        case None => true
        // either a new cycle or an unplug cycle arriving in the middle of the current cycle
        case Some(latestCycle) if startTime >= latestCycle.endTime && connectionStatus.last == Connected => true
        // an unplug request arrived right before the new cycle started
        // or vehicle finished charging right before unplug requests arrived
        case Some(latestCycle) if endTime < latestCycle.endTime =>
          chargingSessions.remove(chargingSessions.length - 1)
          true
        // other cases where an unnecessary charging session happens when a vehicle is already charged or unplugged
        case _ =>
          logger.debug(
            "Either Vehicle {} at Stall: {} had been disconnected before the charging cycle." +
            "last charging cycle end time was {} while the current charging cycle end time is {}",
            vehicle.id,
            stall,
            latestCycle.map(_.endTime).getOrElse(-1),
            endTime
          )
          logger.debug(
            "Or the unplug request event for Vehicle {} arrived after it finished charging at time {}",
            vehicle.id,
            endTime
          )
          false
      }
      if (addNewChargingCycle) {
        val newCycle = ChargingCycle(startTime, endTime, energy, maxDuration)
        chargingSessions.append(newCycle)
        Some(newCycle)
      } else None
    }

    /**
      * @return
      */
    def latestCycle: Option[ChargingCycle] = chargingSessions.lastOption

    /**
      * @return
      */
    def calculateChargingSessionLengthAndEnergyInJoule: (Long, Double) = chargingSessions.foldLeft((0L, 0.0)) {
      case ((accA, accB), charging) => (accA + (charging.endTime - charging.startTime), accB + charging.energy)
    }
  }
}<|MERGE_RESOLUTION|>--- conflicted
+++ resolved
@@ -13,16 +13,12 @@
 import org.matsim.api.core.v01.{Coord, Id}
 import org.matsim.core.utils.collections.QuadTree
 
-<<<<<<< HEAD
-import scala.annotation.tailrec
-import scala.collection.JavaConverters._
-=======
->>>>>>> cc46647f
 import scala.collection.mutable
 import scala.collection.mutable.ListBuffer
 import scala.util.Random
 
-/** Created by haitamlaarabi
+/**
+  * Created by haitamlaarabi
   */
 class ChargingNetwork[GEO: GeoLevel](
   vehicleManagerId: Id[VehicleManager],
@@ -38,26 +34,12 @@
 
   val chargingStations: List[ChargingStation] = chargingZoneKeyToChargingStationMap.values.toList
 
-<<<<<<< HEAD
-  /** @return all vehicles still connected to a charging point
-=======
   /**
     * @return all vehicles still connected to a charging point
->>>>>>> cc46647f
     */
   def connectedVehicles: Map[Id[BeamVehicle], ChargingVehicle] =
     chargingZoneKeyToChargingStationMap.flatMap(_._2.connectedVehicles)
 
-<<<<<<< HEAD
-  /** @return all vehicles, connected, and the ones waiting in line
-    */
-  def vehicles: Map[Id[BeamVehicle], ChargingVehicle] = chargingZoneKeyToChargingStationMap.flatMap(_._2.vehicles)
-
-  /** lookup a station from attributes
-    * @param tazId the taz id
-    * @param parkingType the parking type
-    * @param chargingPointType the charging type
-=======
   /**
     * all vehicles waiting in line at a charging point
     * @return
@@ -73,25 +55,27 @@
   /**
     * lookup a station from parking zone Id
     * @param parkingZoneId parking zone Id
->>>>>>> cc46647f
     * @return
     */
   def lookupStation(parkingZoneId: Id[ParkingZoneId]): Option[ChargingStation] =
     chargingZoneKeyToChargingStationMap.get(parkingZoneId)
 
-  /** lookup information about charging vehicle
+  /**
+    * lookup information about charging vehicle
     * @param vehicleId vehicle Id
     * @return charging vehicle
     */
   def lookupVehicle(vehicleId: Id[BeamVehicle]): Option[ChargingVehicle] =
     chargingZoneKeyToChargingStationMap.values.view.flatMap(_.lookupVehicle(vehicleId)).headOption
 
-  /** clear charging vehicle map
+  /**
+    * clear charging vehicle map
     */
   def clearAllMappedStations(): Unit =
     chargingZoneKeyToChargingStationMap.foreach(_._2.clearAllVehiclesFromTheStation())
 
-  /** Connect to charging point or add to waiting line
+  /**
+    * Connect to charging point or add to waiting line
     * @param tick current time
     * @param vehicle vehicle to charge
     * @return a tuple of the status of the charging vehicle and the connection status
@@ -117,14 +101,16 @@
       }
   }
 
-  /** Disconnect the vehicle for the charging point/station
+  /**
+    * Disconnect the vehicle for the charging point/station
     * @param chargingVehicle vehicle to disconnect
     * @return a tuple of the status of the charging vehicle and the connection status
     */
   def disconnectVehicle(chargingVehicle: ChargingVehicle): Option[ChargingVehicle] =
     chargingVehicle.chargingStation.disconnect(chargingVehicle.vehicle.id)
 
-  /** transfer vehciles from waiting line to connected
+  /**
+    * transfer vehciles from waiting line to connected
     * @param station the corresponding station
     * @return list of vehicle that connected
     */
@@ -273,7 +259,8 @@
     def lookupVehicle(vehicleId: Id[BeamVehicle]): Option[ChargingVehicle] =
       connectedVehiclesInternal.get(vehicleId).orElse(waitingLineInternal.find(_.vehicle.id == vehicleId))
 
-    /** add vehicle to connected list and connect to charging point
+    /**
+      * add vehicle to connected list and connect to charging point
       * @param tick current time
       * @param vehicle vehicle to connect
       * @return status of connection
@@ -299,7 +286,8 @@
           (chargingVehicle, status)
       }
 
-    /** remove vehicle from connected list and disconnect from charging point
+    /**
+      * remove vehicle from connected list and disconnect from charging point
       * @param vehicleId vehicle to disconnect
       * @return status of connection
       */
@@ -310,7 +298,8 @@
       }
     }
 
-    /** process waiting line by removing vehicle from waiting line and adding it to the connected list
+    /**
+      * process waiting line by removing vehicle from waiting line and adding it to the connected list
       * @return map of vehicles that got connected
       */
     private[ChargingNetwork] def connectFromWaitingLine(tick: Int): List[ChargingVehicle] = this.synchronized {
@@ -326,13 +315,6 @@
       connectedVehiclesInternal.clear()
       waitingLineInternal.clear()
     }
-
-    override def equals(that: Any): Boolean =
-      that match {
-        case that: ChargingStation => this.zone.equals(that.zone)
-        case _                     => false
-      }
-    override def hashCode: Int = this.zone.hashCode()
   }
 
   final case class ChargingCycle(startTime: Int, endTime: Int, energy: Double, maxDuration: Int)
@@ -350,19 +332,17 @@
   ) extends LazyLogging {
     import ConnectionStatus._
 
-<<<<<<< HEAD
-=======
     /**
       * @param status the new connection status
       * @return
       */
->>>>>>> cc46647f
     private[ChargingNetwork] def updateStatus(status: ConnectionStatus): ChargingVehicle = {
       connectionStatus.append(status)
       this
     }
 
-    /** adding a new charging cycle to the charging session
+    /**
+      * adding a new charging cycle to the charging session
       * @param startTime start time of the charging cycle
       * @param energy energy delivered
       * @param endTime endTime of charging
