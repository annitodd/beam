--- conflicted
+++ resolved
@@ -16,10 +16,6 @@
 import beam.agentsim.scheduler.BeamAgentScheduler.{CompletionNotice, ScheduleTrigger}
 import beam.agentsim.scheduler.Trigger.TriggerWithId
 import beam.agentsim.scheduler.{HasTriggerId, Trigger}
-<<<<<<< HEAD
-import beam.cosim.helics.BeamHelicsInterface.{getFederate, unloadHelics, BeamFederate}
-=======
->>>>>>> cc46647f
 import beam.sim.BeamServices
 import beam.sim.config.BeamConfig
 import beam.sim.config.BeamConfig.Beam.Debug
@@ -32,9 +28,9 @@
 import java.util.concurrent.TimeUnit
 import scala.concurrent.duration._
 import scala.language.postfixOps
-import scala.util.control.NonFatal
-
-/** Created by haitamlaarabi
+
+/**
+  * Created by haitamlaarabi
   */
 
 class ChargingNetworkManager(
@@ -51,15 +47,6 @@
   private val beamConfig: BeamConfig = beamScenario.beamConfig
   private val cnmConfig = beamConfig.beam.agentsim.chargingNetworkManager
 
-<<<<<<< HEAD
-  private val chargingNetworkMap: Map[Option[Id[VehicleManager]], ChargingNetwork] =
-    chargingInfrastructure.chargingNetwork.map { case (vehicleManagerId, zones) =>
-      vehicleManagerId -> new ChargingNetwork(vehicleManagerId, zones)
-    }
-
-  private val sitePowerManager = new SitePowerManager(chargingNetworkMap, beamServices)
-  private val powerController = new PowerController(chargingNetworkMap, beamConfig, beamFederateOption)
-=======
   private val sitePowerManager = new SitePowerManager(chargingNetworkMap, beamServices)
 
   private val powerController =
@@ -68,7 +55,6 @@
       beamConfig.beam.agentsim.chargingNetworkManager,
       sitePowerManager.unlimitedPhysicalBounds
     )
->>>>>>> cc46647f
   private val endOfSimulationTime: Int = DateUtils.getEndOfTime(beamConfig)
 
   import powerController._
@@ -128,42 +114,6 @@
       val physicalBounds = obtainPowerPhysicalBounds(timeBin, Some(estimatedLoad))
 
       val allConnectedVehicles = chargingNetworkMap.flatMap(_._2.connectedVehicles)
-<<<<<<< HEAD
-      val triggers = allConnectedVehicles.par.flatMap {
-        case (_, chargingVehicle @ ChargingVehicle(vehicle, stall, _, _, _, _, _, _)) =>
-          // Refuel
-          handleRefueling(chargingVehicle)
-          // Calculate the energy to charge each vehicle connected to the a charging station
-          val (chargingDuration, energyToCharge) =
-            dispatchEnergy(cnmConfig.timeStepInSeconds, chargingVehicle, physicalBounds)
-          if (chargingDuration > 0 && energyToCharge == 0) {
-            log.error(
-              s"chargingDuration is $chargingDuration while energyToCharge is $energyToCharge. Something is broken or due to physical bounds!!"
-            )
-          } else if (chargingDuration == 0 && energyToCharge > 0) {
-            log.error(
-              s"chargingDuration is $chargingDuration while energyToCharge is $energyToCharge. Something is broken!!"
-            )
-          }
-          // update charging vehicle with dispatched energy and schedule ChargingTimeOutScheduleTrigger
-          chargingVehicle.processChargingCycle(timeBin, energyToCharge, chargingDuration).flatMap {
-            case cycle if chargingIsCompleteUsing(cycle) =>
-              handleEndCharging(timeBin, chargingVehicle, triggerId = triggerId)
-              None
-            case cycle if chargingNotCompleteUsing(cycle) =>
-              log.debug(
-                "Ending refuel cycle of vehicle {}. Stall: {}. Provided energy: {} J. Remaining: {} J",
-                vehicle.id,
-                stall,
-                cycle.energy,
-                energyToCharge
-              )
-              None
-            case cycle =>
-              // charging is going to end during this current session
-              Some(ScheduleTrigger(ChargingTimeOutTrigger(timeBin + cycle.duration, vehicle), self))
-          }
-=======
       val triggers = allConnectedVehicles.par.flatMap { case (_, chargingVehicle) =>
         // Refuel
         handleRefueling(chargingVehicle)
@@ -175,7 +125,6 @@
           physicalBounds,
           triggerId
         )
->>>>>>> cc46647f
       }
 
       val nextStepPlanningTriggers =
@@ -271,54 +220,18 @@
         )
       }
       chargingNetworkMap.foreach(_._2.clearAllMappedStations())
-      disconnectFromHELICS()
+      powerController.close()
       context.children.foreach(_ ! Finish)
       context.stop(self)
   }
 
-<<<<<<< HEAD
-  /** if charging completed then duration of charging should be zero
-    * @param cycle the latest charging cycle
-    * @return
-    */
-  private def chargingIsCompleteUsing(cycle: ChargingCycle) = cycle.duration == 0
-
-  /** if charging won't complete during the current cycle
-    * @param cycle the latest charging cycle
-    * @return
-    */
-  private def chargingNotCompleteUsing(cycle: ChargingCycle) = cycle.duration >= cnmConfig.timeStepInSeconds
-
-  /** if this is the last timebin of the simulation
-=======
   /**
     * if this is the last timebin of the simulation
->>>>>>> cc46647f
     * @param tick current tick
     * @return a boolean
     */
   private def isEndOfSimulation(tick: Int) = nextTimeBin(tick) >= endOfSimulationTime
 
-<<<<<<< HEAD
-  /** if we still have a BEV/PHEV that is connected to a charging point,
-    * we assume that they will charge until the end of the simulation and throwing events accordingly
-    * @param tick current time bin
-    * @param physicalBounds physical bounds received from the grid (or default ones if not)
-    * @return triggers to schedule
-    */
-  private def completeChargingAndTheDisconnectionOfAllConnectedVehiclesAtEndOfSimulation(
-    tick: Int,
-    physicalBounds: Map[ChargingStation, PhysicalBounds]
-  ): Vector[ScheduleTrigger] = {
-    chargingNetworkMap
-      .flatMap(_._2.vehicles)
-      .map { case (_, chargingVehicle @ ChargingVehicle(vehicle, stall, _, _, _, _, status, _)) =>
-        if (status.last == Connected) {
-          val (duration, energy) = dispatchEnergy(Int.MaxValue, chargingVehicle, physicalBounds)
-          chargingVehicle.processChargingCycle(tick, energy, duration)
-        }
-        ScheduleTrigger(ChargingTimeOutTrigger(nextTimeBin(tick) - 1, vehicle), self)
-=======
   /**
     * @param chargingVehicle the vehicle being charged
     * @param startTime the start time
@@ -359,11 +272,11 @@
         case cycle =>
           // charging is going to end during this current session
           Some(ScheduleTrigger(ChargingTimeOutTrigger(cycle.endTime, chargingVehicle.vehicle), self))
->>>>>>> cc46647f
-      }
-  }
-
-  /** Connect the vehicle
+      }
+  }
+
+  /**
+    * Connect the vehicle
     * @param tick current time
     * @param chargingVehicle charging vehicle information
     */
@@ -384,7 +297,8 @@
     )
   }
 
-  /** Disconnect the vehicle
+  /**
+    * Disconnect the vehicle
     * @param tick current time
     * @param chargingVehicle charging vehicle information
     * @param currentSenderMaybe the current actor who sent the message
@@ -415,17 +329,13 @@
     }
   }
 
-  /** Refuel the vehicle using last charging session and collect the corresponding load
+  /**
+    * Refuel the vehicle using last charging session and collect the corresponding load
     * @param chargingVehicle vehicle charging information
     */
   private def handleRefueling(chargingVehicle: ChargingVehicle): Unit = {
-<<<<<<< HEAD
-    chargingVehicle.latestChargingCycle.foreach { case ChargingCycle(startTime, energy, duration) =>
-      collectObservedLoadInKW(startTime, duration, chargingVehicle.vehicle, chargingVehicle.chargingStation)
-=======
     chargingVehicle.latestCycle.foreach { case ChargingCycle(startTime, endTime, energy, _) =>
       collectObservedLoadInKW(startTime, endTime - startTime, chargingVehicle.vehicle, chargingVehicle.chargingStation)
->>>>>>> cc46647f
       chargingVehicle.vehicle.addFuel(energy)
       log.debug(
         s"Charging vehicle ${chargingVehicle.vehicle}. " +
@@ -434,9 +344,6 @@
     }
   }
 
-<<<<<<< HEAD
-  /** process the event ChargingPlugInEvent
-=======
   /**
     * if charging completed then duration of charging should be zero
     * @param cycle the latest charging cycle
@@ -490,7 +397,6 @@
 
   /**
     * process the event ChargingPlugInEvent
->>>>>>> cc46647f
     * @param currentTick current time
     * @param chargingVehicle vehicle charging information
     */
@@ -512,7 +418,8 @@
     beamServices.matsimServices.getEvents.processEvent(chargingPlugInEvent)
   }
 
-  /** Calculates the duration of the refuel session, the provided energy and throws corresponding events
+  /**
+    * Calculates the duration of the refuel session, the provided energy and throws corresponding events
     * @param currentTick current time
     * @param chargingVehicle vehicle charging information
     */
@@ -549,121 +456,4 @@
     logger.debug(s"ChargingPlugOutEvent: $chargingPlugOutEvent")
     beamServices.matsimServices.getEvents.processEvent(chargingPlugOutEvent)
   }
-<<<<<<< HEAD
-}
-
-object ChargingNetworkManager extends LazyLogging {
-  var beamFederateOption: Option[BeamFederate] = None
-  object DebugReport
-  case class ChargingZonesInquiry()
-  case class PlanEnergyDispatchTrigger(tick: Int) extends Trigger
-  case class ChargingTimeOutTrigger(tick: Int, vehicle: BeamVehicle) extends Trigger
-  case class ChargingPlugRequest(tick: Int, vehicle: BeamVehicle, triggerId: Long) extends HasTriggerId
-  case class ChargingUnplugRequest(tick: Int, vehicle: BeamVehicle, triggerId: Long) extends HasTriggerId
-  case class StartingRefuelSession(tick: Int, vehicleId: Id[BeamVehicle], triggerId: Long) extends HasTriggerId
-  case class EndingRefuelSession(tick: Int, vehicleId: Id[BeamVehicle], triggerId: Long) extends HasTriggerId
-  case class WaitingInLine(tick: Int, vehicleId: Id[BeamVehicle], triggerId: Long) extends HasTriggerId
-  case class UnhandledVehicle(tick: Int, vehicleId: Id[BeamVehicle], triggerId: Long) extends HasTriggerId
-
-  final case class ChargingZone(
-    geoId: Id[_],
-    tazId: Id[TAZ],
-    parkingType: ParkingType,
-    numChargers: Int,
-    chargingPointType: ChargingPointType,
-    pricingModel: PricingModel,
-    vehicleManager: Option[Id[VehicleManager]]
-  ) {
-    val id: String = constructChargingZoneKey(vehicleManager, geoId, parkingType, chargingPointType)
-
-    override def equals(that: Any): Boolean =
-      that match {
-        case that: ChargingZone =>
-          that.hashCode() == hashCode
-        case _ => false
-      }
-    override def hashCode: Int = id.hashCode()
-  }
-
-  def constructChargingZoneKey(
-    vehicleManager: Option[Id[VehicleManager]],
-    geoId: Id[_],
-    parkingType: ParkingType,
-    chargingPointType: ChargingPointType
-  ): String = {
-    s"cs_${vehicleManager.map(_.toString).getOrElse("")}_${geoId}_${parkingType}_$chargingPointType"
-  }
-
-  def props(
-    beamServices: BeamServices,
-    chargingInfrastructure: ParkingAndChargingInfrastructure,
-    parkingManager: ActorRef,
-    scheduler: ActorRef
-  ): Props = {
-    Props(new ChargingNetworkManager(beamServices, chargingInfrastructure, parkingManager, scheduler))
-  }
-
-  def connectToHELICS(beamConfig: BeamConfig): Boolean = {
-    val helicsConfig = beamConfig.beam.agentsim.chargingNetworkManager.helics
-    beamFederateOption = if (helicsConfig.connectionEnabled) {
-      var counter = 1
-      var fed = attemptConnectionToHELICS(beamConfig)
-      while (fed.isEmpty && counter <= 3) {
-        logger.error(s"Failed to connect to helics network. Connection attempt in 60 seconds [$counter/3]")
-        Thread.sleep(60000)
-        fed = attemptConnectionToHELICS(beamConfig)
-        counter += 1
-      }
-      fed
-    } else None
-    !helicsConfig.connectionEnabled || beamFederateOption.isDefined
-  }
-
-  def disconnectFromHELICS(): Unit = {
-
-    /** closing helics connection
-      */
-    logger.debug("Release Helics resources...")
-    beamFederateOption
-      .fold(logger.debug("Not connected to grid, just releasing helics resources")) { beamFederate =>
-        beamFederate.close()
-        try {
-          logger.debug("Destroying BeamFederate")
-          unloadHelics()
-        } catch {
-          case NonFatal(ex) =>
-            logger.error(s"Cannot destroy BeamFederate: ${ex.getMessage}")
-        }
-      }
-  }
-
-  private def attemptConnectionToHELICS(beamConfig: BeamConfig): Option[BeamFederate] = {
-    import scala.util.{Failure, Try}
-    val helicsConfig = beamConfig.beam.agentsim.chargingNetworkManager.helics
-    logger.info("Connecting to helics network for CNM...")
-    Try {
-      logger.debug("Init BeamFederate...")
-      getFederate(
-        helicsConfig.federateName,
-        helicsConfig.coreType,
-        helicsConfig.coreInitString,
-        helicsConfig.timeDeltaProperty,
-        helicsConfig.intLogLevel,
-        helicsConfig.bufferSize,
-        helicsConfig.dataOutStreamPoint match {
-          case s: String if s.nonEmpty => Some(s)
-          case _                       => None
-        },
-        helicsConfig.dataInStreamPoint match {
-          case s: String if s.nonEmpty => Some(s)
-          case _                       => None
-        }
-      )
-    }.recoverWith { case e =>
-      logger.warn("Cannot init BeamFederate: {} as connection to helics failed", e.getMessage)
-      Failure(e)
-    }.toOption
-  }
-=======
->>>>>>> cc46647f
 }