package beam.agentsim.infrastructure

import akka.actor.Status.Failure
import akka.actor.{ActorLogging, ActorRef, Cancellable, Props}
import akka.pattern.pipe
import akka.util.Timeout
import beam.agentsim.agents.BeamAgent.Finish
import beam.agentsim.agents.InitializeTrigger
import beam.agentsim.agents.vehicles.VehicleManager.ReservedFor
import beam.agentsim.agents.vehicles._
import beam.agentsim.events.RefuelSessionEvent.{NotApplicable, ShiftStatus}
import beam.agentsim.infrastructure.ChargingNetwork.{ChargingStation, ChargingStatus, ChargingVehicle}
<<<<<<< HEAD
import beam.agentsim.infrastructure.ParkingInquiry.ParkingSearchMode.{Destination, EnRoute, Init}
=======
import beam.agentsim.infrastructure.ParkingInquiry.ParkingSearchMode.Parking
>>>>>>> ed533db2
import beam.agentsim.infrastructure.power.{PowerController, SitePowerManager}
import beam.agentsim.scheduler.BeamAgentScheduler.{CompletionNotice, ScheduleTrigger}
import beam.agentsim.scheduler.Trigger.TriggerWithId
import beam.agentsim.scheduler.{HasTriggerId, Trigger}
import beam.sim.BeamServices
import beam.sim.config.BeamConfig
import beam.sim.config.BeamConfig.Beam.Debug
import beam.utils.logging.LoggingMessageActor
import beam.utils.logging.pattern.ask
import com.typesafe.scalalogging.LazyLogging
import org.matsim.api.core.v01.Id
import org.matsim.api.core.v01.population.Person

import java.util.concurrent.TimeUnit
import scala.concurrent.duration._
import scala.language.postfixOps

/**
  * Created by haitamlaarabi
  */

class ChargingNetworkManager(
  beamServices: BeamServices,
  chargingNetwork: ChargingNetwork[_],
  rideHailNetwork: ChargingNetwork[_],
  parkingNetworkManager: ActorRef,
  scheduler: ActorRef
) extends LoggingMessageActor
    with ActorLogging
    with ChargingNetworkManagerHelper
    with ScaleUpCharging {
  import ChargingNetworkManager._
  import ChargingStatus._

  protected val beamConfig: BeamConfig = beamServices.beamScenario.beamConfig
  import scala.concurrent.ExecutionContext.Implicits.global
  import scala.concurrent.Future
  implicit val timeout: Timeout = Timeout(10, TimeUnit.HOURS)
  implicit val debug: Debug = beamConfig.beam.debug
  private var timeSpentToPlanEnergyDispatchTrigger: Long = 0
  private var nHandledPlanEnergyDispatchTrigger: Int = 0

  private val maybeDebugReport: Option[Cancellable] = if (beamServices.beamConfig.beam.debug.debugEnabled) {
    Some(context.system.scheduler.scheduleWithFixedDelay(10.seconds, 30.seconds, self, DebugReport)(context.dispatcher))
  } else {
    None
  }

  protected val chargingNetworkHelper: ChargingNetworkHelper = ChargingNetworkHelper(chargingNetwork, rideHailNetwork)
  protected val powerController = new PowerController(chargingNetworkHelper, beamConfig)

  protected val sitePowerManager =
    new SitePowerManager(chargingNetworkHelper, powerController.unlimitedPhysicalBounds, beamServices)

  override def postStop(): Unit = {
    maybeDebugReport.foreach(_.cancel())
    log.debug(
      s"timeSpentToPlanEnergyDispatchTrigger: $timeSpentToPlanEnergyDispatchTrigger ms, " +
      s"nHandledPlanEnergyDispatchTrigger: $nHandledPlanEnergyDispatchTrigger, " +
      s"AVG: ${timeSpentToPlanEnergyDispatchTrigger.toDouble / nHandledPlanEnergyDispatchTrigger}"
    )
    super.postStop()
  }

  override def loggedReceive: Receive = super[ScaleUpCharging].loggedReceive orElse {
    case DebugReport =>
      log.debug(
        s"timeSpentToPlanEnergyDispatchTrigger: $timeSpentToPlanEnergyDispatchTrigger ms, " +
        s"nHandledPlanEnergyDispatchTrigger: $nHandledPlanEnergyDispatchTrigger, " +
        s"AVG: ${timeSpentToPlanEnergyDispatchTrigger.toDouble / nHandledPlanEnergyDispatchTrigger}"
      )

    case inquiry: ParkingInquiry =>
      log.debug(s"Received parking inquiry: $inquiry")
      chargingNetworkHelper.get(inquiry.reservedFor.managerId).processParkingInquiry(inquiry) match {
        case Some(parkingResponse) =>
          inquiry.beamVehicle foreach (v => vehicle2InquiryMap.put(v.id, inquiry))
          sender() ! parkingResponse
        case _ => (parkingNetworkManager ? inquiry).pipeTo(sender())
      }

    case TriggerWithId(InitializeTrigger(_), triggerId) =>
      log.info("ChargingNetworkManager is Starting!")
      Future(scheduler ? ScheduleTrigger(PlanEnergyDispatchTrigger(0), self))
        .map(_ => CompletionNotice(triggerId, Vector()))
        .pipeTo(sender())

    case TriggerWithId(PlanEnergyDispatchTrigger(timeBin), triggerId) =>
      val s = System.currentTimeMillis
      log.debug(s"Planning energy dispatch for vehicles currently connected to a charging point, at t=$timeBin")
      val loadEstimate = sitePowerManager.requiredPowerInKWOverNextPlanningHorizon(timeBin)
      log.debug("Total Load estimated is {} at tick {}", loadEstimate.values.sum, timeBin)
      val simulatedParkingInquiries = simulateEventsIfScalingEnabled(timeBin, triggerId)
      log.debug("number of simulatedParkingInquiries is {} at tick {}", simulatedParkingInquiries.size, timeBin)
      // obtaining physical bounds
      val physicalBounds = powerController.obtainPowerPhysicalBounds(timeBin, Some(loadEstimate))
      val allConnectedVehicles = chargingNetwork.connectedVehicles ++ rideHailNetwork.connectedVehicles
      val triggers = allConnectedVehicles.par.flatMap { case (_, chargingVehicle) =>
        // Refuel
        handleRefueling(chargingVehicle)
        // Calculate the energy to charge and prepare for next current cycle of charging
        dispatchEnergyAndProcessChargingCycle(
          chargingVehicle,
          timeBin,
          timeBin + beamConfig.beam.agentsim.chargingNetworkManager.timeStepInSeconds,
          physicalBounds,
          triggerId
        )
      }
      val nextStepPlanningTriggers =
        if (!isEndOfSimulation(timeBin))
          Vector(ScheduleTrigger(PlanEnergyDispatchTrigger(nextTimeBin(timeBin)), self))
        else
          Vector()
      val e = System.currentTimeMillis()
      nHandledPlanEnergyDispatchTrigger += 1
      timeSpentToPlanEnergyDispatchTrigger += e - s
      log.debug(s"timeSpentToPlanEnergyDispatchTrigger: $timeSpentToPlanEnergyDispatchTrigger. tick: $timeBin")
      sender ! CompletionNotice(
        triggerId,
        triggers.toIndexedSeq ++ nextStepPlanningTriggers ++ simulatedParkingInquiries
      )

    case TriggerWithId(ChargingTimeOutTrigger(tick, vehicle), triggerId) =>
      log.debug(s"ChargingTimeOutTrigger for vehicle ${vehicle.id} at $tick")
      val vehicleEndedCharging = vehicle.stall match {
        case Some(stall) =>
          chargingNetworkHelper.get(stall.reservedFor.managerId).endChargingSession(vehicle.id, tick) map {
            handleEndCharging(tick, _, triggerId)
          } getOrElse {
            log.debug(s"Vehicle ${vehicle.id} has already ended charging")
            None
          }
        case _ =>
          log.debug(s"Vehicle ${vehicle.id} doesn't have a stall")
          None
      }
      vehicleEndedCharging match {
        case Some(ChargingVehicle(_, _, _, _, _, _, _, _, theSender, _, _)) =>
          theSender ! EndingRefuelSession(tick, vehicle.id, triggerId)
        case _ =>
          sender ! CompletionNotice(triggerId)
      }

    case request @ ChargingPlugRequest(tick, vehicle, stall, _, triggerId, _, _) =>
      log.debug(s"ChargingPlugRequest received for vehicle $vehicle at $tick and stall ${vehicle.stall}")
      val responseHasTriggerId = if (vehicle.isEV) {
        // connecting the current vehicle
        val activityType = vehicle2InquiryMap
          .get(vehicle.id)
          .map {
<<<<<<< HEAD
            case ParkingInquiry(_, activityType, _, _, _, _, _, _, _, _, searchMode, _, _)
                if searchMode != Destination =>
=======
            case ParkingInquiry(_, activityType, _, _, _, _, _, _, _, _, searchMode, _, _) if searchMode != Parking =>
>>>>>>> ed533db2
              searchMode.toString + "-" + activityType
            case ParkingInquiry(_, activityType, _, _, _, _, _, _, _, _, _, _, _) => activityType
          }
          .getOrElse("")
        chargingNetworkHelper
          .get(stall.reservedFor.managerId)
          .processChargingPlugRequest(request, activityType, sender()) map {
          case chargingVehicle if chargingVehicle.chargingStatus.last.status == WaitingAtStation =>
            log.debug(
              s"Vehicle $vehicle is moved to waiting line at $tick in station ${chargingVehicle.chargingStation}, " +
              s"with {} vehicles connected and {} in grace period and {} in waiting line",
              chargingVehicle.chargingStation.howManyVehiclesAreCharging,
              chargingVehicle.chargingStation.howManyVehiclesAreInGracePeriodAfterCharging,
              chargingVehicle.chargingStation.howManyVehiclesAreWaiting
            )
            WaitingToCharge(tick, vehicle.id, triggerId)
          case chargingVehicle =>
            vehicle2InquiryMap.remove(vehicle.id)
            handleStartCharging(tick, chargingVehicle, triggerId = triggerId)
            collectVehicleRequestInfo(chargingVehicle)
            StartingRefuelSession(tick, triggerId)
        } getOrElse Failure(
          new RuntimeException(
            s"Cannot find a ${request.stall.reservedFor} station identified with tazId ${request.stall.tazId}, " +
            s"parkingType ${request.stall.parkingType} and chargingPointType ${request.stall.chargingPointType.get}!"
          )
        )
      } else {
        Failure(new RuntimeException(s"$vehicle is not a BEV/PHEV vehicle. Request sent by agent ${sender.path.name}"))
      }
      sender ! responseHasTriggerId

    case ChargingUnplugRequest(tick, vehicle, triggerId) =>
      log.debug(s"ChargingUnplugRequest received for vehicle $vehicle from plug ${vehicle.stall} at $tick")
      val bounds = powerController.obtainPowerPhysicalBounds(tick, None)
      val responseHasTriggerId = vehicle.stall match {
        case Some(stall) =>
          chargingNetworkHelper.get(stall.reservedFor.managerId).disconnectVehicle(vehicle.id, tick) match {
            case Some(chargingVehicle @ ChargingVehicle(_, _, station, _, _, _, _, _, _, listStatus, sessions)) =>
              if (sessions.nonEmpty && !listStatus.exists(_.status == GracePeriod)) {
                // If the vehicle was still charging
                val unplugTime = currentTimeBin(tick)
                val index = sessions.indexWhere(x => currentTimeBin(x.startTime) == unplugTime && x.startTime <= tick)
                val (startTime, endTime) = if (index == -1) (unplugTime, tick) else (sessions(index).startTime, tick)
                dispatchEnergyAndProcessChargingCycle(chargingVehicle, startTime, endTime, bounds, triggerId, true)
                handleEndCharging(endTime, chargingVehicle, triggerId)
              }
              chargingNetwork
                .processWaitingLine(tick, station)
                .foreach { newChargingVehicle =>
                  self ! ChargingPlugRequest(
                    tick,
                    newChargingVehicle.vehicle,
                    newChargingVehicle.stall,
                    newChargingVehicle.personId,
                    triggerId,
                    newChargingVehicle.shiftStatus,
                    newChargingVehicle.shiftDuration
                  )
                }
              val (_, totEnergy) = chargingVehicle.calculateChargingSessionLengthAndEnergyInJoule
              UnpluggingVehicle(tick, totEnergy, triggerId)
            case _ =>
              log.debug(s"Vehicle $vehicle is already disconnected or unhandled at $tick")
              UnhandledVehicle(tick, vehicle.id, triggerId)
          }
        case _ =>
          log.debug(s"Cannot unplug $vehicle as it doesn't have a stall at $tick")
          UnhandledVehicle(tick, vehicle.id, triggerId)
      }
      sender ! responseHasTriggerId

    case Finish =>
      log.info("CNM is Finishing. Now clearing the charging networks!")
      val nbWaitingVehicles = chargingNetwork.waitingLineVehicles.size + rideHailNetwork.waitingLineVehicles.size
      if (nbWaitingVehicles > 0) {
        log.warning(
          s"There were $nbWaitingVehicles vehicles waiting to be charged." +
          s"It might be due to lack of charging infrastructure or something is broken"
        )
      }
      chargingNetwork.clearAllMappedStations()
      rideHailNetwork.clearAllMappedStations()
      powerController.close()
      context.children.foreach(_ ! Finish)
      context.stop(self)
  }

  protected def getScheduler: ActorRef = scheduler
  protected def getBeamServices: BeamServices = beamServices
}

object ChargingNetworkManager extends LazyLogging {
  object DebugReport
  case class PlanEnergyDispatchTrigger(tick: Int) extends Trigger
  case class ChargingTimeOutTrigger(tick: Int, vehicle: BeamVehicle) extends Trigger

  case class ChargingPlugRequest(
    tick: Int,
    vehicle: BeamVehicle,
    stall: ParkingStall,
    personId: Id[Person],
    triggerId: Long,
    shiftStatus: ShiftStatus = NotApplicable,
    shiftDuration: Option[Int] = None
  ) extends HasTriggerId
  case class ChargingUnplugRequest(tick: Int, vehicle: BeamVehicle, triggerId: Long) extends HasTriggerId
  case class StartingRefuelSession(tick: Int, triggerId: Long) extends HasTriggerId
  case class EndingRefuelSession(tick: Int, vehicleId: Id[BeamVehicle], triggerId: Long) extends HasTriggerId
  case class WaitingToCharge(tick: Int, vehicleId: Id[BeamVehicle], triggerId: Long) extends HasTriggerId
  case class UnhandledVehicle(tick: Int, vehicleId: Id[BeamVehicle], triggerId: Long) extends HasTriggerId
  case class UnpluggingVehicle(tick: Int, energyCharged: Double, triggerId: Long) extends HasTriggerId

  def props(
    beamServices: BeamServices,
    chargingNetwork: ChargingNetwork[_],
    rideHailNetwork: ChargingNetwork[_],
    parkingManager: ActorRef,
    scheduler: ActorRef
  ): Props = {
    Props(new ChargingNetworkManager(beamServices, chargingNetwork, rideHailNetwork, parkingManager, scheduler))
  }

  case class ChargingNetworkHelper(chargingNetwork: ChargingNetwork[_], rideHailNetwork: ChargingNetwork[_]) {

    lazy val allChargingStations: List[ChargingStation] =
      chargingNetwork.chargingStations ++ rideHailNetwork.chargingStations

    /**
      * @param managerId vehicle manager id
      * @return
      */
    def get(managerId: Id[VehicleManager]): ChargingNetwork[_] = {
      get(VehicleManager.getReservedFor(managerId).get)
    }

    /**
      * @param managerType vehicle manager type
      * @return
      */
    def get(managerType: ReservedFor): ChargingNetwork[_] = {
      managerType match {
        case VehicleManager.TypeEnum.RideHail => rideHailNetwork
        case _                                => chargingNetwork
      }
    }
  }
}<|MERGE_RESOLUTION|>--- conflicted
+++ resolved
@@ -10,11 +10,7 @@
 import beam.agentsim.agents.vehicles._
 import beam.agentsim.events.RefuelSessionEvent.{NotApplicable, ShiftStatus}
 import beam.agentsim.infrastructure.ChargingNetwork.{ChargingStation, ChargingStatus, ChargingVehicle}
-<<<<<<< HEAD
-import beam.agentsim.infrastructure.ParkingInquiry.ParkingSearchMode.{Destination, EnRoute, Init}
-=======
 import beam.agentsim.infrastructure.ParkingInquiry.ParkingSearchMode.Parking
->>>>>>> ed533db2
 import beam.agentsim.infrastructure.power.{PowerController, SitePowerManager}
 import beam.agentsim.scheduler.BeamAgentScheduler.{CompletionNotice, ScheduleTrigger}
 import beam.agentsim.scheduler.Trigger.TriggerWithId
@@ -166,12 +162,7 @@
         val activityType = vehicle2InquiryMap
           .get(vehicle.id)
           .map {
-<<<<<<< HEAD
-            case ParkingInquiry(_, activityType, _, _, _, _, _, _, _, _, searchMode, _, _)
-                if searchMode != Destination =>
-=======
             case ParkingInquiry(_, activityType, _, _, _, _, _, _, _, _, searchMode, _, _) if searchMode != Parking =>
->>>>>>> ed533db2
               searchMode.toString + "-" + activityType
             case ParkingInquiry(_, activityType, _, _, _, _, _, _, _, _, _, _, _) => activityType
           }
