package beam.agentsim.infrastructure

import akka.actor.Status.Failure
import akka.actor.{ActorLogging, ActorRef, Cancellable, Props}
import akka.pattern.pipe
import akka.util.Timeout
import beam.agentsim.Resource.ReleaseParkingStall
import beam.agentsim.agents.BeamAgent.Finish
import beam.agentsim.agents.InitializeTrigger
import beam.agentsim.agents.vehicles.{BeamVehicle, VehicleManager}
import beam.agentsim.events.{ChargingPlugInEvent, ChargingPlugOutEvent, RefuelSessionEvent}
import beam.agentsim.infrastructure.ChargingNetwork.{ChargingCycle, ChargingStation, ChargingVehicle, ConnectionStatus}
import beam.agentsim.infrastructure.charging.ChargingPointType
import beam.agentsim.infrastructure.parking.{ParkingType, PricingModel}
import beam.agentsim.infrastructure.power.SitePowerManager.PhysicalBounds
import beam.agentsim.infrastructure.power.{PowerController, SitePowerManager}
import beam.agentsim.infrastructure.taz.TAZ
import beam.agentsim.scheduler.BeamAgentScheduler.{CompletionNotice, ScheduleTrigger}
import beam.agentsim.scheduler.{HasTriggerId, Trigger}
import beam.agentsim.scheduler.Trigger.TriggerWithId
import beam.cosim.helics.BeamHelicsInterface.{getFederate, unloadHelics, BeamFederate}
import beam.sim.BeamServices
import beam.sim.config.BeamConfig
import beam.sim.config.BeamConfig.Beam.Debug
import beam.utils.DateUtils
<<<<<<< HEAD
import com.typesafe.scalalogging.LazyLogging
=======
import beam.utils.logging.LoggingMessageActor
import beam.utils.logging.pattern.ask
>>>>>>> 3b6f8d71
import org.matsim.api.core.v01.Id
import java.util.concurrent.TimeUnit
import scala.concurrent.duration._
import scala.language.postfixOps
import scala.util.control.NonFatal

/**
  * Created by haitamlaarabi
  */

class ChargingNetworkManager(
  beamServices: BeamServices,
  chargingNetworkInfo: ChargingNetworkInfo,
  parkingManager: ActorRef,
  scheduler: ActorRef
) extends LoggingMessageActor
    with ActorLogging {
  import ChargingNetworkManager._
  import ConnectionStatus._
  import beamServices._
  import chargingNetworkInfo._

  private val beamConfig: BeamConfig = beamScenario.beamConfig
  private val cnmConfig = beamConfig.beam.agentsim.chargingNetworkManager

  private val chargingNetworkMap: Map[Id[VehicleManager], ChargingNetwork] = Map(
    VehicleManager.privateVehicleManager.managerId ->
    new ChargingNetwork(VehicleManager.privateVehicleManager.managerId, chargingZoneList)
  )
  private val sitePowerManager = new SitePowerManager(chargingNetworkMap, beamServices)
  private val powerController = new PowerController(chargingNetworkMap, beamConfig, beamFederateOption)
  private val endOfSimulationTime: Int = DateUtils.getEndOfTime(beamConfig)

  import powerController._
  import sitePowerManager._

  import scala.concurrent.ExecutionContext.Implicits.global
  import scala.concurrent.Future
  implicit val timeout: Timeout = Timeout(10, TimeUnit.HOURS)
  implicit val debug: Debug = beamConfig.beam.debug

  private def currentTimeBin(tick: Int): Int = cnmConfig.timeStepInSeconds * (tick / cnmConfig.timeStepInSeconds).toInt
  private def nextTimeBin(tick: Int): Int = currentTimeBin(tick) + cnmConfig.timeStepInSeconds

  var timeSpentToPlanEnergyDispatchTrigger: Long = 0
  var nHandledPlanEnergyDispatchTrigger: Int = 0

  val maybeDebugReport: Option[Cancellable] = if (beamServices.beamConfig.beam.debug.debugEnabled) {
    Some(context.system.scheduler.scheduleWithFixedDelay(10.seconds, 30.seconds, self, DebugReport)(context.dispatcher))
  } else {
    None
  }

  override def postStop: Unit = {
    maybeDebugReport.foreach(_.cancel())
    log.info(
      s"timeSpentToPlanEnergyDispatchTrigger: ${timeSpentToPlanEnergyDispatchTrigger} ms, nHandledPlanEnergyDispatchTrigger: ${nHandledPlanEnergyDispatchTrigger}, AVG: ${timeSpentToPlanEnergyDispatchTrigger.toDouble / nHandledPlanEnergyDispatchTrigger}"
    )
    super.postStop()
  }

  override def loggedReceive: Receive = {
    case DebugReport =>
      log.info(
        s"timeSpentToPlanEnergyDispatchTrigger: ${timeSpentToPlanEnergyDispatchTrigger} ms, nHandledPlanEnergyDispatchTrigger: ${nHandledPlanEnergyDispatchTrigger}, AVG: ${timeSpentToPlanEnergyDispatchTrigger.toDouble / nHandledPlanEnergyDispatchTrigger}"
      )

    case TriggerWithId(InitializeTrigger(_), triggerId) =>
      Future(scheduler ? ScheduleTrigger(PlanEnergyDispatchTrigger(0), self))
        .map(_ => CompletionNotice(triggerId, Vector()))
        .pipeTo(sender())

    case TriggerWithId(PlanEnergyDispatchTrigger(timeBin), triggerId) =>
      val s = System.currentTimeMillis
      log.debug(s"Planning energy dispatch for vehicles currently connected to a charging point, at t=$timeBin")
      val estimatedLoad = requiredPowerInKWOverNextPlanningHorizon(timeBin)
      log.debug("Total Load estimated is {} at tick {}", estimatedLoad.values.sum, timeBin)

      // obtaining physical bounds
      val physicalBounds = obtainPowerPhysicalBounds(timeBin, Some(estimatedLoad))

      val allConnectedVehicles = chargingNetworkMap.flatMap(_._2.connectedVehicles)
      val triggers = allConnectedVehicles.par.flatMap {
        case (_, chargingVehicle @ ChargingVehicle(vehicle, stall, _, _, _, _, _, _)) =>
          // Refuel
          handleRefueling(chargingVehicle)
          // Calculate the energy to charge each vehicle connected to the a charging station
          val (chargingDuration, energyToCharge) =
            dispatchEnergy(cnmConfig.timeStepInSeconds, chargingVehicle, physicalBounds)
          if (chargingDuration > 0 && energyToCharge == 0) {
            log.error(
              s"chargingDuration is $chargingDuration while energyToCharge is $energyToCharge. Something is broken or due to physical bounds!!"
            )
          } else if (chargingDuration == 0 && energyToCharge > 0) {
            log.error(
              s"chargingDuration is $chargingDuration while energyToCharge is $energyToCharge. Something is broken!!"
            )
          }
          // update charging vehicle with dispatched energy and schedule ChargingTimeOutScheduleTrigger
          chargingVehicle.processChargingCycle(timeBin, energyToCharge, chargingDuration).flatMap {
            case cycle if chargingIsCompleteUsing(cycle) =>
              handleEndCharging(timeBin, chargingVehicle, triggerId = triggerId)
              None
            case cycle if chargingNotCompleteUsing(cycle) =>
              log.debug(
                "Ending refuel cycle of vehicle {}. Stall: {}. Provided energy: {} J. Remaining: {} J",
                vehicle.id,
                stall,
                cycle.energy,
                energyToCharge
              )
              None
            case cycle =>
              // charging is going to end during this current session
              Some(
                ScheduleTrigger(
                  ChargingTimeOutTrigger(timeBin + cycle.duration, vehicle.id, stall.managerId),
                  self
                )
              )
          }
      }

      val nextStepPlanningTriggers = if (!isEndOfSimulation(timeBin)) {
        Vector(ScheduleTrigger(PlanEnergyDispatchTrigger(nextTimeBin(timeBin)), self))
      } else {
        completeChargingAndTheDisconnectionOfAllConnectedVehiclesAtEndOfSimulation(timeBin, physicalBounds)
      }

      val e = System.currentTimeMillis()
      nHandledPlanEnergyDispatchTrigger += 1
      timeSpentToPlanEnergyDispatchTrigger += e - s
      log.info(s"timeSpentToPlanEnergyDispatchTrigger: $timeSpentToPlanEnergyDispatchTrigger. tick: $timeBin")

      sender ! CompletionNotice(triggerId, triggers.toIndexedSeq ++ nextStepPlanningTriggers)

    case TriggerWithId(ChargingTimeOutTrigger(tick, vehicleId, vehicleManager), triggerId) =>
      log.debug(s"ChargingTimeOutTrigger for vehicle $vehicleId at $tick")
      val chargingNetwork = chargingNetworkMap(vehicleManager)
      chargingNetwork.lookupVehicle(vehicleId) match { // not taking into consideration vehicles waiting in line
        case Some(chargingVehicle) =>
          handleEndCharging(tick, chargingVehicle, triggerId = triggerId) // We don't inform Actors that a private vehicle has ended charging because we don't know which agent should be informed
        case _ => log.debug(s"Vehicle $vehicleId is already disconnected")
      }
      sender ! CompletionNotice(triggerId)

    case ChargingPlugRequest(tick, vehicle, vehicleManager, triggerId) =>
      log.debug(s"ChargingPlugRequest received for vehicle $vehicle at $tick and stall ${vehicle.stall}")
      if (vehicle.isBEV | vehicle.isPHEV) {
        val chargingNetwork = chargingNetworkMap(vehicleManager)
        // connecting the current vehicle
        chargingNetwork.attemptToConnectVehicle(tick, vehicle, sender) match {
          case Some(ChargingVehicle(vehicle, _, station, _, _, _, status, _)) if status.last == Waiting =>
            log.debug(
              s"Vehicle $vehicle is moved to waiting line at $tick in station $station, with {}/{} vehicles connected and {} in waiting line",
              station.connectedVehicles.size,
              station.zone.numChargers,
              station.waitingLineVehicles.size
            )
            log.debug(s"connected vehicles: ${station.connectedVehicles.keys.mkString(",")}")
            log.debug(s"waiting vehicles: ${station.waitingLineVehicles.keys.mkString(",")}")
            sender ! WaitingInLine(tick, vehicle.id, triggerId)
          case Some(chargingVehicle: ChargingVehicle) =>
            handleStartCharging(tick, chargingVehicle, triggerId = triggerId)
          case _ =>
            log.debug(s"attempt to connect vehicle ${vehicle.id} to charger failed!")
        }
      } else {
        sender ! Failure(
          new RuntimeException(
            s"$vehicle is not a BEV/PHEV vehicle. Request sent by agent ${sender.path.name}"
          )
        )
      }

    case ChargingUnplugRequest(tick, vehicle, vehicleManager, triggerId) =>
      log.debug(s"ChargingUnplugRequest received for vehicle $vehicle from plug ${vehicle.stall} at $tick")
      val physicalBounds = obtainPowerPhysicalBounds(tick, None)
      val chargingNetwork = chargingNetworkMap(vehicleManager)
      chargingNetwork.lookupVehicle(vehicle.id) match { // not taking into consideration vehicles waiting in line
        case Some(chargingVehicle) if chargingVehicle.chargingSessions.nonEmpty =>
          val prevStartTime = chargingVehicle.chargingSessions.last.startTime
          val startTime = Math.min(tick, prevStartTime)
          val endTime = Math.max(tick, prevStartTime)
          val duration = endTime - startTime
          val (chargeDurationAtTick, energyToChargeAtTick) = dispatchEnergy(duration, chargingVehicle, physicalBounds)
          chargingVehicle.processChargingCycle(startTime, energyToChargeAtTick, chargeDurationAtTick)
<<<<<<< HEAD
          handleEndCharging(tick, chargingVehicle, Some(sender))
        case maybeChargingVehicle =>
          maybeChargingVehicle.foreach { cv =>
            log.error(s"Charging vehicle does not have charging sessions. The vehicle: ${cv.toString}")
          }
=======
          handleEndCharging(tick, chargingVehicle, Some(sender), triggerId = triggerId)
        case _ =>
>>>>>>> 3b6f8d71
          log.debug(s"Vehicle $vehicle is already disconnected at $tick")
          sender ! UnhandledVehicle(tick, vehicle.id, triggerId)
      }

    case Finish =>
      log.info("CNM is Finishing. Now clearing the charging networks!")
      chargingNetworkMap.foreach(_._2.clearAllMappedStations())
      disconnectFromHELICS()
      context.children.foreach(_ ! Finish)
      context.stop(self)
  }

  /**
    * if charging completed then duration of charging should be zero
    * @param cycle the latest charging cycle
    * @return
    */
  private def chargingIsCompleteUsing(cycle: ChargingCycle) = cycle.duration == 0

  /**
    * if charging won't complete during the current cycle
    * @param cycle the latest charging cycle
    * @return
    */
  private def chargingNotCompleteUsing(cycle: ChargingCycle) = cycle.duration >= cnmConfig.timeStepInSeconds

  /**
    * if this is the last timebin of the simulation
    * @param tick current tick
    * @return a boolean
    */
  private def isEndOfSimulation(tick: Int) = nextTimeBin(tick) >= endOfSimulationTime

  /**
    * if we still have a BEV/PHEV that is connected to a charging point,
    * we assume that they will charge until the end of the simulation and throwing events accordingly
    * @param tick current time bin
    * @param physicalBounds physical bounds received from the grid (or default ones if not)
    * @return triggers to schedule
    */
  private def completeChargingAndTheDisconnectionOfAllConnectedVehiclesAtEndOfSimulation(
    tick: Int,
    physicalBounds: Map[ChargingStation, PhysicalBounds]
  ): Vector[ScheduleTrigger] = {
    chargingNetworkMap
      .flatMap(_._2.vehicles)
      .map {
        case (_, chargingVehicle @ ChargingVehicle(vehicle, stall, _, _, _, _, status, _)) =>
          if (status.last == Connected) {
            val (duration, energy) =
              dispatchEnergy(Int.MaxValue, chargingVehicle, physicalBounds)
            chargingVehicle.processChargingCycle(tick, energy, duration)
          }
          ScheduleTrigger(
            ChargingTimeOutTrigger(
              nextTimeBin(tick) - 1,
              vehicle.id,
              stall.managerId
            ),
            self
          )
      }
      .toVector
  }

  /**
    * Connect the vehicle
    * @param tick current time
    * @param chargingVehicle charging vehicle information
    */
  private def handleStartCharging(tick: Int, chargingVehicle: ChargingVehicle, triggerId: Long): Unit = {
    val ChargingVehicle(vehicle, stall, _, _, _, theSender, _, _) = chargingVehicle
    log.debug(s"Starting charging for vehicle $vehicle at $tick")
    val physicalBounds = obtainPowerPhysicalBounds(tick, None)
    vehicle.connectToChargingPoint(tick)
    theSender ! StartingRefuelSession(tick, vehicle.id, triggerId)
    handleStartChargingHelper(tick, chargingVehicle)
    val (chargeDurationAtTick, energyToChargeAtTick) =
      dispatchEnergy(nextTimeBin(tick) - tick, chargingVehicle, physicalBounds)
    chargingVehicle.processChargingCycle(tick, energyToChargeAtTick, chargeDurationAtTick)
    val endTime = chargingVehicle.computeSessionEndTime
    if (endTime < nextTimeBin(tick))
      scheduler ! ScheduleTrigger(ChargingTimeOutTrigger(endTime, vehicle.id, stall.managerId), self)
  }

  /**
    * Disconnect the vehicle
    * @param tick current time
    * @param chargingVehicle charging vehicle information
    * @param currentSenderMaybe the current actor who sent the message
    */
  private def handleEndCharging(
    tick: Int,
    chargingVehicle: ChargingVehicle,
    currentSenderMaybe: Option[ActorRef] = None,
    triggerId: Long
  ): Unit = {
    val ChargingVehicle(vehicle, stall, _, _, _, _, _, _) = chargingVehicle
    val chargingNetwork = chargingNetworkMap(stall.managerId)
    chargingNetwork.disconnectVehicle(chargingVehicle) match {
      case Some(cv) =>
        log.debug(s"Vehicle ${chargingVehicle.vehicle} has been disconnected from the charging station")
        handleRefueling(chargingVehicle)
        handleEndChargingHelper(tick, chargingVehicle)
        vehicle.disconnectFromChargingPoint()
<<<<<<< HEAD
        vehicle.stall match {
          case Some(stall) =>
            parkingManager ! ReleaseParkingStall(stall)
            vehicle.unsetParkingStall()
          case None =>
            log.error(
              s"Vehicle ${vehicle.id.toString} does not have a stall. ParkingManager won't get ReleaseParkingStall event."
            )
        }
        currentSenderMaybe.foreach(_ ! EndingRefuelSession(tick, vehicle.id))
        chargingNetwork.processWaitingLine(tick, cv.chargingStation).foreach(handleStartCharging(tick, _))
=======
        parkingManager ! ReleaseParkingStall(vehicle.stall.get, triggerId)
        vehicle.unsetParkingStall()
        currentSenderMaybe.foreach(_ ! EndingRefuelSession(tick, vehicle.id, triggerId))
        chargingNetwork.processWaitingLine(tick, cv.chargingStation).foreach(handleStartCharging(tick, _, triggerId))
>>>>>>> 3b6f8d71
      case None =>
        log.error(
          s"Vehicle ${chargingVehicle.vehicle} failed to disconnect. Check the debug logs if it has been already disconnected. Otherwise something is broken!!"
        )
    }
  }

  /**
    * Refuel the vehicle using last charging session and collect the corresponding load
    * @param chargingVehicle vehicle charging information
    */
  private def handleRefueling(chargingVehicle: ChargingVehicle): Unit = {
    chargingVehicle.latestChargingCycle.foreach {
      case ChargingCycle(startTime, energy, duration) =>
        collectObservedLoadInKW(startTime, duration, chargingVehicle.vehicle, chargingVehicle.chargingStation)
        chargingVehicle.vehicle.addFuel(energy)
        log.debug(
          s"Charging vehicle ${chargingVehicle.vehicle}. " +
          s"Stall ${chargingVehicle.vehicle.stall}. Provided energy of = $energy J"
        )
    }
  }

  /**
    * process the event ChargingPlugInEvent
    * @param currentTick current time
    * @param chargingVehicle vehicle charging information
    */
  private def handleStartChargingHelper(currentTick: Int, chargingVehicle: ChargingVehicle): Unit = {
    import chargingVehicle._
    val chargingPlugInEvent = new ChargingPlugInEvent(
      tick = currentTick,
      stall = stall,
      locationWGS = geo.utm2Wgs(stall.locationUTM),
      vehId = vehicle.id,
      primaryFuelLevel = vehicle.primaryFuelLevelInJoules,
      secondaryFuelLevel = Some(vehicle.secondaryFuelLevelInJoules)
    )
    log.debug(s"ChargingPlugInEvent: $chargingPlugInEvent")
    beamServices.matsimServices.getEvents.processEvent(chargingPlugInEvent)
  }

  /**
    * Calculates the duration of the refuel session, the provided energy and throws corresponding events
    * @param currentTick current time
    * @param chargingVehicle vehicle charging information
    */
  def handleEndChargingHelper(currentTick: Int, chargingVehicle: ChargingVehicle): Unit = {
    import chargingVehicle._
    log.debug(
      s"Vehicle $vehicle was disconnected at time {} with {} J delivered during {} sec",
      currentTick,
      chargingVehicle.computeSessionEnergy,
      chargingVehicle.computeSessionDuration
    )
    // Refuel Session
    val refuelSessionEvent = new RefuelSessionEvent(
      currentTick,
      stall.copy(locationUTM = geo.utm2Wgs(stall.locationUTM)),
      chargingVehicle.computeSessionEnergy,
      vehicle.primaryFuelLevelInJoules - chargingVehicle.computeSessionEnergy,
      chargingVehicle.computeSessionDuration,
      vehicle.id,
      vehicle.beamVehicleType
    )
    log.debug(s"RefuelSessionEvent: $refuelSessionEvent")
    beamServices.matsimServices.getEvents.processEvent(refuelSessionEvent)
    val chargingPlugOutEvent: ChargingPlugOutEvent = new ChargingPlugOutEvent(
      currentTick,
      stall.copy(locationUTM = geo.utm2Wgs(stall.locationUTM)),
      vehicle.id,
      vehicle.primaryFuelLevelInJoules,
      Some(vehicle.secondaryFuelLevelInJoules)
    )
    log.debug(s"ChargingPlugOutEvent: $chargingPlugOutEvent")
    beamServices.matsimServices.getEvents.processEvent(chargingPlugOutEvent)
  }
}

object ChargingNetworkManager extends LazyLogging {
  var beamFederateOption: Option[BeamFederate] = None
  object DebugReport
  case class ChargingZonesInquiry()
  case class PlanEnergyDispatchTrigger(tick: Int) extends Trigger
  case class ChargingTimeOutTrigger(tick: Int, vehicleId: Id[BeamVehicle], managerId: Id[VehicleManager])
      extends Trigger
  case class ChargingPlugRequest(tick: Int, vehicle: BeamVehicle, managerId: Id[VehicleManager], triggerId: Long)
      extends HasTriggerId
  case class ChargingUnplugRequest(tick: Int, vehicle: BeamVehicle, managerId: Id[VehicleManager], triggerId: Long)
      extends HasTriggerId
  case class StartingRefuelSession(tick: Int, vehicleId: Id[BeamVehicle], triggerId: Long) extends HasTriggerId
  case class EndingRefuelSession(tick: Int, vehicleId: Id[BeamVehicle], triggerId: Long) extends HasTriggerId
  case class WaitingInLine(tick: Int, vehicleId: Id[BeamVehicle], triggerId: Long) extends HasTriggerId
  case class UnhandledVehicle(tick: Int, vehicleId: Id[BeamVehicle], triggerId: Long) extends HasTriggerId

  final case class ChargingZone(
    tazId: Id[TAZ],
    parkingType: ParkingType,
    numChargers: Int,
    chargingPointType: ChargingPointType,
    pricingModel: PricingModel,
    managerId: Id[VehicleManager]
  ) {
    val id: String = constructChargingZoneKey(managerId, tazId, parkingType, chargingPointType)
    override def equals(that: Any): Boolean =
      that match {
        case that: ChargingZone =>
          that.hashCode() == hashCode
        case _ => false
      }
    override def hashCode: Int = id.hashCode()
  }

  def constructChargingZoneKey(
    managerId: Id[VehicleManager],
    tazId: Id[TAZ],
    parkingType: ParkingType,
    chargingPointType: ChargingPointType
  ): String = s"cs_${managerId}_${tazId}_${parkingType}_${chargingPointType}"

  def props(
    beamServices: BeamServices,
    chargingNetworkInfo: ChargingNetworkInfo,
    parkingManager: ActorRef,
    scheduler: ActorRef
  ): Props = {
    Props(new ChargingNetworkManager(beamServices, chargingNetworkInfo, parkingManager, scheduler))
  }

  def connectToHELICS(beamConfig: BeamConfig): Boolean = {
    val helicsConfig = beamConfig.beam.agentsim.chargingNetworkManager.helics
    beamFederateOption = if (helicsConfig.connectionEnabled) {
      var counter = 1
      var fed = attemptConnectionToHELICS(beamConfig)
      while (fed.isEmpty && counter <= 3) {
        logger.error(s"Failed to connect to helics network. Connection attempt in 60 seconds [$counter/3]")
        Thread.sleep(60000)
        fed = attemptConnectionToHELICS(beamConfig)
        counter += 1
      }
      fed
    } else None
    !helicsConfig.connectionEnabled || beamFederateOption.isDefined
  }

  def disconnectFromHELICS(): Unit = {

    /**
      * closing helics connection
      */
    logger.debug("Release Helics resources...")
    beamFederateOption
      .fold(logger.debug("Not connected to grid, just releasing helics resources")) { beamFederate =>
        beamFederate.close()
        try {
          logger.debug("Destroying BeamFederate")
          unloadHelics()
        } catch {
          case NonFatal(ex) =>
            logger.error(s"Cannot destroy BeamFederate: ${ex.getMessage}")
        }
      }
  }

  private def attemptConnectionToHELICS(beamConfig: BeamConfig): Option[BeamFederate] = {
    import scala.util.{Failure, Try}
    val helicsConfig = beamConfig.beam.agentsim.chargingNetworkManager.helics
    logger.info("Connecting to helics network for CNM...")
    Try {
      logger.debug("Init BeamFederate...")
      getFederate(
        helicsConfig.federateName,
        helicsConfig.coreType,
        helicsConfig.coreInitString,
        helicsConfig.timeDeltaProperty,
        helicsConfig.intLogLevel,
        helicsConfig.bufferSize,
        helicsConfig.dataOutStreamPoint match {
          case s: String if s.nonEmpty => Some(s)
          case _                       => None
        },
        helicsConfig.dataInStreamPoint match {
          case s: String if s.nonEmpty => Some(s)
          case _                       => None
        }
      )
    }.recoverWith {
      case e =>
        logger.warn("Cannot init BeamFederate: {} as connection to helics failed", e.getMessage)
        Failure(e)
    }.toOption
  }
}<|MERGE_RESOLUTION|>--- conflicted
+++ resolved
@@ -23,12 +23,9 @@
 import beam.sim.config.BeamConfig
 import beam.sim.config.BeamConfig.Beam.Debug
 import beam.utils.DateUtils
-<<<<<<< HEAD
 import com.typesafe.scalalogging.LazyLogging
-=======
 import beam.utils.logging.LoggingMessageActor
 import beam.utils.logging.pattern.ask
->>>>>>> 3b6f8d71
 import org.matsim.api.core.v01.Id
 import java.util.concurrent.TimeUnit
 import scala.concurrent.duration._
@@ -216,16 +213,11 @@
           val duration = endTime - startTime
           val (chargeDurationAtTick, energyToChargeAtTick) = dispatchEnergy(duration, chargingVehicle, physicalBounds)
           chargingVehicle.processChargingCycle(startTime, energyToChargeAtTick, chargeDurationAtTick)
-<<<<<<< HEAD
-          handleEndCharging(tick, chargingVehicle, Some(sender))
+          handleEndCharging(tick, chargingVehicle, Some(sender), triggerId = triggerId)
         case maybeChargingVehicle =>
           maybeChargingVehicle.foreach { cv =>
             log.error(s"Charging vehicle does not have charging sessions. The vehicle: ${cv.toString}")
           }
-=======
-          handleEndCharging(tick, chargingVehicle, Some(sender), triggerId = triggerId)
-        case _ =>
->>>>>>> 3b6f8d71
           log.debug(s"Vehicle $vehicle is already disconnected at $tick")
           sender ! UnhandledVehicle(tick, vehicle.id, triggerId)
       }
@@ -331,24 +323,17 @@
         handleRefueling(chargingVehicle)
         handleEndChargingHelper(tick, chargingVehicle)
         vehicle.disconnectFromChargingPoint()
-<<<<<<< HEAD
         vehicle.stall match {
           case Some(stall) =>
-            parkingManager ! ReleaseParkingStall(stall)
+            parkingManager ! ReleaseParkingStall(stall, triggerId)
             vehicle.unsetParkingStall()
           case None =>
             log.error(
               s"Vehicle ${vehicle.id.toString} does not have a stall. ParkingManager won't get ReleaseParkingStall event."
             )
         }
-        currentSenderMaybe.foreach(_ ! EndingRefuelSession(tick, vehicle.id))
+        currentSenderMaybe.foreach(_ ! EndingRefuelSession(tick, vehicle.id, triggerId))
         chargingNetwork.processWaitingLine(tick, cv.chargingStation).foreach(handleStartCharging(tick, _))
-=======
-        parkingManager ! ReleaseParkingStall(vehicle.stall.get, triggerId)
-        vehicle.unsetParkingStall()
-        currentSenderMaybe.foreach(_ ! EndingRefuelSession(tick, vehicle.id, triggerId))
-        chargingNetwork.processWaitingLine(tick, cv.chargingStation).foreach(handleStartCharging(tick, _, triggerId))
->>>>>>> 3b6f8d71
       case None =>
         log.error(
           s"Vehicle ${chargingVehicle.vehicle} failed to disconnect. Check the debug logs if it has been already disconnected. Otherwise something is broken!!"
