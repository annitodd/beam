package beam.agentsim.infrastructure

import akka.actor.Status.Failure
import akka.actor.{ActorLogging, ActorRef, Cancellable, Props}
import akka.pattern.pipe
import akka.util.Timeout
import beam.agentsim.Resource.ReleaseParkingStall
import beam.agentsim.agents.BeamAgent.Finish
import beam.agentsim.agents.InitializeTrigger
import beam.agentsim.agents.vehicles.BeamVehicle
import beam.agentsim.events.{ChargingPlugInEvent, ChargingPlugOutEvent, RefuelSessionEvent}
import beam.agentsim.infrastructure.ChargingNetwork.{ChargingCycle, ChargingStation, ChargingVehicle, ConnectionStatus}
import beam.agentsim.infrastructure.power.SitePowerManager.PhysicalBounds
import beam.agentsim.infrastructure.power.{PowerController, SitePowerManager}
import beam.agentsim.scheduler.BeamAgentScheduler.{CompletionNotice, ScheduleTrigger}
import beam.agentsim.scheduler.{HasTriggerId, Trigger}
import beam.agentsim.scheduler.Trigger.TriggerWithId
import beam.sim.BeamServices
import beam.sim.config.BeamConfig
import beam.sim.config.BeamConfig.Beam.Debug
import beam.utils.DateUtils
import beam.utils.logging.LoggingMessageActor
import beam.utils.logging.pattern.ask
import org.matsim.api.core.v01.Id

import java.util.concurrent.TimeUnit
import scala.concurrent.duration._
import scala.language.postfixOps

/**
  * Created by haitamlaarabi
  */

class ChargingNetworkManager(
  beamServices: BeamServices,
  chargingInfrastructure: ParkingAndChargingInfrastructure,
  parkingManager: ActorRef,
  scheduler: ActorRef
) extends LoggingMessageActor
    with ActorLogging {
  import ChargingNetworkManager._
  import ConnectionStatus._
  import beamServices._
<<<<<<< HEAD
  import chargingInfrastructure._
=======
>>>>>>> 21a88cfc

  private val beamConfig: BeamConfig = beamScenario.beamConfig
  private val cnmConfig = beamConfig.beam.agentsim.chargingNetworkManager

<<<<<<< HEAD
  private val sitePowerManager = new SitePowerManager(chargingNetworks, beamServices)
  private val powerController = new PowerController(chargingNetworks, beamConfig)
=======
  private val chargingNetworkMap: Map[Option[Id[VehicleManager]], ChargingNetwork] =
    chargingInfrastructure.chargingNetworks.map {
      case (vehicleManagerId, zones) =>
        vehicleManagerId -> new ChargingNetwork(zones, vehicleManagerId)
    }

  private val sitePowerManager = new SitePowerManager(chargingNetworkMap, beamServices)
  private val powerController = new PowerController(chargingNetworkMap, beamConfig)
>>>>>>> 21a88cfc
  private val endOfSimulationTime: Int = DateUtils.getEndOfTime(beamConfig)

  import powerController._
  import sitePowerManager._

  import scala.concurrent.ExecutionContext.Implicits.global
  import scala.concurrent.Future
  implicit val timeout: Timeout = Timeout(10, TimeUnit.HOURS)
  implicit val debug: Debug = beamConfig.beam.debug

  private def currentTimeBin(tick: Int): Int = cnmConfig.timeStepInSeconds * (tick / cnmConfig.timeStepInSeconds).toInt
  private def nextTimeBin(tick: Int): Int = currentTimeBin(tick) + cnmConfig.timeStepInSeconds

  var timeSpentToPlanEnergyDispatchTrigger: Long = 0
  var nHandledPlanEnergyDispatchTrigger: Int = 0

  val maybeDebugReport: Option[Cancellable] = if (beamServices.beamConfig.beam.debug.debugEnabled) {
    Some(context.system.scheduler.scheduleWithFixedDelay(10.seconds, 30.seconds, self, DebugReport)(context.dispatcher))
  } else {
    None
  }

  override def postStop: Unit = {
    maybeDebugReport.foreach(_.cancel())
    log.info(
      s"timeSpentToPlanEnergyDispatchTrigger: ${timeSpentToPlanEnergyDispatchTrigger} ms, nHandledPlanEnergyDispatchTrigger: ${nHandledPlanEnergyDispatchTrigger}, AVG: ${timeSpentToPlanEnergyDispatchTrigger.toDouble / nHandledPlanEnergyDispatchTrigger}"
    )
    super.postStop()
  }

  override def loggedReceive: Receive = {
    case DebugReport =>
      log.info(
        s"timeSpentToPlanEnergyDispatchTrigger: ${timeSpentToPlanEnergyDispatchTrigger} ms, nHandledPlanEnergyDispatchTrigger: ${nHandledPlanEnergyDispatchTrigger}, AVG: ${timeSpentToPlanEnergyDispatchTrigger.toDouble / nHandledPlanEnergyDispatchTrigger}"
      )

    case TriggerWithId(InitializeTrigger(_), triggerId) =>
      Future(scheduler ? ScheduleTrigger(PlanEnergyDispatchTrigger(0), self))
        .map(_ => CompletionNotice(triggerId, Vector()))
        .pipeTo(sender())

    case TriggerWithId(PlanEnergyDispatchTrigger(timeBin), triggerId) =>
      val s = System.currentTimeMillis
      log.debug(s"Planning energy dispatch for vehicles currently connected to a charging point, at t=$timeBin")
      val estimatedLoad = requiredPowerInKWOverNextPlanningHorizon(timeBin)
      log.debug("Total Load estimated is {} at tick {}", estimatedLoad.values.sum, timeBin)

      // obtaining physical bounds
      val physicalBounds = obtainPowerPhysicalBounds(timeBin, Some(estimatedLoad))

      val allConnectedVehicles = chargingNetworks.flatMap(_._2.connectedVehicles)
      val triggers = allConnectedVehicles.par.flatMap {
        case (_, chargingVehicle @ ChargingVehicle(vehicle, stall, _, _, _, _, _, _)) =>
          // Refuel
          handleRefueling(chargingVehicle)
          // Calculate the energy to charge each vehicle connected to the a charging station
          val (chargingDuration, energyToCharge) =
            dispatchEnergy(cnmConfig.timeStepInSeconds, chargingVehicle, physicalBounds)
          // update charging vehicle with dispatched energy and schedule ChargingTimeOutScheduleTrigger
          chargingVehicle.processChargingCycle(timeBin, energyToCharge, chargingDuration).flatMap {
            case cycle if chargingIsCompleteUsing(cycle) =>
              handleEndCharging(timeBin, chargingVehicle, triggerId = triggerId)
              None
            case cycle if chargingNotCompleteUsing(cycle) =>
              log.debug(
                "Ending refuel cycle of vehicle {}. Stall: {}. Provided energy: {} J. Remaining: {} J",
                vehicle.id,
                stall,
                cycle.energy,
                energyToCharge
              )
              None
            case cycle =>
              // charging is going to end during this current session
              Some(ScheduleTrigger(ChargingTimeOutTrigger(timeBin + cycle.duration, vehicle), self))
          }
      }

      val nextStepPlanningTriggers = if (!isEndOfSimulation(timeBin)) {
        Vector(ScheduleTrigger(PlanEnergyDispatchTrigger(nextTimeBin(timeBin)), self))
      } else {
        completeChargingAndTheDisconnectionOfAllConnectedVehiclesAtEndOfSimulation(timeBin, physicalBounds)
      }

      val e = System.currentTimeMillis()
      nHandledPlanEnergyDispatchTrigger += 1
      timeSpentToPlanEnergyDispatchTrigger += e - s
      log.info(s"timeSpentToPlanEnergyDispatchTrigger: $timeSpentToPlanEnergyDispatchTrigger. tick: $timeBin")

      sender ! CompletionNotice(triggerId, triggers.toIndexedSeq ++ nextStepPlanningTriggers)

    case TriggerWithId(ChargingTimeOutTrigger(tick, vehicle), triggerId) =>
      log.debug(s"ChargingTimeOutTrigger for vehicle ${vehicle.id} at $tick")
      vehicle.stall match {
        case Some(stall) =>
<<<<<<< HEAD
          val chargingNetwork = chargingNetworks(stall.vehicleManager)
          chargingNetwork.lookupVehicle(vehicle.id) match { // not taking into consideration vehicles waiting in line
            case Some(chargingVehicle) => handleEndCharging(tick, chargingVehicle)
=======
          val chargingNetwork = chargingNetworkMap(stall.vehicleManager)
          chargingNetwork.lookupVehicle(vehicle.id) match { // not taking into consideration vehicles waiting in line
            case Some(chargingVehicle) => handleEndCharging(tick, chargingVehicle, triggerId = triggerId)
>>>>>>> 21a88cfc
            // We don't inform Actors that a private vehicle has ended charging because we don't know which agent should be informed
            case _ => log.debug(s"Vehicle ${vehicle.id} is already disconnected")
          }
        case _ => log.debug(s"Vehicle ${vehicle.id} doesn't have a stall")
      }
      sender ! CompletionNotice(triggerId)

<<<<<<< HEAD
    case ChargingPlugRequest(tick, vehicle) =>
      log.debug(s"ChargingPlugRequest received for vehicle $vehicle at $tick and stall ${vehicle.stall}")
      vehicle.stall match {
        case Some(stall) if vehicle.isBEV | vehicle.isPHEV =>
          val chargingNetwork = chargingNetworks(stall.vehicleManager)
=======
    case ChargingPlugRequest(tick, vehicle, triggerId) =>
      log.debug(s"ChargingPlugRequest received for vehicle $vehicle at $tick and stall ${vehicle.stall}")
      vehicle.stall match {
        case Some(stall) if vehicle.isBEV | vehicle.isPHEV =>
          val chargingNetwork = chargingNetworkMap(stall.vehicleManager)
>>>>>>> 21a88cfc
          // connecting the current vehicle
          chargingNetwork.attemptToConnectVehicle(tick, vehicle, sender) match {
            case Some(ChargingVehicle(vehicle, _, station, _, _, _, status, _)) if status.last == Waiting =>
              log.debug(
                s"Vehicle $vehicle is moved to waiting line at $tick in station $station, with {}/{} vehicles connected and {} in waiting line",
                station.connectedVehicles.size,
<<<<<<< HEAD
                station.zone.maxStalls,
                station.waitingLineVehicles.size
              )
              sender ! WaitingInLine(tick, vehicle.id)
            case Some(chargingVehicle: ChargingVehicle) =>
              handleStartCharging(tick, chargingVehicle)
=======
                station.zone.numChargers,
                station.waitingLineVehicles.size
              )
              sender ! WaitingInLine(tick, vehicle.id, triggerId)
            case Some(chargingVehicle: ChargingVehicle) =>
              handleStartCharging(tick, chargingVehicle, triggerId = triggerId)
>>>>>>> 21a88cfc
            case _ =>
              log.debug(s"Attempt to connect vehicle ${vehicle.id} to charger failed!")
          }
        case Some(_) =>
          sender ! Failure(
            new RuntimeException(s"$vehicle is not a BEV/PHEV vehicle. Request sent by agent ${sender.path.name}")
          )
        case _ =>
          log.error(s"Vehicle ${vehicle.id} doesn't have stall, which is necessary to start charging")
      }

<<<<<<< HEAD
    case ChargingUnplugRequest(tick, vehicle) =>
=======
    case ChargingUnplugRequest(tick, vehicle, triggerId) =>
>>>>>>> 21a88cfc
      log.debug(s"ChargingUnplugRequest received for vehicle $vehicle from plug ${vehicle.stall} at $tick")
      val physicalBounds = obtainPowerPhysicalBounds(tick, None)
      vehicle.stall match {
        case Some(stall) =>
<<<<<<< HEAD
          val chargingNetwork = chargingNetworks(stall.vehicleManager)
=======
          val chargingNetwork = chargingNetworkMap(stall.vehicleManager)
>>>>>>> 21a88cfc
          chargingNetwork.lookupVehicle(vehicle.id) match { // not taking into consideration vehicles waiting in line
            case Some(chargingVehicle) =>
              val prevStartTime = chargingVehicle.chargingSessions.last.startTime
              val startTime = Math.min(tick, prevStartTime)
              val endTime = Math.max(tick, prevStartTime)
              val duration = endTime - startTime
              val (chargeDurationAtTick, energyToChargeAtTick) =
                dispatchEnergy(duration, chargingVehicle, physicalBounds)
              chargingVehicle.processChargingCycle(startTime, energyToChargeAtTick, chargeDurationAtTick)
<<<<<<< HEAD
              handleEndCharging(tick, chargingVehicle, Some(sender))
            case _ =>
              log.debug(s"Vehicle $vehicle is already disconnected at $tick")
              sender ! UnhandledVehicle(tick, vehicle.id)
          }
        case _ =>
          log.debug(s"Cannot unplug $vehicle as it doesn't have a stall at $tick")
          sender ! UnhandledVehicle(tick, vehicle.id)
=======
              handleEndCharging(tick, chargingVehicle, Some(sender), triggerId = triggerId)
            case _ =>
              log.debug(s"Vehicle $vehicle is already disconnected at $tick")
              sender ! UnhandledVehicle(tick, vehicle.id, triggerId)
          }
        case _ =>
          log.debug(s"Cannot unplug $vehicle as it doesn't have a stall at $tick")
          sender ! UnhandledVehicle(tick, vehicle.id, triggerId)
>>>>>>> 21a88cfc
      }

    case Finish =>
      log.info("CNM is Finishing. Now clearing the charging networks!")
      chargingNetworks.foreach(_._2.clearAllMappedStations())
      powerController.close()
      context.children.foreach(_ ! Finish)
      context.stop(self)
  }

  /**
    * if charging completed then duration of charging should be zero
    * @param cycle the latest charging cycle
    * @return
    */
  private def chargingIsCompleteUsing(cycle: ChargingCycle) = cycle.duration == 0

  /**
    * if charging won't complete during the current cycle
    * @param cycle the latest charging cycle
    * @return
    */
  private def chargingNotCompleteUsing(cycle: ChargingCycle) = cycle.duration >= cnmConfig.timeStepInSeconds

  /**
    * if this is the last timebin of the simulation
    * @param tick current tick
    * @return a boolean
    */
  private def isEndOfSimulation(tick: Int) = nextTimeBin(tick) >= endOfSimulationTime

  /**
    * if we still have a BEV/PHEV that is connected to a charging point,
    * we assume that they will charge until the end of the simulation and throwing events accordingly
    * @param tick current time bin
    * @param physicalBounds physical bounds received from the grid (or default ones if not)
    * @return triggers to schedule
    */
  private def completeChargingAndTheDisconnectionOfAllConnectedVehiclesAtEndOfSimulation(
    tick: Int,
    physicalBounds: Map[ChargingStation, PhysicalBounds]
  ): Vector[ScheduleTrigger] = {
    chargingNetworks
      .flatMap(_._2.vehicles)
      .map {
        case (_, chargingVehicle @ ChargingVehicle(vehicle, _, _, _, _, _, status, _)) =>
          if (status.last == Connected) {
            val (duration, energy) = dispatchEnergy(Int.MaxValue, chargingVehicle, physicalBounds)
            chargingVehicle.processChargingCycle(tick, energy, duration)
          }
          ScheduleTrigger(ChargingTimeOutTrigger(nextTimeBin(tick) - 1, vehicle), self)
      }
      .toVector
  }

  /**
    * Connect the vehicle
    * @param tick current time
    * @param chargingVehicle charging vehicle information
    */
<<<<<<< HEAD
  private def handleStartCharging(tick: Int, chargingVehicle: ChargingVehicle): Unit = {
    val ChargingVehicle(vehicle, _, _, _, _, theSender, _, _) = chargingVehicle
=======
  private def handleStartCharging(tick: Int, chargingVehicle: ChargingVehicle, triggerId: Long): Unit = {
    val ChargingVehicle(vehicle, stall, _, _, _, theSender, _, _) = chargingVehicle
>>>>>>> 21a88cfc
    log.debug(s"Starting charging for vehicle $vehicle at $tick")
    val physicalBounds = obtainPowerPhysicalBounds(tick, None)
    vehicle.connectToChargingPoint(tick)
    theSender ! StartingRefuelSession(tick, vehicle.id, triggerId)
    handleStartChargingHelper(tick, chargingVehicle)
    val (chargeDurationAtTick, energyToChargeAtTick) =
      dispatchEnergy(nextTimeBin(tick) - tick, chargingVehicle, physicalBounds)
    chargingVehicle.processChargingCycle(tick, energyToChargeAtTick, chargeDurationAtTick)
    val endTime = chargingVehicle.computeSessionEndTime
    if (endTime < nextTimeBin(tick))
      scheduler ! ScheduleTrigger(ChargingTimeOutTrigger(endTime, vehicle), self)
  }

  /**
    * Disconnect the vehicle
    * @param tick current time
    * @param chargingVehicle charging vehicle information
    * @param currentSenderMaybe the current actor who sent the message
    */
  private def handleEndCharging(
    tick: Int,
    chargingVehicle: ChargingVehicle,
    currentSenderMaybe: Option[ActorRef] = None,
    triggerId: Long
  ): Unit = {
    val ChargingVehicle(vehicle, stall, _, _, _, _, _, _) = chargingVehicle
<<<<<<< HEAD
    val chargingNetwork = chargingNetworks(stall.vehicleManager)
=======
    val chargingNetwork = chargingNetworkMap(stall.vehicleManager)
>>>>>>> 21a88cfc
    chargingNetwork.disconnectVehicle(chargingVehicle) match {
      case Some(cv) =>
        log.debug(s"Vehicle ${chargingVehicle.vehicle} has been disconnected from the charging station")
        handleRefueling(chargingVehicle)
        handleEndChargingHelper(tick, chargingVehicle)
        vehicle.disconnectFromChargingPoint()
        parkingManager ! ReleaseParkingStall(vehicle.stall.get, triggerId)
        vehicle.unsetParkingStall()
        currentSenderMaybe.foreach(_ ! EndingRefuelSession(tick, vehicle.id, triggerId))
        chargingNetwork.processWaitingLine(tick, cv.chargingStation).foreach(handleStartCharging(tick, _, triggerId))
      case None =>
        log.error(
          s"Vehicle ${chargingVehicle.vehicle} failed to disconnect. Check the debug logs if it has been already disconnected. Otherwise something is broken!!"
        )
    }
  }

  /**
    * Refuel the vehicle using last charging session and collect the corresponding load
    * @param chargingVehicle vehicle charging information
    */
  private def handleRefueling(chargingVehicle: ChargingVehicle): Unit = {
    chargingVehicle.latestChargingCycle.foreach { cycle =>
      val vehicle = chargingVehicle.vehicle
      log.debug(s"Charging vehicle $vehicle. Stall ${vehicle.stall}. Provided energy of = ${cycle.energy} J")
      vehicle.addFuel(cycle.energy)
      collectObservedLoadInKW(chargingVehicle, cycle)
    }
  }

  /**
    * process the event ChargingPlugInEvent
    * @param currentTick current time
    * @param chargingVehicle vehicle charging information
    */
  private def handleStartChargingHelper(currentTick: Int, chargingVehicle: ChargingVehicle): Unit = {
    import chargingVehicle._
    val chargingPlugInEvent = new ChargingPlugInEvent(
      tick = currentTick,
      stall = stall,
      locationWGS = geo.utm2Wgs(stall.locationUTM),
      vehId = vehicle.id,
      primaryFuelLevel = vehicle.primaryFuelLevelInJoules,
      secondaryFuelLevel = Some(vehicle.secondaryFuelLevelInJoules)
    )
    log.debug(s"ChargingPlugInEvent: $chargingPlugInEvent")
    beamServices.matsimServices.getEvents.processEvent(chargingPlugInEvent)
  }

  /**
    * Calculates the duration of the refuel session, the provided energy and throws corresponding events
    * @param currentTick current time
    * @param chargingVehicle vehicle charging information
    */
  def handleEndChargingHelper(currentTick: Int, chargingVehicle: ChargingVehicle): Unit = {
    import chargingVehicle._
    log.debug(
      s"Vehicle $vehicle was disconnected at time {} with {} J delivered during {} sec",
      currentTick,
      chargingVehicle.computeSessionEnergy,
      chargingVehicle.computeSessionDuration
    )
    // Refuel Session
    val refuelSessionEvent = new RefuelSessionEvent(
      currentTick,
      stall.copy(locationUTM = geo.utm2Wgs(stall.locationUTM)),
      chargingVehicle.computeSessionEnergy,
      vehicle.primaryFuelLevelInJoules - chargingVehicle.computeSessionEnergy,
      chargingVehicle.computeSessionDuration,
      vehicle.id,
      vehicle.beamVehicleType
    )
    log.debug(s"RefuelSessionEvent: $refuelSessionEvent")
    beamServices.matsimServices.getEvents.processEvent(refuelSessionEvent)
    val chargingPlugOutEvent: ChargingPlugOutEvent = new ChargingPlugOutEvent(
      currentTick,
      stall.copy(locationUTM = geo.utm2Wgs(stall.locationUTM)),
      vehicle.id,
      vehicle.primaryFuelLevelInJoules,
      Some(vehicle.secondaryFuelLevelInJoules)
    )
    log.debug(s"ChargingPlugOutEvent: $chargingPlugOutEvent")
    beamServices.matsimServices.getEvents.processEvent(chargingPlugOutEvent)
  }
}

object ChargingNetworkManager {
  object DebugReport
  case class ChargingZonesInquiry()
  case class PlanEnergyDispatchTrigger(tick: Int) extends Trigger
  case class ChargingTimeOutTrigger(tick: Int, vehicle: BeamVehicle) extends Trigger
<<<<<<< HEAD
  case class ChargingPlugRequest(tick: Int, vehicle: BeamVehicle)
  case class ChargingUnplugRequest(tick: Int, vehicle: BeamVehicle)
  case class StartingRefuelSession(tick: Int, vehicleId: Id[BeamVehicle])
  case class EndingRefuelSession(tick: Int, vehicleId: Id[BeamVehicle])
  case class WaitingInLine(tick: Int, vehicleId: Id[BeamVehicle])
  case class UnhandledVehicle(tick: Int, vehicleId: Id[BeamVehicle])

=======
  case class ChargingPlugRequest(tick: Int, vehicle: BeamVehicle, triggerId: Long) extends HasTriggerId
  case class ChargingUnplugRequest(tick: Int, vehicle: BeamVehicle, triggerId: Long) extends HasTriggerId
  case class StartingRefuelSession(tick: Int, vehicleId: Id[BeamVehicle], triggerId: Long) extends HasTriggerId
  case class EndingRefuelSession(tick: Int, vehicleId: Id[BeamVehicle], triggerId: Long) extends HasTriggerId
  case class WaitingInLine(tick: Int, vehicleId: Id[BeamVehicle], triggerId: Long) extends HasTriggerId
  case class UnhandledVehicle(tick: Int, vehicleId: Id[BeamVehicle], triggerId: Long) extends HasTriggerId

  final case class ChargingZone(
    geoId: Id[_],
    tazId: Id[TAZ],
    parkingType: ParkingType,
    numChargers: Int,
    chargingPointType: ChargingPointType,
    pricingModel: PricingModel,
    vehicleManager: Option[Id[VehicleManager]]
  ) {
    val id: String = constructChargingZoneKey(vehicleManager, geoId, parkingType, chargingPointType)
    override def equals(that: Any): Boolean =
      that match {
        case that: ChargingZone =>
          that.hashCode() == hashCode
        case _ => false
      }
    override def hashCode: Int = id.hashCode()
  }

  def constructChargingZoneKey(
    vehicleManager: Option[Id[VehicleManager]],
    geoId: Id[_],
    parkingType: ParkingType,
    chargingPointType: ChargingPointType
  ): String = {
    s"cs_${vehicleManager.map(_.toString).getOrElse("")}_${geoId}_${parkingType}_$chargingPointType"
  }

>>>>>>> 21a88cfc
  def props(
    beamServices: BeamServices,
    chargingInfrastructure: ParkingAndChargingInfrastructure,
    parkingManager: ActorRef,
    scheduler: ActorRef
  ): Props = {
    Props(new ChargingNetworkManager(beamServices, chargingInfrastructure, parkingManager, scheduler))
  }

}<|MERGE_RESOLUTION|>--- conflicted
+++ resolved
@@ -13,8 +13,8 @@
 import beam.agentsim.infrastructure.power.SitePowerManager.PhysicalBounds
 import beam.agentsim.infrastructure.power.{PowerController, SitePowerManager}
 import beam.agentsim.scheduler.BeamAgentScheduler.{CompletionNotice, ScheduleTrigger}
+import beam.agentsim.scheduler.Trigger.TriggerWithId
 import beam.agentsim.scheduler.{HasTriggerId, Trigger}
-import beam.agentsim.scheduler.Trigger.TriggerWithId
 import beam.sim.BeamServices
 import beam.sim.config.BeamConfig
 import beam.sim.config.BeamConfig.Beam.Debug
@@ -41,27 +41,13 @@
   import ChargingNetworkManager._
   import ConnectionStatus._
   import beamServices._
-<<<<<<< HEAD
   import chargingInfrastructure._
-=======
->>>>>>> 21a88cfc
 
   private val beamConfig: BeamConfig = beamScenario.beamConfig
   private val cnmConfig = beamConfig.beam.agentsim.chargingNetworkManager
 
-<<<<<<< HEAD
   private val sitePowerManager = new SitePowerManager(chargingNetworks, beamServices)
   private val powerController = new PowerController(chargingNetworks, beamConfig)
-=======
-  private val chargingNetworkMap: Map[Option[Id[VehicleManager]], ChargingNetwork] =
-    chargingInfrastructure.chargingNetworks.map {
-      case (vehicleManagerId, zones) =>
-        vehicleManagerId -> new ChargingNetwork(zones, vehicleManagerId)
-    }
-
-  private val sitePowerManager = new SitePowerManager(chargingNetworkMap, beamServices)
-  private val powerController = new PowerController(chargingNetworkMap, beamConfig)
->>>>>>> 21a88cfc
   private val endOfSimulationTime: Int = DateUtils.getEndOfTime(beamConfig)
 
   import powerController._
@@ -157,15 +143,9 @@
       log.debug(s"ChargingTimeOutTrigger for vehicle ${vehicle.id} at $tick")
       vehicle.stall match {
         case Some(stall) =>
-<<<<<<< HEAD
           val chargingNetwork = chargingNetworks(stall.vehicleManager)
           chargingNetwork.lookupVehicle(vehicle.id) match { // not taking into consideration vehicles waiting in line
-            case Some(chargingVehicle) => handleEndCharging(tick, chargingVehicle)
-=======
-          val chargingNetwork = chargingNetworkMap(stall.vehicleManager)
-          chargingNetwork.lookupVehicle(vehicle.id) match { // not taking into consideration vehicles waiting in line
             case Some(chargingVehicle) => handleEndCharging(tick, chargingVehicle, triggerId = triggerId)
->>>>>>> 21a88cfc
             // We don't inform Actors that a private vehicle has ended charging because we don't know which agent should be informed
             case _ => log.debug(s"Vehicle ${vehicle.id} is already disconnected")
           }
@@ -173,40 +153,23 @@
       }
       sender ! CompletionNotice(triggerId)
 
-<<<<<<< HEAD
-    case ChargingPlugRequest(tick, vehicle) =>
+    case ChargingPlugRequest(tick, vehicle, triggerId) =>
       log.debug(s"ChargingPlugRequest received for vehicle $vehicle at $tick and stall ${vehicle.stall}")
       vehicle.stall match {
         case Some(stall) if vehicle.isBEV | vehicle.isPHEV =>
           val chargingNetwork = chargingNetworks(stall.vehicleManager)
-=======
-    case ChargingPlugRequest(tick, vehicle, triggerId) =>
-      log.debug(s"ChargingPlugRequest received for vehicle $vehicle at $tick and stall ${vehicle.stall}")
-      vehicle.stall match {
-        case Some(stall) if vehicle.isBEV | vehicle.isPHEV =>
-          val chargingNetwork = chargingNetworkMap(stall.vehicleManager)
->>>>>>> 21a88cfc
           // connecting the current vehicle
           chargingNetwork.attemptToConnectVehicle(tick, vehicle, sender) match {
             case Some(ChargingVehicle(vehicle, _, station, _, _, _, status, _)) if status.last == Waiting =>
               log.debug(
                 s"Vehicle $vehicle is moved to waiting line at $tick in station $station, with {}/{} vehicles connected and {} in waiting line",
                 station.connectedVehicles.size,
-<<<<<<< HEAD
                 station.zone.maxStalls,
-                station.waitingLineVehicles.size
-              )
-              sender ! WaitingInLine(tick, vehicle.id)
-            case Some(chargingVehicle: ChargingVehicle) =>
-              handleStartCharging(tick, chargingVehicle)
-=======
-                station.zone.numChargers,
                 station.waitingLineVehicles.size
               )
               sender ! WaitingInLine(tick, vehicle.id, triggerId)
             case Some(chargingVehicle: ChargingVehicle) =>
               handleStartCharging(tick, chargingVehicle, triggerId = triggerId)
->>>>>>> 21a88cfc
             case _ =>
               log.debug(s"Attempt to connect vehicle ${vehicle.id} to charger failed!")
           }
@@ -218,20 +181,12 @@
           log.error(s"Vehicle ${vehicle.id} doesn't have stall, which is necessary to start charging")
       }
 
-<<<<<<< HEAD
-    case ChargingUnplugRequest(tick, vehicle) =>
-=======
     case ChargingUnplugRequest(tick, vehicle, triggerId) =>
->>>>>>> 21a88cfc
       log.debug(s"ChargingUnplugRequest received for vehicle $vehicle from plug ${vehicle.stall} at $tick")
       val physicalBounds = obtainPowerPhysicalBounds(tick, None)
       vehicle.stall match {
         case Some(stall) =>
-<<<<<<< HEAD
           val chargingNetwork = chargingNetworks(stall.vehicleManager)
-=======
-          val chargingNetwork = chargingNetworkMap(stall.vehicleManager)
->>>>>>> 21a88cfc
           chargingNetwork.lookupVehicle(vehicle.id) match { // not taking into consideration vehicles waiting in line
             case Some(chargingVehicle) =>
               val prevStartTime = chargingVehicle.chargingSessions.last.startTime
@@ -241,16 +196,6 @@
               val (chargeDurationAtTick, energyToChargeAtTick) =
                 dispatchEnergy(duration, chargingVehicle, physicalBounds)
               chargingVehicle.processChargingCycle(startTime, energyToChargeAtTick, chargeDurationAtTick)
-<<<<<<< HEAD
-              handleEndCharging(tick, chargingVehicle, Some(sender))
-            case _ =>
-              log.debug(s"Vehicle $vehicle is already disconnected at $tick")
-              sender ! UnhandledVehicle(tick, vehicle.id)
-          }
-        case _ =>
-          log.debug(s"Cannot unplug $vehicle as it doesn't have a stall at $tick")
-          sender ! UnhandledVehicle(tick, vehicle.id)
-=======
               handleEndCharging(tick, chargingVehicle, Some(sender), triggerId = triggerId)
             case _ =>
               log.debug(s"Vehicle $vehicle is already disconnected at $tick")
@@ -259,7 +204,6 @@
         case _ =>
           log.debug(s"Cannot unplug $vehicle as it doesn't have a stall at $tick")
           sender ! UnhandledVehicle(tick, vehicle.id, triggerId)
->>>>>>> 21a88cfc
       }
 
     case Finish =>
@@ -320,13 +264,8 @@
     * @param tick current time
     * @param chargingVehicle charging vehicle information
     */
-<<<<<<< HEAD
-  private def handleStartCharging(tick: Int, chargingVehicle: ChargingVehicle): Unit = {
-    val ChargingVehicle(vehicle, _, _, _, _, theSender, _, _) = chargingVehicle
-=======
   private def handleStartCharging(tick: Int, chargingVehicle: ChargingVehicle, triggerId: Long): Unit = {
     val ChargingVehicle(vehicle, stall, _, _, _, theSender, _, _) = chargingVehicle
->>>>>>> 21a88cfc
     log.debug(s"Starting charging for vehicle $vehicle at $tick")
     val physicalBounds = obtainPowerPhysicalBounds(tick, None)
     vehicle.connectToChargingPoint(tick)
@@ -353,11 +292,7 @@
     triggerId: Long
   ): Unit = {
     val ChargingVehicle(vehicle, stall, _, _, _, _, _, _) = chargingVehicle
-<<<<<<< HEAD
     val chargingNetwork = chargingNetworks(stall.vehicleManager)
-=======
-    val chargingNetwork = chargingNetworkMap(stall.vehicleManager)
->>>>>>> 21a88cfc
     chargingNetwork.disconnectVehicle(chargingVehicle) match {
       case Some(cv) =>
         log.debug(s"Vehicle ${chargingVehicle.vehicle} has been disconnected from the charging station")
@@ -449,15 +384,6 @@
   case class ChargingZonesInquiry()
   case class PlanEnergyDispatchTrigger(tick: Int) extends Trigger
   case class ChargingTimeOutTrigger(tick: Int, vehicle: BeamVehicle) extends Trigger
-<<<<<<< HEAD
-  case class ChargingPlugRequest(tick: Int, vehicle: BeamVehicle)
-  case class ChargingUnplugRequest(tick: Int, vehicle: BeamVehicle)
-  case class StartingRefuelSession(tick: Int, vehicleId: Id[BeamVehicle])
-  case class EndingRefuelSession(tick: Int, vehicleId: Id[BeamVehicle])
-  case class WaitingInLine(tick: Int, vehicleId: Id[BeamVehicle])
-  case class UnhandledVehicle(tick: Int, vehicleId: Id[BeamVehicle])
-
-=======
   case class ChargingPlugRequest(tick: Int, vehicle: BeamVehicle, triggerId: Long) extends HasTriggerId
   case class ChargingUnplugRequest(tick: Int, vehicle: BeamVehicle, triggerId: Long) extends HasTriggerId
   case class StartingRefuelSession(tick: Int, vehicleId: Id[BeamVehicle], triggerId: Long) extends HasTriggerId
@@ -465,35 +391,6 @@
   case class WaitingInLine(tick: Int, vehicleId: Id[BeamVehicle], triggerId: Long) extends HasTriggerId
   case class UnhandledVehicle(tick: Int, vehicleId: Id[BeamVehicle], triggerId: Long) extends HasTriggerId
 
-  final case class ChargingZone(
-    geoId: Id[_],
-    tazId: Id[TAZ],
-    parkingType: ParkingType,
-    numChargers: Int,
-    chargingPointType: ChargingPointType,
-    pricingModel: PricingModel,
-    vehicleManager: Option[Id[VehicleManager]]
-  ) {
-    val id: String = constructChargingZoneKey(vehicleManager, geoId, parkingType, chargingPointType)
-    override def equals(that: Any): Boolean =
-      that match {
-        case that: ChargingZone =>
-          that.hashCode() == hashCode
-        case _ => false
-      }
-    override def hashCode: Int = id.hashCode()
-  }
-
-  def constructChargingZoneKey(
-    vehicleManager: Option[Id[VehicleManager]],
-    geoId: Id[_],
-    parkingType: ParkingType,
-    chargingPointType: ChargingPointType
-  ): String = {
-    s"cs_${vehicleManager.map(_.toString).getOrElse("")}_${geoId}_${parkingType}_$chargingPointType"
-  }
-
->>>>>>> 21a88cfc
   def props(
     beamServices: BeamServices,
     chargingInfrastructure: ParkingAndChargingInfrastructure,
