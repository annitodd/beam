package beam.agentsim.infrastructure

import akka.actor.Status.Failure
<<<<<<< HEAD
import akka.actor.{Actor, ActorLogging, ActorRef, Props}
import akka.pattern.pipe
=======
import akka.actor.{Actor, ActorLogging, ActorRef, Cancellable, Props}
import akka.pattern.{ask, pipe}
>>>>>>> 9857bce6
import akka.util.Timeout
import beam.agentsim.Resource.ReleaseParkingStall
import beam.agentsim.agents.BeamAgent.Finish
import beam.agentsim.agents.InitializeTrigger
import beam.agentsim.agents.vehicles.{BeamVehicle, VehicleManager}
import beam.agentsim.events.{ChargingPlugInEvent, ChargingPlugOutEvent, RefuelSessionEvent}
import beam.agentsim.infrastructure.ChargingNetwork.{ChargingCycle, ChargingStation, ChargingVehicle, ConnectionStatus}
import beam.agentsim.infrastructure.charging.ChargingPointType
import beam.agentsim.infrastructure.parking.{ParkingType, PricingModel}
import beam.agentsim.infrastructure.power.SitePowerManager.PhysicalBounds
import beam.agentsim.infrastructure.power.{PowerController, SitePowerManager}
import beam.agentsim.infrastructure.taz.TAZ
import beam.agentsim.scheduler.BeamAgentScheduler.{CompletionNotice, ScheduleTrigger}
import beam.agentsim.scheduler.{HasTriggerId, Trigger}
import beam.agentsim.scheduler.Trigger.TriggerWithId
import beam.sim.BeamServices
import beam.sim.config.BeamConfig
import beam.utils.DateUtils
import beam.utils.logging.LoggingMessageActor
import beam.utils.logging.pattern.ask
import org.matsim.api.core.v01.Id

import java.util.concurrent.TimeUnit
import scala.language.postfixOps
import scala.concurrent.duration._

/**
  * Created by haitamlaarabi
  */

class ChargingNetworkManager(
  beamServices: BeamServices,
  chargingNetworkInfo: ChargingNetworkInfo,
  parkingManager: ActorRef,
  scheduler: ActorRef
) extends Actor
    with ActorLogging
    with LoggingMessageActor {
  import ChargingNetworkManager._
  import ConnectionStatus._
  import beamServices._
  import chargingNetworkInfo._

  private val beamConfig: BeamConfig = beamScenario.beamConfig
  private val cnmConfig = beamConfig.beam.agentsim.chargingNetworkManager

  private val chargingNetworkMap: Map[Id[VehicleManager], ChargingNetwork] = Map(
    VehicleManager.privateVehicleManager.managerId ->
    new ChargingNetwork(VehicleManager.privateVehicleManager.managerId, chargingZoneList)
  )
  private val sitePowerManager = new SitePowerManager(chargingNetworkMap, beamServices)
  private val powerController = new PowerController(chargingNetworkMap, beamConfig)
  private val endOfSimulationTime: Int = DateUtils.getEndOfTime(beamConfig)

  import powerController._
  import sitePowerManager._

  import scala.concurrent.ExecutionContext.Implicits.global
  import scala.concurrent.Future
  implicit val timeout: Timeout = Timeout(10, TimeUnit.HOURS)

  private def currentTimeBin(tick: Int): Int = cnmConfig.timeStepInSeconds * (tick / cnmConfig.timeStepInSeconds).toInt
  private def nextTimeBin(tick: Int): Int = currentTimeBin(tick) + cnmConfig.timeStepInSeconds

<<<<<<< HEAD
  override def loggedReceive: Receive = {
=======
  var timeSpentToPlanEnergyDispatchTrigger: Long = 0
  var nHandledPlanEnergyDispatchTrigger: Int = 0

  val maybeDebugReport: Option[Cancellable] = if (beamServices.beamConfig.beam.debug.debugEnabled) {
    Some(context.system.scheduler.scheduleWithFixedDelay(10.seconds, 30.seconds, self, DebugReport)(context.dispatcher))
  } else {
    None
  }

  override def postStop: Unit = {
    maybeDebugReport.foreach(_.cancel())
    log.info(
      s"timeSpentToPlanEnergyDispatchTrigger: ${timeSpentToPlanEnergyDispatchTrigger} ms, nHandledPlanEnergyDispatchTrigger: ${nHandledPlanEnergyDispatchTrigger}, AVG: ${timeSpentToPlanEnergyDispatchTrigger.toDouble / nHandledPlanEnergyDispatchTrigger}"
    )
    super.postStop()
  }

  override def receive: Receive = {
    case DebugReport =>
      log.info(
        s"timeSpentToPlanEnergyDispatchTrigger: ${timeSpentToPlanEnergyDispatchTrigger} ms, nHandledPlanEnergyDispatchTrigger: ${nHandledPlanEnergyDispatchTrigger}, AVG: ${timeSpentToPlanEnergyDispatchTrigger.toDouble / nHandledPlanEnergyDispatchTrigger}"
      )

>>>>>>> 9857bce6
    case TriggerWithId(InitializeTrigger(_), triggerId) =>
      Future(scheduler ? ScheduleTrigger(PlanEnergyDispatchTrigger(0), self))
        .map(_ => CompletionNotice(triggerId, Vector()))
        .pipeTo(sender())

    case TriggerWithId(PlanEnergyDispatchTrigger(timeBin), triggerId) =>
      val s = System.currentTimeMillis
      log.debug(s"Planning energy dispatch for vehicles currently connected to a charging point, at t=$timeBin")
      val estimatedLoad = requiredPowerInKWOverNextPlanningHorizon(timeBin)
      log.debug("Total Load estimated is {} at tick {}", estimatedLoad.values.sum, timeBin)

      // obtaining physical bounds
      val physicalBounds = obtainPowerPhysicalBounds(timeBin, Some(estimatedLoad))

      val allConnectedVehicles = chargingNetworkMap.flatMap(_._2.connectedVehicles)
      val triggers = allConnectedVehicles.par.flatMap {
        case (_, chargingVehicle @ ChargingVehicle(vehicle, stall, _, _, _, _)) =>
          // Refuel
          handleRefueling(chargingVehicle)
          // Calculate the energy to charge each vehicle connected to the a charging station
          val (chargingDuration, energyToCharge) =
            dispatchEnergy(cnmConfig.timeStepInSeconds, chargingVehicle, physicalBounds)
          // update charging vehicle with dispatched energy and schedule ChargingTimeOutScheduleTrigger
          chargingVehicle.processChargingCycle(timeBin, energyToCharge, chargingDuration).flatMap {
            case cycle if chargingIsCompleteUsing(cycle) =>
              handleEndCharging(timeBin, chargingVehicle, synchronize = true, triggerId = triggerId)
              None
            case cycle if chargingNotCompleteUsing(cycle) =>
              log.debug(
                "Ending refuel cycle of vehicle {}. Stall: {}. Provided energy: {} J. Remaining: {} J",
                vehicle.id,
                stall,
                cycle.energy,
                energyToCharge
              )
              None
            case cycle =>
              // charging is going to end during this current session
              Some(
                ScheduleTrigger(
                  ChargingTimeOutTrigger(timeBin + cycle.duration, vehicle.id, stall.managerId),
                  self
                )
              )
          }
      }

      val nextStepPlanningTriggers = if (!isEndOfSimulation(timeBin)) {
        Vector(ScheduleTrigger(PlanEnergyDispatchTrigger(nextTimeBin(timeBin)), self))
      } else {
        completeChargingAndTheDisconnectionOfAllConnectedVehiclesAtEndOfSimulation(timeBin, physicalBounds)
      }

      val e = System.currentTimeMillis()
      nHandledPlanEnergyDispatchTrigger += 1
      timeSpentToPlanEnergyDispatchTrigger += e - s

      sender ! CompletionNotice(triggerId, triggers.toIndexedSeq ++ nextStepPlanningTriggers)

    case TriggerWithId(ChargingTimeOutTrigger(tick, vehicleId, vehicleManager), triggerId) =>
      log.debug(s"ChargingTimeOutTrigger for vehicle $vehicleId at $tick")
      val chargingNetwork = chargingNetworkMap(vehicleManager)
      chargingNetwork.lookupVehicle(vehicleId) match { // not taking into consideration vehicles waiting in line
        case Some(chargingVehicle) =>
          handleEndCharging(tick, chargingVehicle, synchronize = false, triggerId = triggerId)
        case _ => log.debug(s"Vehicle $vehicleId is already disconnected")
      }
      sender ! CompletionNotice(triggerId)

    case ChargingPlugRequest(tick, vehicle, vehicleManager, triggerId) =>
      log.debug(s"ChargingPlugRequest received for vehicle $vehicle at $tick and stall ${vehicle.stall}")
      if (vehicle.isBEV | vehicle.isPHEV) {
        val chargingNetwork = chargingNetworkMap(vehicleManager)
        // connecting the current vehicle
        chargingNetwork.attemptToConnectVehicle(tick, vehicle, sender) match {
          case chargingVehicle @ ChargingVehicle(vehicle, _, station, _, _, _) if chargingVehicle.status == Waiting =>
            log.debug(
              s"Vehicle $vehicle is moved to waiting line at $tick in station $station, with {}/{} vehicles connected and {} in waiting line",
              station.connectedVehicles.size,
              station.zone.numChargers,
              station.waitingLineVehicles.size
            )
            log.debug(s"connected vehicles: ${station.connectedVehicles.keys.mkString(",")}")
            log.debug(s"waiting vehicles: ${station.waitingLineVehicles.keys.mkString(",")}")
            sender ! WaitingInLine(tick, vehicle.id, triggerId)
          case chargingVehicle: ChargingVehicle =>
            handleStartCharging(tick, chargingVehicle, triggerId = triggerId)
        }
      } else {
        sender ! Failure(
          new RuntimeException(
            s"$vehicle is not a BEV/PHEV vehicle. Request sent by agent ${sender.path.name}"
          )
        )
      }

    case ChargingUnplugRequest(tick, vehicle, vehicleManager, triggerId) =>
      log.debug(s"ChargingUnplugRequest received for vehicle $vehicle from plug ${vehicle.stall} at $tick")
      val physicalBounds = obtainPowerPhysicalBounds(tick, None)
      val chargingNetwork = chargingNetworkMap(vehicleManager)
      chargingNetwork.lookupVehicle(vehicle.id) match { // not taking into consideration vehicles waiting in line
        case Some(chargingVehicle) =>
          val prevStartTime = chargingVehicle.latestChargingCycle.get.startTime
          val startTime = Math.min(tick, prevStartTime)
          val endTime = Math.max(tick, prevStartTime)
          val duration = endTime - startTime
          val (chargeDurationAtTick, energyToChargeAtTick) = dispatchEnergy(duration, chargingVehicle, physicalBounds)
          chargingVehicle.processChargingCycle(startTime, energyToChargeAtTick, chargeDurationAtTick)
          handleEndCharging(tick, chargingVehicle, Some(sender), synchronize = false, triggerId = triggerId)
        case _ =>
          log.debug(s"Vehicle $vehicle is already disconnected at $tick")
          sender ! UnhandledVehicle(tick, vehicle.id, triggerId)
      }

    case Finish =>
      log.info("CNM is Finishing. Now clearing the charging networks!")
      chargingNetworkMap.foreach(_._2.clearAllMappedStations())
      powerController.close()
      context.children.foreach(_ ! Finish)
      context.stop(self)
  }

  /**
    * if charging completed then duration of charging should be zero
    * @param cycle the latest charging cycle
    * @return
    */
  private def chargingIsCompleteUsing(cycle: ChargingCycle) = cycle.duration == 0

  /**
    * if charging won't complete during the current cycle
    * @param cycle the latest charging cycle
    * @return
    */
  private def chargingNotCompleteUsing(cycle: ChargingCycle) = cycle.duration >= cnmConfig.timeStepInSeconds

  /**
    * if this is the last timebin of the simulation
    * @param tick current tick
    * @return a boolean
    */
  private def isEndOfSimulation(tick: Int) = nextTimeBin(tick) >= endOfSimulationTime

  /**
    * if we still have a BEV/PHEV that is connected to a charging point,
    * we assume that they will charge until the end of the simulation and throwing events accordingly
    * @param tick current time bin
    * @param physicalBounds physical bounds received from the grid (or default ones if not)
    * @return triggers to schedule
    */
  private def completeChargingAndTheDisconnectionOfAllConnectedVehiclesAtEndOfSimulation(
    tick: Int,
    physicalBounds: Map[ChargingStation, PhysicalBounds]
  ): Vector[ScheduleTrigger] = {
    chargingNetworkMap
      .flatMap(_._2.vehicles)
      .map {
        case (_, chargingVehicle @ ChargingVehicle(vehicle, stall, _, _, _, _)) =>
          if (chargingVehicle.status == Connected) {
            val (duration, energy) =
              dispatchEnergy(Int.MaxValue, chargingVehicle, physicalBounds)
            chargingVehicle.processChargingCycle(tick, energy, duration)
          }
          ScheduleTrigger(
            ChargingTimeOutTrigger(
              nextTimeBin(tick) - 1,
              vehicle.id,
              stall.managerId
            ),
            self
          )
      }
      .toVector
  }

  /**
    * Connect the vehicle
    * @param tick current time
    * @param chargingVehicle charging vehicle information
    */
  private def handleStartCharging(tick: Int, chargingVehicle: ChargingVehicle, triggerId: Long): Unit = {
    val ChargingVehicle(vehicle, stall, _, _, _, theSender) = chargingVehicle
    log.debug(s"Starting charging for vehicle $vehicle at $tick")
    val physicalBounds = obtainPowerPhysicalBounds(tick, None)
    vehicle.connectToChargingPoint(tick)
    theSender ! StartingRefuelSession(tick, vehicle.id, triggerId)
    handleStartChargingHelper(tick, chargingVehicle)
    val (chargeDurationAtTick, energyToChargeAtTick) =
      dispatchEnergy(nextTimeBin(tick) - tick, chargingVehicle, physicalBounds)
    chargingVehicle.processChargingCycle(tick, energyToChargeAtTick, chargeDurationAtTick)
    val endTime = chargingVehicle.computeSessionEndTime
    if (endTime < nextTimeBin(tick))
      scheduler ! ScheduleTrigger(ChargingTimeOutTrigger(endTime, vehicle.id, stall.managerId), self)
  }

  /**
    * Disconnect the vehicle
    * @param tick current time
    * @param chargingVehicle charging vehicle information
    * @param currentSenderMaybe the current actor who sent the message
    */
  private def handleEndCharging(
    tick: Int,
    chargingVehicle: ChargingVehicle,
    currentSenderMaybe: Option[ActorRef] = None,
    synchronize: Boolean,
    triggerId: Long
  ): Unit = {
    val ChargingVehicle(vehicle, stall, _, _, _, _) = chargingVehicle
    val chargingNetwork = chargingNetworkMap(stall.managerId)
    (if (synchronize) {
       chargingNetwork.synchronized {
         chargingNetwork.disconnectVehicle(tick, chargingVehicle)
       }
     } else chargingNetwork.disconnectVehicle(tick, chargingVehicle)) match {
      case Some(processedWaitingLine) =>
        handleRefueling(chargingVehicle)
        handleEndChargingHelper(tick, chargingVehicle)
        vehicle.disconnectFromChargingPoint()
        parkingManager ! ReleaseParkingStall(vehicle.stall.get, triggerId)
        vehicle.unsetParkingStall()
        currentSenderMaybe.foreach(_ ! EndingRefuelSession(tick, vehicle.id, triggerId))
        processedWaitingLine.foreach(handleStartCharging(tick, _, triggerId))
      case _ =>
        log.debug(s"Vehicle $vehicle is already disconnected at $tick")
    }
  }

  /**
    * Refuel the vehicle using last charging session and collect the corresponding load
    * @param chargingVehicle vehicle charging information
    */
  private def handleRefueling(chargingVehicle: ChargingVehicle): Unit = {
    chargingVehicle.latestChargingCycle.foreach { cycle =>
      val vehicle = chargingVehicle.vehicle
      log.debug(s"Charging vehicle $vehicle. Stall ${vehicle.stall}. Provided energy of = ${cycle.energy} J")
      vehicle.addFuel(cycle.energy)
      collectObservedLoadInKW(chargingVehicle, cycle)
    }
  }

  /**
    * process the event ChargingPlugInEvent
    * @param currentTick current time
    * @param chargingVehicle vehicle charging information
    */
  private def handleStartChargingHelper(currentTick: Int, chargingVehicle: ChargingVehicle): Unit = {
    import chargingVehicle._
    val chargingPlugInEvent = new ChargingPlugInEvent(
      tick = currentTick,
      stall = stall,
      locationWGS = geo.utm2Wgs(stall.locationUTM),
      vehId = vehicle.id,
      primaryFuelLevel = vehicle.primaryFuelLevelInJoules,
      secondaryFuelLevel = Some(vehicle.secondaryFuelLevelInJoules)
    )
    log.debug(s"ChargingPlugInEvent: $chargingPlugInEvent")
    beamServices.matsimServices.getEvents.processEvent(chargingPlugInEvent)
  }

  /**
    * Calculates the duration of the refuel session, the provided energy and throws corresponding events
    * @param currentTick current time
    * @param chargingVehicle vehicle charging information
    */
  def handleEndChargingHelper(currentTick: Int, chargingVehicle: ChargingVehicle): Unit = {
    import chargingVehicle._
    log.debug(
      s"Vehicle $vehicle was disconnected at time {} with {} J delivered during {} sec",
      currentTick,
      chargingVehicle.computeSessionEnergy,
      chargingVehicle.computeSessionDuration
    )
    // Refuel Session
    val refuelSessionEvent = new RefuelSessionEvent(
      currentTick,
      stall.copy(locationUTM = geo.utm2Wgs(stall.locationUTM)),
      chargingVehicle.computeSessionEnergy,
      vehicle.primaryFuelLevelInJoules - chargingVehicle.computeSessionEnergy,
      chargingVehicle.computeSessionDuration,
      vehicle.id,
      vehicle.beamVehicleType
    )
    log.debug(s"RefuelSessionEvent: $refuelSessionEvent")
    beamServices.matsimServices.getEvents.processEvent(refuelSessionEvent)
    val chargingPlugOutEvent: ChargingPlugOutEvent = new ChargingPlugOutEvent(
      currentTick,
      stall.copy(locationUTM = geo.utm2Wgs(stall.locationUTM)),
      vehicle.id,
      vehicle.primaryFuelLevelInJoules,
      Some(vehicle.secondaryFuelLevelInJoules)
    )
    log.debug(s"ChargingPlugOutEvent: $chargingPlugOutEvent")
    beamServices.matsimServices.getEvents.processEvent(chargingPlugOutEvent)
  }
}

object ChargingNetworkManager {
  object DebugReport
  case class ChargingZonesInquiry()
  case class PlanEnergyDispatchTrigger(tick: Int) extends Trigger
  case class ChargingTimeOutTrigger(tick: Int, vehicleId: Id[BeamVehicle], managerId: Id[VehicleManager])
      extends Trigger
  case class ChargingPlugRequest(tick: Int, vehicle: BeamVehicle, managerId: Id[VehicleManager], triggerId: Long)
      extends HasTriggerId
  case class ChargingUnplugRequest(tick: Int, vehicle: BeamVehicle, managerId: Id[VehicleManager], triggerId: Long)
      extends HasTriggerId
  case class StartingRefuelSession(tick: Int, vehicleId: Id[BeamVehicle], triggerId: Long) extends HasTriggerId
  case class EndingRefuelSession(tick: Int, vehicleId: Id[BeamVehicle], triggerId: Long) extends HasTriggerId
  case class WaitingInLine(tick: Int, vehicleId: Id[BeamVehicle], triggerId: Long) extends HasTriggerId
  case class UnhandledVehicle(tick: Int, vehicleId: Id[BeamVehicle], triggerId: Long) extends HasTriggerId

  final case class ChargingZone(
    chargingZoneId: Int,
    tazId: Id[TAZ],
    parkingType: ParkingType,
    numChargers: Int,
    chargingPointType: ChargingPointType,
    pricingModel: PricingModel,
    managerId: Id[VehicleManager]
  ) {
    val uniqueId: String = s"($managerId,$tazId,$chargingZoneId,$parkingType,$chargingPointType)"
    override def equals(that: Any): Boolean =
      that match {
        case that: ChargingZone =>
          that.hashCode() == hashCode
        case _ => false
      }
    override def hashCode: Int = uniqueId.hashCode()
  }

  object ChargingZone {

    /**
      * Construct charging zone from the parking stall
      * @param stall ParkingStall
      * @return ChargingZone
      */
    def to(stall: ParkingStall): ChargingZone = ChargingZone(
      stall.parkingZoneId,
      stall.tazId,
      stall.parkingType,
      1,
      stall.chargingPointType.get,
      stall.pricingModel.get,
      stall.managerId
    )

    /**
      * convert to ChargingZone from Map
      * @param charging Map of String keys and Any values
      * @return ChargingZone
      */
    def to(charging: Map[String, Any]): ChargingZone = {
      ChargingZone(
        charging("chargingZoneId").asInstanceOf[Int],
        Id.create(charging("tazId").asInstanceOf[String], classOf[TAZ]),
        ParkingType(charging("parkingType").asInstanceOf[String]),
        charging("numChargers").asInstanceOf[Int],
        ChargingPointType(charging("chargingPointType").asInstanceOf[String]).get,
        PricingModel(
          charging("pricingModel").asInstanceOf[String],
          charging("costInDollars").asInstanceOf[Double].toString
        ).get,
        Id.create(charging("managerId").asInstanceOf[String], classOf[VehicleManager])
      )
    }

    /**
      * Convert chargingZone to a Map
      * @param chargingZone ChargingZone
      * @return Map of String keys and Any values
      */
    def from(chargingZone: ChargingZone): Map[String, Any] = {
      Map(
        "chargingZoneId"    -> chargingZone.chargingZoneId,
        "tazId"             -> chargingZone.tazId.toString,
        "parkingType"       -> chargingZone.parkingType.toString,
        "numChargers"       -> chargingZone.numChargers,
        "chargingPointType" -> chargingZone.chargingPointType.toString,
        "pricingModel"      -> chargingZone.pricingModel.toString,
        "vehicleManager"    -> chargingZone.managerId
      )
    }
  }

  def props(
    beamServices: BeamServices,
    chargingNetworkInfo: ChargingNetworkInfo,
    parkingManager: ActorRef,
    scheduler: ActorRef
  ): Props = {
    Props(new ChargingNetworkManager(beamServices, chargingNetworkInfo, parkingManager, scheduler))
  }

}<|MERGE_RESOLUTION|>--- conflicted
+++ resolved
@@ -1,13 +1,8 @@
 package beam.agentsim.infrastructure
 
 import akka.actor.Status.Failure
-<<<<<<< HEAD
-import akka.actor.{Actor, ActorLogging, ActorRef, Props}
+import akka.actor.{Actor, ActorLogging, ActorRef, Cancellable, Props}
 import akka.pattern.pipe
-=======
-import akka.actor.{Actor, ActorLogging, ActorRef, Cancellable, Props}
-import akka.pattern.{ask, pipe}
->>>>>>> 9857bce6
 import akka.util.Timeout
 import beam.agentsim.Resource.ReleaseParkingStall
 import beam.agentsim.agents.BeamAgent.Finish
@@ -72,9 +67,6 @@
   private def currentTimeBin(tick: Int): Int = cnmConfig.timeStepInSeconds * (tick / cnmConfig.timeStepInSeconds).toInt
   private def nextTimeBin(tick: Int): Int = currentTimeBin(tick) + cnmConfig.timeStepInSeconds
 
-<<<<<<< HEAD
-  override def loggedReceive: Receive = {
-=======
   var timeSpentToPlanEnergyDispatchTrigger: Long = 0
   var nHandledPlanEnergyDispatchTrigger: Int = 0
 
@@ -92,13 +84,12 @@
     super.postStop()
   }
 
-  override def receive: Receive = {
+  override def loggedReceive: Receive = {
     case DebugReport =>
       log.info(
         s"timeSpentToPlanEnergyDispatchTrigger: ${timeSpentToPlanEnergyDispatchTrigger} ms, nHandledPlanEnergyDispatchTrigger: ${nHandledPlanEnergyDispatchTrigger}, AVG: ${timeSpentToPlanEnergyDispatchTrigger.toDouble / nHandledPlanEnergyDispatchTrigger}"
       )
 
->>>>>>> 9857bce6
     case TriggerWithId(InitializeTrigger(_), triggerId) =>
       Future(scheduler ? ScheduleTrigger(PlanEnergyDispatchTrigger(0), self))
         .map(_ => CompletionNotice(triggerId, Vector()))
