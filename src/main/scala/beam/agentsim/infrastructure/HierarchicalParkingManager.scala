package beam.agentsim.infrastructure

import akka.actor.{ActorLogging, Props}
import akka.event.Logging
import beam.agentsim.Resource.ReleaseParkingStall
import beam.agentsim.agents.vehicles.VehicleManagerType
import beam.agentsim.infrastructure.HierarchicalParkingManager._
import beam.agentsim.infrastructure.ZonalParkingManager.{loadParkingZones, mnlMultiplierParametersFromConfig}
import beam.agentsim.infrastructure.charging.ChargingPointType
import beam.agentsim.infrastructure.parking.ParkingMNL.ParkingMNLConfig
import beam.agentsim.infrastructure.parking.ParkingZone.{DefaultParkingZoneId, UbiqiutousParkingAvailability}
import beam.agentsim.infrastructure.parking._
import beam.agentsim.infrastructure.taz.{TAZ, TAZTreeMap}
import beam.router.BeamRouter.Location
import beam.sim.common.GeoUtils
import beam.sim.config.BeamConfig
import beam.sim.vehiclesharing.VehicleManager
import com.vividsolutions.jts.geom.Envelope
import org.matsim.api.core.v01.Id
import org.matsim.api.core.v01.network.Link
import org.matsim.core.utils.collections.QuadTree

import scala.util.Random

/**
  * This class accepts link mapping and makes TAZ level mapping out of the link mapping.
  * During handling a parking inquiry it search TAZ level first. Then it takes a similar parking zone from the links
  * that belong to the TAZ where appropriate parking stall is found.
  * Links are searched from starting point (the nearest link to inquiry location) withing TAZ.
  * @author Dmitry Openkov
  */
class HierarchicalParkingManager(
  tazMap: TAZTreeMap,
  linkToTAZMapping: Map[Link, TAZ],
  parkingZones: Array[ParkingZone[Link]],
  rand: Random,
  geo: GeoUtils,
  minSearchRadius: Double,
  maxSearchRadius: Double,
  boundingBox: Envelope,
  mnlMultiplierParameters: ParkingMNLConfig,
  checkThatNumberOfStallsMatch: Boolean = false,
) extends beam.utils.CriticalActor
    with ActorLogging {

  private val actualLinkParkingZones: Array[ParkingZone[Link]] = HierarchicalParkingManager.collapse(parkingZones)

  private val tazLinks: Map[Id[TAZ], QuadTree[Link]] = createTazLinkQuadTreeMapping(linkToTAZMapping)
  private val (tazParkingZones, linkZoneToTazZoneMap) =
    convertToTazParkingZones(actualLinkParkingZones, linkToTAZMapping.map {
      case (link, taz) => link.getId -> taz.tazId
    })
  private val tazZoneSearchTree = ParkingZoneFileUtils.createZoneSearchTree(tazParkingZones)

  private val tazSearchFunctions: ZonalParkingManagerFunctions[TAZ] = new ZonalParkingManagerFunctions[TAZ](
    tazMap.tazQuadTree,
    tazMap.idToTAZMapping,
    identity[TAZ],
    geo,
    tazParkingZones,
    tazZoneSearchTree,
    rand,
    minSearchRadius,
    maxSearchRadius,
    boundingBox,
    mnlMultiplierParameters
  )

  val DefaultParkingZone: ParkingZone[Link] =
    ParkingZone(
      DefaultParkingZoneId,
      LinkLevelOperations.DefaultLinkId,
      ParkingType.Public,
      UbiqiutousParkingAvailability,
      None,
      None
    )

  private val linkZoneSearchMap: Map[Id[Link], Map[ParkingZoneDescription, ParkingZone[Link]]] =
    createLinkZoneSearchMap(actualLinkParkingZones)

  if (checkThatNumberOfStallsMatch) {
    stallsInfo()
  }

  override def receive: Receive = {

    case inquiry: ParkingInquiry =>
      log.debug("Received parking inquiry: {}", inquiry)

      val ParkingZoneSearch.ParkingZoneSearchResult(tazParkingStall, tazParkingZone, _, _, _) =
        tazSearchFunctions.searchForParkingStall(inquiry)

      val (parkingStall: ParkingStall, parkingZone: ParkingZone[Link]) = tazLinks.get(tazParkingZone.geoId) match {
        case Some(linkQuadTree) =>
          val foundZoneDescription = ParkingZoneDescription.describeParkingZone(tazParkingZone)
          val startingPoint = linkQuadTree.getClosest(inquiry.destinationUtm.getX, inquiry.destinationUtm.getY).getCoord
          TAZTreeMap.ringSearch(
            linkQuadTree,
            startingPoint,
            minSearchRadius / 4,
            maxSearchRadius * 5,
            radiusMultiplication = 1.5
          ) { link =>
            for {
              linkZones <- linkZoneSearchMap.get(link.getId)
              zone      <- linkZones.get(foundZoneDescription) if zone.stallsAvailable > 0
            } yield {
              (tazParkingStall.copy(zone.geoId, parkingZoneId = zone.parkingZoneId, locationUTM = link.getCoord), zone)
            }
          } match {
            case Some(foundResult) => foundResult
            case None => //Cannot find required links within the TAZ, this means the links is too far from the starting point
              log.warning(
                "Cannot find link parking stall for taz id {}, foundZoneDescription = {}",
                tazParkingZone.geoId,
                foundZoneDescription
              )
              import scala.collection.JavaConverters._
              val tazLinkZones = for {
                link      <- linkQuadTree.values().asScala.toList
                linkZones <- linkZoneSearchMap.get(link.getId)
                zone      <- linkZones.get(foundZoneDescription) if zone.stallsAvailable > 0
              } yield {
                zone
              }
              log.warning("Actually tazLink zones {}", tazLinkZones)
              lastResortStallAndZone(inquiry.destinationUtm)
          }
        case None => //no corresponding links, this means it's a special zone
          tazParkingStall.geoId match {
            case TAZ.DefaultTAZId =>
              tazParkingStall.copy(geoId = LinkLevelOperations.DefaultLinkId) -> DefaultParkingZone
            case TAZ.EmergencyTAZId =>
              tazParkingStall.copy(geoId = LinkLevelOperations.EmergencyLinkId) -> DefaultParkingZone
            case _ =>
              log.warning("Cannot find TAZ with id {}", tazParkingZone.geoId)
              lastResortStallAndZone(inquiry.destinationUtm)
          }
      }

      // reserveStall is false when agent is only seeking pricing information
      if (inquiry.reserveStall) {

        log.debug(
          s"reserving a ${if (parkingStall.chargingPointType.isDefined) "charging" else "non-charging"} stall for agent ${inquiry.requestId} in parkingZone ${parkingZone.parkingZoneId}"
        )

        ParkingZone.claimStall(parkingZone)
        ParkingZone.claimStall(tazParkingZone)
      }

      sender() ! ParkingInquiryResponse(parkingStall, inquiry.requestId)

    case ReleaseParkingStall(parkingZoneId, _) =>
      if (parkingZoneId == ParkingZone.DefaultParkingZoneId) {
        if (log.isDebugEnabled) {
          // this is an infinitely available resource; no update required
          log.debug("Releasing a stall in the default/emergency zone")
        }
      } else if (parkingZoneId < ParkingZone.DefaultParkingZoneId || actualLinkParkingZones.length <= parkingZoneId) {
        if (log.isDebugEnabled) {
          log.debug("Attempting to release stall in zone {} which is an illegal parking zone id", parkingZoneId)
        }
      } else {
        val linkZone = actualLinkParkingZones(parkingZoneId)
        val tazZoneId = linkZoneToTazZoneMap(parkingZoneId)
        val tazZone = tazParkingZones(tazZoneId)
        ParkingZone.releaseStall(linkZone)
        ParkingZone.releaseStall(tazZone)
      }
  }

  /**
    * This method can be used for validating that stallsAvailable is the same for each TAZ and sum of all the links that
    * belongs to this TAZ
    */
  private def stallsInfo(): Unit = {
    val notMatchedTazIds = tazMap.getTAZs
      .map { taz =>
        val linkStalls = tazLinks
          .get(taz.tazId)
          .map { linkTree =>
            import scala.collection.JavaConverters._
            val links = linkTree.values().asScala
            links.flatMap { link =>
              for {
                map  <- linkZoneSearchMap.get(link.getId).toIterable
                zone <- map.values
              } yield zone.stallsAvailable.toLong
            }.sum
          }
          .getOrElse(0L)
        val tazStalls = (for {
          map     <- tazZoneSearchTree.get(taz.tazId).toIterable
          zoneIds <- map.values
          zoneId  <- zoneIds
        } yield tazParkingZones(zoneId).stallsAvailable.toLong).sum
        if (tazStalls != linkStalls) Some(taz.tazId) else None
      }
    val notMatch = notMatchedTazIds.count(_.nonEmpty)
    val logLevel = if (notMatch == 0) Logging.InfoLevel else Logging.WarningLevel
    log.log(logLevel, s"Number of non matched stalls on TAZ and link level: $notMatch")
  }

  private def lastResortStallAndZone(location: Location) = {
    val boxAroundRequest = new Envelope(
      location.getX + 2000,
      location.getX - 2000,
      location.getY + 2000,
      location.getY - 2000
    )
    val newStall = ParkingStall.lastResortStall(
      boxAroundRequest,
      rand,
      tazId = TAZ.EmergencyTAZId,
      geoId = LinkLevelOperations.EmergencyLinkId
    )
    newStall -> DefaultParkingZone
  }

}

object HierarchicalParkingManager {

  /**
    * This class "describes" a parking zone (i.e. extended type of parking zone). This allows to search for similar
    * parking zones on other links or TAZes
    * @param parkingType the parking type (Residential, Workplace, Public)
    * @param chargingPointType the charging point type
    * @param pricingModel the pricing model
    */
  case class ParkingZoneDescription(
    parkingType: ParkingType,
    reservedFor: Option[VehicleManagerType],
    vehicleManagerId: Option[Id[VehicleManager]],
    chargingPointType: Option[ChargingPointType],
    pricingModel: Option[PricingModel]
  )

  object ParkingZoneDescription {

    def describeParkingZone(zone: ParkingZone[_]): ParkingZoneDescription = {
      new ParkingZoneDescription(
        zone.parkingType,
        zone.reservedFor,
        zone.vehicleManagerId,
        zone.chargingPointType,
        zone.pricingModel
      )
    }
  }

  def props(
    tazMap: TAZTreeMap,
    linkToTAZMapping: Map[Link, TAZ],
    parkingZones: Array[ParkingZone[Link]],
    rand: Random,
    geo: GeoUtils,
    minSearchRadius: Double,
    maxSearchRadius: Double,
    boundingBox: Envelope,
    mnlMultiplierParameters: ParkingMNLConfig,
    checkThatNumberOfStallsMatch: Boolean = false,
  ): Props =
    Props(
      new HierarchicalParkingManager(
        tazMap,
        linkToTAZMapping,
        parkingZones,
        rand,
        geo,
        minSearchRadius,
        maxSearchRadius,
        boundingBox,
        mnlMultiplierParameters,
        checkThatNumberOfStallsMatch,
      )
    )

  def props(
    beamConfig: BeamConfig,
    tazMap: TAZTreeMap,
    linkQuadTree: QuadTree[Link],
    linkToTAZMapping: Map[Link, TAZ],
    geo: GeoUtils,
    boundingBox: Envelope,
    parkingFilePaths: Map[Id[VehicleManager], String],
  ): Props = {
    Props(
      HierarchicalParkingManager(
        beamConfig,
        tazMap,
        linkQuadTree,
        linkToTAZMapping,
        geo,
        boundingBox,
        parkingFilePaths,
      )
    )
  }

  def apply(
    beamConfig: BeamConfig,
    tazMap: TAZTreeMap,
    linkQuadTree: QuadTree[Link],
    linkToTAZMapping: Map[Link, TAZ],
    geo: GeoUtils,
    boundingBox: Envelope,
    parkingFilePaths: Map[Id[VehicleManager], String],
  ): HierarchicalParkingManager = {

    val parkingStallCountScalingFactor = beamConfig.beam.agentsim.taz.parkingStallCountScalingFactor
    val parkingCostScalingFactor = beamConfig.beam.agentsim.taz.parkingCostScalingFactor

    val minSearchRadius = beamConfig.beam.agentsim.agents.parking.minSearchRadius
    val maxSearchRadius = beamConfig.beam.agentsim.agents.parking.maxSearchRadius
    val mnlMultiplierParameters = mnlMultiplierParametersFromConfig(beamConfig)

    val rand = {
      val seed = beamConfig.matsim.modules.global.randomSeed
      new Random(seed)
    }

    val (parkingZones, _) =
      loadParkingZones(parkingFilePaths, linkQuadTree, parkingStallCountScalingFactor, parkingCostScalingFactor, rand)

    new HierarchicalParkingManager(
      tazMap,
      linkToTAZMapping,
      parkingZones,
      rand,
      geo,
      minSearchRadius,
      maxSearchRadius,
      boundingBox,
      mnlMultiplierParameters
    )
  }

  /**
    * Makes TAZ level parking data from the link level parking data
    * @param parkingZones link level parking zones
    * @param linkToTAZMapping link to TAZ map
    * @return taz parking zones, link zone id -> taz zone id map
    */
  private[infrastructure] def convertToTazParkingZones(
    parkingZones: Array[ParkingZone[Link]],
    linkToTAZMapping: Map[Id[Link], Id[TAZ]]
  ): (Array[ParkingZone[TAZ]], Map[Int, Int]) = {
    val tazZonesMap = parkingZones.groupBy(zone => linkToTAZMapping(zone.geoId))

    // list of parking zone description including TAZ and link zones
    val tazZoneDescriptions = tazZonesMap.flatMap {
      case (tazId, currentTazParkingZones) =>
        val tazLevelZoneDescriptions = currentTazParkingZones.groupBy(ParkingZoneDescription.describeParkingZone)
        tazLevelZoneDescriptions.map {
          case (description, linkZones) =>
            (tazId, description, linkZones)
        }
    }
    //generate taz parking zones
    val tazZones = tazZoneDescriptions.zipWithIndex.map {
      case ((tazId, description, linkZones), id) =>
        val numStalls = Math.min(linkZones.map(_.maxStalls.toLong).sum, Int.MaxValue).toInt
        new ParkingZone[TAZ](
<<<<<<< HEAD
          id,
          tazId,
          description.parkingType,
          numStalls,
          numStalls,
          description.reservedFor,
          description.vehicleManagerId,
          description.chargingPointType,
          description.pricingModel
=======
          parkingZoneId = id,
          geoId = tazId,
          parkingType = description.parkingType,
          stallsAvailable = numStalls,
          maxStalls = numStalls,
          chargingPointType = description.chargingPointType,
          pricingModel = description.pricingModel,
          parkingZoneName = None, // FIXME ?!
          landCostInUSDPerSqft = None // FIXME ?!
>>>>>>> 41e63982
        )
    }
    //link zone to taz zone map
    val linkZoneToTazZoneMap = tazZones
      .zip(tazZoneDescriptions.map { case (_, _, linkZones) => linkZones })
      .flatMap { case (tazZone, linkZones) => linkZones.map(_.parkingZoneId -> tazZone.parkingZoneId) }
      .toMap
    (tazZones.toArray, linkZoneToTazZoneMap)
  }

  private def createLinkZoneSearchMap(
    parkingZones: Array[ParkingZone[Link]]
  ): Map[Id[Link], Map[ParkingZoneDescription, ParkingZone[Link]]] = {
    parkingZones.foldLeft(Map.empty: Map[Id[Link], Map[ParkingZoneDescription, ParkingZone[Link]]]) {
      (accumulator, zone) =>
        val zoneDescription = ParkingZoneDescription.describeParkingZone(zone)
        val parking = accumulator.getOrElse(zone.geoId, Map())
        accumulator.updated(zone.geoId, parking.updated(zoneDescription, zone))
    }
  }

  def createTazLinkQuadTreeMapping(linkToTAZMapping: Map[Link, TAZ]): Map[Id[TAZ], QuadTree[Link]] = {
    val tazToLinks = invertMap(linkToTAZMapping)
    tazToLinks.map {
      case (taz, links) =>
        taz.tazId -> LinkLevelOperations.getLinkTreeMap(links.toSeq)
    }
  }

  private def invertMap(linkToTAZMapping: Map[Link, TAZ]): Map[TAZ, Set[Link]] = {
    linkToTAZMapping.groupBy(_._2).mapValues(_.keys.toSet)
  }

  /**
    * Collapses multiple similar parking zones in the same Link to a single zone
    * @param parkingZones the parking zones
    * @return collapsed parking zones
    */
  def collapse(parkingZones: Array[ParkingZone[Link]]): Array[ParkingZone[Link]] =
    parkingZones
      .groupBy(_.geoId)
      .flatMap {
        case (linkId, zones) =>
          zones
            .groupBy(ParkingZoneDescription.describeParkingZone)
            .map { case (descr, linkZones) => (linkId, descr, linkZones.map(_.maxStalls.toLong).sum) }
      }
      .filter { case (_, _, maxStalls) => maxStalls > 0 }
      .zipWithIndex
      .map {
        case ((linkId, description, maxStalls), id) =>
          val numStalls = Math.min(maxStalls, Int.MaxValue).toInt
          new ParkingZone[Link](
<<<<<<< HEAD
            id,
            linkId,
            description.parkingType,
            numStalls,
            numStalls,
            description.reservedFor,
            description.vehicleManagerId,
            description.chargingPointType,
            description.pricingModel
=======
            parkingZoneId = id,
            geoId = linkId,
            parkingType = description.parkingType,
            stallsAvailable = numStalls,
            maxStalls = numStalls,
            chargingPointType = description.chargingPointType,
            pricingModel = description.pricingModel,
            parkingZoneName = None, // FIXME ?!
            landCostInUSDPerSqft = None // FIXME ?!
>>>>>>> 41e63982
          )
      }
      .toArray
}<|MERGE_RESOLUTION|>--- conflicted
+++ resolved
@@ -364,27 +364,17 @@
       case ((tazId, description, linkZones), id) =>
         val numStalls = Math.min(linkZones.map(_.maxStalls.toLong).sum, Int.MaxValue).toInt
         new ParkingZone[TAZ](
-<<<<<<< HEAD
-          id,
-          tazId,
-          description.parkingType,
-          numStalls,
-          numStalls,
-          description.reservedFor,
-          description.vehicleManagerId,
-          description.chargingPointType,
-          description.pricingModel
-=======
           parkingZoneId = id,
           geoId = tazId,
           parkingType = description.parkingType,
           stallsAvailable = numStalls,
           maxStalls = numStalls,
+          reservedFor = description.reservedFor,
+          vehicleManagerId = description.vehicleManagerId,
           chargingPointType = description.chargingPointType,
           pricingModel = description.pricingModel,
           parkingZoneName = None, // FIXME ?!
           landCostInUSDPerSqft = None // FIXME ?!
->>>>>>> 41e63982
         )
     }
     //link zone to taz zone map
@@ -438,27 +428,17 @@
         case ((linkId, description, maxStalls), id) =>
           val numStalls = Math.min(maxStalls, Int.MaxValue).toInt
           new ParkingZone[Link](
-<<<<<<< HEAD
-            id,
-            linkId,
-            description.parkingType,
-            numStalls,
-            numStalls,
-            description.reservedFor,
-            description.vehicleManagerId,
-            description.chargingPointType,
-            description.pricingModel
-=======
             parkingZoneId = id,
             geoId = linkId,
             parkingType = description.parkingType,
             stallsAvailable = numStalls,
             maxStalls = numStalls,
+            reservedFor = description.reservedFor,
+            vehicleManagerId = description.vehicleManagerId,
             chargingPointType = description.chargingPointType,
             pricingModel = description.pricingModel,
             parkingZoneName = None, // FIXME ?!
             landCostInUSDPerSqft = None // FIXME ?!
->>>>>>> 41e63982
           )
       }
       .toArray
