package beam.agentsim.infrastructure

import beam.agentsim.agents.ridehail.{DefaultRideHailDepotParkingManager, RideHailDepotParkingManager}
import beam.agentsim.agents.vehicles.VehicleManager
import beam.agentsim.agents.vehicles.VehicleManager.ReservedFor
import beam.agentsim.infrastructure.parking.ParkingZoneFileUtils.ParkingLoadingAccumulator
import beam.agentsim.infrastructure.parking._
import beam.agentsim.infrastructure.taz.TAZ
import beam.sim.common.GeoUtils
import beam.sim.config.BeamConfig
import beam.sim.vehiclesharing.Fleets
import beam.sim.{BeamScenario, BeamServices}
import com.typesafe.scalalogging.LazyLogging
import com.vividsolutions.jts.geom.Envelope
import org.matsim.api.core.v01.Id
import org.matsim.api.core.v01.network.Link
import org.matsim.core.utils.collections.QuadTree

import scala.collection.JavaConverters._
import scala.language.existentials
import scala.util.{Failure, Random, Success, Try}

object InfrastructureUtils extends LazyLogging {

  /**
    * @param beamScenario
    * @param beamConfig
    * @param geo
    * @param envelopeInUTM
    * @return
    */
  def buildParkingAndChargingNetworks(
    beamServices: BeamServices,
    envelopeInUTM: Envelope
  ): (ParkingNetwork[_], ChargingNetwork[_], RideHailDepotParkingManager[_]) = {
    implicit val beamScenario: BeamScenario = beamServices.beamScenario
    implicit val geo: GeoUtils = beamServices.geo
    implicit val boundingBox: Envelope = envelopeInUTM
    val beamConfig = beamServices.beamConfig
    val parkingManagerCfg = beamConfig.beam.agentsim.taz.parkingManager

    val mainParkingFile: String = beamConfig.beam.agentsim.taz.parkingFilePath
    // ADD HERE ALL PARKING FILES THAT BELONGS TO VEHICLE MANAGERS
    val vehicleManagersParkingFiles: IndexedSeq[(String, ReservedFor, Seq[ParkingType])] = {
      // SHARED FLEET
      val sharedFleetsParkingFiles =
        beamConfig.beam.agentsim.agents.vehicles.sharedFleets
          .map(Fleets.lookup)
          .map(x => (x.parkingFilePath, VehicleManager.getReservedFor(x.vehicleManagerId).get, Seq(ParkingType.Public)))
      // FREIGHT
      val freightParkingFile = List(
        (
          beamConfig.beam.agentsim.agents.freight.carrierParkingFilePath.getOrElse(""),
          VehicleManager
            .createOrGetReservedFor(beamConfig.beam.agentsim.agents.freight.name, VehicleManager.TypeEnum.Freight),
          Seq(ParkingType.Workplace)
        )
      )
      // RIDEHAIL
      val ridehailParkingFile = List(
        (
          beamConfig.beam.agentsim.agents.rideHail.initialization.parking.filePath,
          VehicleManager
            .createOrGetReservedFor(beamConfig.beam.agentsim.agents.rideHail.name, VehicleManager.TypeEnum.RideHail),
          Seq(ParkingType.Workplace).toList
        )
      )
      (sharedFleetsParkingFiles ++ freightParkingFile ++ ridehailParkingFile).toIndexedSeq
    }

    // STALLS ARE LOADED HERE
    logger.info(s"loading stalls...")
    val stalls = beamConfig.beam.agentsim.taz.parkingManager.level.toLowerCase match {
      case "taz" =>
        loadStalls[TAZ](
          mainParkingFile,
          vehicleManagersParkingFiles,
          beamScenario.tazTreeMap.tazQuadTree,
          beamScenario.beamConfig.beam.agentsim.taz.parkingStallCountScalingFactor,
          beamScenario.beamConfig.beam.agentsim.taz.parkingCostScalingFactor,
          beamScenario.beamConfig.matsim.modules.global.randomSeed,
          beamScenario.beamConfig
        )
      case "link" =>
        loadStalls[Link](
          mainParkingFile,
          vehicleManagersParkingFiles,
          beamScenario.linkQuadTree,
          beamScenario.beamConfig.beam.agentsim.taz.parkingStallCountScalingFactor,
          beamScenario.beamConfig.beam.agentsim.taz.parkingCostScalingFactor,
          beamScenario.beamConfig.matsim.modules.global.randomSeed,
          beamScenario.beamConfig
        )
      case _ =>
        throw new IllegalArgumentException(
          s"Unsupported parking level type ${parkingManagerCfg.level}, only TAZ | Link are supported"
        )
    }

    // CHARGING ZONES ARE BUILT HERE
    logger.info(s"building charging networks...")
    val (nonRhChargingNetwork, rhChargingNetwork) =
      beamConfig.beam.agentsim.taz.parkingManager.level.toLowerCase match {
        case "taz" =>
          val stallsTAZ = stalls.asInstanceOf[Map[Id[ParkingZoneId], ParkingZone[TAZ]]]
          (
            ChargingNetwork.init(
              buildNonRideHailChargingZones(stallsTAZ),
              envelopeInUTM,
              beamServices
            ),
            buildRideHailChargingZones[TAZ](stallsTAZ).map { case (managerId, chargingZones) =>
              DefaultRideHailDepotParkingManager.init(
                managerId,
                chargingZones,
                envelopeInUTM,
                beamServices
              )
            }.head
          )
        case "link" =>
          val stallsLINK = stalls.asInstanceOf[Map[Id[ParkingZoneId], ParkingZone[Link]]]
          (
            ChargingNetwork.init(
              buildNonRideHailChargingZones(stallsLINK),
              beamScenario.linkQuadTree,
              beamScenario.linkIdMapping,
              beamScenario.linkToTAZMapping,
              envelopeInUTM,
              beamServices
            ),
            buildRideHailChargingZones[Link](stallsLINK).map { case (managerId, chargingZones) =>
              DefaultRideHailDepotParkingManager.init(
                managerId,
                chargingZones,
                beamScenario.linkQuadTree,
                beamScenario.linkIdMapping,
                beamScenario.linkToTAZMapping,
                envelopeInUTM,
                beamServices
              )
            }.head
          )
        case _ =>
          throw new IllegalArgumentException(
            s"Unsupported parking level type ${parkingManagerCfg.level}, only TAZ | Link are supported"
          )
      }

    // PARKING ZONES ARE BUILT HERE
    logger.info(s"building parking networks...")
    val parkingNetwork = beamConfig.beam.agentsim.taz.parkingManager.method match {
      case "DEFAULT" =>
        beamConfig.beam.agentsim.taz.parkingManager.level.toLowerCase match {
          case "taz" =>
            val stallsTAZ = stalls.asInstanceOf[Map[Id[ParkingZoneId], ParkingZone[TAZ]]]
            ZonalParkingManager.init(
              buildParkingZones(stallsTAZ),
              envelopeInUTM,
              beamServices
            )
          case "link" =>
            val stallsLINK = stalls.asInstanceOf[Map[Id[ParkingZoneId], ParkingZone[Link]]]
            ZonalParkingManager.init(
              buildParkingZones(stallsLINK),
              beamScenario.linkQuadTree,
              beamScenario.linkIdMapping,
              beamScenario.linkToTAZMapping,
              envelopeInUTM,
              beamServices
            )
          case _ =>
            throw new IllegalArgumentException(
              s"Unsupported parking level type ${parkingManagerCfg.level}, only TAZ | Link are supported"
            )
        }
      case "HIERARCHICAL" =>
        val stallsLINK = stalls.asInstanceOf[Map[Id[ParkingZoneId], ParkingZone[Link]]]
        HierarchicalParkingManager
          .init(
            buildParkingZones(stallsLINK),
            beamScenario.tazTreeMap,
            beamScenario.linkToTAZMapping,
            geo.distUTMInMeters(_, _),
            beamConfig.beam.agentsim.agents.parking.minSearchRadius,
            beamConfig.beam.agentsim.agents.parking.maxSearchRadius,
            envelopeInUTM,
            beamConfig.matsim.modules.global.randomSeed,
            beamConfig.beam.agentsim.agents.parking.mulitnomialLogit
          )
      case "PARALLEL" =>
        val stallsTAZ = stalls.asInstanceOf[Map[Id[ParkingZoneId], ParkingZone[TAZ]]]
        ParallelParkingManager.init(
          buildParkingZones(stallsTAZ),
          beamScenario.beamConfig,
          beamScenario.tazTreeMap,
          geo.distUTMInMeters,
          envelopeInUTM
        )
      case unknown @ _ => throw new IllegalArgumentException(s"Unknown parking manager type: $unknown")
    }
    (parkingNetwork, nonRhChargingNetwork, rhChargingNetwork)
  }

  /**
    * @param parkingFilePath parking file path
    * @param depotFilePaths depot file paths
    * @param geoQuadTree geo guad
    * @param parkingStallCountScalingFactor parking stall count
    * @param parkingCostScalingFactor parking cost
    * @param seed random seed
    * @param beamConfig beam config
    * @return
    */
  def loadStalls[GEO: GeoLevel](
    parkingFilePath: String,
    depotFilePaths: IndexedSeq[(String, ReservedFor, Seq[ParkingType])],
    geoQuadTree: QuadTree[GEO],
    parkingStallCountScalingFactor: Double,
    parkingCostScalingFactor: Double,
    seed: Long,
    beamConfig: BeamConfig
  ): Map[Id[ParkingZoneId], ParkingZone[GEO]] = {
    val random = new Random(seed)
    val initialAccumulator: ParkingLoadingAccumulator[GEO] = if (parkingFilePath.isEmpty) {
      ParkingZoneFileUtils.generateDefaultParkingAccumulatorFromGeoObjects(
        geoQuadTree.values().asScala,
        random,
        VehicleManager.AnyManager
      )
    } else {
      Try {
        ParkingZoneFileUtils.fromFileToAccumulator(
          parkingFilePath,
          random,
          Some(beamConfig),
          parkingStallCountScalingFactor,
          parkingCostScalingFactor
        )
      } match {
        case Success(accumulator) => accumulator
        case Failure(e) =>
          logger.error(s"unable to read contents of provided parking file $parkingFilePath", e)
          ParkingZoneFileUtils.generateDefaultParkingAccumulatorFromGeoObjects(
            geoQuadTree.values().asScala,
            random,
            VehicleManager.AnyManager
          )
      }
    }
    val parkingLoadingAccumulator = depotFilePaths.foldLeft(initialAccumulator) {
      case (acc, (filePath, defaultReservedFor, defaultParkingTypes)) =>
        filePath.trim match {
          case "" if defaultReservedFor.managerType == VehicleManager.TypeEnum.RideHail =>
            ParkingZoneFileUtils.generateDefaultParkingAccumulatorFromGeoObjects(
              geoQuadTree.values().asScala,
              random,
              defaultReservedFor,
              defaultParkingTypes,
              acc
            )
          case "" =>
            acc
          case depotParkingFilePath =>
            Try {
              ParkingZoneFileUtils.fromFileToAccumulator(
                depotParkingFilePath,
                random,
                Some(beamConfig),
                parkingStallCountScalingFactor,
                parkingCostScalingFactor,
                acc
              )
            } match {
              case Success(accumulator) => accumulator
              case Failure(e) =>
                logger.warn(s"unable to read contents of provided parking file $depotParkingFilePath", e)
                acc
            }
        }
    }
    parkingLoadingAccumulator.zones.toMap
  }

  /**
    * @param stalls Map[Id[ParkingZoneId], ParkingZone[GEO]]
    * @return
    */
  def buildParkingZones[GEO](
    stalls: Map[Id[ParkingZoneId], ParkingZone[GEO]]
  ): Map[Id[ParkingZoneId], ParkingZone[GEO]] = stalls.filter(_._2.chargingPointType.isEmpty)

  /**
    * @param stalls list of parking zones
    * @return
    */
<<<<<<< HEAD
  def buildRideHailChargingZones[GEO: GeoLevel](
=======
  def buildChargingZones[GEO](
>>>>>>> db060c7e
    stalls: Map[Id[ParkingZoneId], ParkingZone[GEO]]
  ): Map[Id[VehicleManager], Map[Id[ParkingZoneId], ParkingZone[GEO]]] = {
    import VehicleManager._
    stalls
      .filter(x => x._2.chargingPointType.nonEmpty && x._2.reservedFor.managerType == TypeEnum.RideHail)
      .groupBy(_._2.reservedFor.managerId)
  }

  /**
    * @param stalls list of parking zones
    * @return
    */
  def buildNonRideHailChargingZones[GEO: GeoLevel](
    stalls: Map[Id[ParkingZoneId], ParkingZone[GEO]]
  ): Map[Id[ParkingZoneId], ParkingZone[GEO]] = {
    import VehicleManager._
    stalls.filter(x => x._2.chargingPointType.nonEmpty && x._2.reservedFor.managerType != TypeEnum.RideHail)
  }
}<|MERGE_RESOLUTION|>--- conflicted
+++ resolved
@@ -294,11 +294,7 @@
     * @param stalls list of parking zones
     * @return
     */
-<<<<<<< HEAD
   def buildRideHailChargingZones[GEO: GeoLevel](
-=======
-  def buildChargingZones[GEO](
->>>>>>> db060c7e
     stalls: Map[Id[ParkingZoneId], ParkingZone[GEO]]
   ): Map[Id[VehicleManager], Map[Id[ParkingZoneId], ParkingZone[GEO]]] = {
     import VehicleManager._
