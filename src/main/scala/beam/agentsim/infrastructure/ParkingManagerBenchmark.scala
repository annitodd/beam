--- conflicted
+++ resolved
@@ -47,10 +47,6 @@
             ParkingInquiry.init(
               SpaceTime(coord, 0),
               actType,
-<<<<<<< HEAD
-              vehicleManagerId = VehicleManager.defaultManager,
-=======
->>>>>>> 3d3f5613
               triggerId = -1L
             )
           )
@@ -171,11 +167,7 @@
           val linkQuadTree: QuadTree[Link] = LinkLevelOperations.getLinkTreeMap(network.getLinks.values().asScala.toSeq)
           val linkIdMapping: collection.Map[Id[Link], Link] = LinkLevelOperations.getLinkIdMapping(network)
           val linkToTAZMapping: Map[Link, TAZ] = LinkLevelOperations.getLinkToTazMapping(network, tazTreeMap)
-<<<<<<< HEAD
-          val (zones, _) = loadZones(linkQuadTree, pathToLinkParking)
-=======
           val (zones, _) = loadZones(linkQuadTree, pathToLinkParking, beamConfig)
->>>>>>> 3d3f5613
           logger.info(s"linkQuadTree size = ${linkQuadTree.size()}")
           val parkingNetwork = ZonalParkingManager[Link](
             zones,
@@ -188,11 +180,7 @@
           )
           parkingNetwork
         } else {
-<<<<<<< HEAD
-          val (zones, _) = loadZones(tazTreeMap.tazQuadTree, pathToTazParking)
-=======
           val (zones, _) = loadZones(tazTreeMap.tazQuadTree, pathToTazParking, beamConfig)
->>>>>>> 3d3f5613
           val parkingNetwork = ZonalParkingManager[TAZ](
             zones,
             tazTreeMap.tazQuadTree,
@@ -228,11 +216,7 @@
             val linkQuadTree: QuadTree[Link] =
               LinkLevelOperations.getLinkTreeMap(network.getLinks.values().asScala.toSeq)
             val linkToTAZMapping: Map[Link, TAZ] = LinkLevelOperations.getLinkToTazMapping(network, tazTreeMap)
-<<<<<<< HEAD
-            val (zones, _) = loadZones(linkQuadTree, pathToLinkParking)
-=======
             val (zones, _) = loadZones(linkQuadTree, pathToLinkParking, beamConfig)
->>>>>>> 3d3f5613
             val parkingNetwork = HierarchicalParkingManager.init(
               zones,
               tazTreeMap,
