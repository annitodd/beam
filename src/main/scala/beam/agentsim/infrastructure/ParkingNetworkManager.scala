--- conflicted
+++ resolved
@@ -27,11 +27,7 @@
 
   private val privateCarsParkingNetwork = parkingNetworkInfo.parkingNetworks
 
-<<<<<<< HEAD
-  override def receive: Receive = {
-=======
   override def loggedReceive: Receive = {
->>>>>>> 21a88cfc
     case inquiry: ParkingInquiry if beamConfig.beam.agentsim.taz.parkingManager.name == "PARALLEL" =>
       privateCarsParkingNetwork.processParkingInquiry(inquiry, Some(counter)).map(sender() ! _)
     case inquiry: ParkingInquiry      => privateCarsParkingNetwork.processParkingInquiry(inquiry, None).map(sender() ! _)
