--- conflicted
+++ resolved
@@ -29,11 +29,7 @@
     context.system.scheduler.scheduleWithFixedDelay(2.seconds, 10.seconds, self, "tick")(context.dispatcher)
 
   override def loggedReceive: Receive = {
-<<<<<<< HEAD
-    case inquiry: ParkingInquiry if beamConfig.beam.agentsim.taz.parkingManager.name == "PARALLEL" =>
-=======
     case inquiry: ParkingInquiry if beamConfig.beam.agentsim.taz.parkingManager.method == "PARALLEL" =>
->>>>>>> 3d3f5613
       parkingNetworkMap.processParkingInquiry(inquiry, Some(counter)).map(sender() ! _)
     case inquiry: ParkingInquiry =>
       parkingNetworkMap.processParkingInquiry(inquiry).map(sender() ! _)
