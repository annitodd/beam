--- conflicted
+++ resolved
@@ -73,13 +73,15 @@
 
   println(taz.getId(-120.8043534,+35.5283106))
 */
+  /**
+  println("HELLO WORLD")
+  val path = "C:\\Users\\Felipe\\Desktop\\Ori\\taz\\list_taz.csv"
+  val mapTaz = TAZTreeMap.fromCsv(path)
+  print(mapTaz)
+    */
   //Test Write File
-<<<<<<< HEAD
-  if (3 >= args.size){
-=======
   if (null != args && 3 == args.size){
     println("Running conversion")
->>>>>>> 89ea39dd
     val pathFileShape = args(0)
     val tazIdName = args(1)
     val destination = args(2)
@@ -251,11 +253,7 @@
 
   private def getProcessors: Array[CellProcessor]  = {
     Array[CellProcessor](
-<<<<<<< HEAD
       new UniqueHashCode(), // Id (must be unique)
-=======
-      new NotNull(), // Use Unique() for getting unique fields
->>>>>>> 89ea39dd
       new NotNull(), // Coord X
       new NotNull()) // Coord Y
   }
