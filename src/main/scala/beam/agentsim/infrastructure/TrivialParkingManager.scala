package beam.agentsim.infrastructure
import akka.actor.Actor
import beam.utils.logging.LoggingMessageActor
import org.matsim.api.core.v01.{Coord, Id}

// Abundant parking everywhere people require it. For testing.
class TrivialParkingManager extends Actor {
  private var nextStallNum = 0

  override def receive: Receive = {
    case request: ParkingInquiry =>
<<<<<<< HEAD
      val stall = ParkingStall.defaultStall(request.destinationUtm.loc)
      sender ! ParkingInquiryResponse(stall, request.requestId)
=======
      val stall = ParkingStall.defaultStall(request.destinationUtm)
      sender ! ParkingInquiryResponse(stall, request.requestId, request.triggerId)
>>>>>>> 10f4cf0c
      nextStallNum += 1
  }
}

// Abundant parking, but only at one fixed location. For testing.
class AnotherTrivialParkingManager(location: Coord) extends LoggingMessageActor {
  private var nextStallNum = 0

  override def loggedReceive: Receive = {
    case request: ParkingInquiry =>
      val stall = ParkingStall.defaultStall(location)
      sender ! ParkingInquiryResponse(stall, request.requestId, request.triggerId)
      nextStallNum += 1
  }
}<|MERGE_RESOLUTION|>--- conflicted
+++ resolved
@@ -9,13 +9,8 @@
 
   override def receive: Receive = {
     case request: ParkingInquiry =>
-<<<<<<< HEAD
       val stall = ParkingStall.defaultStall(request.destinationUtm.loc)
-      sender ! ParkingInquiryResponse(stall, request.requestId)
-=======
-      val stall = ParkingStall.defaultStall(request.destinationUtm)
       sender ! ParkingInquiryResponse(stall, request.requestId, request.triggerId)
->>>>>>> 10f4cf0c
       nextStallNum += 1
   }
 }
