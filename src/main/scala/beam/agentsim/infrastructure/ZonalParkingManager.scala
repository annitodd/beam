--- conflicted
+++ resolved
@@ -102,15 +102,9 @@
         "Illegal use of CheckOutResource, ZonalParkingManager is responsible for checking out stalls in fleet."
       )
 
-<<<<<<< HEAD
     case inquiry @ DepotParkingInquiry(vehicleId: Id[Vehicle], location: Location, reservedFor: ReservedParkingType) =>
       val mNearestTaz = findTAZsWithDistances(location, 1000.0).headOption
       val mStalls = mNearestTaz.flatMap {
-=======
-    case inquiry @ DepotParkingInquiry(location: Location, reservedFor: ReservedParkingType) =>
-      val nearestTaz = findTAZsWithDistances(location, 1000.0).headOption
-      val stalls = nearestTaz.flatMap {
->>>>>>> 4fbd9104
         case (taz, _) =>
           pooledResources.find {
             case (attr, values) =>
@@ -120,20 +114,12 @@
           }
       }
 
-<<<<<<< HEAD
       val maybeParkingStall = mStalls.flatMap {
-=======
-      val parkingStall = stalls.flatMap {
->>>>>>> 4fbd9104
         case (attr, values) =>
           maybeCreateNewStall(attr, location, 0.0, Some(values))
       }
 
-<<<<<<< HEAD
       maybeParkingStall.foreach { stall =>
-=======
-      parkingStall.foreach { stall =>
->>>>>>> 4fbd9104
         resources.put(stall.id, stall)
         val stallValues = pooledResources(stall.attributes)
         pooledResources.update(
@@ -142,11 +128,7 @@
         )
       }
 
-<<<<<<< HEAD
       val response = DepotParkingInquiryResponse(maybeParkingStall, inquiry.requestId)
-=======
-      val response = DepotParkingInquiryResponse(parkingStall)
->>>>>>> 4fbd9104
       sender() ! response
 
     case inquiry @ ParkingInquiry(
