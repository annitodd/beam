--- conflicted
+++ resolved
@@ -106,11 +106,7 @@
 
   val indexer: IndexerForZonalParkingManager = new IndexerForZonalParkingManager(pooledResources.toMap)
 
-<<<<<<< HEAD
-  log.info("Zonal Parking Manager loaded with {} total stalls",pooledResources.map(_._2._numStalls).sum)
-=======
   log.info("Zonal Parking Manager loaded with {} total stalls", pooledResources.map(_._2._numStalls).sum)
->>>>>>> d2b59fff
 
   override def receive: Receive = {
     case ReleaseParkingStall(stallId) =>
@@ -317,11 +313,7 @@
       case Some(stall) => stall
       case None =>
         if (startSearchRadius * 2.0 > ZonalParkingManager.maxSearchRadius) {
-<<<<<<< HEAD
-          log.error("No stall found for inquiry: {}",inquiry)
-=======
 //          log.error("No stall found for inquiry: {}",inquiry)
->>>>>>> d2b59fff
           stallNum = stallNum + 1
           new ParkingStall(
             Id.create(stallNum, classOf[ParkingStall]),
