package beam.agentsim.infrastructure

import java.io.FileWriter
import java.nio.file.{Files, Paths}
import java.util

import akka.actor.{ActorRef, Props}
import beam.agentsim.Resource._
import beam.agentsim.agents.PersonAgent
import beam.agentsim.events.SpaceTime
import beam.agentsim.infrastructure.ParkingManager._
import beam.agentsim.infrastructure.ParkingStall._
import beam.agentsim.infrastructure.TAZTreeMap.TAZ
import beam.agentsim.infrastructure.ZonalParkingManager.ParkingAlternative
import beam.router.BeamRouter.Location
import beam.sim.common.GeoUtils
import beam.sim.{BeamServices, HasServices}
import beam.utils.FileUtils
import org.matsim.api.core.v01.{Coord, Id}
import org.matsim.vehicles.Vehicle
import org.supercsv.cellprocessor.ift.CellProcessor
import org.supercsv.io.{CsvMapReader, CsvMapWriter, ICsvMapReader, ICsvMapWriter}
import org.supercsv.prefs.CsvPreference
import org.supercsv.cellprocessor.constraint.NotNull

import scala.collection.mutable
import scala.collection.JavaConverters._
import scala.util.Random

class ZonalParkingManager(
  override val beamServices: BeamServices,
  val beamRouter: ActorRef,
  parkingStockAttributes: ParkingStockAttributes
) extends ParkingManager(parkingStockAttributes)
    with HasServices {
  override val resources: mutable.Map[Id[ParkingStall], ParkingStall] =
    collection.mutable.Map[Id[ParkingStall], ParkingStall]()
  val pooledResources: mutable.Map[StallAttributes, StallValues] = mutable.Map()
  var stallnum = 0

  val pathResourceCSV: String = beamServices.beamConfig.beam.agentsim.taz.parking

  val defaultStallAtrrs = StallAttributes(
    Id.create("NA", classOf[TAZ]),
    NoOtherExists,
    FlatFee,
    NoCharger,
    ParkingStall.Any
  )
  val defaultStallValues = StallValues(Int.MaxValue, 0)

<<<<<<< HEAD
  val depotStallLocationType: DepotStallLocationType = beamServices.beamConfig.beam.agentsim.agents.rideHail.refuelLocationType match {
    case "AtRequestLocation" =>
      AtRequestLocation
    case "AtTAZCenter" =>
      AtTAZCenter
    case _ =>
      AtRequestLocation
  }
=======
  val depotStallLocationType: DepotStallLocationType =
    beamServices.beamConfig.beam.agentsim.agents.rideHail.refuelLocationType match {
      case "AtRequestLocation" =>
        AtRequestLocation
      case "AtTAZCenter" =>
        AtTAZCenter
      case _ =>
        AtRequestLocation
    }
>>>>>>> 0aaa6123

  def fillInDefaultPooledResources(): Unit = {
    // First do general parking and charging for personal vehicles
    for {
      taz          <- beamServices.tazTreeMap.tazQuadTree.values().asScala
      parkingType  <- List(Residential, Workplace, Public)
      pricingModel <- List(FlatFee, Block)
      chargingType <- List(NoCharger, Level1, Level2, DCFast, UltraFast)
      reservedFor  <- List(ParkingStall.Any)
    } yield {
      pooledResources.put(
        StallAttributes(taz.tazId, parkingType, pricingModel, chargingType, reservedFor),
        defaultStallValues
      )
    }
    // Now do parking/charging for ride hail fleet
    for {
      taz          <- beamServices.tazTreeMap.tazQuadTree.values().asScala
      parkingType  <- List(Workplace)
      pricingModel <- List(FlatFee)
      chargingType <- List(Level2, DCFast, UltraFast)
      reservedFor  <- List(ParkingStall.RideHailManager)
    } yield {
      pooledResources.put(
        StallAttributes(taz.tazId, parkingType, pricingModel, chargingType, reservedFor),
        defaultStallValues
      )
    }
  }

  def updatePooledResources(): Unit = {
    if (Files.exists(Paths.get(beamServices.beamConfig.beam.agentsim.taz.parking))) {
      readCsvFile(pathResourceCSV).foreach(f => {
        pooledResources.update(f._1, f._2)
      })
    } else {
      //Used to generate csv file
      parkingStallToCsv(pooledResources, pathResourceCSV) // use to generate initial csv from above data
    }
    // Make a very big pool of NA stalls used to return to agents when there are no alternatives left
    pooledResources.put(defaultStallAtrrs, defaultStallValues)
  }

  fillInDefaultPooledResources()
  updatePooledResources()

  override def receive: Receive = {
    case RegisterResource(stallId: Id[ParkingStall]) =>
    // For Zonal Parking, stalls are created internally

    case NotifyResourceInUse(stallId: Id[ParkingStall], whenWhere) =>
    // Irrelevant for parking

    case CheckInResource(stallId: Id[ParkingStall], availableIn: Option[SpaceTime]) =>
      val stall = resources(stallId)
      val stallValues = pooledResources(stall.attributes)

      pooledResources.update(
        stall.attributes,
        stallValues.copy(numStalls = stallValues.numStalls + 1)
      )
      resources.remove(stall.id)

    case CheckOutResource(_) =>
      // Because the ZonalParkingManager is in charge of deciding which stalls to assign, this should never be received
      throw new RuntimeException(
        "Illegal use of CheckOutResource, ZonalParkingManager is responsible for checking out stalls in fleet."
      )

    case inquiry @ DepotParkingInquiry(vehicleId: Id[Vehicle], location: Location, reservedFor: ReservedParkingType) =>
      val tazsWithDists = findTAZsWithDistances(location, 1000.0)
      val maybeFoundStalls = tazsWithDists
        .find {
          case (taz, _) =>
            pooledResources.find {
              case (attr, values) =>
                attr.tazId.equals(taz.tazId) &&
                attr.reservedFor.equals(reservedFor) &&
                values.numStalls > 0
            }.isDefined
        }
        .map {
          case (taz, _) =>
            pooledResources.filter {
              case (attr, values) =>
                attr.tazId.equals(taz.tazId) &&
                attr.reservedFor.equals(reservedFor) &&
                values.numStalls > 0
            }
        }

      val maybeParkingAttribs = maybeFoundStalls.flatMap {
        _.keys.toVector
          .sortBy { attribs =>
            ChargingType.getChargerPowerInKW(attribs.chargingType)
          }
          .reverse
          .headOption
      }
<<<<<<< HEAD
      val maybeParkingStall = maybeParkingAttribs.flatMap{attrib =>
        // Location is either TAZ center or random withing 5km of driver location
        val newLocation = depotStallLocationType match {
          case AtTAZCenter if beamServices.tazTreeMap.getTAZ(attrib.tazId).isDefined =>
             beamServices.tazTreeMap.getTAZ(attrib.tazId).get.coord
=======
      val maybeParkingStall = maybeParkingAttribs.flatMap { attrib =>
        // Location is either TAZ center or random withing 5km of driver location
        val newLocation = depotStallLocationType match {
          case AtTAZCenter if beamServices.tazTreeMap.getTAZ(attrib.tazId).isDefined =>
            beamServices.tazTreeMap.getTAZ(attrib.tazId).get.coord
>>>>>>> 0aaa6123
          case _ =>
            location
        }
        maybeCreateNewStall(attrib, newLocation, 0.0, maybeFoundStalls.get.get(attrib))
      }

      maybeParkingStall.foreach { stall =>
        resources.put(stall.id, stall)
        val stallValues = pooledResources(stall.attributes)
        pooledResources.update(
          stall.attributes,
          stallValues.copy(numStalls = stallValues.numStalls - 1)
        )
      }

      val response = DepotParkingInquiryResponse(maybeParkingStall, inquiry.requestId)
      sender() ! response

    case inquiry @ ParkingInquiry(
          customerId: Id[PersonAgent],
          customerLocationUtm: Location,
          destinationUtm: Location,
          activityType: String,
          valueOfTime: Double,
          chargingPreference: ChargingPreference,
          arrivalTime: Long,
          parkingDuration: Double,
          reservedFor: ReservedParkingType
        ) =>
      val nearbyTazsWithDistances = findTAZsWithDistances(destinationUtm, 500.0)
      val preferredType = activityType match {
        case act if act.equalsIgnoreCase("home") => Residential
        case act if act.equalsIgnoreCase("work") => Workplace
        case _                                   => Public
      }

      if (inquiry.parkingDuration > 0) {
        val jjj = 0
      }

      /*
       * To save time avoiding route calculations, we look for the trivial case: nearest TAZ with activity type matching available parking type.
       */
      val maybeFoundStall = pooledResources.find {
        case (attr, values) =>
          attr.tazId.equals(nearbyTazsWithDistances.head._1.tazId) &&
          attr.parkingType == preferredType &&
          attr.reservedFor.equals(reservedFor) &&
          values.numStalls > 0 &&
          values.feeInCents == 0
      }
      val maybeDominantSpot = maybeFoundStall match {
        case Some(foundStall) if chargingPreference == NoNeed =>
          maybeCreateNewStall(
            StallAttributes(
              nearbyTazsWithDistances.head._1.tazId,
              preferredType,
              foundStall._1.pricingModel,
              NoCharger,
              reservedFor
            ),
            destinationUtm,
            0.0,
            Some(foundStall._2)
          )
        case _ =>
          None
      }

      respondWithStall(
        maybeDominantSpot match {
          case Some(stall) =>
            stall
          case None =>
            chargingPreference match {
              case NoNeed =>
                selectPublicStall(inquiry, 500.0)
              case _ =>
                selectStallWithCharger(inquiry, 500.0)
            }
        },
        inquiry.requestId
      )
  }

  private def maybeCreateNewStall(
    attrib: StallAttributes,
    atLocation: Location,
    withCost: Double,
    stallValues: Option[StallValues],
    reservedFor: ReservedParkingType = ParkingStall.Any
  ): Option[ParkingStall] = {
    if (pooledResources(attrib).numStalls > 0) {
      stallnum = stallnum + 1
      Some(
        new ParkingStall(
          Id.create(stallnum, classOf[ParkingStall]),
          attrib,
          atLocation,
          withCost,
          stallValues
        )
      )
    } else {
      None
    }
  }

  def respondWithStall(stall: ParkingStall, requestId: Int): Unit = {
    resources.put(stall.id, stall)
    val stallValues = pooledResources(stall.attributes)
    pooledResources.update(
      stall.attributes,
      stallValues.copy(numStalls = stallValues.numStalls - 1)
    )
    sender() ! ParkingInquiryResponse(stall, requestId)
  }

  // TODO make these distributions more custom to the TAZ and stall type
  def sampleLocationForStall(taz: TAZ, attrib: StallAttributes): Location = {
    val rand = new Random()
    val radius = math.sqrt(taz.area) / 2
    val lambda = 1
    val deltaRadius = -math.log(1 - (1 - math.exp(-lambda * radius)) * rand.nextDouble()) / lambda

    val x = taz.coord.getX + deltaRadius
    val y = taz.coord.getY + deltaRadius
    new Location(x, y)
    //new Location(taz.coord.getX + rand.nextDouble() * 500.0 - 250.0, taz.coord.getY + rand.nextDouble() * 500.0 - 250.0)
  }

  // TODO make pricing into parameters
  // TODO make Block parking model based off a schedule
  def calculateCost(
    attrib: StallAttributes,
    feeInCents: Int,
    arrivalTime: Long,
    parkingDuration: Double
  ): Double = {
    attrib.pricingModel match {
      case FlatFee => feeInCents.toDouble / 100.0
      case Block   => parkingDuration / 3600.0 * (feeInCents.toDouble / 100.0)
    }
  }

  def selectPublicStall(inquiry: ParkingInquiry, searchRadius: Double): ParkingStall = {
    val nearbyTazsWithDistances = findTAZsWithDistances(inquiry.destinationUtm, searchRadius)
    val allOptions: Vector[ParkingAlternative] = nearbyTazsWithDistances.flatMap { taz =>
      Vector(FlatFee, Block).flatMap { pricingModel =>
        val attrib =
          StallAttributes(taz._1.tazId, Public, pricingModel, NoCharger, ParkingStall.Any)
        val stallValues = pooledResources(attrib)
        if (stallValues.numStalls > 0) {
          val stallLoc = sampleLocationForStall(taz._1, attrib)
          val walkingDistance = beamServices.geo.distInMeters(stallLoc, inquiry.destinationUtm)
          val valueOfTimeSpentWalking = walkingDistance / 1.4 / 3600.0 * inquiry.valueOfTime // 1.4 m/s avg. walk
          val cost = calculateCost(
            attrib,
            stallValues.feeInCents,
            inquiry.arrivalTime,
            inquiry.parkingDuration
          )
          Vector(
            ParkingAlternative(attrib, stallLoc, cost, cost + valueOfTimeSpentWalking, stallValues)
          )
        } else {
          Vector[ParkingAlternative]()
        }
      }
    }
    val chosenStall = allOptions.sortBy(_.rankingWeight).headOption match {
      case Some(alternative) =>
        maybeCreateNewStall(
          alternative.stallAttributes,
          alternative.location,
          alternative.cost,
          Some(alternative.stallValues)
        )
      case None => None
    }
    // Finally, if no stall found, repeat with larger search distance for TAZs or create one very expensive
    chosenStall match {
      case Some(stall) => stall
      case None =>
        if (searchRadius * 2.0 > ZonalParkingManager.maxSearchRadius) {
          stallnum = stallnum + 1
          new ParkingStall(
            Id.create(stallnum, classOf[ParkingStall]),
            defaultStallAtrrs,
            inquiry.destinationUtm,
            1000.0,
            Some(defaultStallValues)
          )
        } else {
          selectPublicStall(inquiry, searchRadius * 2.0)
        }
    }
  }

  def findTAZsWithDistances(searchCenter: Location, startRadius: Double): Vector[(TAZ, Double)] = {
    var nearbyTazs: Vector[TAZ] = Vector()
    var searchRadius = startRadius
    while (nearbyTazs.isEmpty) {
      if (searchRadius > ZonalParkingManager.maxSearchRadius) {
        throw new RuntimeException(
          "Parking search radius has reached 10,000 km and found no TAZs, possible map projection error?"
        )
      }
      nearbyTazs = beamServices.tazTreeMap.tazQuadTree
        .getDisk(searchCenter.getX, searchCenter.getY, searchRadius)
        .asScala
        .toVector
      searchRadius = searchRadius * 2.0
    }
    nearbyTazs
      .zip(nearbyTazs.map { taz =>
        // Note, this assumes both TAZs and SearchCenter are in local coordinates, and therefore in units of meters
        GeoUtils.distFormula(taz.coord, searchCenter)
      })
      .sortBy(_._2)
  }

  def selectStallWithCharger(inquiry: ParkingInquiry, startRadius: Double): ParkingStall = ???

  def readCsvFile(filePath: String): mutable.Map[StallAttributes, StallValues] = {
    val res: mutable.Map[StallAttributes, StallValues] = mutable.Map()

    FileUtils.using(
      new CsvMapReader(FileUtils.readerFromFile(filePath), CsvPreference.STANDARD_PREFERENCE)
    ) { mapReader =>
      val header = mapReader.getHeader(true)
      var line: java.util.Map[String, String] = mapReader.read(header: _*)
      while (null != line) {

        val taz = Id.create(line.get("taz").toUpperCase, classOf[TAZ])
        val parkingType = ParkingType.fromString(line.get("parkingType"))
        val pricingModel = PricingModel.fromString(line.get("pricingModel"))
        val chargingType = ChargingType.fromString(line.get("chargingType"))
        val numStalls = line.get("numStalls").toInt
        //        val parkingId = line.get("parkingId")
        val feeInCents = line.get("feeInCents").toInt
        val reservedForString = line.get("reservedFor")
        val reservedFor = getReservedFor(reservedForString)

        res.put(
          StallAttributes(taz, parkingType, pricingModel, chargingType, reservedFor),
          StallValues(numStalls, feeInCents)
        )

        line = mapReader.read(header: _*)
      }
    }
    res
  }

  def getReservedFor(reservedFor: String): ReservedParkingType = {
    reservedFor match {
      case "RideHailManager" => ParkingStall.RideHailManager
      case _                 => ParkingStall.Any
    }
  }

  def parkingStallToCsv(
    pooledResources: mutable.Map[ParkingStall.StallAttributes, StallValues],
    writeDestinationPath: String
  ): Unit = {
    var mapWriter: ICsvMapWriter = null
    try {
      mapWriter = new CsvMapWriter(new FileWriter(writeDestinationPath), CsvPreference.STANDARD_PREFERENCE)

      val header = Array[String](
        "taz",
        "parkingType",
        "pricingModel",
        "chargingType",
        "numStalls",
        "feeInCents",
        "reservedFor"
      ) //, "parkingId"
      val processors = Array[CellProcessor](
        new NotNull(), // Id (must be unique)
        new NotNull(),
        new NotNull(),
        new NotNull(),
        new NotNull(),
        new NotNull(),
        new NotNull()
      ) //new UniqueHashCode()
      mapWriter.writeHeader(header: _*)

      val range = 1 to pooledResources.size
      val resourcesWithId = (pooledResources zip range).toSeq
        .sortBy(_._2)

      for (((attrs, values), id) <- resourcesWithId) {
        val tazToWrite = new util.HashMap[String, Object]();
        tazToWrite.put(header(0), attrs.tazId)
        tazToWrite.put(header(1), attrs.parkingType.toString)
        tazToWrite.put(header(2), attrs.pricingModel.toString)
        tazToWrite.put(header(3), attrs.chargingType.toString)
        tazToWrite.put(header(4), "" + values.numStalls)
        tazToWrite.put(header(5), "" + values.feeInCents)
        tazToWrite.put(header(6), "" + attrs.reservedFor.toString)
        //        tazToWrite.put(header(6), "" + values.parkingId.getOrElse(Id.create(id, classOf[StallValues])))
        mapWriter.write(tazToWrite, header, processors)
      }
    } finally {
      if (mapWriter != null) {
        mapWriter.close()
      }
    }
  }
}

object ZonalParkingManager {
  case class ParkingAlternative(
    stallAttributes: StallAttributes,
    location: Location,
    cost: Double,
    rankingWeight: Double,
    stallValues: StallValues
  )

  def props(
    beamServices: BeamServices,
    beamRouter: ActorRef,
    parkingStockAttributes: ParkingStockAttributes
  ): Props = {
    Props(new ZonalParkingManager(beamServices, beamRouter, parkingStockAttributes))
  }

  val maxSearchRadius = 10e6
}<|MERGE_RESOLUTION|>--- conflicted
+++ resolved
@@ -49,16 +49,6 @@
   )
   val defaultStallValues = StallValues(Int.MaxValue, 0)
 
-<<<<<<< HEAD
-  val depotStallLocationType: DepotStallLocationType = beamServices.beamConfig.beam.agentsim.agents.rideHail.refuelLocationType match {
-    case "AtRequestLocation" =>
-      AtRequestLocation
-    case "AtTAZCenter" =>
-      AtTAZCenter
-    case _ =>
-      AtRequestLocation
-  }
-=======
   val depotStallLocationType: DepotStallLocationType =
     beamServices.beamConfig.beam.agentsim.agents.rideHail.refuelLocationType match {
       case "AtRequestLocation" =>
@@ -68,7 +58,6 @@
       case _ =>
         AtRequestLocation
     }
->>>>>>> 0aaa6123
 
   def fillInDefaultPooledResources(): Unit = {
     // First do general parking and charging for personal vehicles
@@ -168,19 +157,11 @@
           .reverse
           .headOption
       }
-<<<<<<< HEAD
-      val maybeParkingStall = maybeParkingAttribs.flatMap{attrib =>
-        // Location is either TAZ center or random withing 5km of driver location
-        val newLocation = depotStallLocationType match {
-          case AtTAZCenter if beamServices.tazTreeMap.getTAZ(attrib.tazId).isDefined =>
-             beamServices.tazTreeMap.getTAZ(attrib.tazId).get.coord
-=======
       val maybeParkingStall = maybeParkingAttribs.flatMap { attrib =>
         // Location is either TAZ center or random withing 5km of driver location
         val newLocation = depotStallLocationType match {
           case AtTAZCenter if beamServices.tazTreeMap.getTAZ(attrib.tazId).isDefined =>
             beamServices.tazTreeMap.getTAZ(attrib.tazId).get.coord
->>>>>>> 0aaa6123
           case _ =>
             location
         }
