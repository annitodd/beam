package beam.agentsim.infrastructure

import java.io.{File, FileWriter}
import java.nio.file.{Files, Paths}
import java.util

import akka.actor.{ActorLogging, ActorRef, Props}
import beam.agentsim.Resource._
import beam.agentsim.agents.PersonAgent
import beam.agentsim.events.SpaceTime
import beam.agentsim.infrastructure.ParkingManager._
import beam.agentsim.infrastructure.ParkingStall._
import beam.agentsim.infrastructure.TAZTreeMap.TAZ
import beam.agentsim.infrastructure.ZonalParkingManager.ParkingAlternative
import beam.router.BeamRouter.Location
import beam.sim.common.GeoUtils
import beam.sim.{BeamServices, HasServices}
import beam.utils.FileUtils
import org.matsim.api.core.v01.{Coord, Id}
import org.matsim.vehicles.Vehicle
import org.supercsv.cellprocessor.ift.CellProcessor
import org.supercsv.io.{CsvMapReader, CsvMapWriter, ICsvMapReader, ICsvMapWriter}
import org.supercsv.prefs.CsvPreference
import org.supercsv.cellprocessor.constraint.NotNull

import scala.collection.mutable
import scala.collection.JavaConverters._
import scala.util.Random

class ZonalParkingManager(
  override val beamServices: BeamServices,
  val beamRouter: ActorRef,
  parkingStockAttributes: ParkingStockAttributes
) extends ParkingManager(parkingStockAttributes)
    with HasServices
    with ActorLogging {
  override val resources: mutable.Map[Id[ParkingStall], ParkingStall] =
    collection.mutable.Map[Id[ParkingStall], ParkingStall]()
  val pooledResources: mutable.Map[StallAttributes, StallValues] = mutable.Map()
  var stallnum = 0

  val pathResourceCSV: String = beamServices.beamConfig.beam.agentsim.taz.parking

  val defaultStallAtrrs = StallAttributes(
    Id.create("NA", classOf[TAZ]),
    NoOtherExists,
    FlatFee,
    NoCharger,
    ParkingStall.Any
  )
  val defaultStallValues = StallValues(Int.MaxValue, 0)

  val depotStallLocationType: DepotStallLocationType =
    beamServices.beamConfig.beam.agentsim.agents.rideHail.refuelLocationType match {
      case "AtRequestLocation" =>
        AtRequestLocation
      case "AtTAZCenter" =>
        AtTAZCenter
      case _ =>
        AtRequestLocation
    }

  def fillInDefaultPooledResources(): Unit = {
    // First do general parking and charging for personal vehicles
    for {
      taz          <- beamServices.tazTreeMap.tazQuadTree.values().asScala
      parkingType  <- List(Residential, Workplace, Public)
      pricingModel <- List(FlatFee, Block)
      chargingType <- List(NoCharger, Level1, Level2, DCFast, UltraFast)
      reservedFor  <- List(ParkingStall.Any)
    } yield {
      pooledResources.put(
        StallAttributes(taz.tazId, parkingType, pricingModel, chargingType, reservedFor),
        defaultStallValues
      )
    }
    // Now do parking/charging for ride hail fleet
    for {
      taz          <- beamServices.tazTreeMap.tazQuadTree.values().asScala
      parkingType  <- List(Workplace)
      pricingModel <- List(FlatFee)
      chargingType <- List(Level2, DCFast, UltraFast)
      reservedFor  <- List(ParkingStall.RideHailManager)
    } yield {
      pooledResources.put(
        StallAttributes(taz.tazId, parkingType, pricingModel, chargingType, reservedFor),
        defaultStallValues
      )
    }
  }

  def updatePooledResources(): Unit = {
    if (Files.exists(Paths.get(beamServices.beamConfig.beam.agentsim.taz.parking))) {
      readCsvFile(pathResourceCSV).foreach(f => {
        pooledResources.update(f._1, f._2)
      })
    } else {
      //Used to generate csv file
      parkingStallToCsv(pooledResources, pathResourceCSV) // use to generate initial csv from above data
    }
    // Make a very big pool of NA stalls used to return to agents when there are no alternatives left
    pooledResources.put(defaultStallAtrrs, defaultStallValues)
  }

  fillInDefaultPooledResources()
  updatePooledResources()

  override def receive: Receive = {
    case RegisterResource(stallId: Id[ParkingStall]) =>
    // For Zonal Parking, stalls are created internally

    case NotifyResourceInUse(stallId: Id[ParkingStall], whenWhere) =>
    // Irrelevant for parking

    case CheckInResource(stallId: Id[ParkingStall], availableIn: Option[SpaceTime]) =>
      if (resources.contains(stallId)) {
        val stall = resources(stallId)
        val stallValues = pooledResources(stall.attributes)

        pooledResources.update(
          stall.attributes,
          stallValues.copy(numStalls = stallValues.numStalls + 1)
        )
        resources.remove(stall.id)
        log.debug(
          "CheckInResource with {} available stalls ",
          pooledResources
            .filter(_._1.reservedFor == RideHailManager)
            .map(_._2.numStalls.toLong)
            .sum
        )
      }

    case CheckOutResource(_) =>
      // Because the ZonalParkingManager is in charge of deciding which stalls to assign, this should never be received
      throw new RuntimeException(
        "Illegal use of CheckOutResource, ZonalParkingManager is responsible for checking out stalls in fleet."
      )

    case inquiry @ DepotParkingInquiry(vehicleId: Id[Vehicle], location: Location, reservedFor: ReservedParkingType) =>
      log.debug(
        "DepotParkingInquiry with {} available stalls ",
        pooledResources
          .filter(_._1.reservedFor == RideHailManager)
          .map(_._2.numStalls.toLong)
          .sum
      )
      val tazsWithDists = findTAZsWithinDistance(location, 10000.0, 20000.0)
      val maybeFoundStalls = tazsWithDists
        .find {
          case (taz, _) =>
            pooledResources.exists {
              case (attr, values) =>
                attr.tazId.equals(taz.tazId) &&
                attr.reservedFor.equals(reservedFor) &&
                values.numStalls > 0
            }
        }
        .map {
          case (taz, _) =>
            pooledResources.filter {
              case (attr, values) =>
                attr.tazId.equals(taz.tazId) &&
                attr.reservedFor.equals(reservedFor) &&
                values.numStalls > 0
            }
        }

      val maybeParkingAttribs = maybeFoundStalls.flatMap {
        _.keys.toVector
          .sortBy { attribs =>
            ChargingType.getChargerPowerInKW(attribs.chargingType)
          }
          .reverse
          .headOption
      }
      val maybeParkingStall = maybeParkingAttribs.flatMap { attrib =>
        // Location is either TAZ center or random withing 5km of driver location
        val newLocation = depotStallLocationType match {
          case AtTAZCenter if beamServices.tazTreeMap.getTAZ(attrib.tazId).isDefined =>
            beamServices.tazTreeMap.getTAZ(attrib.tazId).get.coord
          case _ =>
            location
        }
        maybeCreateNewStall(attrib, newLocation, 0.0, maybeFoundStalls.get.get(attrib))
      }

      maybeParkingStall.foreach { stall =>
        resources.put(stall.id, stall)
        val stallValues = pooledResources(stall.attributes)
        pooledResources.update(
          stall.attributes,
          stallValues.copy(numStalls = stallValues.numStalls - 1)
        )
      }
      log.debug("DepotParkingInquiry reserved stall: {}", maybeParkingStall)
      log.debug(
        "DepotParkingInquiry {} available stalls ",
        pooledResources
          .filter(_._1.reservedFor == RideHailManager)
          .map(_._2.numStalls.toLong)
          .sum
      )

      val response = DepotParkingInquiryResponse(maybeParkingStall, inquiry.requestId)
      sender() ! response

    case inquiry @ ParkingInquiry(
          customerId: Id[PersonAgent],
          customerLocationUtm: Location,
          destinationUtm: Location,
          activityType: String,
          valueOfTime: Double,
          chargingPreference: ChargingPreference,
          arrivalTime: Long,
          parkingDuration: Double,
          reservedFor: ReservedParkingType
        ) =>
      val nearbyTazsWithDistances = findTAZsWithinDistance(destinationUtm, 500.0, 16000.0)
      val preferredType = activityType match {
        case act if act.equalsIgnoreCase("home") => Residential
        case act if act.equalsIgnoreCase("work") => Workplace
        case _                                   => Public
      }

      if (inquiry.parkingDuration > 0) {
        val jjj = 0
      }

      /*
       * To save time avoiding route calculations, we look for the trivial case: nearest TAZ with activity type matching available parking type.
       */
      val maybeFoundStall = nearbyTazsWithDistances.size match {
        case 0 =>
          None
        case _ =>
          pooledResources.find {
            case (attr, values) =>
              attr.tazId.equals(nearbyTazsWithDistances.head._1.tazId) &&
<<<<<<< HEAD
                attr.parkingType == preferredType &&
                attr.reservedFor.equals(reservedFor) &&
                values.numStalls > 0 &&
                values.feeInCents == 0
=======
              attr.parkingType == preferredType &&
              attr.reservedFor.equals(reservedFor) &&
              values.numStalls > 0 &&
              values.feeInCents == 0
>>>>>>> dfde9f88
          }
      }
      val maybeDominantSpot = maybeFoundStall match {
        case Some(foundStall) if chargingPreference == NoNeed =>
          maybeCreateNewStall(
            StallAttributes(
              nearbyTazsWithDistances.head._1.tazId,
              preferredType,
              foundStall._1.pricingModel,
              NoCharger,
              reservedFor
            ),
            destinationUtm,
            0.0,
            Some(foundStall._2)
          )
        case _ =>
          None
      }

      respondWithStall(
        maybeDominantSpot match {
          case Some(stall) =>
            stall
          case None =>
            chargingPreference match {
              case NoNeed =>
                selectPublicStall(inquiry, 500.0)
              case _ =>
                selectStallWithCharger(inquiry, 500.0)
            }
        },
        inquiry.requestId
      )
  }

  private def maybeCreateNewStall(
    attrib: StallAttributes,
    atLocation: Location,
    withCost: Double,
    stallValues: Option[StallValues],
    reservedFor: ReservedParkingType = ParkingStall.Any
  ): Option[ParkingStall] = {
    if (pooledResources(attrib).numStalls > 0) {
      stallnum = stallnum + 1
      Some(
        new ParkingStall(
          Id.create(stallnum, classOf[ParkingStall]),
          attrib,
          atLocation,
          withCost,
          stallValues
        )
      )
    } else {
      None
    }
  }

  def respondWithStall(stall: ParkingStall, requestId: Int): Unit = {
    resources.put(stall.id, stall)
    val stallValues = pooledResources(stall.attributes)
    pooledResources.update(
      stall.attributes,
      stallValues.copy(numStalls = stallValues.numStalls - 1)
    )
    sender() ! ParkingInquiryResponse(stall, requestId)
  }

  // TODO make these distributions more custom to the TAZ and stall type
  def sampleLocationForStall(taz: TAZ, attrib: StallAttributes): Location = {
    val rand = new Random()
    val radius = math.sqrt(taz.area) / 2
    val lambda = 1
    val deltaRadius = -math.log(1 - (1 - math.exp(-lambda * radius)) * rand.nextDouble()) / lambda

    val x = taz.coord.getX + deltaRadius
    val y = taz.coord.getY + deltaRadius
    new Location(x, y)
    //new Location(taz.coord.getX + rand.nextDouble() * 500.0 - 250.0, taz.coord.getY + rand.nextDouble() * 500.0 - 250.0)
  }

  // TODO make pricing into parameters
  // TODO make Block parking model based off a schedule
  def calculateCost(
    attrib: StallAttributes,
    feeInCents: Int,
    arrivalTime: Long,
    parkingDuration: Double
  ): Double = {
    attrib.pricingModel match {
      case FlatFee => feeInCents.toDouble / 100.0
      case Block   => parkingDuration / 3600.0 * (feeInCents.toDouble / 100.0)
    }
  }

  def selectPublicStall(inquiry: ParkingInquiry, startSearchRadius: Double): ParkingStall = {
<<<<<<< HEAD
    val nearbyTazsWithDistances = findTAZsWithinDistance(inquiry.destinationUtm, startSearchRadius, ZonalParkingManager.maxSearchRadius)
=======
    val nearbyTazsWithDistances =
      findTAZsWithinDistance(inquiry.destinationUtm, startSearchRadius, ZonalParkingManager.maxSearchRadius)
>>>>>>> dfde9f88
    val allOptions: Vector[ParkingAlternative] = nearbyTazsWithDistances.flatMap { taz =>
      Vector(FlatFee, Block).flatMap { pricingModel =>
        val attrib =
          StallAttributes(taz._1.tazId, Public, pricingModel, NoCharger, ParkingStall.Any)
        val stallValues = pooledResources(attrib)
        if (stallValues.numStalls > 0) {
          val stallLoc = sampleLocationForStall(taz._1, attrib)
          val walkingDistance = beamServices.geo.distInMeters(stallLoc, inquiry.destinationUtm)
          val valueOfTimeSpentWalking = walkingDistance / 1.4 / 3600.0 * inquiry.valueOfTime // 1.4 m/s avg. walk
          val cost = calculateCost(
            attrib,
            stallValues.feeInCents,
            inquiry.arrivalTime,
            inquiry.parkingDuration
          )
          Vector(
            ParkingAlternative(attrib, stallLoc, cost, cost + valueOfTimeSpentWalking, stallValues)
          )
        } else {
          Vector[ParkingAlternative]()
        }
      }
    }
    val chosenStall = allOptions.sortBy(_.rankingWeight).headOption match {
      case Some(alternative) =>
        maybeCreateNewStall(
          alternative.stallAttributes,
          alternative.location,
          alternative.cost,
          Some(alternative.stallValues)
        )
      case None => None
    }
    // Finally, if no stall found, repeat with larger search distance for TAZs or create one very expensive
    chosenStall match {
      case Some(stall) => stall
      case None =>
        if (startSearchRadius * 2.0 > ZonalParkingManager.maxSearchRadius) {
          stallnum = stallnum + 1
          new ParkingStall(
            Id.create(stallnum, classOf[ParkingStall]),
            defaultStallAtrrs,
            inquiry.destinationUtm,
            1000.0,
            Some(defaultStallValues)
          )
        } else {
          selectPublicStall(inquiry, startSearchRadius * 2.0)
        }
    }
  }

  def findTAZsWithinDistance(searchCenter: Location, startRadius: Double, maxRadius: Double): Vector[(TAZ, Double)] = {
    var nearbyTazs: Vector[TAZ] = Vector()
    var searchRadius = startRadius
    while (nearbyTazs.isEmpty && searchRadius <= maxRadius) {
      nearbyTazs = beamServices.tazTreeMap.tazQuadTree
        .getDisk(searchCenter.getX, searchCenter.getY, searchRadius)
        .asScala
        .toVector
      searchRadius = searchRadius * 2.0
    }
    nearbyTazs
      .zip(nearbyTazs.map { taz =>
        // Note, this assumes both TAZs and SearchCenter are in local coordinates, and therefore in units of meters
        GeoUtils.distFormula(taz.coord, searchCenter)
      })
      .sortBy(_._2)
  }

  def selectStallWithCharger(inquiry: ParkingInquiry, startRadius: Double): ParkingStall = ???

  def readCsvFile(filePath: String): mutable.Map[StallAttributes, StallValues] = {
    val res: mutable.Map[StallAttributes, StallValues] = mutable.Map()

    FileUtils.using(
      new CsvMapReader(FileUtils.readerFromFile(filePath), CsvPreference.STANDARD_PREFERENCE)
    ) { mapReader =>
      val header = mapReader.getHeader(true)
      var line: java.util.Map[String, String] = mapReader.read(header: _*)
      while (null != line) {

        val taz = Id.create(line.get("taz").toUpperCase, classOf[TAZ])
        val parkingType = ParkingType.fromString(line.get("parkingType"))
        val pricingModel = PricingModel.fromString(line.get("pricingModel"))
        val chargingType = ChargingType.fromString(line.get("chargingType"))
        val numStalls = line.get("numStalls").toInt
        //        val parkingId = line.get("parkingId")
        val feeInCents = line.get("feeInCents").toInt
        val reservedForString = line.get("reservedFor")
        val reservedFor = getReservedFor(reservedForString)

        res.put(
          StallAttributes(taz, parkingType, pricingModel, chargingType, reservedFor),
          StallValues(numStalls, feeInCents)
        )

        line = mapReader.read(header: _*)
      }
    }
    res
  }

  def getReservedFor(reservedFor: String): ReservedParkingType = {
    reservedFor match {
      case "RideHailManager" => ParkingStall.RideHailManager
      case _                 => ParkingStall.Any
    }
  }

  def parkingStallToCsv(
    pooledResources: mutable.Map[ParkingStall.StallAttributes, StallValues],
    writeDestinationPath: String
  ): Unit = {
    var mapWriter: ICsvMapWriter = null
    try {
      val destinationFile = new File(writeDestinationPath)
      destinationFile.getParentFile.mkdirs()
      mapWriter = new CsvMapWriter(new FileWriter(destinationFile), CsvPreference.STANDARD_PREFERENCE)

      val header = Array[String](
        "taz",
        "parkingType",
        "pricingModel",
        "chargingType",
        "numStalls",
        "feeInCents",
        "reservedFor"
      ) //, "parkingId"
      val processors = Array[CellProcessor](
        new NotNull(), // Id (must be unique)
        new NotNull(),
        new NotNull(),
        new NotNull(),
        new NotNull(),
        new NotNull(),
        new NotNull()
      ) //new UniqueHashCode()
      mapWriter.writeHeader(header: _*)

      val range = 1 to pooledResources.size
      val resourcesWithId = (pooledResources zip range).toSeq
        .sortBy(_._2)

      for (((attrs, values), id) <- resourcesWithId) {
        val tazToWrite = new util.HashMap[String, Object]();
        tazToWrite.put(header(0), attrs.tazId)
        tazToWrite.put(header(1), attrs.parkingType.toString)
        tazToWrite.put(header(2), attrs.pricingModel.toString)
        tazToWrite.put(header(3), attrs.chargingType.toString)
        tazToWrite.put(header(4), "" + values.numStalls)
        tazToWrite.put(header(5), "" + values.feeInCents)
        tazToWrite.put(header(6), "" + attrs.reservedFor.toString)
        //        tazToWrite.put(header(6), "" + values.parkingId.getOrElse(Id.create(id, classOf[StallValues])))
        mapWriter.write(tazToWrite, header, processors)
      }
    } finally {
      if (mapWriter != null) {
        mapWriter.close()
      }
    }
  }
}

object ZonalParkingManager {
  case class ParkingAlternative(
    stallAttributes: StallAttributes,
    location: Location,
    cost: Double,
    rankingWeight: Double,
    stallValues: StallValues
  )

  def props(
    beamServices: BeamServices,
    beamRouter: ActorRef,
    parkingStockAttributes: ParkingStockAttributes
  ): Props = {
    Props(new ZonalParkingManager(beamServices, beamRouter, parkingStockAttributes))
  }

  val maxSearchRadius = 10e6
}<|MERGE_RESOLUTION|>--- conflicted
+++ resolved
@@ -237,17 +237,10 @@
           pooledResources.find {
             case (attr, values) =>
               attr.tazId.equals(nearbyTazsWithDistances.head._1.tazId) &&
-<<<<<<< HEAD
-                attr.parkingType == preferredType &&
-                attr.reservedFor.equals(reservedFor) &&
-                values.numStalls > 0 &&
-                values.feeInCents == 0
-=======
               attr.parkingType == preferredType &&
               attr.reservedFor.equals(reservedFor) &&
               values.numStalls > 0 &&
               values.feeInCents == 0
->>>>>>> dfde9f88
           }
       }
       val maybeDominantSpot = maybeFoundStall match {
@@ -345,12 +338,8 @@
   }
 
   def selectPublicStall(inquiry: ParkingInquiry, startSearchRadius: Double): ParkingStall = {
-<<<<<<< HEAD
-    val nearbyTazsWithDistances = findTAZsWithinDistance(inquiry.destinationUtm, startSearchRadius, ZonalParkingManager.maxSearchRadius)
-=======
     val nearbyTazsWithDistances =
       findTAZsWithinDistance(inquiry.destinationUtm, startSearchRadius, ZonalParkingManager.maxSearchRadius)
->>>>>>> dfde9f88
     val allOptions: Vector[ParkingAlternative] = nearbyTazsWithDistances.flatMap { taz =>
       Vector(FlatFee, Block).flatMap { pricingModel =>
         val attrib =
