package beam.agentsim.infrastructure

import java.io.{File, FileWriter}
import java.nio.file.{Files, Paths}
import java.util

import akka.actor.{ActorLogging, ActorRef, Props}
import beam.agentsim.Resource._
import beam.agentsim.infrastructure.ParkingManager._
import beam.agentsim.infrastructure.ParkingStall._
import beam.agentsim.infrastructure.TAZTreeMap.TAZ
import beam.agentsim.infrastructure.ZonalParkingManager.ParkingAlternative
import beam.router.BeamRouter.Location
import beam.sim.common.GeoUtils
import beam.sim.{BeamServices, HasServices}
import beam.utils.FileUtils
import org.matsim.api.core.v01.{Coord, Id}
import org.supercsv.cellprocessor.constraint.NotNull
import org.supercsv.cellprocessor.ift.CellProcessor
import org.supercsv.io.{CsvMapReader, CsvMapWriter, ICsvMapWriter}
import org.supercsv.prefs.CsvPreference

import scala.collection.JavaConverters._
import scala.collection.mutable
import scala.util.Random

class ZonalParkingManager(
  override val beamServices: BeamServices,
  val beamRouter: ActorRef,
  parkingStockAttributes: ParkingStockAttributes
) extends ParkingManager(parkingStockAttributes)
    with HasServices
    with ActorLogging {
  override val resources: mutable.Map[Id[ParkingStall], ParkingStall] = mutable.Map()
  val pooledResources: mutable.Map[StallAttributes, StallValues] = mutable.Map()
  var totalStallsInUse = 0
  var stallNum = 0
  val rand = new Random()

  val pathResourceCSV: String = beamServices.beamConfig.beam.agentsim.taz.parking

  val defaultStallAttributes = StallAttributes(
    Id.create("NA", classOf[TAZ]),
    NoOtherExists,
    FlatFee,
    NoCharger,
    ParkingStall.Any
  )
  def defaultStallValues: StallValues = StallValues(Int.MaxValue, 0)
  def defaultRideHailStallValues: StallValues = StallValues(0, 0)

  val depotStallLocationType: DepotStallLocationType =
    beamServices.beamConfig.beam.agentsim.agents.rideHail.refuelLocationType match {
      case "AtRequestLocation" =>
        AtRequestLocation
      case "AtTAZCenter" =>
        AtTAZCenter
      case _ =>
        AtRequestLocation
    }

  def fillInDefaultPooledResources(): Unit = {
    // First do general parking and charging for personal vehicles
    for {
      taz          <- beamServices.tazTreeMap.tazQuadTree.values().asScala
      parkingType  <- List(Residential, Workplace, Public)
      pricingModel <- List(FlatFee, Block)
      chargingType <- List(NoCharger, Level1, Level2, DCFast, UltraFast)
      reservedFor  <- List(ParkingStall.Any)
    } yield {
      val attrib = StallAttributes(taz.tazId, parkingType, pricingModel, chargingType, reservedFor)
      addToPoolResource(attrib, defaultStallValues)
    }
    // Now do parking/charging for ride hail fleet
    for {
      taz          <- beamServices.tazTreeMap.tazQuadTree.values().asScala
      parkingType  <- List(Workplace)
      pricingModel <- List(FlatFee)
      chargingType <- List(Level2, DCFast, UltraFast)
      reservedFor  <- List(ParkingStall.RideHailManager)
    } yield {
      val attrib = StallAttributes(taz.tazId, parkingType, pricingModel, chargingType, reservedFor)
      addToPoolResource(attrib, defaultRideHailStallValues)
    }
  }

  def addToPoolResource(key: StallAttributes, value: StallValues): Unit = {
    pooledResources.put(key, value)
  }

  def updatePooledResources(): Unit = {
    if (Files.exists(Paths.get(beamServices.beamConfig.beam.agentsim.taz.parking))) {
      readCsvFile(pathResourceCSV).foreach(f => {
        pooledResources.update(f._1, f._2)
      })
    } else {
      //Used to generate csv file
      parkingStallToCsv(pooledResources, pathResourceCSV) // use to generate initial csv from above data
    }
    // Make a very big pool of NA stalls used to return to agents when there are no alternatives left
    addToPoolResource(defaultStallAttributes, defaultStallValues)
  }

  fillInDefaultPooledResources()
  updatePooledResources()

  val indexer: IndexerForZonalParkingManager = new IndexerForZonalParkingManager(pooledResources.toMap)

  override def receive: Receive = {
    case RegisterResource =>
    // For Zonal Parking, stalls are created internally

    case NotifyResourceInUse =>
    // Irrelevant for parking

    case CheckInResource(resourceId, _) =>
      val stallId = resourceId.asInstanceOf[Id[ParkingStall]]
      if (resources.contains(stallId)) {
        val stall = resources(stallId)
        val stallValues = pooledResources(stall.attributes)
        stallValues._numStalls += 1
        totalStallsInUse -= 1

        resources.remove(stall.id)
        if (log.isDebugEnabled) {
          log.debug("CheckInResource with {} available stalls ", getAvailableStalls)
        }
      }

    case CheckOutResource =>
      // Because the ZonalParkingManager is in charge of deciding which stalls to assign, this should never be received
      throw new RuntimeException(
        "Illegal use of CheckOutResource, ZonalParkingManager is responsible for checking out stalls in fleet."
      )

    case inquiry: DepotParkingInquiry =>
      if (log.isDebugEnabled) {
        log.debug("DepotParkingInquiry with {} available stalls ", getAvailableStalls)
      }
      val tAZsWithDists = findTAZsWithinDistance(inquiry.customerLocationUtm, 10000.0, 20000.0)
      val maybeFoundStalls = indexer.filter(tAZsWithDists, inquiry.reservedFor)

      val maybeParkingAttributes = maybeFoundStalls.flatMap {
        _.keys.toVector
          .sortBy { attrs =>
            ChargingType.getChargerPowerInKW(attrs.chargingType)
          }
          .reverse
          .headOption
      }
      val maybeParkingStall = maybeParkingAttributes.flatMap { attrib =>
        // Location is either TAZ center or random withing 5km of driver location
        val newLocation = depotStallLocationType match {
          case AtTAZCenter if beamServices.tazTreeMap.getTAZ(attrib.tazId).isDefined =>
            beamServices.tazTreeMap.getTAZ(attrib.tazId).get.coord
          case _ =>
            inquiry.customerLocationUtm
        }
        maybeCreateNewStall(attrib, newLocation, 0.0, maybeFoundStalls.get.get(attrib))
      }

      maybeParkingStall.foreach { stall =>
        resources.put(stall.id, stall)
        val stallValues = pooledResources(stall.attributes)
        totalStallsInUse += 1
        stallValues._numStalls -= 1
      }
      if (log.isDebugEnabled) {
        log.debug("DepotParkingInquiry reserved stall: {}", maybeParkingStall)
        log.debug("DepotParkingInquiry {} available stalls ", getAvailableStalls)
      }

      val response = DepotParkingInquiryResponse(maybeParkingStall, inquiry.requestId)
      sender() ! response

    case inquiry: ParkingInquiry =>
      val nearbyTAZsWithDistances = findTAZsWithinDistance(inquiry.destinationUtm, 500.0, 16000.0)
      val preferredType = inquiry.activityType match {
        case act if act.equalsIgnoreCase("home") => Residential
        case act if act.equalsIgnoreCase("work") => Workplace
        case _                                   => Public
      }

      /*
       * To save time avoiding route calculations, we look for the trivial case: nearest TAZ with activity type matching available parking type.
       */
      val maybeFoundStall = nearbyTAZsWithDistances.size match {
        case 0 =>
          None
        case _ =>
          val tazId = nearbyTAZsWithDistances.head._1.tazId
          indexer.find(tazId, preferredType, inquiry.reservedFor).headOption
      }
      val maybeDominantSpot = maybeFoundStall match {
        case Some((idx, stallValue)) if inquiry.chargingPreference == NoNeed =>
          maybeCreateNewStall(
            StallAttributes(
              nearbyTAZsWithDistances.head._1.tazId,
              preferredType,
              idx.pricingModel,
              NoCharger,
              inquiry.reservedFor
            ),
            inquiry.destinationUtm,
            0.0,
            Some(stallValue.copy()) // let's send a copy to be in safe
          )
        case _ =>
          None
      }

      respondWithStall(
        maybeDominantSpot match {
          case Some(stall) =>
            stall
          case None =>
            inquiry.chargingPreference match {
              case NoNeed =>
                selectPublicStall(inquiry, 500.0)
              case _ =>
                selectStallWithCharger(inquiry, 500.0)
            }
        },
        inquiry.requestId,
        inquiry.reserveStall
      )
  }

  private def maybeCreateNewStall(
    attrib: StallAttributes,
    atLocation: Location,
    withCost: Double,
    stallValues: Option[StallValues],
    reservedFor: ReservedParkingType = ParkingStall.Any
  ): Option[ParkingStall] = {
    if (pooledResources(attrib).numStalls > 0) {
      stallNum = stallNum + 1
      Some(
        new ParkingStall(
          Id.create(stallNum, classOf[ParkingStall]),
          attrib,
          atLocation,
          withCost,
          stallValues
        )
      )
    } else {
      None
    }
  }

  def respondWithStall(stall: ParkingStall, requestId: Int, reserveStall: Boolean): Unit = {
    if (reserveStall) {
      resources.put(stall.id, stall)
      val stallValues = pooledResources(stall.attributes)
<<<<<<< HEAD
=======
      totalStallsInUse += 1
      if (totalStallsInUse % 1000 == 0) log.debug(s"Parking stalls in use: {}", totalStallsInUse)
>>>>>>> 90d87741
      stallValues._numStalls -= 1
    }
    sender() ! ParkingInquiryResponse(stall, requestId)
  }

  // TODO make these distributions more custom to the TAZ and stall type
  def sampleLocationForStall(taz: TAZ, attrib: StallAttributes): Location = {
    val radius = math.sqrt(taz.area) / 2
    val lambda = 0.01
    val deltaRadiusX = -math.log(1 - (1 - math.exp(-lambda * radius)) * rand.nextDouble()) / lambda
    val deltaRadiusY = -math.log(1 - (1 - math.exp(-lambda * radius)) * rand.nextDouble()) / lambda

    val x = taz.coord.getX + deltaRadiusX
    val y = taz.coord.getY + deltaRadiusY
    new Location(x, y)
    //new Location(taz.coord.getX + rand.nextDouble() * 500.0 - 250.0, taz.coord.getY + rand.nextDouble() * 500.0 - 250.0)
  }

  // TODO make pricing into parameters
  // TODO make Block parking model based off a schedule
  def calculateCost(
    attrib: StallAttributes,
    feeInCents: Int,
    arrivalTime: Long,
    parkingDuration: Double
  ): Double = {
    attrib.pricingModel match {
      case FlatFee => feeInCents.toDouble / 100.0
      case Block   => parkingDuration / 3600.0 * (feeInCents.toDouble / 100.0)
    }
  }

  def selectPublicStall(inquiry: ParkingInquiry, startSearchRadius: Double): ParkingStall = {
    val nearbyTAZsWithDistances =
      findTAZsWithinDistance(inquiry.destinationUtm, startSearchRadius, ZonalParkingManager.maxSearchRadius)
    val allOptions: Vector[ParkingAlternative] = nearbyTAZsWithDistances.flatMap { taz =>
      val found = indexer.find(taz._1.tazId, Public, ParkingStall.Any)
      val foundAfter = found.map {
        case (indexForFind, stallValues) =>
          val attrib =
            StallAttributes(indexForFind.tazId, indexForFind.parkingType, indexForFind.pricingModel, NoCharger, Any)
          val stallLoc = sampleLocationForStall(taz._1, attrib)
          val walkingDistance = beamServices.geo.distUTMInMeters(stallLoc, inquiry.destinationUtm)
          val valueOfTimeSpentWalking = walkingDistance / 1.4 / 3600.0 * inquiry.attributesOfIndividual.valueOfTime // 1.4 m/s avg. walk
          val cost = calculateCost(
            attrib,
            stallValues.feeInCents,
            inquiry.arrivalTime,
            inquiry.parkingDuration
          )
          ParkingAlternative(attrib, stallLoc, cost, cost + valueOfTimeSpentWalking, stallValues)
      }.toVector
      foundAfter
    }
    val chosenStall = allOptions.sortBy(_.rankingWeight).headOption match {
      case Some(alternative) =>
        maybeCreateNewStall(
          alternative.stallAttributes,
          alternative.location,
          alternative.cost,
          Some(alternative.stallValues)
        )
      case None => None
    }
    // Finally, if no stall found, repeat with larger search distance for TAZs or create one very expensive
    chosenStall match {
      case Some(stall) => stall
      case None =>
        if (startSearchRadius * 2.0 > ZonalParkingManager.maxSearchRadius) {
          stallNum = stallNum + 1
          new ParkingStall(
            Id.create(stallNum, classOf[ParkingStall]),
            defaultStallAttributes,
            inquiry.destinationUtm,
            1000.0,
            Some(defaultStallValues)
          )
        } else {
          selectPublicStall(inquiry, startSearchRadius * 2.0)
        }
    }
  }

  def findTAZsWithinDistance(searchCenter: Location, startRadius: Double, maxRadius: Double): Vector[(TAZ, Double)] = {
    var nearbyTAZs: Vector[TAZ] = Vector()
    var searchRadius = startRadius
    while (nearbyTAZs.isEmpty && searchRadius <= maxRadius) {
      nearbyTAZs = beamServices.tazTreeMap.tazQuadTree
        .getDisk(searchCenter.getX, searchCenter.getY, searchRadius)
        .asScala
        .toVector
      searchRadius = searchRadius * 2.0
    }
    nearbyTAZs
      .zip(nearbyTAZs.map { taz =>
        // Note, this assumes both TAZs and SearchCenter are in local coordinates, and therefore in units of meters
        GeoUtils.distFormula(taz.coord, searchCenter)
      })
      .sortBy(_._2)
  }

  def selectStallWithCharger(inquiry: ParkingInquiry, startRadius: Double): ParkingStall = ???

  def readCsvFile(filePath: String): mutable.Map[StallAttributes, StallValues] = {
    val res: mutable.Map[StallAttributes, StallValues] = mutable.Map()

    FileUtils.using(
      new CsvMapReader(FileUtils.readerFromFile(filePath), CsvPreference.STANDARD_PREFERENCE)
    ) { mapReader =>
      val header = mapReader.getHeader(true)
      var line: java.util.Map[String, String] = mapReader.read(header: _*)
      while (null != line) {

        val taz = Id.create(line.get("taz").toUpperCase, classOf[TAZ])
        val parkingType = ParkingType.fromString(line.get("parkingType"))
        val pricingModel = PricingModel.fromString(line.get("pricingModel"))
        val chargingType = ChargingType.fromString(line.get("chargingType"))
        val numStalls = line.get("numStalls").toInt
        //        val parkingId = line.get("parkingId")
        val feeInCents = line.get("feeInCents").toInt
        val reservedForString = line.get("reservedFor")
        val reservedFor = getReservedFor(reservedForString)

        res.put(
          StallAttributes(taz, parkingType, pricingModel, chargingType, reservedFor),
          StallValues(numStalls, feeInCents)
        )

        line = mapReader.read(header: _*)
      }
    }
    res
  }

  def getReservedFor(reservedFor: String): ReservedParkingType = {
    reservedFor match {
      case "RideHailManager" => ParkingStall.RideHailManager
      case _                 => ParkingStall.Any
    }
  }

  def parkingStallToCsv(
    pooledResources: mutable.Map[ParkingStall.StallAttributes, StallValues],
    writeDestinationPath: String
  ): Unit = {
    var mapWriter: ICsvMapWriter = null
    try {
      val destinationFile = new File(writeDestinationPath)
      destinationFile.getParentFile.mkdirs()
      mapWriter = new CsvMapWriter(new FileWriter(destinationFile), CsvPreference.STANDARD_PREFERENCE)

      val header = Array[String](
        "taz",
        "parkingType",
        "pricingModel",
        "chargingType",
        "numStalls",
        "feeInCents",
        "reservedFor"
      ) //, "parkingId"
      val processors = Array[CellProcessor](
        new NotNull(), // Id (must be unique)
        new NotNull(),
        new NotNull(),
        new NotNull(),
        new NotNull(),
        new NotNull(),
        new NotNull()
      ) //new UniqueHashCode()
      mapWriter.writeHeader(header: _*)

      val range = 1 to pooledResources.size
      val resourcesWithId = (pooledResources zip range).toSeq
        .sortBy(_._2)

      for (((attrs, values), _) <- resourcesWithId) {
        val tazToWrite = new util.HashMap[String, Object]()
        tazToWrite.put(header(0), attrs.tazId)
        tazToWrite.put(header(1), attrs.parkingType.toString)
        tazToWrite.put(header(2), attrs.pricingModel.toString)
        tazToWrite.put(header(3), attrs.chargingType.toString)
        tazToWrite.put(header(4), "" + values.numStalls)
        tazToWrite.put(header(5), "" + values.feeInCents)
        tazToWrite.put(header(6), "" + attrs.reservedFor.toString)
        //        tazToWrite.put(header(6), "" + values.parkingId.getOrElse(Id.create(id, classOf[StallValues])))
        mapWriter.write(tazToWrite, header, processors)
      }
    } finally {
      if (mapWriter != null) {
        mapWriter.close()
      }
    }
  }

  private def getAvailableStalls: Long = {
    pooledResources
      .filter(_._1.reservedFor == RideHailManager)
      .map(_._2.numStalls.toLong)
      .sum
  }
}

object ZonalParkingManager {
  case class ParkingAlternative(
    stallAttributes: StallAttributes,
    location: Location,
    cost: Double,
    rankingWeight: Double,
    stallValues: StallValues
  )

  def props(
    beamServices: BeamServices,
    beamRouter: ActorRef,
    parkingStockAttributes: ParkingStockAttributes
  ): Props = {
    Props(new ZonalParkingManager(beamServices, beamRouter, parkingStockAttributes))
  }

  val maxSearchRadius = 10e3
}<|MERGE_RESOLUTION|>--- conflicted
+++ resolved
@@ -253,11 +253,8 @@
     if (reserveStall) {
       resources.put(stall.id, stall)
       val stallValues = pooledResources(stall.attributes)
-<<<<<<< HEAD
-=======
       totalStallsInUse += 1
       if (totalStallsInUse % 1000 == 0) log.debug(s"Parking stalls in use: {}", totalStallsInUse)
->>>>>>> 90d87741
       stallValues._numStalls -= 1
     }
     sender() ! ParkingInquiryResponse(stall, requestId)
