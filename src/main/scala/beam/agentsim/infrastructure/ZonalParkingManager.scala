package beam.agentsim.infrastructure

import scala.util.{Failure, Random, Success, Try}

import akka.actor.{Actor, ActorLogging, ActorRef, Props}
import beam.agentsim.Resource.ReleaseParkingStall
import beam.agentsim.agents.vehicles.FuelType.Electricity
import beam.agentsim.infrastructure.parking._
import beam.agentsim.infrastructure.taz.{TAZ, TAZTreeMap}
import beam.sim.common.GeoUtils
import beam.sim.config.BeamConfig
import com.typesafe.scalalogging.LazyLogging
import com.vividsolutions.jts.geom.Envelope
<<<<<<< HEAD
import org.matsim.api.core.v01.Coord
import org.matsim.core.utils.collections.QuadTree
import scala.annotation.tailrec
import scala.collection.JavaConverters._
import scala.util.{Failure, Random, Success, Try}
=======
>>>>>>> 6c7df84c

import beam.agentsim.infrastructure.parking.ParkingZoneSearch.{
  ParkingAlternative,
  ParkingZoneSearchConfiguration,
  ParkingZoneSearchParams
}

class ZonalParkingManager(
  tazTreeMap: TAZTreeMap,
  geo: GeoUtils,
  parkingZones: Array[ParkingZone],
  zoneSearchTree: ParkingZoneSearch.ZoneSearchTree[TAZ],
  rand: Random,
  maxSearchRadius: Double,
  probabilityOfResidentialCharging: Double,
  boundingBox: Envelope
) extends Actor
    with ActorLogging {

  if (maxSearchRadius < ZonalParkingManager.MinSearchRadius) {
    log.warning(
      s"maxSearchRadius of $maxSearchRadius meters provided from config is less than the fixed minimum search radius of ${ZonalParkingManager.MinSearchRadius}; no searches will occur with these settings."
    )
  }

  var totalStallsInUse: Long = 0L
  var totalStallsAvailable: Long = parkingZones.map { _.stallsAvailable }.foldLeft(0L) { _ + _ }

  val parkingZoneSearchConfiguration: ParkingZoneSearchConfiguration =
    ParkingZoneSearchConfiguration(
      ZonalParkingManager.MinSearchRadius,
      maxSearchRadius,
      boundingBox,
      geo.distUTMInMeters
    )

  override def receive: Receive = {

    case inquiry: ParkingInquiry =>
      log.debug("Received parking inquiry: {}", inquiry)

      val parkingZoneSearchParams: ParkingZoneSearchParams =
        ParkingZoneSearchParams(
          inquiry.destinationUtm,
          inquiry.parkingDuration,
          inquiry.utilityFunction,
          zoneSearchTree,
          parkingZones,
          tazTreeMap.tazQuadTree,
          rand
        )

      // constrains parking options by ParkingType
      val preferredParkingTypes: Seq[ParkingType] = inquiry.activityType match {
        case act if act.equalsIgnoreCase("home") => Seq(ParkingType.Residential, ParkingType.Public)
        case act if act.equalsIgnoreCase("init") => Seq(ParkingType.Residential, ParkingType.Public)
        case act if act.equalsIgnoreCase("work") => Seq(ParkingType.Workplace, ParkingType.Public)
        case act if act.equalsIgnoreCase("charge") =>
          Seq(ParkingType.Workplace, ParkingType.Public, ParkingType.Residential)
        case _ => Seq(ParkingType.Public)
      }

      // filters out ParkingZones which do not apply to this agent
      val parkingZoneFilterFunction: ParkingZone => Boolean =
        (zone: ParkingZone) => {
          val chargeWhenHeadedHome: Boolean =
            inquiry.activityType.toLowerCase match {
              case "home" =>
                inquiry.vehicleType match {
                  case Some(vehicleType) =>
                    vehicleType.beamVehicleType.primaryFuelType match {
                      case Electricity =>
                        val sampleResidentialStallProbability = rand.nextDouble() <= probabilityOfResidentialCharging
                        if (sampleResidentialStallProbability)
                          zone.chargingPointType.nonEmpty
                        else
                          true
                      case _ => false
                    }
                  case _ => false
                }
              case _ => true
            }
          val hasAvailability: Boolean = parkingZones(zone.parkingZoneId).stallsAvailable > 0
          val returnSpotsWithChargers: Boolean = inquiry.activityType.toLowerCase match {
            case "charge" => true
            case "init"   => false
            case _ =>
              inquiry.vehicleType match {
                case Some(vehicleType) =>
                  vehicleType.beamVehicleType.primaryFuelType match {
                    case Electricity => true
                    case _           => false
                  }
                case _ => false
              }
          }
          val returnSpotsWithoutChargers: Boolean = inquiry.activityType.toLowerCase match {
            case "charge" => false
            case _        => true
          }
          val canThisCarParkHere: Boolean =
            zone.chargingPointType match {
              case Some(_) => returnSpotsWithChargers
              case None    => returnSpotsWithoutChargers
            }
          val validParkingType: Boolean = preferredParkingTypes.contains(zone.parkingType)

          hasAvailability && canThisCarParkHere && validParkingType && chargeWhenHeadedHome
        }

<<<<<<< HEAD
      // generates a coordinate for an embodied ParkingStall from a ParkingZone
      val parkingZoneLocSamplingFunction: ParkingZone => Coord =
        (zone: ParkingZone) => {
          tazTreeMap.getTAZ(zone.tazId) match {
            case None =>
              log.error(s"somehow have a ParkingZone with tazId ${zone.tazId} which is not found in the TAZTreeMap")
              TAZ.DefaultTAZ.coord
            case Some(taz) =>
              ParkingStallSampling.availabilityAwareSampling(rand, inquiry.destinationUtm, taz, zone.availability)
          }
        }

      // adds multinomial logit parameters to a ParkingAlternative
      val parkingZoneMNLParamsFunction: ParkingAlternative => (ParkingAlternative, Map[String, Double]) =
        (parkingAlternative: ParkingAlternative) => {
          val installedCapacity = parkingAlternative.parkingZone.chargingPointType match {
            case Some(chargingPoint) => ChargingPointType.getChargingPointInstalledPowerInKw(chargingPoint)
            case None                => 0
          }

          val distance: Double = geo.distUTMInMeters(inquiry.destinationUtm, parkingAlternative.coord)
          //val chargingCosts = (39 + random.nextInt((79 - 39) + 1)) / 100d // in $/kWh, assumed price range is $0.39 to $0.79 per kWh

          val averagePersonWalkingSpeed = 1.4 // in m/s
          val hourInSeconds = 3600
          val maxAssumedInstalledChargingCapacity = 350 // in kW
          val dollarsInCents = 100

          parkingAlternative ->
          Map(
            //"energyPriceFactor" -> chargingCosts, //currently assumed that these costs are included into parkingCostsPriceFactor
            "distanceFactor"          -> (distance / averagePersonWalkingSpeed / hourInSeconds) * inquiry.valueOfTime, // in US$
            "installedCapacity"       -> (installedCapacity / maxAssumedInstalledChargingCapacity) * (inquiry.parkingDuration / hourInSeconds) * inquiry.valueOfTime, // in US$ - assumption/untested parkingDuration in seconds
            "parkingCostsPriceFactor" -> parkingAlternative.cost / dollarsInCents //in US$, assumptions for now: parking ticket costs include charging
          )
        }

      // conduct search for parking stall
      val (parkingZone, parkingStall) = ParkingZoneSearch.incrementalParkingZoneSearch(
        parkingZoneSearchConfiguration,
        parkingZoneSearchParams,
        parkingZoneFilterFunction,
        parkingZoneLocSamplingFunction,
        parkingZoneMNLParamsFunction
=======
      val rideHailFastChargingOnly: Boolean = inquiry.activityType.toLowerCase match {
        case "charge" => true
        case _        => false
      }

      // performs a concentric ring search from the destination to find a parking stall, and creates it
      val (parkingZone, parkingStall) = ParkingZoneSearch.incrementalParkingZoneSearch(
        ZonalParkingManager.MinSearchRadius,
        maxSearchRadius,
        inquiry.destinationUtm,
        inquiry.valueOfTime,
        inquiry.parkingDuration,
        preferredParkingTypes,
        inquiry.utilityFunction,
        zoneSearchTree,
        parkingZones,
        tazTreeMap.tazQuadTree,
        geo.distUTMInMeters,
        rand,
        returnSpotsWithChargers,
        returnSpotsWithoutChargers,
        rideHailFastChargingOnly,
        boundingBox
>>>>>>> 6c7df84c
      ) match {
        case Some(result) =>
          result
        case None =>
          // didn't find any stalls, so, as a last resort, create a very expensive stall
          val newStall = ParkingStall.lastResortStall(boundingBox, rand)
          (ParkingZone.DefaultParkingZone, newStall)
      }

      // reserveStall is false when agent is only seeking pricing information
      if (inquiry.reserveStall) {

        // update the parking stall data
        val claimed: Boolean = ParkingZone.claimStall(parkingZone).value
        if (claimed) {
          totalStallsInUse += 1
          totalStallsAvailable -= 1
        }

        log.debug(s"Parking stalls in use: {} available: {}", totalStallsInUse, totalStallsAvailable)

        if (totalStallsInUse % 1000 == 0) log.debug(s"Parking stalls in use: {}", totalStallsInUse)
      }

      sender() ! ParkingInquiryResponse(parkingStall, inquiry.requestId)

    case ReleaseParkingStall(parkingZoneId) =>
      if (parkingZoneId == ParkingZone.DefaultParkingZoneId) {
        if (log.isDebugEnabled) {
          // this is an infinitely available resource; no update required
          log.debug("Releasing a stall in the default/emergency zone")
        }
      } else if (parkingZoneId < ParkingZone.DefaultParkingZoneId || parkingZones.length <= parkingZoneId) {
        if (log.isDebugEnabled) {
          log.debug("Attempting to release stall in zone {} which is an illegal parking zone id", parkingZoneId)
        }
      } else {

        val released: Boolean = ParkingZone.releaseStall(parkingZones(parkingZoneId)).value
        if (released) {
          totalStallsInUse -= 1
          totalStallsAvailable += 1
        }
      }
      if (log.isDebugEnabled) {
        log.debug("ReleaseParkingStall with {} available stalls ", totalStallsAvailable)
      }
  }
}

object ZonalParkingManager extends LazyLogging {

  // this number should be less than the MaxSearchRadius config value, tuned to being
  // slightly less than the average distance between TAZ centroids.
  val MinSearchRadius: Double = 1000.0

  /**
    * constructs a ZonalParkingManager from file
    *
    * @param random random number generator used to sample parking stall locations
    * @return an instance of the ZonalParkingManager class
    */
  def apply(
    beamConfig: BeamConfig,
    tazTreeMap: TAZTreeMap,
    geo: GeoUtils,
    random: Random,
    boundingBox: Envelope,
    probabilityOfResidentialCharging: Double,
    parkingStallCountScalingFactor: Double,
    parkingCostScalingFactor: Double
  ): ZonalParkingManager = {

    // generate or load parking
    val parkingFilePath: String = beamConfig.beam.agentsim.taz.parkingFilePath

    val (stalls, searchTree) = if (parkingFilePath.isEmpty) {
      ParkingZoneFileUtils.generateDefaultParkingFromTazfile(beamConfig.beam.agentsim.taz.filePath)
    } else {
      Try {
        ParkingZoneFileUtils.fromFile(parkingFilePath, parkingStallCountScalingFactor, parkingCostScalingFactor)
      } match {
        case Success((s, t)) => (s, t)
        case Failure(e) =>
          logger.warn(s"unable to read contents of provided parking file $parkingFilePath, got ${e.getMessage}.")
          ParkingZoneFileUtils.generateDefaultParkingFromTazfile(beamConfig.beam.agentsim.taz.filePath)
      }
    }
    val maxSearchRadius = beamConfig.beam.agentsim.agents.parking.maxSearchRadius

    new ZonalParkingManager(
      tazTreeMap,
      geo,
      stalls,
      searchTree,
      random,
      maxSearchRadius,
      probabilityOfResidentialCharging,
      boundingBox
    )
  }

  /**
    * constructs a ZonalParkingManager from a string iterator
    *
    * @param parkingDescription line-by-line string representation of parking including header
    * @param random random generator used for sampling parking locations
    * @param includesHeader true if the parkingDescription includes a csv-style header
    * @return
    */
  def apply(
    parkingDescription: Iterator[String],
    tazTreeMap: TAZTreeMap,
    geo: GeoUtils,
    random: Random,
    probabilityOfResidentialCharging: Double,
    maxSearchRadius: Double,
    boundingBox: Envelope,
    includesHeader: Boolean = true
  ): ZonalParkingManager = {
    val parking = ParkingZoneFileUtils.fromIterator(parkingDescription, header = includesHeader)
    new ZonalParkingManager(
      tazTreeMap,
      geo,
      parking.zones,
      parking.tree,
      random,
      maxSearchRadius,
      probabilityOfResidentialCharging,
      boundingBox
    )
  }

  /**
    * builds a ZonalParkingManager Actor
    *
    * @param beamRouter Actor responsible for routing decisions (deprecated/previously unused)
    * @return
    */
  def props(
    beamConfig: BeamConfig,
    tazTreeMap: TAZTreeMap,
    geo: GeoUtils,
    beamRouter: ActorRef,
    boundingBox: Envelope
  ): Props = {
    val random = {
      val seed = beamConfig.matsim.modules.global.randomSeed
      new Random(seed)
    }
    val maxSearchRadius = beamConfig.beam.agentsim.agents.parking.maxSearchRadius
    val parkingStallCountScalingFactor = beamConfig.beam.agentsim.taz.parkingStallCountScalingFactor
    val parkingCostScalingFactor = beamConfig.beam.agentsim.taz.parkingCostScalingFactor
    val probabilityOfResidentialParking = beamConfig.beam.agentsim.taz.probabilityOfResidentialCharging
    Props(
      ZonalParkingManager(
        beamConfig,
        tazTreeMap,
        geo,
        random,
        boundingBox,
        probabilityOfResidentialParking,
        parkingStallCountScalingFactor,
        parkingCostScalingFactor
      )
    )
  }
}<|MERGE_RESOLUTION|>--- conflicted
+++ resolved
@@ -1,24 +1,27 @@
 package beam.agentsim.infrastructure
 
+import scala.annotation.tailrec
+import scala.collection.JavaConverters._
 import scala.util.{Failure, Random, Success, Try}
 
 import akka.actor.{Actor, ActorLogging, ActorRef, Props}
 import beam.agentsim.Resource.ReleaseParkingStall
 import beam.agentsim.agents.vehicles.FuelType.Electricity
+import beam.agentsim.infrastructure.charging.ChargingPointType
+import beam.agentsim.agents.choice.logit.MultinomialLogit
+import beam.agentsim.infrastructure.charging._
 import beam.agentsim.infrastructure.parking._
 import beam.agentsim.infrastructure.taz.{TAZ, TAZTreeMap}
+import beam.router.BeamRouter.Location
 import beam.sim.common.GeoUtils
 import beam.sim.config.BeamConfig
 import com.typesafe.scalalogging.LazyLogging
 import com.vividsolutions.jts.geom.Envelope
-<<<<<<< HEAD
 import org.matsim.api.core.v01.Coord
 import org.matsim.core.utils.collections.QuadTree
 import scala.annotation.tailrec
 import scala.collection.JavaConverters._
 import scala.util.{Failure, Random, Success, Try}
-=======
->>>>>>> 6c7df84c
 
 import beam.agentsim.infrastructure.parking.ParkingZoneSearch.{
   ParkingAlternative,
@@ -120,6 +123,10 @@
             case "charge" => false
             case _        => true
           }
+          val rideHailFastChargingOnly: Boolean = inquiry.activityType.toLowerCase match {
+            case "charge" => true
+            case _        => false
+          }
           val canThisCarParkHere: Boolean =
             zone.chargingPointType match {
               case Some(_) => returnSpotsWithChargers
@@ -130,7 +137,6 @@
           hasAvailability && canThisCarParkHere && validParkingType && chargeWhenHeadedHome
         }
 
-<<<<<<< HEAD
       // generates a coordinate for an embodied ParkingStall from a ParkingZone
       val parkingZoneLocSamplingFunction: ParkingZone => Coord =
         (zone: ParkingZone) => {
@@ -175,31 +181,6 @@
         parkingZoneFilterFunction,
         parkingZoneLocSamplingFunction,
         parkingZoneMNLParamsFunction
-=======
-      val rideHailFastChargingOnly: Boolean = inquiry.activityType.toLowerCase match {
-        case "charge" => true
-        case _        => false
-      }
-
-      // performs a concentric ring search from the destination to find a parking stall, and creates it
-      val (parkingZone, parkingStall) = ParkingZoneSearch.incrementalParkingZoneSearch(
-        ZonalParkingManager.MinSearchRadius,
-        maxSearchRadius,
-        inquiry.destinationUtm,
-        inquiry.valueOfTime,
-        inquiry.parkingDuration,
-        preferredParkingTypes,
-        inquiry.utilityFunction,
-        zoneSearchTree,
-        parkingZones,
-        tazTreeMap.tazQuadTree,
-        geo.distUTMInMeters,
-        rand,
-        returnSpotsWithChargers,
-        returnSpotsWithoutChargers,
-        rideHailFastChargingOnly,
-        boundingBox
->>>>>>> 6c7df84c
       ) match {
         case Some(result) =>
           result
