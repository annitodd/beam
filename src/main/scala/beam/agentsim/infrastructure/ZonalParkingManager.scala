--- conflicted
+++ resolved
@@ -1,8 +1,6 @@
 package beam.agentsim.infrastructure
 
-import scala.util.{Failure, Random, Success, Try}
-import akka.actor.{Actor, ActorLogging, ActorRef, BeamLoggingReceive, Props}
-import akka.actor.{ActorLogging, ActorRef, Props}
+import akka.actor.{ActorLogging, ActorRef, BeamLoggingReceive, Props}
 import beam.agentsim.Resource.ReleaseParkingStall
 import beam.agentsim.agents.choice.logit.UtilityFunctionOperation
 import beam.agentsim.agents.vehicles.FuelType.Electricity
@@ -23,8 +21,8 @@
 import org.matsim.api.core.v01.{Coord, Id}
 import org.matsim.core.utils.collections.QuadTree
 
+import scala.collection.JavaConverters._
 import scala.util.{Failure, Random, Success, Try}
-import scala.collection.JavaConverters._
 
 class ZonalParkingManager[GEO: GeoLevel](
   geoQuadTree: QuadTree[GEO],
@@ -69,271 +67,29 @@
     case inquiry: ParkingInquiry =>
       log.debug("Received parking inquiry: {}", inquiry)
 
-<<<<<<< HEAD
-      // a lookup for valid parking types based on this inquiry
-      val preferredParkingTypes: Set[ParkingType] =
-        inquiry.activityTypeLowerCased match {
-          case act if act.equalsIgnoreCase("home") => Set(ParkingType.Residential, ParkingType.Public)
-          case act if act.equalsIgnoreCase("init") => Set(ParkingType.Residential, ParkingType.Public)
-          case act if act.equalsIgnoreCase("work") => Set(ParkingType.Workplace, ParkingType.Public)
-          case act if act.equalsIgnoreCase("fast-charge") =>
-            Set(ParkingType.Workplace, ParkingType.Public, ParkingType.Residential)
-          case _ => Set(ParkingType.Public)
-        }
-
-      // allow charger ParkingZones
-      val returnSpotsWithChargers: Boolean = inquiry.activityTypeLowerCased match {
-        case "fast-charge" => true
-        case "init"        => false
-        case _ =>
-          inquiry.beamVehicle match {
-            case Some(vehicleType) =>
-              vehicleType.beamVehicleType.primaryFuelType match {
-                case Electricity => true
-                case _           => false
-              }
-            case _ => false
-          }
-      }
-
-      // allow non-charger ParkingZones
-      val returnSpotsWithoutChargers: Boolean = inquiry.activityTypeLowerCased match {
-        case "fast-charge" => false
-        case _             => true
-      }
-
-      // ---------------------------------------------------------------------------------------------
-      // a ParkingZoneSearch takes the following as parameters
-      //
-      //   ParkingZoneSearchConfiguration: static settings for all searches
-      //   ParkingZoneSearchParams: things specific to this inquiry/state of simulation
-      //   parkingZoneFilterFunction: a predicate which is applied as a filter for each search result
-      //     which filters out the search case, typically due to ParkingZone/ParkingInquiry fields
-      //   parkingZoneLocSamplingFunction: this function creates a ParkingStall from a ParkingZone
-      //     by sampling a location for a stall
-      //   parkingZoneMNLParamsFunction: this is used to decorate each ParkingAlternative with
-      //     utility function parameters. all alternatives are sampled in a multinomial logit function
-      //     based on this.
-      // ---------------------------------------------------------------------------------------------
-
-      val parkingZoneSearchParams: ParkingZoneSearchParams =
-        ParkingZoneSearchParams(
-          inquiry.destinationUtm,
-          inquiry.parkingDuration,
-          mnlMultiplierParameters,
-          zoneSearchTree,
-          parkingZones,
-          tazTreeMap.tazQuadTree,
-          rand
-        )
-
-      // filters out ParkingZones which do not apply to this agent
-      // TODO: check for conflicts between variables here - is it always false?
-      val parkingZoneFilterFunction: ParkingZone => Boolean =
-        (zone: ParkingZone) => {
-
-          val hasAvailability: Boolean = parkingZones(zone.parkingZoneId).stallsAvailable > 0
-
-          val fastChargingOnly: Boolean =
-            ParkingSearchFilterPredicates.fastChargingOnly(
-              zone,
-              inquiry.activityType
-            )
-
-          val canThisCarParkHere: Boolean =
-            ParkingSearchFilterPredicates.canThisCarParkHere(
-              zone,
-              returnSpotsWithChargers,
-              returnSpotsWithoutChargers
-            )
-
-          val validParkingType: Boolean = preferredParkingTypes.contains(zone.parkingType)
-
-          hasAvailability &&
-          fastChargingOnly &&
-          validParkingType &&
-          canThisCarParkHere
-        }
-
-      // generates a coordinate for an embodied ParkingStall from a ParkingZone
-      val parkingZoneLocSamplingFunction: ParkingZone => Coord =
-        (zone: ParkingZone) => {
-          tazTreeMap.getTAZ(zone.tazId) match {
-            case None =>
-              log.error(s"somehow have a ParkingZone with tazId ${zone.tazId} which is not found in the TAZTreeMap")
-              TAZ.DefaultTAZ.coord
-            case Some(taz) =>
-              ParkingStallSampling.availabilityAwareSampling(rand, inquiry.destinationUtm, taz, zone.availability)
-          }
-        }
-
-      // adds multinomial logit parameters to a ParkingAlternative
-      val parkingZoneMNLParamsFunction: ParkingAlternative => Map[ParkingMNL.Parameters, Double] =
-        (parkingAlternative: ParkingAlternative) => {
-
-          val distance: Double = geo.distUTMInMeters(inquiry.destinationUtm, parkingAlternative.coord)
-
-          // end-of-day parking durations are set to zero, which will be mis-interpreted here
-          val parkingDuration: Option[Long] =
-            if (inquiry.parkingDuration.toLong <= 0L) None
-            else Some(inquiry.parkingDuration.toLong)
-
-          val addedEnergy: Double =
-            inquiry.beamVehicle match {
-              case Some(beamVehicle) =>
-                parkingAlternative.parkingZone.chargingPointType match {
-                  case Some(chargingPoint) =>
-                    val (_, addedEnergy) = ChargingPointType.calculateChargingSessionLengthAndEnergyInJoule(
-                      chargingPoint,
-                      beamVehicle.primaryFuelLevelInJoules,
-                      beamVehicle.beamVehicleType.primaryFuelCapacityInJoule,
-                      1e6,
-                      1e6,
-                      parkingDuration,
-                      None
-                    )
-                    addedEnergy
-                  case None => 0.0 // no charger here
-                }
-              case None => 0.0 // no beamVehicle, assume agent has range
-            }
-
-          val rangeAnxietyFactor: Double =
-            inquiry.remainingTripData
-              .map {
-                _.rangeAnxiety(withAddedFuelInJoules = addedEnergy)
-              }
-              .getOrElse(0.0) // default no anxiety if no remaining trip data provided
-
-          val distanceFactor
-            : Double = (distance / ZonalParkingManager.AveragePersonWalkingSpeed / ZonalParkingManager.HourInSeconds) * inquiry.valueOfTime
-
-          val parkingCostsPriceFactor: Double = parkingAlternative.costInDollars
-
-          val goingHome
-            : Boolean = inquiry.activityTypeLowerCased == "home" && parkingAlternative.parkingType == ParkingType.Residential
-          val chargingVehicle: Boolean = inquiry.beamVehicle match {
-            case Some(beamVehicle) =>
-              beamVehicle.beamVehicleType.primaryFuelType match {
-                case Electricity =>
-                  true
-                case _ => false
-              }
-            case None => false
-          }
-          val chargingStall: Boolean = parkingAlternative.parkingZone.chargingPointType.nonEmpty
-
-          val homeActivityPrefersResidentialFactor: Double =
-            if (chargingVehicle) {
-              if (goingHome && chargingStall) 1.0 else 0.0
-            } else {
-              if (goingHome) 1.0 else 0.0
-            }
-
-          val params: Map[ParkingMNL.Parameters, Double] = new scala.collection.immutable.Map.Map4(
-            key1 = ParkingMNL.Parameters.RangeAnxietyCost,
-            value1 = rangeAnxietyFactor,
-            key2 = ParkingMNL.Parameters.WalkingEgressCost,
-            value2 = distanceFactor,
-            key3 = ParkingMNL.Parameters.ParkingTicketCost,
-            value3 = parkingCostsPriceFactor,
-            key4 = ParkingMNL.Parameters.HomeActivityPrefersResidentialParking,
-            value4 = homeActivityPrefersResidentialFactor
-          )
-
-          if (log.isDebugEnabled && inquiry.activityTypeLowerCased == "home") {
-            log.debug(
-              f"tour=${inquiry.remainingTripData.map { _.remainingTourDistance }.getOrElse(0.0)}%.2f ${ParkingMNL.prettyPrintAlternatives(params)}"
-            )
-          }
-
-          params
-        }
-
-      ///////////////////////////////////////////
-      // run ParkingZoneSearch for a ParkingStall
-      ///////////////////////////////////////////
-      var parkingStallMaybe: Option[ParkingStall] = None
-      do {
-        val ParkingZoneSearch.ParkingZoneSearchResult(
-          parkingStall,
-          parkingZone,
-          parkingZonesSeen,
-          parkingZonesSampled,
-          iterations
-        ) =
-          ParkingZoneSearch.incrementalParkingZoneSearch(
-            parkingZoneSearchConfiguration,
-            parkingZoneSearchParams,
-            parkingZoneFilterFunction,
-            parkingZoneLocSamplingFunction,
-            parkingZoneMNLParamsFunction
-          ) match {
-            case Some(result) =>
-              result
-            case None =>
-              inquiry.activityType match {
-                case "init" | "home" =>
-                  val newStall = ParkingStall.defaultResidentialStall(inquiry.destinationUtm)
-                  ParkingZoneSearch.ParkingZoneSearchResult(newStall, ParkingZone.DefaultParkingZone)
-                case _ =>
-                  // didn't find any stalls, so, as a last resort, create a very expensive stall
-                  val boxAroundRequest = new Envelope(
-                    inquiry.destinationUtm.getX + 2000,
-                    inquiry.destinationUtm.getX - 2000,
-                    inquiry.destinationUtm.getY + 2000,
-                    inquiry.destinationUtm.getY - 2000
-                  )
-                  val newStall = ParkingStall.lastResortStall(boxAroundRequest, rand, tazId = emergencyTAZId)
-                  ParkingZoneSearch.ParkingZoneSearchResult(newStall, ParkingZone.DefaultParkingZone)
-              }
-          }
-=======
       val ParkingZoneSearch.ParkingZoneSearchResult(parkingStall, parkingZone, _, _, _) =
         functions.searchForParkingStall(inquiry)
 
       // reserveStall is false when agent is only seeking pricing information
       if (inquiry.reserveStall) {
->>>>>>> 41e63982
 
         log.debug(
-          s"sampled over ${parkingZonesSampled.length} (found ${parkingZonesSeen.length}) parking zones over $iterations iterations."
+          s"reserving a ${if (parkingStall.chargingPointType.isDefined) "charging" else "non-charging"} stall for agent ${inquiry.requestId} in parkingZone ${parkingZone.parkingZoneId}"
         )
-        log.debug(
-          "sampled stats:\n    ChargerTypes: {};\n    Parking Types: {};\n    Costs: {};",
-          chargingTypeToNo(parkingZonesSampled),
-          parkingTypeToNo(parkingZonesSampled),
-          listOfCosts(parkingZonesSampled)
-        )
-
-<<<<<<< HEAD
-        // reserveStall is false when agent is only seeking pricing information
-        if (inquiry.reserveStall) {
-          log.debug(
-            s"reserving a ${if (parkingStall.chargingPointType.isDefined) "charging" else "non-charging"} stall for agent ${inquiry.requestId} in parkingZone ${parkingZone.parkingZoneId}"
-          )
-          // update the parking stall data
-          val claimed: Boolean = ParkingZone.claimStall(parkingZone).value
-          if (claimed) {
-            totalStallsInUse += 1
-            totalStallsAvailable -= 1
-            log.debug("Parking stalls in use: {} available: {}", totalStallsInUse, totalStallsAvailable)
-            if (totalStallsInUse % 1000 == 0) log.debug("Parking stalls in use: {}", totalStallsInUse)
-            parkingStallMaybe = Some(parkingStall)
-          }
-        } else {
-          parkingStallMaybe = Some(parkingStall)
-=======
+
         // update the parking stall data
         val claimed: Boolean = ParkingZone.claimStall(parkingZone)
         if (claimed) {
           totalStallsInUse += 1
           totalStallsAvailable -= 1
->>>>>>> 41e63982
-        }
-      } while (parkingStallMaybe.isEmpty)
-
-      sender() ! ParkingInquiryResponse(parkingStallMaybe.get, inquiry.requestId)
+        }
+
+        log.debug("Parking stalls in use: {} available: {}", totalStallsInUse, totalStallsAvailable)
+
+        if (totalStallsInUse % 1000 == 0) log.debug("Parking stalls in use: {}", totalStallsInUse)
+      }
+
+      sender() ! ParkingInquiryResponse(parkingStall, inquiry.requestId)
 
     case ReleaseParkingStall(parkingZoneId, _) =>
       if (parkingZoneId == ParkingZone.DefaultParkingZoneId) {
@@ -398,15 +154,15 @@
         case act if act.equalsIgnoreCase("home") => Set(ParkingType.Residential, ParkingType.Public)
         case act if act.equalsIgnoreCase("init") => Set(ParkingType.Residential, ParkingType.Public)
         case act if act.equalsIgnoreCase("work") => Set(ParkingType.Workplace, ParkingType.Public)
-        case act if act.equalsIgnoreCase("charge") =>
+        case act if act.equalsIgnoreCase("fast-charge") =>
           Set(ParkingType.Workplace, ParkingType.Public, ParkingType.Residential)
         case _ => Set(ParkingType.Public)
       }
 
     // allow charger ParkingZones
     val returnSpotsWithChargers: Boolean = inquiry.activityTypeLowerCased match {
-      case "charge" => true
-      case "init"   => false
+      case "fast-charge" => true
+      case "init"        => false
       case _ =>
         inquiry.beamVehicle match {
           case Some(vehicleType) =>
@@ -420,8 +176,8 @@
 
     // allow non-charger ParkingZones
     val returnSpotsWithoutChargers: Boolean = inquiry.activityTypeLowerCased match {
-      case "charge" => false
-      case _        => true
+      case "fast-charge" => false
+      case _             => true
     }
 
     // ---------------------------------------------------------------------------------------------
