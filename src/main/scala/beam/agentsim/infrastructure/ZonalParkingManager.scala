--- conflicted
+++ resolved
@@ -1,24 +1,7 @@
 package beam.agentsim.infrastructure
 
-<<<<<<< HEAD
 import beam.agentsim.agents.vehicles.VehicleManager
 import beam.agentsim.infrastructure.parking.ParkingZoneSearch.ZoneSearchTree
-=======
-import akka.actor.ActorRef
-import beam.agentsim.Resource.ReleaseParkingStall
-import beam.agentsim.agents.choice.logit.UtilityFunctionOperation
-import beam.agentsim.agents.vehicles.ChargingCapability
-import beam.agentsim.agents.vehicles.FuelType.Electricity
-import beam.agentsim.infrastructure.charging.ChargingPointType
-import beam.agentsim.infrastructure.parking.ParkingZone.{DefaultParkingZoneId, UbiqiutousParkingAvailability}
-import beam.agentsim.infrastructure.parking.ParkingZoneFileUtils.ParkingLoadingAccumulator
-import beam.agentsim.infrastructure.parking.ParkingZoneSearch.{
-  ParkingAlternative,
-  ParkingZoneSearchConfiguration,
-  ParkingZoneSearchParams,
-  ZoneSearchTree
-}
->>>>>>> 11f01ae0
 import beam.agentsim.infrastructure.parking._
 import beam.agentsim.infrastructure.taz.TAZ
 import beam.sim.BeamServices
@@ -32,452 +15,14 @@
 import scala.util.Random
 
 class ZonalParkingManager[GEO: GeoLevel](
-<<<<<<< HEAD
   vehicleManagerId: Id[VehicleManager],
   parkingZones: Map[Id[ParkingZoneId], ParkingZone[GEO]]
 ) extends ParkingNetwork[GEO](vehicleManagerId, parkingZones) {
 
   protected val parkingZoneTree: ZoneSearchTree[GEO] =
     ParkingZoneFileUtils.createZoneSearchTree(parkingZones.values.toSeq)
-=======
-  geoQuadTree: QuadTree[GEO],
-  idToGeoMapping: scala.collection.Map[Id[GEO], GEO],
-  geoToTAZ: GEO => TAZ,
-  geo: GeoUtils,
-  parkingZones: Array[ParkingZone[GEO]],
-  zoneSearchTree: ParkingZoneSearch.ZoneSearchTree[GEO],
-  rand: Random,
-  minSearchRadius: Double,
-  maxSearchRadius: Double,
-  boundingBox: Envelope,
-  mnlMultiplierParameters: ParkingMNL.ParkingMNLConfig,
-  chargingPointConfig: BeamConfig.Beam.Agentsim.ChargingNetworkManager.ChargingPoint
-) extends ParkingNetwork[GEO] {
-
-  if (maxSearchRadius < minSearchRadius) {
-    logger.warn(
-      s"maxSearchRadius of $maxSearchRadius meters provided from config is less than the fixed minimum search radius of $minSearchRadius; no searches will occur with these settings."
-    )
-  }
-
-  var totalStallsInUse: Long = 0L
-  var totalStallsAvailable: Long = parkingZones.map { _.stallsAvailable }.foldLeft(0L) { _ + _ }
-
-  val functions: ZonalParkingManagerFunctions[GEO] = new ZonalParkingManagerFunctions(
-    geoQuadTree,
-    idToGeoMapping,
-    geoToTAZ,
-    geo,
-    parkingZones,
-    zoneSearchTree,
-    rand,
-    minSearchRadius,
-    maxSearchRadius,
-    boundingBox,
-    mnlMultiplierParameters,
-    chargingPointConfig
-  )
-
-  override def processParkingInquiry(
-    inquiry: ParkingInquiry,
-    parallelizationCounterOption: Option[SimpleCounter] = None
-  ): Option[ParkingInquiryResponse] = {
-    logger.debug("Received parking inquiry: {}", inquiry)
-
-    val ParkingZoneSearch.ParkingZoneSearchResult(parkingStall, parkingZone, _, _, _) =
-      functions.searchForParkingStall(inquiry)
-
-    // reserveStall is false when agent is only seeking pricing information
-    if (inquiry.reserveStall) {
-
-      logger.debug(
-        s"reserving a ${if (parkingStall.chargingPointType.isDefined) "charging"
-        else "non-charging"} stall for agent ${inquiry.requestId} in parkingZone ${parkingZone.parkingZoneId}"
-      )
-
-      // update the parking stall data
-      val claimed: Boolean = ParkingZone.claimStall(parkingZone)
-      if (claimed) {
-        totalStallsInUse += 1
-        totalStallsAvailable -= 1
-      }
-
-      logger.debug("Parking stalls in use: {} available: {}", totalStallsInUse, totalStallsAvailable)
-
-      if (totalStallsInUse % 1000 == 0) logger.debug("Parking stalls in use: {}", totalStallsInUse)
-    }
-
-    Some(ParkingInquiryResponse(parkingStall, inquiry.requestId, inquiry.triggerId))
-  }
-
-  override def processReleaseParkingStall(release: ReleaseParkingStall) = {
-    val parkingZoneId = release.stall.parkingZoneId
-    if (parkingZoneId == ParkingZone.DefaultParkingZoneId) {
-      // this is an infinitely available resource; no update required
-      logger.debug("Releasing a stall in the default/emergency zone")
-    } else if (parkingZoneId < ParkingZone.DefaultParkingZoneId || parkingZones.length <= parkingZoneId) {
-      logger.debug("Attempting to release stall in zone {} which is an illegal parking zone id", parkingZoneId)
-    } else {
-
-      val released: Boolean = ParkingZone.releaseStall(parkingZones(parkingZoneId))
-      if (released) {
-        totalStallsInUse -= 1
-        totalStallsAvailable += 1
-      }
-    }
-
-    logger.debug("ReleaseParkingStall with {} available stalls ", totalStallsAvailable)
-  }
-
-  override def getParkingZones(): Array[ParkingZone[GEO]] = parkingZones
-}
-
-class ZonalParkingManagerFunctions[GEO: GeoLevel](
-  geoQuadTree: QuadTree[GEO],
-  idToGeoMapping: scala.collection.Map[Id[GEO], GEO],
-  geoToTAZ: GEO => TAZ,
-  geo: GeoUtils,
-  parkingZones: Array[ParkingZone[GEO]],
-  zoneSearchTree: ParkingZoneSearch.ZoneSearchTree[GEO],
-  rand: Random,
-  minSearchRadius: Double,
-  maxSearchRadius: Double,
-  boundingBox: Envelope,
-  mnlMultiplierParameters: ParkingMNL.ParkingMNLConfig,
-  chargingPointConfig: BeamConfig.Beam.Agentsim.ChargingNetworkManager.ChargingPoint
-) extends StrictLogging {
-
-  val parkingZoneSearchConfiguration: ParkingZoneSearchConfiguration =
-    ParkingZoneSearchConfiguration(
-      minSearchRadius,
-      maxSearchRadius,
-      boundingBox,
-      geo.distUTMInMeters
-    )
-
-  val DefaultParkingZone: ParkingZone[GEO] =
-    ParkingZone(
-      DefaultParkingZoneId,
-      GeoLevel[GEO].defaultGeoId,
-      ParkingType.Public,
-      UbiqiutousParkingAvailability,
-      Seq.empty
-    )
-
-  def searchForParkingStall(inquiry: ParkingInquiry): ParkingZoneSearch.ParkingZoneSearchResult[GEO] = {
-    // a lookup for valid parking types based on this inquiry
-    val preferredParkingTypes: Seq[ParkingType] =
-      inquiry.activityTypeLowerCased match {
-        case act if act.equalsIgnoreCase("home") => Seq(ParkingType.Residential, ParkingType.Public)
-        case act if act.equalsIgnoreCase("init") => Seq(ParkingType.Residential, ParkingType.Public)
-        case act if act.equalsIgnoreCase("work") => Seq(ParkingType.Workplace, ParkingType.Public)
-        case act if act.equalsIgnoreCase("fast-charge") =>
-          Seq(ParkingType.Workplace, ParkingType.Public, ParkingType.Residential)
-        case _ => Seq(ParkingType.Public)
-      }
-
-    // allow charger ParkingZones
-    val returnSpotsWithChargers: Boolean = inquiry.activityTypeLowerCased match {
-      case "fast-charge" => true
-      case "init"        => false
-      case _ =>
-        inquiry.beamVehicle match {
-          case Some(vehicleType) =>
-            vehicleType.beamVehicleType.primaryFuelType match {
-              case Electricity => true
-              case _           => false
-            }
-          case _ => false
-        }
-    }
-
-    // allow non-charger ParkingZones
-    val returnSpotsWithoutChargers: Boolean = inquiry.activityTypeLowerCased match {
-      case "fast-charge" => false
-      case _             => true
-    }
-
-    // ---------------------------------------------------------------------------------------------
-    // a ParkingZoneSearch takes the following as parameters
-    //
-    //   ParkingZoneSearchConfiguration: static settings for all searches
-    //   ParkingZoneSearchParams: things specific to this inquiry/state of simulation
-    //   parkingZoneFilterFunction: a predicate which is applied as a filter for each search result
-    //     which filters out the search case, typically due to ParkingZone/ParkingInquiry fields
-    //   parkingZoneLocSamplingFunction: this function creates a ParkingStall from a ParkingZone
-    //     by sampling a location for a stall
-    //   parkingZoneMNLParamsFunction: this is used to decorate each ParkingAlternative with
-    //     utility function parameters. all alternatives are sampled in a multinomial logit function
-    //     based on this.
-    // ---------------------------------------------------------------------------------------------
-
-    val parkingZoneSearchParams: ParkingZoneSearchParams[GEO] =
-      ParkingZoneSearchParams(
-        inquiry.destinationUtm.loc,
-        inquiry.parkingDuration,
-        mnlMultiplierParameters,
-        zoneSearchTree,
-        parkingZones,
-        geoQuadTree,
-        rand,
-        preferredParkingTypes
-      )
-
-    // filters out ParkingZones which do not apply to this agent
-    // TODO: check for conflicts between variables here - is it always false?
-    val parkingZoneFilterFunction: ParkingZone[GEO] => Boolean =
-      (zone: ParkingZone[GEO]) => {
-
-        val hasAvailability: Boolean = parkingZones(zone.parkingZoneId).stallsAvailable > 0
-
-        val rideHailFastChargingOnly: Boolean =
-          ParkingSearchFilterPredicates.rideHailFastChargingOnly(
-            zone,
-            inquiry.activityType
-          )
-
-        val canThisCarParkHere: Boolean =
-          ParkingSearchFilterPredicates.canThisCarParkHere(
-            zone,
-            returnSpotsWithChargers,
-            returnSpotsWithoutChargers
-          )
-
-        val validParkingType: Boolean = preferredParkingTypes.contains(zone.parkingType)
-
-        val isValidCategory = zone.reservedFor.isEmpty || inquiry.beamVehicle.forall(vehicle =>
-          zone.reservedFor.contains(vehicle.beamVehicleType.vehicleCategory)
-        )
-
-        val isValidTime = inquiry.beamVehicle.forall(vehicle =>
-          zone.timeRestrictions
-            .get(vehicle.beamVehicleType.vehicleCategory)
-            .forall(_.contains(inquiry.destinationUtm.time % (24 * 3600)))
-        )
-
-        val isValidVehicleManager = inquiry.beamVehicle.forall { vehicle =>
-          if (vehicle.isSharedVehicle) {
-            vehicle.vehicleManager == zone.vehicleManager
-          } else {
-            zone.vehicleManager.isEmpty || vehicle.vehicleManager == zone.vehicleManager
-          }
-        }
-
-        val validChargingCapability = inquiry.beamVehicle.forall(vehicle =>
-          vehicle.beamVehicleType.chargingCapability match {
-
-            // if the charging zone has no charging point then by default the vehicle has valid charging capability
-            case Some(_) if zone.chargingPointType.isEmpty => true
-
-            // if the vehicle is FC capable, it cannot charges in XFC charging points
-            case Some(chargingCapability) if chargingCapability == ChargingCapability.DCFC =>
-              ChargingPointType
-                .getChargingPointInstalledPowerInKw(zone.chargingPointType.get) < chargingPointConfig.thresholdXFCinKW
-
-            // if the vehicle is not capable of DCFC, it can only charges in level 1 and 2
-            case Some(chargingCapability) if chargingCapability == ChargingCapability.AC =>
-              ChargingPointType
-                .getChargingPointInstalledPowerInKw(zone.chargingPointType.get) < chargingPointConfig.thresholdDCFCinKW
-
-            // EITHER the vehicle is XFC capable and it can charges everywhere
-            // OR the vehicle has no charging capability defined and we flag it as valid, to ensure backward compatibility
-            case _ => true
-          }
-        )
-
-        hasAvailability &&
-        rideHailFastChargingOnly &&
-        validParkingType &&
-        canThisCarParkHere &&
-        isValidCategory &&
-        isValidTime &&
-        isValidVehicleManager &&
-        validChargingCapability
-      }
-
-    // generates a coordinate for an embodied ParkingStall from a ParkingZone
-    val parkingZoneLocSamplingFunction: ParkingZone[GEO] => Coord =
-      (zone: ParkingZone[GEO]) => {
-        idToGeoMapping.get(zone.geoId) match {
-          case None =>
-            logger.error(
-              s"somehow have a ParkingZone with geoId ${zone.geoId} which is not found in the idToGeoMapping"
-            )
-            new Coord()
-          case Some(taz) =>
-            GeoLevel[GEO].geoSampling(rand, inquiry.destinationUtm.loc, taz, zone.availability)
-        }
-      }
-
-    // adds multinomial logit parameters to a ParkingAlternative
-    val parkingZoneMNLParamsFunction: ParkingAlternative[GEO] => Map[ParkingMNL.Parameters, Double] =
-      (parkingAlternative: ParkingAlternative[GEO]) => {
-
-        val distance: Double = geo.distUTMInMeters(inquiry.destinationUtm.loc, parkingAlternative.coord)
-
-        // end-of-day parking durations are set to zero, which will be mis-interpreted here
-        val parkingDuration: Option[Int] =
-          if (inquiry.parkingDuration <= 0) None
-          else Some(inquiry.parkingDuration.toInt)
-
-        val addedEnergy: Double =
-          inquiry.beamVehicle match {
-            case Some(beamVehicle) =>
-              parkingAlternative.parkingZone.chargingPointType match {
-                case Some(chargingPoint) =>
-                  val (_, addedEnergy) = ChargingPointType.calculateChargingSessionLengthAndEnergyInJoule(
-                    chargingPoint,
-                    beamVehicle.primaryFuelLevelInJoules,
-                    beamVehicle.beamVehicleType.primaryFuelCapacityInJoule,
-                    1e6,
-                    1e6,
-                    parkingDuration
-                  )
-                  addedEnergy
-                case None => 0.0 // no charger here
-              }
-            case None => 0.0 // no beamVehicle, assume agent has range
-          }
-
-        val rangeAnxietyFactor: Double =
-          inquiry.remainingTripData
-            .map {
-              _.rangeAnxiety(withAddedFuelInJoules = addedEnergy)
-            }
-            .getOrElse(0.0) // default no anxiety if no remaining trip data provided
-
-        val distanceFactor: Double =
-          (distance / ZonalParkingManager.AveragePersonWalkingSpeed / ZonalParkingManager.HourInSeconds) * inquiry.valueOfTime
-
-        val parkingCostsPriceFactor: Double = parkingAlternative.costInDollars
-
-        val goingHome: Boolean =
-          inquiry.activityTypeLowerCased == "home" && parkingAlternative.parkingType == ParkingType.Residential
-        val chargingVehicle: Boolean = inquiry.beamVehicle match {
-          case Some(beamVehicle) =>
-            beamVehicle.beamVehicleType.primaryFuelType match {
-              case Electricity =>
-                true
-              case _ => false
-            }
-          case None => false
-        }
-        val chargingStall: Boolean = parkingAlternative.parkingZone.chargingPointType.nonEmpty
-
-        val homeActivityPrefersResidentialFactor: Double =
-          if (chargingVehicle) {
-            if (goingHome && chargingStall) 1.0 else 0.0
-          } else {
-            if (goingHome) 1.0 else 0.0
-          }
-
-        val params: Map[ParkingMNL.Parameters, Double] = new Map.Map4(
-          key1 = ParkingMNL.Parameters.RangeAnxietyCost,
-          value1 = rangeAnxietyFactor,
-          key2 = ParkingMNL.Parameters.WalkingEgressCost,
-          value2 = distanceFactor,
-          key3 = ParkingMNL.Parameters.ParkingTicketCost,
-          value3 = parkingCostsPriceFactor,
-          key4 = ParkingMNL.Parameters.HomeActivityPrefersResidentialParking,
-          value4 = homeActivityPrefersResidentialFactor
-        )
-
-        if (inquiry.activityTypeLowerCased == "home") {
-          logger.debug(
-            f"tour=${inquiry.remainingTripData
-              .map {
-                _.remainingTourDistance
-              }
-              .getOrElse(0.0)}%.2f ${ParkingMNL.prettyPrintAlternatives(params)}"
-          )
-        }
-
-        params
-      }
-
-    ///////////////////////////////////////////
-    // run ParkingZoneSearch for a ParkingStall
-    ///////////////////////////////////////////
-    val result @ ParkingZoneSearch.ParkingZoneSearchResult(
-      parkingStall,
-      parkingZone,
-      parkingZonesSeen,
-      parkingZonesSampled,
-      iterations
-    ) =
-      ParkingZoneSearch.incrementalParkingZoneSearch(
-        parkingZoneSearchConfiguration,
-        parkingZoneSearchParams,
-        parkingZoneFilterFunction,
-        parkingZoneLocSamplingFunction,
-        parkingZoneMNLParamsFunction,
-        geoToTAZ
-      ) match {
-        case Some(result) =>
-          result
-        case None =>
-          inquiry.activityType match {
-            case "init" | "home" =>
-              val newStall =
-                ParkingStall.defaultResidentialStall(inquiry.destinationUtm.loc, GeoLevel[GEO].defaultGeoId)
-              ParkingZoneSearch.ParkingZoneSearchResult(newStall, DefaultParkingZone)
-            case _ =>
-              // didn't find any stalls, so, as a last resort, create a very expensive stall
-              val boxAroundRequest = new Envelope(
-                inquiry.destinationUtm.loc.getX + 2000,
-                inquiry.destinationUtm.loc.getX - 2000,
-                inquiry.destinationUtm.loc.getY + 2000,
-                inquiry.destinationUtm.loc.getY - 2000
-              )
-              val newStall =
-                ParkingStall.lastResortStall(
-                  boxAroundRequest,
-                  rand,
-                  tazId = TAZ.EmergencyTAZId,
-                  geoId = GeoLevel[GEO].emergencyGeoId
-                )
-              ParkingZoneSearch.ParkingZoneSearchResult(newStall, DefaultParkingZone)
-          }
-      }
-
-    logger.debug(
-      s"sampled over ${parkingZonesSampled.length} (found ${parkingZonesSeen.length}) parking zones over $iterations iterations."
-    )
-    logger.debug(
-      "sampled stats:\n    ChargerTypes: {};\n    Parking Types: {};\n    Costs: {};",
-      chargingTypeToNo(parkingZonesSampled),
-      parkingTypeToNo(parkingZonesSampled),
-      listOfCosts(parkingZonesSampled)
-    )
-    result
-  }
-
-  def chargingTypeToNo(parkingZonesSampled: List[(Int, Option[ChargingPointType], ParkingType, Double)]): String = {
-    parkingZonesSampled
-      .map(triple =>
-        triple._2 match {
-          case Some(x) => x
-          case None    => "NoCharger"
-        }
-      )
-      .groupBy(identity)
-      .mapValues(_.size)
-      .map(x => x._1.toString + ": " + x._2)
-      .mkString(", ")
-  }
-
-  def parkingTypeToNo(parkingZonesSampled: List[(Int, Option[ChargingPointType], ParkingType, Double)]): String = {
-    parkingZonesSampled
-      .map(triple => triple._3)
-      .groupBy(identity)
-      .mapValues(_.size)
-      .map(x => x._1.toString + ": " + x._2)
-      .mkString(", ")
-  }
->>>>>>> 11f01ae0
 
   override protected val searchFunctions: Option[InfrastructureFunctions[_]] = None
-
 }
 
 object ZonalParkingManager extends LazyLogging {
@@ -500,7 +45,6 @@
     geoQuadTree: QuadTree[GEO],
     idToGeoMapping: scala.collection.Map[Id[GEO], GEO],
     geoToTAZ: GEO => TAZ,
-<<<<<<< HEAD
     distanceFunction: (Coord, Coord) => Double,
     boundingBox: Envelope,
     minSearchRadius: Double,
@@ -528,53 +72,6 @@
           seed,
           mnlParkingConfig
         )
-=======
-    parkingZones: Array[ParkingZone[GEO]],
-    searchTree: ZoneSearchTree[GEO],
-    geo: GeoUtils,
-    random: Random,
-    boundingBox: Envelope
-  ): ZonalParkingManager[GEO] = {
-
-    val minSearchRadius = beamConfig.beam.agentsim.agents.parking.minSearchRadius
-    val maxSearchRadius = beamConfig.beam.agentsim.agents.parking.maxSearchRadius
-    val chargingPointConfig = beamConfig.beam.agentsim.chargingNetworkManager.chargingPoint
-
-    val mnlMultiplierParameters = mnlMultiplierParametersFromConfig(beamConfig)
-
-    new ZonalParkingManager(
-      geoQuadTree,
-      idToGeoMapping,
-      geoToTAZ,
-      geo,
-      parkingZones,
-      searchTree,
-      random,
-      minSearchRadius,
-      maxSearchRadius,
-      boundingBox,
-      mnlMultiplierParameters,
-      chargingPointConfig
-    )
-  }
-
-  def mnlMultiplierParametersFromConfig(
-    beamConfig: BeamConfig
-  ): Map[ParkingMNL.Parameters, UtilityFunctionOperation] = {
-    val mnlParamsFromConfig = beamConfig.beam.agentsim.agents.parking.mulitnomialLogit.params
-    Map(
-      ParkingMNL.Parameters.RangeAnxietyCost -> UtilityFunctionOperation.Multiplier(
-        mnlParamsFromConfig.rangeAnxietyMultiplier
-      ),
-      ParkingMNL.Parameters.WalkingEgressCost -> UtilityFunctionOperation.Multiplier(
-        mnlParamsFromConfig.distanceMultiplier
-      ),
-      ParkingMNL.Parameters.ParkingTicketCost -> UtilityFunctionOperation.Multiplier(
-        mnlParamsFromConfig.parkingPriceMultiplier
-      ),
-      ParkingMNL.Parameters.HomeActivityPrefersResidentialParking -> UtilityFunctionOperation.Multiplier(
-        mnlParamsFromConfig.homeActivityPrefersResidentialParkingMultiplier
->>>>>>> 11f01ae0
       )
     }
   }
@@ -590,7 +87,6 @@
     geoQuadTree: QuadTree[GEO],
     idToGeoMapping: scala.collection.Map[Id[GEO], GEO],
     geoToTAZ: GEO => TAZ,
-<<<<<<< HEAD
     envelopeInUTM: Envelope,
     beamConfig: BeamConfig,
     distanceFunction: (Coord, Coord) => Double
@@ -610,114 +106,6 @@
     )
   }
 
-=======
-    geo: GeoUtils,
-    boundingBox: Envelope,
-    parkingFilePath: String,
-    depotFilePaths: IndexedSeq[String]
-  ): ZonalParkingManager[GEO] = {
-
-    // generate or load parking
-    val parkingStallCountScalingFactor = beamConfig.beam.agentsim.taz.parkingStallCountScalingFactor
-    val parkingCostScalingFactor = beamConfig.beam.agentsim.taz.parkingCostScalingFactor
-
-    val random = {
-      val seed = beamConfig.matsim.modules.global.randomSeed
-      new Random(seed)
-    }
-
-    val (stalls, searchTree) =
-      loadParkingZones(
-        parkingFilePath,
-        depotFilePaths,
-        geoQuadTree,
-        parkingStallCountScalingFactor,
-        parkingCostScalingFactor,
-        random
-      )
-
-    ZonalParkingManager(
-      beamConfig,
-      geoQuadTree,
-      idToGeoMapping,
-      geoToTAZ,
-      stalls,
-      searchTree,
-      geo,
-      random,
-      boundingBox
-    )
-  }
-
-  def loadParkingZones[GEO: GeoLevel](
-    parkingFilePath: String,
-    geoQuadTree: QuadTree[GEO],
-    parkingStallCountScalingFactor: Double,
-    parkingCostScalingFactor: Double,
-    random: Random
-  ): (Array[ParkingZone[GEO]], ZoneSearchTree[GEO]) = {
-    loadParkingZones(
-      parkingFilePath,
-      IndexedSeq.empty,
-      geoQuadTree,
-      parkingStallCountScalingFactor,
-      parkingCostScalingFactor,
-      random
-    )
-  }
-
-  def loadParkingZones[GEO: GeoLevel](
-    parkingFilePath: String,
-    depotFilePaths: IndexedSeq[String],
-    geoQuadTree: QuadTree[GEO],
-    parkingStallCountScalingFactor: Double,
-    parkingCostScalingFactor: Double,
-    random: Random
-  ): (Array[ParkingZone[GEO]], ZoneSearchTree[GEO]) = {
-    val initialAccumulator: ParkingLoadingAccumulator[GEO] = if (parkingFilePath.isEmpty) {
-      ParkingZoneFileUtils.generateDefaultParkingAccumulatorFromGeoObjects(geoQuadTree.values().asScala, random)
-    } else {
-      Try {
-        ParkingZoneFileUtils.fromFileToAccumulator(
-          parkingFilePath,
-          random,
-          parkingStallCountScalingFactor,
-          parkingCostScalingFactor
-        )
-      } match {
-        case Success(accumulator) => accumulator
-        case Failure(e) =>
-          logger.error(s"unable to read contents of provided parking file $parkingFilePath", e)
-          ParkingZoneFileUtils.generateDefaultParkingAccumulatorFromGeoObjects(
-            geoQuadTree.values().asScala,
-            random
-          )
-      }
-    }
-    val parkingLoadingAccumulator = depotFilePaths.foldLeft(initialAccumulator) { case (acc, filePath) =>
-      filePath.trim match {
-        case "" => acc
-        case depotParkingFilePath @ _ =>
-          Try {
-            ParkingZoneFileUtils.fromFileToAccumulator(
-              depotParkingFilePath,
-              random,
-              parkingStallCountScalingFactor,
-              parkingCostScalingFactor,
-              acc
-            )
-          } match {
-            case Success(accumulator) => accumulator
-            case Failure(e) =>
-              logger.error(s"unable to read contents of provided parking file $depotParkingFilePath", e)
-              acc
-          }
-      }
-    }
-    (parkingLoadingAccumulator.zones.toArray, parkingLoadingAccumulator.tree)
-  }
-
->>>>>>> 11f01ae0
   /**
     * constructs a ZonalParkingManager from a string iterator (typically, for testing)
     *
@@ -736,7 +124,6 @@
     distanceFunction: (Coord, Coord) => Double,
     minSearchRadius: Double,
     maxSearchRadius: Double,
-<<<<<<< HEAD
     seed: Int,
     mnlParkingConfig: BeamConfig.Beam.Agentsim.Agents.Parking.MulitnomialLogit,
     includesHeader: Boolean = true
@@ -745,15 +132,6 @@
       parkingDescription,
       vehicleManagerId,
       new Random(seed),
-=======
-    boundingBox: Envelope,
-    includesHeader: Boolean = true,
-    chargingPointConfig: BeamConfig.Beam.Agentsim.ChargingNetworkManager.ChargingPoint
-  ): ZonalParkingManager[GEO] = {
-    val parking = ParkingZoneFileUtils.fromIterator(
-      parkingDescription,
-      random,
->>>>>>> 11f01ae0
       1.0,
       1.0
     )
@@ -767,23 +145,16 @@
       boundingBox,
       minSearchRadius,
       maxSearchRadius,
-<<<<<<< HEAD
       seed,
       mnlParkingConfig
-=======
-      boundingBox,
-      ParkingMNL.DefaultMNLParameters,
-      chargingPointConfig
->>>>>>> 11f01ae0
-    )
-  }
-
-  /**
-    * constructs a ZonalParkingManager with provided parkingZones
-    *
-    * @return an instance of the ZonalParkingManager class
-    */
-<<<<<<< HEAD
+    )
+  }
+
+  /**
+    * constructs a ZonalParkingManager with provided parkingZones
+    *
+    * @return an instance of the ZonalParkingManager class
+    */
   def init(
     vehicleManagerId: Id[VehicleManager],
     parkingZones: Map[Id[ParkingZoneId], ParkingZone[TAZ]],
@@ -799,37 +170,14 @@
       envelopeInUTM,
       beamServices.beamConfig,
       beamServices.geo.distUTMInMeters(_, _)
-=======
-  def init[GEO: GeoLevel](
-    beamConfig: BeamConfig,
-    geoQuadTree: QuadTree[GEO],
-    idToGeoMapping: scala.collection.Map[Id[GEO], GEO],
-    geoToTAZ: GEO => TAZ,
-    geo: GeoUtils,
-    beamRouter: ActorRef,
-    boundingBox: Envelope,
-    parkingFilePath: String,
-    depotFilePaths: IndexedSeq[String]
-  ): ParkingNetwork[GEO] = {
-    ZonalParkingManager(
-      beamConfig,
-      geoQuadTree,
-      idToGeoMapping,
-      geoToTAZ,
-      geo,
-      boundingBox,
-      parkingFilePath,
-      depotFilePaths
->>>>>>> 11f01ae0
-    )
-  }
-
-  /**
-    * constructs a ZonalParkingManager with provided parkingZones
-    *
-    * @return an instance of the ZonalParkingManager class
-    */
-<<<<<<< HEAD
+    )
+  }
+
+  /**
+    * constructs a ZonalParkingManager with provided parkingZones
+    *
+    * @return an instance of the ZonalParkingManager class
+    */
   def init(
     vehicleManagerId: Id[VehicleManager],
     parkingZones: Map[Id[ParkingZoneId], ParkingZone[Link]],
@@ -848,29 +196,6 @@
       envelopeInUTM,
       beamServices.beamConfig,
       beamServices.geo.distUTMInMeters(_, _)
-=======
-  def init[GEO: GeoLevel](
-    beamConfig: BeamConfig,
-    geoQuadTree: QuadTree[GEO],
-    idToGeoMapping: scala.collection.Map[Id[GEO], GEO],
-    geoToTAZ: GEO => TAZ,
-    parkingZones: Array[ParkingZone[GEO]],
-    searchTree: ZoneSearchTree[GEO],
-    geo: GeoUtils,
-    random: Random,
-    boundingBox: Envelope
-  ): ParkingNetwork[GEO] = {
-    ZonalParkingManager(
-      beamConfig,
-      geoQuadTree,
-      idToGeoMapping,
-      geoToTAZ,
-      parkingZones,
-      searchTree,
-      geo,
-      random,
-      boundingBox
->>>>>>> 11f01ae0
     )
   }
 }