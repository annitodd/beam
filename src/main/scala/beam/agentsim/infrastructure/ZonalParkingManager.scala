package beam.agentsim.infrastructure

import scala.annotation.tailrec
import scala.collection.JavaConverters._
import scala.util.Random
import akka.actor.{Actor, ActorLogging, ActorRef, Props}
import beam.agentsim.Resource.ReleaseParkingStall
import beam.agentsim.infrastructure.ParkingManager._
import beam.agentsim.infrastructure.charging.ChargingInquiryData
<<<<<<< HEAD
import beam.agentsim.infrastructure.parking.ParkingRanking.RankingAccumulator
=======
>>>>>>> 77978d31
import beam.agentsim.infrastructure.parking._
import beam.agentsim.infrastructure.taz.TAZ
import beam.router.BeamRouter.Location
import beam.sim.common.GeoUtils
import beam.sim.{BeamServices, HasServices}
<<<<<<< HEAD
import org.matsim.api.core.v01.Coord
import org.matsim.core.utils.collections.QuadTree

=======
import org.matsim.core.utils.collections.QuadTree
>>>>>>> 77978d31

class ZonalParkingManager(
  val beamServices: BeamServices,
  parkingZones: Array[ParkingZone],
  zoneSearchTree: ParkingZoneSearch.ZoneSearch,
  rand: Random
) extends Actor
    with HasServices
    with ActorLogging {

  var totalStallsInUse: Long = 0L
  var totalStallsAvailable: Long = parkingZones.map { _.stallsAvailable }.foldLeft(0L) { _ + _ }

  override def receive: Receive = {

    case ReleaseParkingStall(parkingZoneId) =>
      if (parkingZoneId == ParkingZone.DefaultParkingZoneId) {
<<<<<<< HEAD
        if (log.isDebugEnabled) {
          // this is an infinitely available resource; no update required
          log.debug("Releasing a parking stall for the default parking zone")
        }
      } else if (parkingZoneId < 0 || parkingZones.length <= parkingZoneId) {
        if (log.isDebugEnabled) {
          log.debug("Attempting to release stall in zone {} which is an illegal parking zone id", parkingZoneId)
        }
=======
        if (log.isDebugEnabled) {
          // this is an infinitely available resource; no update required
          log.debug("Releasing a parking stall for the default parking zone")
        }
      } else if (parkingZoneId < 0 || parkingZones.length <= parkingZoneId) {
        if (log.isDebugEnabled) {
          log.debug("Attempting to release stall in zone {} which is an illegal parking zone id", parkingZoneId)
        }
>>>>>>> 77978d31
      } else {

        val released: Boolean = ParkingZone.releaseStall(parkingZones(parkingZoneId)).value
        if (released) {
          totalStallsInUse -= 1
          totalStallsAvailable += 1
        }
      }
      if (log.isDebugEnabled) {
        log.debug("ReleaseParkingStall with {} available stalls ", totalStallsAvailable)
      }

    case inquiry: DepotParkingInquiry =>
      // we are receiving this because the Ride Hail Manager is seeking alternatives to its managed parking zones

      val inquiryReserveStall
        : Boolean = true // this comes on standard inquiries, and maybe Depot inquiries in the future

      if (log.isDebugEnabled) {
        log.debug("DepotParkingInquiry with {} available stalls ", totalStallsAvailable)
      }

      // looking for publicly-available parking options
      val (parkingZone, parkingStall) = ZonalParkingManager.incrementalParkingZoneSearch(
        500.0,
        ZonalParkingManager.MaxSearchRadius,
        inquiry.customerLocationUtm,
        ZonalParkingManager.ParkingDurationForRideHailAgents,
        Seq(ParkingType.Public),
        None,
        zoneSearchTree,
        parkingZones,
        beamServices.tazTreeMap.tazQuadTree,
        rand
      )

      // reserveStall is false when agent is only seeking pricing information
      if (inquiryReserveStall) {
        // update the parking stall data
        val claimed: Boolean = ParkingZone.claimStall(parkingZone).value
        if (claimed) {
          totalStallsInUse += 1
          totalStallsAvailable -= 1
        }

        if (log.isDebugEnabled) {
          log.debug("DepotParkingInquiry {} available stalls ", totalStallsAvailable)
        }
      }

      // send found stall
      val response = DepotParkingInquiryResponse(Some(parkingStall), inquiry.requestId)
      sender() ! response

    case inquiry: ParkingInquiry =>
      log.debug("Received parking inquiry: {}", inquiry)

      val preferredParkingTypes: Seq[ParkingType] = inquiry.activityType match {
        case act if act.equalsIgnoreCase("home") => Seq(ParkingType.Residential, ParkingType.Public)
        case act if act.equalsIgnoreCase("work") => Seq(ParkingType.Workplace, ParkingType.Public)
        case _                                   => Seq(ParkingType.Public)
      }

      // performs a concentric ring search from the present location to find a parking stall, and creates it
      val (parkingZone, parkingStall) = ZonalParkingManager.incrementalParkingZoneSearch(
        500.0,
        ZonalParkingManager.MaxSearchRadius,
        inquiry.customerLocationUtm,
        inquiry.parkingDuration.toInt,
        preferredParkingTypes,
        inquiry.chargingInquiryData,
        zoneSearchTree,
        parkingZones,
        beamServices.tazTreeMap.tazQuadTree,
        rand
      )

      // reserveStall is false when agent is only seeking pricing information
      if (inquiry.reserveStall) {
<<<<<<< HEAD

        // update the parking stall data
        val claimed: Boolean = ParkingZone.claimStall(parkingZone).value
        if (claimed) {
          totalStallsInUse += 1
          totalStallsAvailable -= 1
        }

        log.debug(s"Parking stalls in use: {} available: {}", totalStallsInUse, totalStallsAvailable)

        if (totalStallsInUse % 1000 == 0) log.debug(s"Parking stalls in use: {}", totalStallsInUse)
      }

      sender() ! ParkingInquiryResponse(parkingStall, inquiry.requestId)
  }
}

object ZonalParkingManager {

  val ParkingDurationForRideHailAgents: Int = 30 * 60 // 30 minutes?
  val SearchFactor: Double = 2.0 // increases search radius by this factor at each iteration
  val MaxSearchRadius: Double = 10e3
  val DefaultParkingPrice: Double = 0.0
  val ParkingAvailabilityThreshold: Double = 0.25

  /**
    * constructs a ZonalParkingManager
    * @param beamServices central repository for simulation data
    * @param random random number generator used to sample parking stall locations
    * @return an instance of the ZonalParkingManager class
    */
  def apply(
    beamServices: BeamServices,
    random: Random
  ): ZonalParkingManager = {
    val pathResourceCSV: String = beamServices.beamConfig.beam.agentsim.taz.parking
    val (stalls, searchTree) = ParkingZoneFileUtils.fromFile(pathResourceCSV)

    // add something like this to write to the current instance directory?
    //  val _ = ParkingZoneFileUtils.toFile(searchTree, stalls, someDestinationForThisConfiguration)

    new ZonalParkingManager(beamServices, stalls, searchTree, random)
  }

  /**
    * builds a ZonalParkingManager Actor
    * @param beamServices core services related to this simulation
    * @param beamRouter Actor responsible for routing decisions (deprecated/previously unused)
    * @param parkingStockAttributes intended to set parking defaults (deprecated/previously unused)
    * @return
    */
  def props(
    beamServices: BeamServices,
    beamRouter: ActorRef,
    parkingStockAttributes: ParkingStockAttributes,
    random: Random = new Random(System.currentTimeMillis)
  ): Props = {
    Props(ZonalParkingManager(beamServices, random))
  }

  /**
    * looks for the nearest ParkingZone that meets the agent's needs
    * @param searchStartRadius small radius describing a ring shape
    * @param searchMaxRadius larger radius describing a ring shape
    * @param destination coordinates of this request
    * @param parkingDuration duration requested for this parking, used to calculate cost in ranking
    * @param parkingTypes types of parking this request is interested in
    * @param chargingInquiryData optional inquiry preferences for charging options
    * @param searchTree nested map structure assisting search for parking within a TAZ and by parking type
    * @param stalls collection of all parking alternatives
    * @param tazQuadTree lookup of all TAZs in this simulation
    * @param random random generator used to sample a location from the TAZ for this stall
    * @return a stall from the found ParkingZone, or a ParkingStall.DefaultStall
    */
  def incrementalParkingZoneSearch(
    searchStartRadius: Double,
    searchMaxRadius: Double,
    destination: Location,
    parkingDuration: Int,
    parkingTypes: Seq[ParkingType],
    chargingInquiryData: Option[ChargingInquiryData],
    searchTree: ParkingZoneSearch.ZoneSearch,
    stalls: Array[ParkingZone],
    tazQuadTree: QuadTree[TAZ],
    random: Random
  ): (ParkingZone, ParkingStall) = {

    @tailrec
    def _search(thisInnerRadius: Double, thisOuterRadius: Double): Option[(ParkingZone, ParkingStall)] = {
      if (thisInnerRadius > searchMaxRadius) None
      else {
        val tazDistance: Map[TAZ, Double] =
          tazQuadTree.
            getRing(destination.getX, destination.getY, thisInnerRadius, thisOuterRadius).
            asScala.
            map { taz =>
              (taz, GeoUtils.distFormula(taz.coord, destination))
            }.
            toMap
        val tazList: List[TAZ] = tazDistance.keys.toList

        ParkingZoneSearch.find(
          chargingInquiryData,
          tazList,
          parkingTypes,
          searchTree,
          stalls,
          ParkingRanking.rankingFunction(parkingDuration = parkingDuration)
        ) match {
          case Some(RankingAccumulator(bestTAZ, bestParkingType, bestParkingZone, bestRankingValue, availability)) =>

            val stallPrice: Double =
              bestParkingZone.
                pricingModel.
                  map{ PricingModel.evaluateParkingTicket(_, parkingDuration)}.
                  getOrElse(DefaultParkingPrice)

            val bestTAZCharacteristicDiameter: Double = math.sqrt(bestTAZ.areaInSquareMeters)
            val distanceToBestTAZ: Double = tazDistance(bestTAZ)
            val availabilityPercentage: Double =
              ParkingRanking.getAvailabilityPercentage(
                availability,
                bestParkingZone.pricingModel,
                bestParkingZone.chargingPointType,
                bestParkingType
              )
            // if there is lower availability of parking, we must walk further
            val sampleRadius: Double = (1 - availabilityPercentage) * distanceToBestTAZ

            val stallLocation: Coord = if (distanceToBestTAZ < bestTAZCharacteristicDiameter) {
              // stall coordinate should be sampled in relation to driver agent destination
              sampleLocationForStall(random, destination, sampleRadius)
            } else {
              // stall coordinate should be sampled in relation to TAZ center
              sampleLocationForStall(random, bestTAZ.coord, sampleRadius)
            }

            // create a new stall instance. you win!
            val newStall = ParkingStall(
              bestTAZ.tazId,
              bestParkingZone.parkingZoneId,
              stallLocation,
              stallPrice,
              bestParkingZone.chargingPointType,
              bestParkingZone.pricingModel,
              bestParkingType
            )

            Some { (bestParkingZone, newStall) }
          case None =>
            //
            _search(thisOuterRadius, thisOuterRadius * SearchFactor)
        }
      }
    }

    _search(0, searchStartRadius) match {
      case Some(result) =>
        result
      case None =>
        val newStall = ParkingStall.DefaultStall(destination)
        (ParkingZone.DefaultParkingZone, newStall)
    }
=======

        // update the parking stall data
        val claimed: Boolean = ParkingZone.claimStall(parkingZone).value
        if (claimed) {
          totalStallsInUse += 1
          totalStallsAvailable -= 1
        }

        log.debug(s"Parking stalls in use: {} available: {}", totalStallsInUse, totalStallsAvailable)

        if (totalStallsInUse % 1000 == 0) log.debug(s"Parking stalls in use: {}", totalStallsInUse)
      }

      sender() ! ParkingInquiryResponse(parkingStall, inquiry.requestId)
>>>>>>> 77978d31
  }

<<<<<<< HEAD
  /**
    * samples a random location near a TAZ's centroid in order to create a stall in that TAZ.
    * previous dev's note: make these distributions more custom to the TAZ and stall type
    * @param rand random generator
    * @param center location we are sampling from
    *
    * @return a coordinate near that TAZ
    */
  def sampleLocationForStall(rand: Random, center: Location, radius: Double): Location = {
    val lambda = 0.01
    val deltaRadiusX = -math.log(1 - (1 - math.exp(-lambda * radius)) * rand.nextDouble()) / lambda
    val deltaRadiusY = -math.log(1 - (1 - math.exp(-lambda * radius)) * rand.nextDouble()) / lambda

    val x = center.getX + deltaRadiusX
    val y = center.getY + deltaRadiusY
    new Location(x, y)
  }
=======
object ZonalParkingManager {

  val ParkingDurationForRideHailAgents: Int = 30 * 60 // 30 minutes?
  val SearchFactor: Double = 2.0 // increases search radius by this factor at each iteration
  val MaxSearchRadius: Double = 10e3
  val DefaultParkingPrice: Double = 0.0
  val ParkingAvailabilityThreshold: Double = 0.25

  /**
    * constructs a ZonalParkingManager
    * @param beamServices central repository for simulation data
    * @param random random number generator used to sample parking stall locations
    * @return an instance of the ZonalParkingManager class
    */
  def apply(
    beamServices: BeamServices,
    random: Random
  ): ZonalParkingManager = {
    val pathResourceCSV: String = beamServices.beamConfig.beam.agentsim.taz.parkingFilePath
    val (stalls, searchTree) = ParkingZoneFileUtils.fromFile(pathResourceCSV)

    // add something like this to write to the current instance directory?
    //  val _ = ParkingZoneFileUtils.toFile(searchTree, stalls, someDestinationForThisConfiguration)

    new ZonalParkingManager(beamServices, stalls, searchTree, random)
  }

  /**
    * builds a ZonalParkingManager Actor
    * @param beamServices core services related to this simulation
    * @param beamRouter Actor responsible for routing decisions (deprecated/previously unused)
    * @param parkingStockAttributes intended to set parking defaults (deprecated/previously unused)
    * @return
    */
  def props(
    beamServices: BeamServices,
    beamRouter: ActorRef,
    parkingStockAttributes: ParkingStockAttributes,
    random: Random = new Random(System.currentTimeMillis)
  ): Props = {
    Props(ZonalParkingManager(beamServices, random))
  }

  /**
    * looks for the nearest ParkingZone that meets the agent's needs
    * @param searchStartRadius small radius describing a ring shape
    * @param searchMaxRadius larger radius describing a ring shape
    * @param destination coordinates of this request
    * @param parkingDuration duration requested for this parking, used to calculate cost in ranking
    * @param parkingTypes types of parking this request is interested in
    * @param chargingInquiryData optional inquiry preferences for charging options
    * @param searchTree nested map structure assisting search for parking within a TAZ and by parking type
    * @param stalls collection of all parking alternatives
    * @param tazQuadTree lookup of all TAZs in this simulation
    * @param random random generator used to sample a location from the TAZ for this stall
    * @return a stall from the found ParkingZone, or a ParkingStall.DefaultStall
    */
  def incrementalParkingZoneSearch(
    searchStartRadius: Double,
    searchMaxRadius: Double,
    destination: Location,
    parkingDuration: Int,
    parkingTypes: Seq[ParkingType],
    chargingInquiryData: Option[ChargingInquiryData],
    searchTree: ParkingZoneSearch.ZoneSearch,
    stalls: Array[ParkingZone],
    tazQuadTree: QuadTree[TAZ],
    random: Random
  ): (ParkingZone, ParkingStall) = {

    @tailrec
    def _search(thisInnerRadius: Double, thisOuterRadius: Double): Option[(ParkingZone, ParkingStall)] = {
      if (thisInnerRadius > searchMaxRadius) None
      else {
        val tazDistance: Map[TAZ, Double] =
          tazQuadTree
            .getRing(destination.getX, destination.getY, thisInnerRadius, thisOuterRadius)
            .asScala
            .map { taz =>
              (taz, GeoUtils.distFormula(taz.coord, destination))
            }
            .toMap
        val tazList: List[TAZ] = tazDistance.keys.toList

        ParkingZoneSearch.find(
          chargingInquiryData,
          tazList,
          parkingTypes,
          searchTree,
          stalls,
          ParkingRanking.rankingFunction(parkingDuration = parkingDuration)
        ) match {
          case Some(
              ParkingRanking.RankingAccumulator(
                bestTAZ,
                bestParkingType,
                bestParkingZone,
                bestRankingValue,
                availability
              )
              ) =>
            val stallPrice: Double =
              bestParkingZone.pricingModel
                .map { PricingModel.evaluateParkingTicket(_, parkingDuration) }
                .getOrElse(DefaultParkingPrice)

            val availabilityRatio: Double =
              ParkingRanking.getAvailabilityPercentage(
                availability,
                bestParkingZone.pricingModel,
                bestParkingZone.chargingPoint,
                bestParkingType
              )

            val stallLocation: Location =
              ParkingStallSampling.availabilityAwareSampling(random, destination, bestTAZ, availabilityRatio)

            // create a new stall instance. you win!
            val newStall = ParkingStall(
              bestTAZ.tazId,
              bestParkingZone.parkingZoneId,
              stallLocation,
              stallPrice,
              bestParkingZone.chargingPoint,
              bestParkingZone.pricingModel,
              bestParkingType
            )

            Some { (bestParkingZone, newStall) }
          case None =>
            _search(thisOuterRadius, thisOuterRadius * SearchFactor)
        }
      }
    }

    _search(0, searchStartRadius) match {
      case Some(result) =>
        result
      case None =>
        val newStall = ParkingStall.DefaultStall(destination)
        (ParkingZone.DefaultParkingZone, newStall)
    }
  }
>>>>>>> 77978d31
}<|MERGE_RESOLUTION|>--- conflicted
+++ resolved
@@ -7,22 +7,12 @@
 import beam.agentsim.Resource.ReleaseParkingStall
 import beam.agentsim.infrastructure.ParkingManager._
 import beam.agentsim.infrastructure.charging.ChargingInquiryData
-<<<<<<< HEAD
-import beam.agentsim.infrastructure.parking.ParkingRanking.RankingAccumulator
-=======
->>>>>>> 77978d31
 import beam.agentsim.infrastructure.parking._
 import beam.agentsim.infrastructure.taz.TAZ
 import beam.router.BeamRouter.Location
 import beam.sim.common.GeoUtils
 import beam.sim.{BeamServices, HasServices}
-<<<<<<< HEAD
-import org.matsim.api.core.v01.Coord
 import org.matsim.core.utils.collections.QuadTree
-
-=======
-import org.matsim.core.utils.collections.QuadTree
->>>>>>> 77978d31
 
 class ZonalParkingManager(
   val beamServices: BeamServices,
@@ -40,7 +30,6 @@
 
     case ReleaseParkingStall(parkingZoneId) =>
       if (parkingZoneId == ParkingZone.DefaultParkingZoneId) {
-<<<<<<< HEAD
         if (log.isDebugEnabled) {
           // this is an infinitely available resource; no update required
           log.debug("Releasing a parking stall for the default parking zone")
@@ -49,16 +38,6 @@
         if (log.isDebugEnabled) {
           log.debug("Attempting to release stall in zone {} which is an illegal parking zone id", parkingZoneId)
         }
-=======
-        if (log.isDebugEnabled) {
-          // this is an infinitely available resource; no update required
-          log.debug("Releasing a parking stall for the default parking zone")
-        }
-      } else if (parkingZoneId < 0 || parkingZones.length <= parkingZoneId) {
-        if (log.isDebugEnabled) {
-          log.debug("Attempting to release stall in zone {} which is an illegal parking zone id", parkingZoneId)
-        }
->>>>>>> 77978d31
       } else {
 
         val released: Boolean = ParkingZone.releaseStall(parkingZones(parkingZoneId)).value
@@ -138,7 +117,6 @@
 
       // reserveStall is false when agent is only seeking pricing information
       if (inquiry.reserveStall) {
-<<<<<<< HEAD
 
         // update the parking stall data
         val claimed: Boolean = ParkingZone.claimStall(parkingZone).value
@@ -174,7 +152,7 @@
     beamServices: BeamServices,
     random: Random
   ): ZonalParkingManager = {
-    val pathResourceCSV: String = beamServices.beamConfig.beam.agentsim.taz.parking
+    val pathResourceCSV: String = beamServices.beamConfig.beam.agentsim.taz.parkingFilePath
     val (stalls, searchTree) = ParkingZoneFileUtils.fromFile(pathResourceCSV)
 
     // add something like this to write to the current instance directory?
@@ -231,189 +209,6 @@
       if (thisInnerRadius > searchMaxRadius) None
       else {
         val tazDistance: Map[TAZ, Double] =
-          tazQuadTree.
-            getRing(destination.getX, destination.getY, thisInnerRadius, thisOuterRadius).
-            asScala.
-            map { taz =>
-              (taz, GeoUtils.distFormula(taz.coord, destination))
-            }.
-            toMap
-        val tazList: List[TAZ] = tazDistance.keys.toList
-
-        ParkingZoneSearch.find(
-          chargingInquiryData,
-          tazList,
-          parkingTypes,
-          searchTree,
-          stalls,
-          ParkingRanking.rankingFunction(parkingDuration = parkingDuration)
-        ) match {
-          case Some(RankingAccumulator(bestTAZ, bestParkingType, bestParkingZone, bestRankingValue, availability)) =>
-
-            val stallPrice: Double =
-              bestParkingZone.
-                pricingModel.
-                  map{ PricingModel.evaluateParkingTicket(_, parkingDuration)}.
-                  getOrElse(DefaultParkingPrice)
-
-            val bestTAZCharacteristicDiameter: Double = math.sqrt(bestTAZ.areaInSquareMeters)
-            val distanceToBestTAZ: Double = tazDistance(bestTAZ)
-            val availabilityPercentage: Double =
-              ParkingRanking.getAvailabilityPercentage(
-                availability,
-                bestParkingZone.pricingModel,
-                bestParkingZone.chargingPointType,
-                bestParkingType
-              )
-            // if there is lower availability of parking, we must walk further
-            val sampleRadius: Double = (1 - availabilityPercentage) * distanceToBestTAZ
-
-            val stallLocation: Coord = if (distanceToBestTAZ < bestTAZCharacteristicDiameter) {
-              // stall coordinate should be sampled in relation to driver agent destination
-              sampleLocationForStall(random, destination, sampleRadius)
-            } else {
-              // stall coordinate should be sampled in relation to TAZ center
-              sampleLocationForStall(random, bestTAZ.coord, sampleRadius)
-            }
-
-            // create a new stall instance. you win!
-            val newStall = ParkingStall(
-              bestTAZ.tazId,
-              bestParkingZone.parkingZoneId,
-              stallLocation,
-              stallPrice,
-              bestParkingZone.chargingPointType,
-              bestParkingZone.pricingModel,
-              bestParkingType
-            )
-
-            Some { (bestParkingZone, newStall) }
-          case None =>
-            //
-            _search(thisOuterRadius, thisOuterRadius * SearchFactor)
-        }
-      }
-    }
-
-    _search(0, searchStartRadius) match {
-      case Some(result) =>
-        result
-      case None =>
-        val newStall = ParkingStall.DefaultStall(destination)
-        (ParkingZone.DefaultParkingZone, newStall)
-    }
-=======
-
-        // update the parking stall data
-        val claimed: Boolean = ParkingZone.claimStall(parkingZone).value
-        if (claimed) {
-          totalStallsInUse += 1
-          totalStallsAvailable -= 1
-        }
-
-        log.debug(s"Parking stalls in use: {} available: {}", totalStallsInUse, totalStallsAvailable)
-
-        if (totalStallsInUse % 1000 == 0) log.debug(s"Parking stalls in use: {}", totalStallsInUse)
-      }
-
-      sender() ! ParkingInquiryResponse(parkingStall, inquiry.requestId)
->>>>>>> 77978d31
-  }
-
-<<<<<<< HEAD
-  /**
-    * samples a random location near a TAZ's centroid in order to create a stall in that TAZ.
-    * previous dev's note: make these distributions more custom to the TAZ and stall type
-    * @param rand random generator
-    * @param center location we are sampling from
-    *
-    * @return a coordinate near that TAZ
-    */
-  def sampleLocationForStall(rand: Random, center: Location, radius: Double): Location = {
-    val lambda = 0.01
-    val deltaRadiusX = -math.log(1 - (1 - math.exp(-lambda * radius)) * rand.nextDouble()) / lambda
-    val deltaRadiusY = -math.log(1 - (1 - math.exp(-lambda * radius)) * rand.nextDouble()) / lambda
-
-    val x = center.getX + deltaRadiusX
-    val y = center.getY + deltaRadiusY
-    new Location(x, y)
-  }
-=======
-object ZonalParkingManager {
-
-  val ParkingDurationForRideHailAgents: Int = 30 * 60 // 30 minutes?
-  val SearchFactor: Double = 2.0 // increases search radius by this factor at each iteration
-  val MaxSearchRadius: Double = 10e3
-  val DefaultParkingPrice: Double = 0.0
-  val ParkingAvailabilityThreshold: Double = 0.25
-
-  /**
-    * constructs a ZonalParkingManager
-    * @param beamServices central repository for simulation data
-    * @param random random number generator used to sample parking stall locations
-    * @return an instance of the ZonalParkingManager class
-    */
-  def apply(
-    beamServices: BeamServices,
-    random: Random
-  ): ZonalParkingManager = {
-    val pathResourceCSV: String = beamServices.beamConfig.beam.agentsim.taz.parkingFilePath
-    val (stalls, searchTree) = ParkingZoneFileUtils.fromFile(pathResourceCSV)
-
-    // add something like this to write to the current instance directory?
-    //  val _ = ParkingZoneFileUtils.toFile(searchTree, stalls, someDestinationForThisConfiguration)
-
-    new ZonalParkingManager(beamServices, stalls, searchTree, random)
-  }
-
-  /**
-    * builds a ZonalParkingManager Actor
-    * @param beamServices core services related to this simulation
-    * @param beamRouter Actor responsible for routing decisions (deprecated/previously unused)
-    * @param parkingStockAttributes intended to set parking defaults (deprecated/previously unused)
-    * @return
-    */
-  def props(
-    beamServices: BeamServices,
-    beamRouter: ActorRef,
-    parkingStockAttributes: ParkingStockAttributes,
-    random: Random = new Random(System.currentTimeMillis)
-  ): Props = {
-    Props(ZonalParkingManager(beamServices, random))
-  }
-
-  /**
-    * looks for the nearest ParkingZone that meets the agent's needs
-    * @param searchStartRadius small radius describing a ring shape
-    * @param searchMaxRadius larger radius describing a ring shape
-    * @param destination coordinates of this request
-    * @param parkingDuration duration requested for this parking, used to calculate cost in ranking
-    * @param parkingTypes types of parking this request is interested in
-    * @param chargingInquiryData optional inquiry preferences for charging options
-    * @param searchTree nested map structure assisting search for parking within a TAZ and by parking type
-    * @param stalls collection of all parking alternatives
-    * @param tazQuadTree lookup of all TAZs in this simulation
-    * @param random random generator used to sample a location from the TAZ for this stall
-    * @return a stall from the found ParkingZone, or a ParkingStall.DefaultStall
-    */
-  def incrementalParkingZoneSearch(
-    searchStartRadius: Double,
-    searchMaxRadius: Double,
-    destination: Location,
-    parkingDuration: Int,
-    parkingTypes: Seq[ParkingType],
-    chargingInquiryData: Option[ChargingInquiryData],
-    searchTree: ParkingZoneSearch.ZoneSearch,
-    stalls: Array[ParkingZone],
-    tazQuadTree: QuadTree[TAZ],
-    random: Random
-  ): (ParkingZone, ParkingStall) = {
-
-    @tailrec
-    def _search(thisInnerRadius: Double, thisOuterRadius: Double): Option[(ParkingZone, ParkingStall)] = {
-      if (thisInnerRadius > searchMaxRadius) None
-      else {
-        val tazDistance: Map[TAZ, Double] =
           tazQuadTree
             .getRing(destination.getX, destination.getY, thisInnerRadius, thisOuterRadius)
             .asScala
@@ -449,7 +244,7 @@
               ParkingRanking.getAvailabilityPercentage(
                 availability,
                 bestParkingZone.pricingModel,
-                bestParkingZone.chargingPoint,
+                bestParkingZone.chargingPointType,
                 bestParkingType
               )
 
@@ -462,7 +257,7 @@
               bestParkingZone.parkingZoneId,
               stallLocation,
               stallPrice,
-              bestParkingZone.chargingPoint,
+              bestParkingZone.chargingPointType,
               bestParkingZone.pricingModel,
               bestParkingType
             )
@@ -482,5 +277,4 @@
         (ParkingZone.DefaultParkingZone, newStall)
     }
   }
->>>>>>> 77978d31
 }