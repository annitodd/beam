--- conflicted
+++ resolved
@@ -131,32 +131,9 @@
     batteryCapacityInJoule: Double,
     vehicleAcChargingLimitsInWatts: Double,
     vehicleDcChargingLimitsInWatts: Double,
-<<<<<<< HEAD
-    sessionDurationLimit: Option[Long],
-    chargingPowerLimit: Option[Double]
-  ): (Long, Double) = {
-    val chargingLimits = ChargingPointType.getChargingPointCurrent(chargingPointType) match {
-      case AC => (vehicleAcChargingLimitsInWatts / 1000.0, batteryCapacityInJoule)
-      case DC =>
-        (vehicleDcChargingLimitsInWatts / 1000.0, batteryCapacityInJoule * 0.8) // DC limits charging to 0.8 * battery capacity
-    }
-    val sessionLengthLimiter = sessionDurationLimit.getOrElse(Long.MaxValue)
-    val chargingPower = ChargingPointType.getChargingPointInstalledPowerInKw(chargingPointType)
-    val chargingPowerLimiter = Math.min(chargingPowerLimit.getOrElse(chargingPower), chargingPower)
-    val sessionLength = Math.max(
-      Math.min(
-        sessionLengthLimiter,
-        Math.round(
-          (chargingLimits._2 - currentEnergyLevelInJoule) / 3.6e6 / Math
-            .min(chargingLimits._1, chargingPowerLimiter) * 3600.0
-        )
-      ),
-      0
-    )
-    val sessionEnergyInJoules = sessionLength.toDouble / 3600.0 * Math.min(chargingLimits._1, chargingPowerLimiter) * 3.6e6
-=======
     sessionDurationLimit: Option[Int],
-    stateOfChargeLimit: Option[Double] = None
+    stateOfChargeLimit: Option[Double] = None,
+    chargingPowerLimit: Option[Double] = None
   ): (Int, Double) = {
     val chargingLimits = stateOfChargeLimit match {
       case Some(socLimit) =>
@@ -169,24 +146,29 @@
             (vehicleDcChargingLimitsInWatts / 1000.0, batteryCapacityInJoule * 0.8) // DC limits charging to 0.8 * battery capacity
         }
     }
+
+    val chargingPowerLimiter = chargingPowerLimit match {
+      case Some(powerLimit) =>
+        Math.min(powerLimit, ChargingPointType.getChargingPointInstalledPowerInKw(chargingPointType))
+      case None => ChargingPointType.getChargingPointInstalledPowerInKw(chargingPointType)
+    }
+
     val sessionLengthLimiter = sessionDurationLimit.getOrElse(Int.MaxValue)
+
     val sessionLength = Math
       .max(
         Math.min(
           sessionLengthLimiter,
           Math.round(
             (chargingLimits._2 - currentEnergyLevelInJoule) / 3.6e6 / Math
-              .min(chargingLimits._1, ChargingPointType.getChargingPointInstalledPowerInKw(chargingPointType)) * 3600.0
+              .min(chargingLimits._1, chargingPowerLimiter) * 3600.0
           )
         ),
         0
       )
       .intValue()
-    val sessionEnergyInJoules = sessionLength.toDouble / 3600.0 * Math.min(
-      chargingLimits._1,
-      ChargingPointType.getChargingPointInstalledPowerInKw(chargingPointType)
-    ) * 3.6e6
->>>>>>> 41e63982
+
+    val sessionEnergyInJoules = sessionLength.toDouble / 3600.0 * Math.min(chargingLimits._1, chargingPowerLimiter) * 3.6e6
     (sessionLength, sessionEnergyInJoules)
   }
 
