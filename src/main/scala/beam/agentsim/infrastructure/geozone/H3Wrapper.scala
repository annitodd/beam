package beam.agentsim.infrastructure.geozone

import scala.collection.JavaConverters._
import java.util.{Collections => JCollections}

<<<<<<< HEAD
import beam.agentsim.infrastructure.taz.H3TAZ.{toJtsCoordinate, H3}
import com.uber.h3core.AreaUnit
import org.matsim.api.core.v01.Coord
=======
import com.uber.h3core.AreaUnit
>>>>>>> 60e748d7

object H3Wrapper {

  def getResolution(index: String): Int = {
    h3Core.h3GetResolution(index)
  }

  def getIndex(point: WgsCoordinate, resolution: Int): GeoIndex = {
    GeoIndex(h3Core.geoToH3Address(point.latitude, point.longitude, resolution))
  }

  def areaInM2(index: GeoIndex): Double = {
    h3Core.hexArea(index.resolution, AreaUnit.m2)
  }

  def geoToH3Address(point: WgsCoordinate, resolution: Int): String = {
    h3Core.geoToH3Address(point.latitude, point.longitude, resolution)
  }

  def round(value: Double, places: Int): Double = {
    BigDecimal.valueOf(value).setScale(places, BigDecimal.RoundingMode.HALF_UP).doubleValue()
  }

  def getChildren(index: GeoIndex): Set[GeoIndex] = {
    getChildren(index, index.resolution + 1)
  }

  def getChildren(index: GeoIndex, resolution: Int): Set[GeoIndex] = {
    h3Core.h3ToChildren(index.value, Math.min(resolution, 15)).asScala.toSet.map(GeoIndex.apply)
  }

  def internalIndexes(rectangle: WgsRectangle, resolution: Int): Set[GeoIndex] = {
    h3Core
      .polyfillAddress(rectangle.asGeoBoundary, JCollections.emptyList(), resolution)
      .asScala
      .map(GeoIndex.apply)
      .toSet
  }

<<<<<<< HEAD
  /**
    * Find the latitude, longitude (degrees) center point of the cell.
    * @param index H3 Index
    */
  def hexToCoord(index: GeoIndex): Coord = {
    val coordinate = GeoZoneUtil.toJtsCoordinate(h3Core.h3ToGeo(index.value))
    new Coord(coordinate.x, coordinate.y)
  }

  /** Average hexagon area in square meters at the given resolution.
    * @param resolution Resolution
    */
  def hexAreaM2(resolution: Int): Double = {
    h3Core.hexArea(resolution, AreaUnit.m2)
=======
  def wgsCoordinate(index: GeoIndex): WgsCoordinate = {
    val coord = h3Core.h3ToGeo(index.value)
    WgsCoordinate(latitude = coord.lat, longitude = coord.lng)
>>>>>>> 60e748d7
  }

  private[geozone] val h3Core = com.uber.h3core.H3Core.newInstance

}<|MERGE_RESOLUTION|>--- conflicted
+++ resolved
@@ -3,13 +3,11 @@
 import scala.collection.JavaConverters._
 import java.util.{Collections => JCollections}
 
-<<<<<<< HEAD
 import beam.agentsim.infrastructure.taz.H3TAZ.{toJtsCoordinate, H3}
 import com.uber.h3core.AreaUnit
 import org.matsim.api.core.v01.Coord
-=======
+
 import com.uber.h3core.AreaUnit
->>>>>>> 60e748d7
 
 object H3Wrapper {
 
@@ -49,7 +47,6 @@
       .toSet
   }
 
-<<<<<<< HEAD
   /**
     * Find the latitude, longitude (degrees) center point of the cell.
     * @param index H3 Index
@@ -64,11 +61,11 @@
     */
   def hexAreaM2(resolution: Int): Double = {
     h3Core.hexArea(resolution, AreaUnit.m2)
-=======
+  }
+
   def wgsCoordinate(index: GeoIndex): WgsCoordinate = {
     val coord = h3Core.h3ToGeo(index.value)
     WgsCoordinate(latitude = coord.lat, longitude = coord.lng)
->>>>>>> 60e748d7
   }
 
   private[geozone] val h3Core = com.uber.h3core.H3Core.newInstance
