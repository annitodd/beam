package beam.agentsim.infrastructure.geozone

import beam.sim.common.GeoUtils
import org.matsim.api.core.v01.Coord

case class WgsCoordinate(latitude: Double, longitude: Double) {

  override def toString: String = s"($latitude,$longitude)"
}

object WgsCoordinate {

<<<<<<< HEAD
=======
  def coord: Coord = new Coord(longitude, latitude)
}

object WgsCoordinate {

>>>>>>> 937f9b2d
  def apply(wgsCoord: Coord): WgsCoordinate = {
    require(!GeoUtils.isInvalidWgsCoordinate(wgsCoord), s"Provided coordinate $wgsCoord is not in WGS")
    WgsCoordinate(latitude = wgsCoord.getY, longitude = wgsCoord.getX)
  }
}<|MERGE_RESOLUTION|>--- conflicted
+++ resolved
@@ -6,18 +6,12 @@
 case class WgsCoordinate(latitude: Double, longitude: Double) {
 
   override def toString: String = s"($latitude,$longitude)"
-}
 
-object WgsCoordinate {
-
-<<<<<<< HEAD
-=======
   def coord: Coord = new Coord(longitude, latitude)
 }
 
 object WgsCoordinate {
 
->>>>>>> 937f9b2d
   def apply(wgsCoord: Coord): WgsCoordinate = {
     require(!GeoUtils.isInvalidWgsCoordinate(wgsCoord), s"Provided coordinate $wgsCoord is not in WGS")
     WgsCoordinate(latitude = wgsCoord.getY, longitude = wgsCoord.getX)
