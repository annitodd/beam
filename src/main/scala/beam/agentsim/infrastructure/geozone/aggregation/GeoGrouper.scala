--- conflicted
+++ resolved
@@ -39,11 +39,7 @@
           group.h3Index.value,
           group.parkingType,
           group.pricingModel,
-<<<<<<< HEAD
-          group.chargingType,
-=======
           group.chargingPointType,
->>>>>>> cc46647f
           group.reservedFor,
           entryValue.numStalls,
           entryValue.feeInCents
