--- conflicted
+++ resolved
@@ -1,13 +1,10 @@
 package beam.agentsim.infrastructure.parking
 
-<<<<<<< HEAD
-import beam.agentsim.agents.vehicles.VehicleManagerType
-=======
 import beam.agentsim.infrastructure.ParkingStall
 
 import scala.language.higherKinds
 import cats.Eval
->>>>>>> 41e63982
+import beam.agentsim.agents.vehicles.VehicleManagerType
 import beam.agentsim.infrastructure.charging.ChargingPointType
 import beam.sim.vehiclesharing.VehicleManager
 import com.typesafe.scalalogging.LazyLogging
@@ -102,13 +99,9 @@
     reservedFor: Option[VehicleManagerType],
     vehicleManagerId: Option[Id[VehicleManager]],
     chargingType: Option[ChargingPointType] = None,
-<<<<<<< HEAD
-    pricingModel: Option[PricingModel] = None
-=======
     pricingModel: Option[PricingModel] = None,
     parkingZoneName: Option[String] = None,
     landCostInUSDPerSqft: Option[Double] = None
->>>>>>> 41e63982
   ): ParkingZone[GEO] =
     new ParkingZone(
       parkingZoneId,
@@ -116,17 +109,12 @@
       parkingType,
       numStalls,
       numStalls,
-<<<<<<< HEAD
       reservedFor,
       vehicleManagerId,
-      chargingType,
-      pricingModel
-=======
       chargingType,
       pricingModel,
       parkingZoneName,
       landCostInUSDPerSqft
->>>>>>> 41e63982
     )
 
   /**
