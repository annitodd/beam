--- conflicted
+++ resolved
@@ -4,12 +4,8 @@
 import beam.agentsim.agents.vehicles.VehicleManagerType
 import beam.agentsim.infrastructure.charging.ChargingPointType
 import beam.agentsim.infrastructure.parking.ParkingZoneSearch.ZoneSearchTree
-<<<<<<< HEAD
 import beam.sim.vehiclesharing.VehicleManager
-import beam.utils.FileUtils
-=======
 import beam.utils.{DebugLib, FileUtils}
->>>>>>> 41e63982
 import com.typesafe.scalalogging.LazyLogging
 import org.matsim.api.core.v01.Id
 import org.matsim.core.utils.io.IOUtils
@@ -27,12 +23,8 @@
     * used to parse a row ofParkingGeoIndexConverterSpec the parking file
     * last row (ReservedFor) is ignored
     */
-<<<<<<< HEAD
-  val ParkingFileRowRegex: Regex = """(\w+),(\w+),(\w+),(\w.+),(\d+),(\d+\.{0,1}\d*)(.*)""".r.unanchored
-=======
   val ParkingFileRowRegex: Regex =
-    """(\w+),(\w+),(\w+),(\w.+),(\d+),(\d+\.{0,1}\d*),?(\w+)?,?(\d+\.{0,1}\d*)?.*""".r.unanchored
->>>>>>> 41e63982
+    """(\w+),(\w+),(\w+),(\w.+),(\d+),(\d+\.{0,1}\d*),?(\w+)?,?(\d+\.{0,1}\d*)?(.*)""".r.unanchored
 
   /**
     * header for parking files (used for writing new parking files)
@@ -350,12 +342,9 @@
           chargingTypeString,
           numStallsString,
           feeInCentsString,
-<<<<<<< HEAD
+          parkingZoneNameString,
+          landCostInUSDPerSqftString,
           theRest,
-=======
-          parkingZoneNameString,
-          landCostInUSDPerSqftString
->>>>>>> 41e63982
           ) =>
         Try {
           val newCostInDollarsString = (feeInCentsString.toDouble * parkingCostScalingFactor / 100.0).toString
@@ -384,18 +373,6 @@
           val pricingModel = PricingModel(pricingModelString, newCostInDollarsString)
           val chargingPoint = ChargingPointType(chargingTypeString)
           val numStalls = numberOfStallsToCreate
-<<<<<<< HEAD
-          val parkingZone = ParkingZone(
-            nextParkingZoneId,
-            taz,
-            parkingType,
-            numStalls,
-            vehicleManagerType,
-            vehicleManagerId,
-            chargingPoint,
-            pricingModel
-          )
-=======
           val parkingZoneName =
             if (parkingZoneNameString == null || parkingZoneNameString.isEmpty) None else Some(parkingZoneNameString)
           val landCostInUSDPerSqft =
@@ -407,12 +384,13 @@
               taz,
               parkingType,
               numStalls,
+              vehicleManagerType,
+              vehicleManagerId,
               chargingPoint,
               pricingModel,
               parkingZoneName,
               landCostInUSDPerSqft
             )
->>>>>>> 41e63982
 
           ParkingLoadingDataRow(taz, parkingType, parkingZone)
 
