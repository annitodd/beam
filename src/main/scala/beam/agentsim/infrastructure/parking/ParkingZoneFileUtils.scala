--- conflicted
+++ resolved
@@ -4,10 +4,7 @@
 import beam.agentsim.agents.vehicles.VehicleManagerType
 import beam.agentsim.infrastructure.charging.ChargingPointType
 import beam.agentsim.infrastructure.parking.ParkingZoneSearch.ZoneSearchTree
-<<<<<<< HEAD
-=======
 import beam.sim.vehiclesharing.VehicleManager
->>>>>>> 336f31bc
 import beam.utils.{DebugLib, FileUtils}
 import com.typesafe.scalalogging.LazyLogging
 import org.matsim.api.core.v01.Id
@@ -27,11 +24,7 @@
     * last row (ReservedFor) is ignored
     */
   val ParkingFileRowRegex: Regex =
-<<<<<<< HEAD
-    """(\w+),(\w+),(\w+),(\w.+),(\d+),(\d+\.{0,1}\d*),?(\w+)?,?(\d+\.{0,1}\d*)?.*""".r.unanchored
-=======
     """(\w+),(\w+),(\w+),(\w.+),(\d+),(\d+\.{0,1}\d*),?([\w\-]+)?,?(\d+\.{0,1}\d*)?,?([\w\-]+)?""".r.unanchored
->>>>>>> 336f31bc
 
   /**
     * header for parking files (used for writing new parking files)
@@ -352,12 +345,8 @@
           numStallsString,
           feeInCentsString,
           parkingZoneNameString,
-<<<<<<< HEAD
-          landCostInUSDPerSqftString
-=======
           landCostInUSDPerSqftString,
           reservedForString,
->>>>>>> 336f31bc
           ) =>
         Try {
           val newCostInDollarsString = (feeInCentsString.toDouble * parkingCostScalingFactor / 100.0).toString
@@ -394,11 +383,8 @@
               taz,
               parkingType,
               numStalls,
-<<<<<<< HEAD
-=======
               vehicleManagerType,
               vehicleManagerId,
->>>>>>> 336f31bc
               chargingPoint,
               pricingModel,
               parkingZoneName,
