package beam.agentsim.infrastructure.parking

import beam.agentsim.agents.choice.logit.MultinomialLogit

import scala.util.{Failure, Random, Success, Try}
import beam.agentsim.infrastructure.charging._
import beam.agentsim.infrastructure.taz.TAZ
import org.matsim.api.core.v01.{Coord, Id}

object ParkingZoneSearch {

  /**
    * a nested structure to support a search over available parking attributes,
    * where traversal either terminates in an un-defined branch (no options found),
    * or a leaf, which contains the index of a ParkingZone in the ParkingZones lookup array
    * with the matching attributes.
    */
  type ZoneSearch = Map[Id[TAZ], Map[ParkingType, List[Int]]]

  /**
    * these are the alternatives that are generated/instantiated by a search
    * and then are selected by either a sampling function (via a multinomial
    * logit function) or by ranking the utility of these alternatives.
    */
  type ParkingAlternative = (TAZ, ParkingType, ParkingZone, Coord)

  /**
    * the best-ranked parking attributes along with aggregate search data
    * @param bestTAZ TAZ where best-ranked ParkingZone is stored
    * @param bestParkingType ParkingType related to the best-ranked ParkingZone
    * @param bestParkingZone the best-ranked ParkingZone
    * @param bestCoord the sampled coordinate of the stall
    * @param bestUtility the ranking value/utility score associated with the selected ParkingZone
    */
  case class ParkingSearchResult(
    bestTAZ: TAZ,
    bestParkingType: ParkingType,
    bestParkingZone: ParkingZone,
    bestCoord: Coord,
    bestUtility: Double
  )

  /**
    * find the best parking alternative for the data in this request
    * @param destinationUTM coordinates of this request
    * @param valueOfTime agent's value of time in seconds
    * @param utilityFunction a utility function for parking alternatives
    * @param tazList the TAZ we are looking in
    * @param parkingTypes the parking types we are interested in
    * @param tree search tree of parking infrastructure
    * @param parkingZones stored ParkingZone data
    * @param distanceFunction a function that computes the distance between two coordinates
    * @param random random generator
    * @return the TAZ with the best ParkingZone, it's ParkingType, and the ranking value of that ParkingZone
    */
  def find(
    destinationUTM: Coord,
    valueOfTime: Double,
    parkingDuration: Double,
    utilityFunction: MultinomialLogit[ParkingZoneSearch.ParkingAlternative, String],
    tazList: Seq[TAZ],
    parkingTypes: Seq[ParkingType],
    tree: ZoneSearch,
    parkingZones: Array[ParkingZone],
    distanceFunction: (Coord, Coord) => Double,
    random: Random
  ): Option[ParkingSearchResult] = {
    val found = findParkingZones(destinationUTM, tazList, parkingTypes, tree, parkingZones, random)
//    takeBestByRanking(destinationUTM, valueOfTime, parkingDuration, found, utilityFunction, distanceFunction)
    takeBestBySampling(found, destinationUTM, parkingDuration.toInt, valueOfTime, utilityFunction, distanceFunction, random)
  }

  /**
    * look for matching ParkingZones, within a TAZ, which have vacancies
    * @param destinationUTM coordinates of this request
    * @param tazList the TAZ we are looking in
    * @param parkingTypes the parking types we are interested in
    * @param tree search tree of parking infrastructure
    * @param parkingZones stored ParkingZone data
    * @param random random generator
    * @return list of discovered ParkingZones
    */
  def findParkingZones(
    destinationUTM: Coord,
    tazList: Seq[TAZ],
    parkingTypes: Seq[ParkingType],
    tree: ZoneSearch,
    parkingZones: Array[ParkingZone],
    random: Random
  ): Seq[ParkingAlternative] = {

    // conduct search (toList required to combine Option and List monads)
    for {
      taz                 <- tazList
      parkingTypesSubtree <- tree.get(taz.tazId).toList
      parkingType         <- parkingTypes
      parkingZoneIds      <- parkingTypesSubtree.get(parkingType).toList
      parkingZoneId       <- parkingZoneIds
      if parkingZones(parkingZoneId).stallsAvailable > 0
    } yield {
      // get the zone
      Try {
        parkingZones(parkingZoneId)
      } match {
        case Success(parkingZone) =>
          val parkingAvailability: Double = parkingZone.availability
          val stallLocation: Coord =
            ParkingStallSampling.availabilityAwareSampling(random, destinationUTM, taz, parkingAvailability)
          (taz, parkingType, parkingZones(parkingZoneId), stallLocation)
        case Failure(e) =>
          throw new IndexOutOfBoundsException(s"Attempting to access ParkingZone with index $parkingZoneId failed.\n$e")
      }
    }
  }

  /**
    * samples from the set of discovered stalls using a multinomial logit function
    * @param found the discovered parkingZones
    * @param destinationUTM coordinates of this request
    * @param parkingDuration the duration of the forthcoming agent activity
    * @param valueOfTime this agent's value of time
    * @param utilityFunction a multinomial logit function for sampling utility from a set of parking alternatives
    * @param distanceFunction a function that computes the distance between two coordinates
    * @param random random generator
    * @return the parking alternative that will be used for parking this agent's vehicle
    */
  def takeBestBySampling(
                          found: Iterable[ParkingAlternative],
                          destinationUTM: Coord,
                          parkingDuration: Int,
                          valueOfTime: Double,
                          utilityFunction: MultinomialLogit[ParkingAlternative, String],
                          distanceFunction: (Coord, Coord) => Double,
                          random: Random
                        ): Option[ParkingSearchResult] = {

    val alternatives: Iterable[(ParkingAlternative, Map[String, Double])] =
      found.
        map{ parkingAlternative =>

          val (_, _, parkingZone, stallCoordinate) = parkingAlternative

          val parkingTicket: Double = parkingZone.pricingModel match {
            case Some(pricingModel) =>
              PricingModel.evaluateParkingTicket(pricingModel, parkingDuration)
            case None =>
              0.0
          }

          val installedCapacity = parkingZone.chargingPointType match {
            case Some(chargingPoint) => ChargingPointType.getChargingPointInstalledPowerInKw(chargingPoint)
            case None                => 0
          }

          val distance: Double = distanceFunction(destinationUTM, stallCoordinate)

          parkingAlternative ->
            Map(
              "energyPriceFactor" -> (parkingTicket * installedCapacity),
              "distanceFactor"    -> (distance / 1.4 / 3600.0) * valueOfTime,
              "installedCapacity" -> installedCapacity
            )
        }

<<<<<<< HEAD

=======
>>>>>>> 2c62ff21
    utilityFunction.sampleAlternative(alternatives.toMap, random).
      map{ result =>
        val (taz, parkingType, parkingZone, coordinate) = result.alternativeType

        val utility = result.utility
        ParkingSearchResult(
          taz,
          parkingType,
          parkingZone,
          coordinate,
          utility
        )
      }
  }

  /**
    * finds the best parking zone id based on maximizing it's associated cost function evaluation
    * @param destinationUTM coordinates of this request
    * @param found the discovered parkingZones
    * @param chargingInquiry ChargingPreference per type of ChargingPoint
    * @param distanceFunction a function that computes the distance between two coordinates
    * @return the best parking option based on our cost function ranking evaluation
    */
  def takeBestByRanking(
    destinationUTM: Coord,
    valueOfTime: Double,
    parkingDuration: Double,
    found: Iterable[(TAZ, ParkingType, ParkingZone, Coord)],
    chargingInquiry: Option[ChargingInquiry],
    distanceFunction: (Coord, Coord) => Double
  ): Option[ParkingSearchResult] = {

    found.foldLeft(Option.empty[ParkingSearchResult]) { (accOption, parkingZoneTuple) =>
      val (thisTAZ: TAZ, thisParkingType: ParkingType, thisParkingZone: ParkingZone, stallLocation: Coord) =
        parkingZoneTuple

      val walkingDistance: Double = distanceFunction(destinationUTM, stallLocation)

      // rank this parking zone
      val thisRank = ParkingRanking.rankingValue(
        thisParkingZone,
        parkingDuration,
        walkingDistance,
        valueOfTime,
        chargingInquiry
      )

      // update fold accumulator with best-ranked parking zone along with relevant attributes
      accOption match {
        case None =>
          // the first zone found becomes the first accumulator
          Some {
            ParkingSearchResult(
              thisTAZ,
              thisParkingType,
              thisParkingZone,
              stallLocation,
              thisRank
            )
          }
        case Some(acc: ParkingSearchResult) =>
          // update the aggregate data, and optionally, update the best zone if it's ranking is superior
          if (acc.bestUtility < thisRank) {
            Some {
              acc.copy(
                bestTAZ = thisTAZ,
                bestParkingType = thisParkingType,
                bestParkingZone = thisParkingZone,
                bestCoord = stallLocation,
                bestUtility = thisRank
              )
            }
          } else {
            // accumulator has best rank; no change
            accOption
          }
      }
    }
  }
}<|MERGE_RESOLUTION|>--- conflicted
+++ resolved
@@ -162,10 +162,7 @@
             )
         }
 
-<<<<<<< HEAD
-
-=======
->>>>>>> 2c62ff21
+
     utilityFunction.sampleAlternative(alternatives.toMap, random).
       map{ result =>
         val (taz, parkingType, parkingZone, coordinate) = result.alternativeType
