--- conflicted
+++ resolved
@@ -35,11 +35,7 @@
     destinationUTM: Coord,
     valueOfTime: Double,
     parkingDuration: Double,
-<<<<<<< HEAD
     chargingInquiry: Option[ChargingInquiry],
-=======
-    chargingInquiryData: Option[ChargingInquiry],
->>>>>>> 0e331664
     tazList: Seq[TAZ],
     parkingTypes: Seq[ParkingType],
     tree: ZoneSearch,
@@ -94,11 +90,7 @@
     }
   }
 
-<<<<<<< HEAD
-  // todo RJF please talk to JH
-=======
   // todo JH RJF please talk to JH
->>>>>>> 0e331664
 //  /**
 //    * samples from the set of discovered stalls using a multinomial logit function
 //    * @param found the discovered parkingZones
@@ -180,12 +172,8 @@
     valueOfTime: Double,
     parkingDuration: Double,
     found: Iterable[(TAZ, ParkingType, ParkingZone, Coord)],
-<<<<<<< HEAD
     chargingInquiry: Option[ChargingInquiry],
     rankingFunction: ParkingRanking.RankingFunction,
-=======
-    chargingInquiryData: Option[ChargingInquiry],
->>>>>>> 0e331664
     distanceFunction: (Coord, Coord) => Double
   ): Option[RankingAccumulator] = {
 
