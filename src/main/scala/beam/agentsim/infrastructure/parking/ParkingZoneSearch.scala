package beam.agentsim.infrastructure.parking

import beam.agentsim.agents.choice.logit.MultinomialLogit
import beam.agentsim.infrastructure.ParkingStall
import beam.agentsim.infrastructure.charging._
import beam.agentsim.infrastructure.taz.TAZ
import beam.router.BeamRouter.Location
import com.vividsolutions.jts.geom.Envelope
import org.matsim.api.core.v01.{Coord, Id}
import org.matsim.core.utils.collections.QuadTree

import scala.annotation.tailrec
import scala.collection.JavaConverters._
import scala.util.Random

object ParkingZoneSearch {

  /**
    * a nested structure to support a search over available parking attributes,
    * where traversal either terminates in an un-defined branch (no options found),
    * or a leaf, which contains the index of a ParkingZone in the ParkingZones lookup array
    * with the matching attributes. type parameter A is a tag from a graph partitioning, such as a TAZ,
    * or possibly an h3 key.
    */
  type ZoneSearchTree[A] = scala.collection.Map[Id[A], Map[ParkingType, Vector[Id[ParkingZoneId]]]]

  // increases search radius by this factor at each iteration
  val SearchFactor: Double = 2.0

  // fallback value for stall pricing model evaluation
  val DefaultParkingPrice: Double = 0.0

  /**
    * static configuration for all parking zone searches in this simulation
    *
    * @param searchStartRadius radius of the first concentric ring search
    * @param searchMaxRadius maximum radius for the search
    * @param boundingBox limiting coordinate bounds for simulation area
    * @param distanceFunction function which computes distance (based on underlying coordinate system)
    * @param searchExpansionFactor factor by which the radius is expanded
    */
  case class ParkingZoneSearchConfiguration(
    searchStartRadius: Double,
    searchMaxRadius: Double,
    boundingBox: Envelope,
    distanceFunction: (Coord, Coord) => Double,
    searchExpansionFactor: Double = 2.0
  )

  /**
    * dynamic data for a parking zone search, related to parking infrastructure and inquiry
    *
    * @param destinationUTM destination of inquiry
    * @param parkingDuration duration of the activity agent wants to park for
    * @param parkingMNLConfig utility function which evaluates [[ParkingAlternative]]s
    * @param zoneSearchTree a nested map lookup of [[ParkingZone]]s
    * @param parkingZones the stored state of all [[ParkingZone]]s
    * @param zoneQuadTree [[ParkingZone]]s are associated with a TAZ, which are themselves stored in this Quad Tree
    * @param random random number generator
    * @param parkingTypes the list of acceptable parking types allowed for this search
    */
  case class ParkingZoneSearchParams[GEO](
    destinationUTM: Location,
    parkingDuration: Double,
    parkingMNLConfig: ParkingMNL.ParkingMNLConfig,
    zoneSearchTree: ZoneSearchTree[GEO],
    parkingZones: Map[Id[ParkingZoneId], ParkingZone[GEO]],
    zoneQuadTree: QuadTree[GEO],
    random: Random,
    parkingTypes: Seq[ParkingType] = ParkingType.AllTypes
  )

  /**
    * result of a [[ParkingZoneSearch]]
    *
    * @param parkingStall the embodied stall with sampled coordinate
    * @param parkingZone the [[ParkingZone]] associated with this stall
    * @param parkingZoneIdsSeen list of [[ParkingZone]] ids that were seen in this search
    */
  case class ParkingZoneSearchResult[GEO](
    parkingStall: ParkingStall,
    parkingZone: ParkingZone[GEO],
    parkingZoneIdsSeen: List[Id[ParkingZoneId]] = List.empty,
    parkingZonesSampled: List[(Id[ParkingZoneId], Option[ChargingPointType], ParkingType, Double)] = List.empty,
    iterations: Int = 1
  )

  /**
    * these are the alternatives that are generated/instantiated by a search
    * and then are selected by a sampling function
    *
    * @param geo geoLevel (TAZ, Link, etc) of the alternative
    * @param parkingType parking type of the alternative
    * @param parkingZone parking zone of the alternative
    * @param coord location sampled for this alternative
    * @param costInDollars expected cost for using this alternative
    */
  case class ParkingAlternative[GEO](
    geo: GEO,
    parkingType: ParkingType,
    parkingZone: ParkingZone[GEO],
    coord: Coord,
    costInDollars: Double
  )

  /**
    * used within a search to track search data
    *
    * @param isValidAlternative
    * @param parkingAlternative
    * @param utilityParameters
    */
  private[ParkingZoneSearch] case class ParkingSearchAlternative[GEO](
    parkingAlternative: ParkingAlternative[GEO],
    utilityParameters: Map[ParkingMNL.Parameters, Double]
  )

  /**
    * search for valid parking zones by incremental ring search and sample the highest utility alternative
    *
    * @param config static search parameters for all searches in a simulation
    * @param params inquiry and infrastructure data used as parameters for this search
    * @param parkingZoneFilterFunction a predicate to filter out types of stalls
    * @param parkingZoneLocSamplingFunction a function that samples [[Coord]]s for [[ParkingStall]]s
    * @param parkingZoneMNLParamsFunction a function that generates MNL parameters for a [[ParkingAlternative]]
    * @return if found, a suitable [[ParkingAlternative]]
    */
  def incrementalParkingZoneSearch[GEO: GeoLevel](
    config: ParkingZoneSearchConfiguration,
    params: ParkingZoneSearchParams[GEO],
    parkingZoneFilterFunction: ParkingZone[GEO] => Boolean,
    parkingZoneLocSamplingFunction: ParkingZone[GEO] => Coord,
    parkingZoneMNLParamsFunction: ParkingAlternative[GEO] => Map[ParkingMNL.Parameters, Double],
    geoToTAZ: GEO => TAZ
  ): Option[ParkingZoneSearchResult[GEO]] = {
    import GeoLevel.ops._

    // find zones
    @tailrec
    def _search(
      thisInnerRadius: Double,
      thisOuterRadius: Double,
      parkingZoneIdsSeen: List[Id[ParkingZoneId]] = List.empty,
      parkingZoneIdsSampled: List[(Id[ParkingZoneId], Option[ChargingPointType], ParkingType, Double)] = List.empty,
      iterations: Int = 1
    ): Option[ParkingZoneSearchResult[GEO]] = {
      if (thisInnerRadius > config.searchMaxRadius) None
      else {

        // a lookup of the (next) search ring for TAZs
        val theseZones: List[GEO] =
          params.zoneQuadTree
            .getRing(params.destinationUTM.getX, params.destinationUTM.getY, thisInnerRadius, thisOuterRadius)
            .asScala
            .toList

        // ParkingZones as as ParkingAlternatives
        val alternatives: List[ParkingSearchAlternative[GEO]] = {
          for {
            zone                <- theseZones
            parkingTypesSubtree <- params.zoneSearchTree.get(zone.getId).toList
            parkingType         <- params.parkingTypes
            parkingZoneIds      <- parkingTypesSubtree.get(parkingType).toList
            parkingZoneId       <- parkingZoneIds
            parkingZone         <- ParkingZone.getParkingZone(params.parkingZones, parkingZoneId)
            if parkingZoneFilterFunction(parkingZone)
          } yield {
            // wrap ParkingZone in a ParkingAlternative
            val stallLocation: Coord = parkingZoneLocSamplingFunction(parkingZone)
            val stallPriceInDollars: Double =
              parkingZone.pricingModel match {
                case None => 0
                case Some(pricingModel) =>
                  PricingModel.evaluateParkingTicket(pricingModel, params.parkingDuration.toInt)
              }
            val parkingAlternative: ParkingAlternative[GEO] =
              ParkingAlternative(zone, parkingZone.parkingType, parkingZone, stallLocation, stallPriceInDollars)
            val parkingAlternativeUtility: Map[ParkingMNL.Parameters, Double] =
              parkingZoneMNLParamsFunction(parkingAlternative)
            ParkingSearchAlternative(
              parkingAlternative,
              parkingAlternativeUtility
            )
          }
        }

        if (alternatives.isEmpty) {
          _search(
            thisOuterRadius,
            thisOuterRadius * config.searchExpansionFactor,
            parkingZoneIdsSeen,
            parkingZoneIdsSampled,
            iterations + 1
          )
        } else {

          // remove any invalid parking alternatives
          val alternativesToSample: Map[ParkingAlternative[GEO], Map[ParkingMNL.Parameters, Double]] =
            alternatives.map { a =>
              a.parkingAlternative -> a.utilityParameters
            }.toMap

          val mnl: MultinomialLogit[ParkingAlternative[GEO], ParkingMNL.Parameters] =
            MultinomialLogit(
              Map.empty,
              params.parkingMNLConfig
            )

          mnl.sampleAlternative(alternativesToSample, params.random).map { result =>
            val ParkingAlternative(taz, parkingType, parkingZone, coordinate, costInDollars) = result.alternativeType

            // create a new stall instance. you win!
            val parkingStall = ParkingStall(
              taz.getId,
              geoToTAZ(taz).getId,
              parkingZone.parkingZoneId,
              coordinate,
              costInDollars.toDouble,
              parkingZone.chargingPointType,
              parkingZone.pricingModel,
              parkingType,
              parkingZone.reservedFor,
<<<<<<< HEAD
              parkingZone.vehicleManagerId
=======
              parkingZone.vehicleManager
>>>>>>> 11f01ae0
            )

            val theseParkingZoneIds: List[Id[ParkingZoneId]] = alternatives.map {
              _.parkingAlternative.parkingZone.parkingZoneId
            }
            val theseSampledParkingZoneIds: List[(Id[ParkingZoneId], Option[ChargingPointType], ParkingType, Double)] =
              alternativesToSample.map { altWithParams =>
                (
                  altWithParams._1.parkingZone.parkingZoneId,
                  altWithParams._1.parkingZone.chargingPointType,
                  altWithParams._1.parkingType,
                  altWithParams._1.costInDollars
                )

              }.toList
            ParkingZoneSearchResult(
              parkingStall,
              parkingZone,
              theseParkingZoneIds ++ parkingZoneIdsSeen,
              theseSampledParkingZoneIds ++ parkingZoneIdsSampled,
              iterations = iterations
            )
          }
        }
      }
    }
    _search(0, config.searchStartRadius)
  }
}<|MERGE_RESOLUTION|>--- conflicted
+++ resolved
@@ -220,11 +220,7 @@
               parkingZone.pricingModel,
               parkingType,
               parkingZone.reservedFor,
-<<<<<<< HEAD
               parkingZone.vehicleManagerId
-=======
-              parkingZone.vehicleManager
->>>>>>> 11f01ae0
             )
 
             val theseParkingZoneIds: List[Id[ParkingZoneId]] = alternatives.map {
