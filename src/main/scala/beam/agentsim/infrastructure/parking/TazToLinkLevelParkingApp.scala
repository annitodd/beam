package beam.agentsim.infrastructure.parking

import beam.agentsim.agents.vehicles.VehicleManager
import beam.agentsim.infrastructure.parking.ParkingZoneSearch.ZoneSearchTree
import beam.agentsim.infrastructure.taz.{TAZ, TAZTreeMap}
import com.typesafe.scalalogging.StrictLogging
import org.matsim.api.core.v01.Id
import org.matsim.api.core.v01.network.Link
import org.matsim.core.network.NetworkUtils
import org.matsim.core.network.io.MatsimNetworkReader

import scala.util.Random

/** @author Dmitry Openkov
  */
object TazToLinkLevelParkingApp extends App with StrictLogging {

  def parseArgs(args: Array[String]) = {
    args
      .sliding(2, 2)
      .toList
      .collect {
        case Array("--taz-parking", filePath: String) => ("taz-parking", filePath)
        case Array("--network", filePath: String)     => ("network", filePath)
        case Array("--taz-centers", filePath: String) => ("taz-centers", filePath)
        case Array("--out", filePath: String)         => ("out", filePath)
        case arg @ _ =>
          throw new IllegalArgumentException(arg.mkString(" "))
      }
      .toMap
  }

  val argsMap = parseArgs(args)

  if (argsMap.size != 4) {
    println(
      "Usage: --taz-parking test/input/beamville/parking/taz-parking.csv" +
      " --network test/input/beamville/physsim-network.xml" +
      " --taz-centers test/input/beamville/taz-centers.csv --out test/input/beamville/parking/link-parking.csv"
    )
    System.exit(1)
  }
  logger.info("args = {}", argsMap)

  val tazMap = TAZTreeMap.getTazTreeMap(argsMap("taz-centers"))

  val network = {
    val network = NetworkUtils.createNetwork()
    new MatsimNetworkReader(network).readFile(argsMap("network"))
    network
  }

  val (parkingZones: Map[Id[ParkingZoneId], ParkingZone[TAZ]], zoneSearchTree: ZoneSearchTree[TAZ]) =
    ParkingZoneFileUtils.fromFile[TAZ](argsMap("taz-parking"), new Random(), VehicleManager.defaultManager)

  val linkToTaz = LinkLevelOperations.getLinkToTazMapping(network, tazMap)

  logger.info(s"Number of links in the network: ${linkToTaz.size}")

  val tazToLinks: Map[TAZ, List[Link]] = linkToTaz.groupBy(_._2).mapValues(_.keys.toList)

  val zonesLink: Iterable[ParkingZone[Link]] = tazToLinks.flatMap { case (taz, links) =>
    distributeParking(taz, links, parkingZones, zoneSearchTree)
  }

  val zoneArrayLink: Map[Id[ParkingZoneId], ParkingZone[Link]] = zonesLink
    .filter(_.maxStalls > 0)
    .zipWithIndex
<<<<<<< HEAD
    .map { case (zone, idx) =>
      new ParkingZone[Link](
        parkingZoneId = idx,
        geoId = zone.geoId,
        parkingType = zone.parkingType,
        stallsAvailable = zone.stallsAvailable,
        maxStalls = zone.maxStalls,
        reservedFor = zone.reservedFor,
        vehicleManager = zone.vehicleManager,
=======
    .map { case (zone, _) =>
      val zoneId = ParkingZone.init[Link](
        None,
        geoId = zone.geoId,
        parkingType = zone.parkingType,
        maxStalls = zone.maxStalls,
        reservedFor = zone.reservedFor,
        vehicleManagerId = zone.vehicleManagerId,
>>>>>>> cc46647f
        chargingPointType = zone.chargingPointType,
        pricingModel = zone.pricingModel,
        timeRestrictions = zone.timeRestrictions,
        parkingZoneName = zone.parkingZoneName,
        landCostInUSDPerSqft = zone.landCostInUSDPerSqft
      )
<<<<<<< HEAD
=======
      zoneId.parkingZoneId -> zoneId
>>>>>>> cc46647f
    }
    .toMap

  val zoneSearchTreeLink = zoneArrayLink.values
    .groupBy(_.geoId)
    .mapValues { zones =>
      zones
        .groupBy(zone => zone.parkingType)
        .mapValues(zonesByType => zonesByType.map(_.parkingZoneId).toVector)
    }

  logger.info("Generated {} zones", zoneArrayLink.size)
  logger.info("with {} parking stalls", zoneArrayLink.map(_._2.stallsAvailable.toLong).sum)
  ParkingZoneFileUtils.writeParkingZoneFile(zoneSearchTreeLink, zoneArrayLink, argsMap("out"))

  private def distributeParking(
    taz: TAZ,
    links: List[Link],
    parkingZones: Map[Id[ParkingZoneId], ParkingZone[TAZ]],
    zoneSearchTree: ZoneSearchTree[TAZ]
  ) = {
    val totalLength = links.map(_.getLength).sum
    val tazParkingZones = for {
      parkingTypesSubtree <- zoneSearchTree.get(taz.tazId).toList
      parkingType         <- ParkingType.AllTypes
      parkingZoneIds      <- parkingTypesSubtree.get(parkingType).toList
      parkingZoneId       <- parkingZoneIds
      parkingZone         <- ParkingZone.getParkingZone(parkingZones, parkingZoneId)
    } yield {
      parkingZone
    }

    links.flatMap { link =>
//      take random n zones for each link and scale their parking slot number
//      val n = 3
//      val randomZones = Random.shuffle(tazParkingZones).take(n)
      val randomZones = tazParkingZones
      val multiplier = randomZones.size.toDouble / tazParkingZones.size
      randomZones.map { zone =>
        val zonesPerMeter = zone.maxStalls * multiplier / totalLength
        val numZones = Math.round(zonesPerMeter * link.getLength).toInt
        ParkingZone.init[Link](
          None,
          geoId = link.getId,
          parkingType = zone.parkingType,
          maxStalls = numZones,
          reservedFor = zone.reservedFor,
          vehicleManagerId = zone.vehicleManagerId,
          chargingPointType = zone.chargingPointType,
          pricingModel = zone.pricingModel,
          timeRestrictions = zone.timeRestrictions,
          parkingZoneName = zone.parkingZoneName,
          landCostInUSDPerSqft = zone.landCostInUSDPerSqft
        )
      }
    }

  }

}<|MERGE_RESOLUTION|>--- conflicted
+++ resolved
@@ -11,7 +11,8 @@
 
 import scala.util.Random
 
-/** @author Dmitry Openkov
+/**
+  * @author Dmitry Openkov
   */
 object TazToLinkLevelParkingApp extends App with StrictLogging {
 
@@ -66,17 +67,6 @@
   val zoneArrayLink: Map[Id[ParkingZoneId], ParkingZone[Link]] = zonesLink
     .filter(_.maxStalls > 0)
     .zipWithIndex
-<<<<<<< HEAD
-    .map { case (zone, idx) =>
-      new ParkingZone[Link](
-        parkingZoneId = idx,
-        geoId = zone.geoId,
-        parkingType = zone.parkingType,
-        stallsAvailable = zone.stallsAvailable,
-        maxStalls = zone.maxStalls,
-        reservedFor = zone.reservedFor,
-        vehicleManager = zone.vehicleManager,
-=======
     .map { case (zone, _) =>
       val zoneId = ParkingZone.init[Link](
         None,
@@ -85,17 +75,13 @@
         maxStalls = zone.maxStalls,
         reservedFor = zone.reservedFor,
         vehicleManagerId = zone.vehicleManagerId,
->>>>>>> cc46647f
         chargingPointType = zone.chargingPointType,
         pricingModel = zone.pricingModel,
         timeRestrictions = zone.timeRestrictions,
         parkingZoneName = zone.parkingZoneName,
         landCostInUSDPerSqft = zone.landCostInUSDPerSqft
       )
-<<<<<<< HEAD
-=======
       zoneId.parkingZoneId -> zoneId
->>>>>>> cc46647f
     }
     .toMap
 
