package beam.agentsim.infrastructure.power

import beam.agentsim.agents.vehicles.VehicleManager
import beam.agentsim.infrastructure.ChargingNetwork
import beam.agentsim.infrastructure.ChargingNetwork.ChargingStation
import beam.agentsim.infrastructure.charging.ChargingPointType
import beam.agentsim.infrastructure.parking.ParkingType
import beam.agentsim.infrastructure.taz.TAZ
import beam.cosim.helics.BeamHelicsInterface._
import beam.sim.config.BeamConfig
import com.typesafe.scalalogging.LazyLogging
import org.matsim.api.core.v01.Id

import scala.util.control.NonFatal
import scala.util.{Failure, Try}

class PowerController(chargingNetworkMap: Map[Id[VehicleManager], ChargingNetwork], beamConfig: BeamConfig)
    extends LazyLogging {
  import SitePowerManager._

  private val cnmConfig = beamConfig.beam.agentsim.chargingNetworkManager
  private val helicsConfig = cnmConfig.helics

  private[power] lazy val beamFederateOption: Option[BeamFederate] = if (helicsConfig.connectionEnabled) {
    logger.info("ChargingNetworkManager should be connected to a grid model...")
    Try {
      logger.debug("Init PowerController resources...")
      getFederate(
        helicsConfig.federateName,
        helicsConfig.coreType,
        helicsConfig.coreInitString,
        helicsConfig.timeDeltaProperty,
        helicsConfig.intLogLevel,
        helicsConfig.bufferSize,
        helicsConfig.dataOutStreamPoint match {
          case s: String if s.nonEmpty => Some(s)
          case _                       => None
        },
        helicsConfig.dataInStreamPoint match {
          case s: String if s.nonEmpty => Some(s)
          case _                       => None
        }
      )
    }.recoverWith {
      case e =>
        logger.warn("Cannot init BeamFederate: {}. ChargingNetworkManager is not connected to the grid", e.getMessage)
        Failure(e)
    }.toOption
  } else None

  private var physicalBounds = Map.empty[ChargingStation, PhysicalBounds]
  private val chargingStationsMap = chargingNetworkMap.flatMap(_._2.chargingStations).map(s => s.zone -> s).toMap
  private val unlimitedPhysicalBounds = getUnlimitedPhysicalBounds(chargingStationsMap.values.toList.distinct).value
  private var currentBin = -1

  /**
    * Obtains physical bounds from the grid
    *
    * @param currentTime current time
    *  @param estimatedLoad map required power per zone
    * @return tuple of PhysicalBounds and Int (next time)
    */
  def obtainPowerPhysicalBounds(
    currentTime: Int,
    estimatedLoadMaybe: Option[Map[ChargingStation, PowerInKW]] = None
  ): Map[ChargingStation, PhysicalBounds] = {
<<<<<<< HEAD
    val msgToPublish = estimatedLoadMaybe match {
      case Some(estimatedLoad) =>
        val msg = estimatedLoad.map {
=======
    physicalBounds = beamFederateOption match {
      case Some(beamFederate)
          if helicsConfig.connectionEnabled && estimatedLoad.isDefined && (physicalBounds.isEmpty || currentBin < currentTime / cnmConfig.timeStepInSeconds) =>
        logger.debug("Sending power over next planning horizon to the grid at time {}...", currentTime)
        // PUBLISH
        val msgToPublish = estimatedLoad.get.map {
>>>>>>> fc6e3445
          case (station, powerInKW) =>
            Map(
              "managerId"         -> station.zone.managerId,
              "tazId"             -> station.zone.tazId.toString,
              "parkingType"       -> station.zone.parkingType.toString,
              "chargingPointType" -> station.zone.chargingPointType.toString,
              "numChargers"       -> station.zone.numChargers,
              "estimatedLoad"     -> powerInKW
            )
<<<<<<< HEAD
        }.toList
        msg
      case _ => List.empty[Map[String, Any]]
    }
    physicalBounds = beamFederateOption match {
      case Some(beamFederate)
          if helicsConfig.connectionEnabled && estimatedLoadMaybe.isDefined && (physicalBounds.isEmpty || currentBin < currentTime / cnmConfig.timeStepInSeconds) =>
        logger.debug("Sending power over next planning horizon to the grid at time {}...", currentTime)
        // PUBLISH
        beamFederate.publishJSON(msgToPublish)
=======
        }
        beamFederate.publishJSON(msgToPublish.toList)

>>>>>>> fc6e3445
        var gridBounds = List.empty[Map[String, Any]]
        while (gridBounds.isEmpty) {
          // SYNC
          beamFederate.sync(currentTime)
          // COLLECT
          gridBounds = beamFederate.collectJSON()
          // Sleep
          Thread.sleep(1)
        }
<<<<<<< HEAD
        logger.info("gridBounds({})\n{}", currentTime, msgToPublish)

=======

        logger.debug("Obtained power from the grid {}...", gridBounds)
>>>>>>> fc6e3445
        gridBounds.flatMap { x =>
          val managerId = Id.create(x("managerId").asInstanceOf[String], classOf[VehicleManager])
          val chargingNetwork = chargingNetworkMap(managerId)
          chargingNetwork.lookupStation(
            Id.create(x("tazId").asInstanceOf[String], classOf[TAZ]),
            ParkingType(x("parkingType").asInstanceOf[String]),
            ChargingPointType(x("chargingPointType").asInstanceOf[String]).get
          ) match {
            case Some(station) =>
              Some(
                station -> PhysicalBounds(
                  station,
                  x("power_limit_upper").asInstanceOf[PowerInKW],
                  x("power_limit_lower").asInstanceOf[PowerInKW],
                  x("lmp_with_control_signal").asInstanceOf[Double]
                )
              )
            case _ =>
              logger.error(
                "Cannot find the charging station correspondent to what has been received from the co-simulation"
              )
              None
          }
        }.toMap
      case _ =>
        logger.debug("Not connected to grid, falling to default physical bounds at time {}...", currentTime)
        unlimitedPhysicalBounds
    }
    currentBin = currentTime / cnmConfig.timeStepInSeconds
    physicalBounds
  }

  /**
    * closing helics connection
    */
  def close(): Unit = {
    logger.debug("Release PowerController resources...")
    beamFederateOption
      .fold(logger.debug("Not connected to grid, just releasing helics resources")) { beamFederate =>
        beamFederate.close()
        try {
          logger.debug("Destroying BeamFederate")
          unloadHelics()
        } catch {
          case NonFatal(ex) =>
            logger.error(s"Cannot destroy BeamFederate: ${ex.getMessage}")
        }
      }
  }
}<|MERGE_RESOLUTION|>--- conflicted
+++ resolved
@@ -64,18 +64,9 @@
     currentTime: Int,
     estimatedLoadMaybe: Option[Map[ChargingStation, PowerInKW]] = None
   ): Map[ChargingStation, PhysicalBounds] = {
-<<<<<<< HEAD
     val msgToPublish = estimatedLoadMaybe match {
       case Some(estimatedLoad) =>
         val msg = estimatedLoad.map {
-=======
-    physicalBounds = beamFederateOption match {
-      case Some(beamFederate)
-          if helicsConfig.connectionEnabled && estimatedLoad.isDefined && (physicalBounds.isEmpty || currentBin < currentTime / cnmConfig.timeStepInSeconds) =>
-        logger.debug("Sending power over next planning horizon to the grid at time {}...", currentTime)
-        // PUBLISH
-        val msgToPublish = estimatedLoad.get.map {
->>>>>>> fc6e3445
           case (station, powerInKW) =>
             Map(
               "managerId"         -> station.zone.managerId,
@@ -85,7 +76,6 @@
               "numChargers"       -> station.zone.numChargers,
               "estimatedLoad"     -> powerInKW
             )
-<<<<<<< HEAD
         }.toList
         msg
       case _ => List.empty[Map[String, Any]]
@@ -96,11 +86,6 @@
         logger.debug("Sending power over next planning horizon to the grid at time {}...", currentTime)
         // PUBLISH
         beamFederate.publishJSON(msgToPublish)
-=======
-        }
-        beamFederate.publishJSON(msgToPublish.toList)
-
->>>>>>> fc6e3445
         var gridBounds = List.empty[Map[String, Any]]
         while (gridBounds.isEmpty) {
           // SYNC
@@ -110,13 +95,7 @@
           // Sleep
           Thread.sleep(1)
         }
-<<<<<<< HEAD
         logger.info("gridBounds({})\n{}", currentTime, msgToPublish)
-
-=======
-
-        logger.debug("Obtained power from the grid {}...", gridBounds)
->>>>>>> fc6e3445
         gridBounds.flatMap { x =>
           val managerId = Id.create(x("managerId").asInstanceOf[String], classOf[VehicleManager])
           val chargingNetwork = chargingNetworkMap(managerId)
