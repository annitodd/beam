--- conflicted
+++ resolved
@@ -10,16 +10,6 @@
 import com.typesafe.scalalogging.LazyLogging
 import org.matsim.api.core.v01.Id
 
-<<<<<<< HEAD
-class PowerController(
-  chargingNetworkMap: Map[Option[Id[VehicleManager]], ChargingNetwork],
-  beamConfig: BeamConfig,
-  beamFederateOption: Option[BeamFederate]
-) extends LazyLogging {
-  import SitePowerManager._
-
-  private val cnmConfig = beamConfig.beam.agentsim.chargingNetworkManager
-=======
 import scala.util.control.NonFatal
 import scala.util.{Failure, Try}
 
@@ -58,57 +48,22 @@
     }.toOption
   } else None
 
->>>>>>> cc46647f
   private var physicalBounds = Map.empty[ChargingStation, PhysicalBounds]
   private var currentBin = -1
 
-  /** Obtains physical bounds from the grid
+  /**
+    * Obtains physical bounds from the grid
     *
     * @param currentTime current time
-    *  @param estimatedLoadMaybe map required power per zone
+    *  @param estimatedLoad map required power per zone
     * @return tuple of PhysicalBounds and Int (next time)
     */
   def obtainPowerPhysicalBounds(
     currentTime: Int,
-    estimatedLoadMaybe: Option[Map[ChargingStation, PowerInKW]] = None
+    estimatedLoad: Option[Map[ChargingStation, PowerInKW]] = None
   ): Map[ChargingStation, PhysicalBounds] = {
-    val msgToPublish = estimatedLoadMaybe match {
-      case Some(estimatedLoad) =>
-        val msg = estimatedLoad.map { case (station, powerInKW) =>
-          logger.info(s"DELETE-THIS-${station.zone.id},$powerInKW,$currentTime")
-          Map(
-            "managerId"         -> station.zone.vehicleManager.getOrElse(""),
-            "tazId"             -> station.zone.tazId.toString,
-            "parkingType"       -> station.zone.parkingType.toString,
-            "chargingPointType" -> station.zone.chargingPointType.toString,
-            "numChargers"       -> station.zone.numChargers,
-            "estimatedLoad"     -> powerInKW
-          )
-        }.toList
-        msg
-      case _ => List.empty[Map[String, Any]]
-    }
     physicalBounds = beamFederateOption match {
       case Some(beamFederate)
-<<<<<<< HEAD
-          if cnmConfig.helics.connectionEnabled && estimatedLoadMaybe.isDefined && (physicalBounds.isEmpty || currentBin < currentTime / cnmConfig.timeStepInSeconds) =>
-        logger.debug("Sending power over next planning horizon to the grid at time {}...", currentTime)
-        // PUBLISH
-        beamFederate.publishJSON(msgToPublish)
-        // SYNC 1
-        beamFederate.sync(currentTime)
-        // SYNC 2 then Collect
-        val gridBounds = beamFederate.syncThenCollectJSON(currentTime + 1)
-        // PROCESS
-        gridBounds.flatMap { x =>
-          val managerId = Some(Id.create(x("managerId").asInstanceOf[String], classOf[VehicleManager]))
-          val chargingNetwork = chargingNetworkMap(managerId)
-          chargingNetwork.lookupStation(
-            Id.create(x("tazId").asInstanceOf[String], classOf[TAZ]),
-            ParkingType(x("parkingType").asInstanceOf[String]),
-            ChargingPointType(x("chargingPointType").asInstanceOf[String]).get
-          ) match {
-=======
           if helicsConfig.connectionEnabled && estimatedLoad.isDefined && (physicalBounds.isEmpty || currentBin < currentTime / chargingNetworkManagerConfig.timeStepInSeconds) =>
         logger.debug("Sending power over next planning horizon to the grid at time {}...", currentTime)
         // PUBLISH
@@ -139,7 +94,6 @@
           }
           val chargingNetwork = chargingNetworkMap(managerId)
           chargingNetwork.lookupStation(createId(x("parkingZoneId").asInstanceOf[String])) match {
->>>>>>> cc46647f
             case Some(station) =>
               Some(
                 station -> PhysicalBounds(
@@ -163,4 +117,22 @@
     currentBin = currentTime / chargingNetworkManagerConfig.timeStepInSeconds
     physicalBounds
   }
+
+  /**
+    * closing helics connection
+    */
+  def close(): Unit = {
+    logger.debug("Release PowerController resources...")
+    beamFederateOption
+      .fold(logger.debug("Not connected to grid, just releasing helics resources")) { beamFederate =>
+        beamFederate.close()
+        try {
+          logger.debug("Destroying BeamFederate")
+          unloadHelics()
+        } catch {
+          case NonFatal(ex) =>
+            logger.error(s"Cannot destroy BeamFederate: ${ex.getMessage}")
+        }
+      }
+  }
 }