package beam.agentsim.infrastructure.power

import beam.agentsim.agents.vehicles.{BeamVehicle, VehicleManager}
import beam.agentsim.infrastructure.ChargingNetwork
import beam.agentsim.infrastructure.ChargingNetwork.{ChargingStation, ChargingVehicle}
import beam.agentsim.infrastructure.charging.ChargingPointType
import beam.router.skim.event
import beam.sim.BeamServices
import cats.Eval
import com.typesafe.scalalogging.LazyLogging
import org.matsim.api.core.v01.{Coord, Id}

import scala.collection.mutable

<<<<<<< HEAD
class SitePowerManager(chargingNetworkMap: Map[Option[Id[VehicleManager]], ChargingNetwork], beamServices: BeamServices)
    extends LazyLogging {
=======
class SitePowerManager(
  chargingNetworkMap: Map[Id[VehicleManager], ChargingNetwork[_]],
  beamServices: BeamServices
) extends LazyLogging {
>>>>>>> cc46647f
  import SitePowerManager._

  private val cnmConfig = beamServices.beamConfig.beam.agentsim.chargingNetworkManager
  private lazy val allChargingStations = chargingNetworkMap.flatMap(_._2.chargingStations).toList.distinct
<<<<<<< HEAD
  private val unlimitedPhysicalBounds = getUnlimitedPhysicalBounds(allChargingStations).value
=======

  private[infrastructure] val unlimitedPhysicalBounds = getUnlimitedPhysicalBounds(
    chargingNetworkMap.flatMap(_._2.chargingStations).toSeq
  ).value
>>>>>>> cc46647f
  private val temporaryLoadEstimate = mutable.HashMap.empty[ChargingStation, Double]

  /** Get required power for electrical vehicles
    *
    * @param tick current time
    * @return power (in Kilo Watt) over planning horizon
    */
  def requiredPowerInKWOverNextPlanningHorizon(tick: Int): Map[ChargingStation, PowerInKW] = {
    val plans = allChargingStations.par
      .map(station => station -> temporaryLoadEstimate.getOrElse(station, 0.0))
      .seq
      .toMap
    temporaryLoadEstimate.clear()
<<<<<<< HEAD
    if (plans.isEmpty) logger.error(s"Charging Replan did not produce allocations")
    plans
  }

  /** @param chargingVehicle the vehicle being charging
=======
    if (plans.isEmpty) logger.debug(s"Charging Replan did not produce allocations")
    plans
  }

  /**
    * @param chargingVehicle the vehicle being charging
>>>>>>> cc46647f
    * @param physicalBounds physical bounds under which the dispatch occur
    * @return
    */
  def dispatchEnergy(
    timeInterval: Int,
    chargingVehicle: ChargingVehicle,
    physicalBounds: Map[ChargingStation, PhysicalBounds]
  ): (ChargingDurationInSec, EnergyInJoules) = {
    assume(timeInterval >= 0, "timeInterval should not be negative!")
    val ChargingVehicle(vehicle, _, station, _, _, _, _, _, _) = chargingVehicle
    // dispatch
    val maxZoneLoad = physicalBounds(station).powerLimitUpper
    val maxUnlimitedZoneLoad = unlimitedPhysicalBounds(station).powerLimitUpper
    val chargingPointLoad =
      ChargingPointType.getChargingPointInstalledPowerInKw(station.zone.chargingPointType.get)
    val chargingPowerLimit = maxZoneLoad * chargingPointLoad / maxUnlimitedZoneLoad
    val (chargingDuration, energyToCharge) = vehicle.refuelingSessionDurationAndEnergyInJoules(
      sessionDurationLimit = Some(timeInterval),
      stateOfChargeLimit = None,
      chargingPowerLimit = Some(chargingPowerLimit)
    )
    if ((chargingDuration > 0 && energyToCharge == 0) || chargingDuration == 0 && energyToCharge > 0) {
      logger.debug(
        s"chargingDuration is $chargingDuration while energyToCharge is $energyToCharge. Something is broken or due to physical bounds!!"
      )
    }
    (chargingDuration, energyToCharge)
  }

<<<<<<< HEAD
  /** Collect rough power demand per vehicle
=======
  /**
    * Collect rough power demand per vehicle
>>>>>>> cc46647f
    * @param time start time of charging cycle
    * @param duration duration of charging cycle
    * @param vehicle vehicle charging
    * @param station the station where vehicle is charging
    */
  def collectObservedLoadInKW(
    time: Int,
    duration: Int,
    vehicle: BeamVehicle,
    station: ChargingStation
  ): Unit = {
    // Collect data on load demand
    val (chargingDuration, requiredEnergy) = vehicle.refuelingSessionDurationAndEnergyInJoules(
      sessionDurationLimit = Some(duration),
      stateOfChargeLimit = None,
      chargingPowerLimit = None
    )
    val requiredLoad = if (chargingDuration == 0) 0.0 else (requiredEnergy / 3.6e+6) / (chargingDuration / 3600.0)
    temporaryLoadEstimate.synchronized {
      val requiredLoadAcc = temporaryLoadEstimate.getOrElse(station, 0.0) + requiredLoad
      temporaryLoadEstimate.put(station, requiredLoadAcc)
    }
    val timeBin = cnmConfig.timeStepInSeconds * (time / cnmConfig.timeStepInSeconds)
<<<<<<< HEAD
    val location = beamServices.beamScenario.tazTreeMap.getTAZ(station.zone.tazId).get.coord
    beamServices.matsimServices.getEvents.processEvent(
      event.TAZSkimmerEvent(timeBin, location, station.zone.id, requiredLoad, beamServices, "CNM")
=======
    beamServices.matsimServices.getEvents.processEvent(
      event.TAZSkimmerEvent(
        timeBin,
        new Coord(0, 0),
        station.zone.parkingZoneId.toString,
        requiredLoad,
        beamServices,
        "CNM",
        geoIdMaybe = Some(station.zone.geoId.toString)
      )
>>>>>>> cc46647f
    )
  }
}

object SitePowerManager {
  type PowerInKW = Double
  type EnergyInJoules = Double
  type ChargingDurationInSec = Int

  case class PhysicalBounds(
    station: ChargingStation,
    powerLimitUpper: PowerInKW,
    powerLimitLower: PowerInKW,
    lpmWithControlSignal: Double
  )

  /** create unlimited physical bounds
    * @param stations sequence of stations for which to produce physical bounds
    * @return map of physical bounds
    */
  def getUnlimitedPhysicalBounds(stations: Seq[ChargingStation]): Eval[Map[ChargingStation, PhysicalBounds]] = {
    Eval.later {
      stations.map { case station @ ChargingStation(zone) =>
        station -> PhysicalBounds(
          station,
<<<<<<< HEAD
          ChargingPointType.getChargingPointInstalledPowerInKw(zone.chargingPointType) * zone.numChargers,
          ChargingPointType.getChargingPointInstalledPowerInKw(zone.chargingPointType) * zone.numChargers,
=======
          ChargingPointType.getChargingPointInstalledPowerInKw(zone.chargingPointType.get) * zone.maxStalls,
          ChargingPointType.getChargingPointInstalledPowerInKw(zone.chargingPointType.get) * zone.maxStalls,
>>>>>>> cc46647f
          0.0
        )
      }.toMap
    }
  }
}<|MERGE_RESOLUTION|>--- conflicted
+++ resolved
@@ -12,30 +12,22 @@
 
 import scala.collection.mutable
 
-<<<<<<< HEAD
-class SitePowerManager(chargingNetworkMap: Map[Option[Id[VehicleManager]], ChargingNetwork], beamServices: BeamServices)
-    extends LazyLogging {
-=======
 class SitePowerManager(
   chargingNetworkMap: Map[Id[VehicleManager], ChargingNetwork[_]],
   beamServices: BeamServices
 ) extends LazyLogging {
->>>>>>> cc46647f
   import SitePowerManager._
 
   private val cnmConfig = beamServices.beamConfig.beam.agentsim.chargingNetworkManager
   private lazy val allChargingStations = chargingNetworkMap.flatMap(_._2.chargingStations).toList.distinct
-<<<<<<< HEAD
-  private val unlimitedPhysicalBounds = getUnlimitedPhysicalBounds(allChargingStations).value
-=======
 
   private[infrastructure] val unlimitedPhysicalBounds = getUnlimitedPhysicalBounds(
     chargingNetworkMap.flatMap(_._2.chargingStations).toSeq
   ).value
->>>>>>> cc46647f
   private val temporaryLoadEstimate = mutable.HashMap.empty[ChargingStation, Double]
 
-  /** Get required power for electrical vehicles
+  /**
+    * Get required power for electrical vehicles
     *
     * @param tick current time
     * @return power (in Kilo Watt) over planning horizon
@@ -46,20 +38,12 @@
       .seq
       .toMap
     temporaryLoadEstimate.clear()
-<<<<<<< HEAD
-    if (plans.isEmpty) logger.error(s"Charging Replan did not produce allocations")
-    plans
-  }
-
-  /** @param chargingVehicle the vehicle being charging
-=======
     if (plans.isEmpty) logger.debug(s"Charging Replan did not produce allocations")
     plans
   }
 
   /**
     * @param chargingVehicle the vehicle being charging
->>>>>>> cc46647f
     * @param physicalBounds physical bounds under which the dispatch occur
     * @return
     */
@@ -89,12 +73,8 @@
     (chargingDuration, energyToCharge)
   }
 
-<<<<<<< HEAD
-  /** Collect rough power demand per vehicle
-=======
   /**
     * Collect rough power demand per vehicle
->>>>>>> cc46647f
     * @param time start time of charging cycle
     * @param duration duration of charging cycle
     * @param vehicle vehicle charging
@@ -118,11 +98,6 @@
       temporaryLoadEstimate.put(station, requiredLoadAcc)
     }
     val timeBin = cnmConfig.timeStepInSeconds * (time / cnmConfig.timeStepInSeconds)
-<<<<<<< HEAD
-    val location = beamServices.beamScenario.tazTreeMap.getTAZ(station.zone.tazId).get.coord
-    beamServices.matsimServices.getEvents.processEvent(
-      event.TAZSkimmerEvent(timeBin, location, station.zone.id, requiredLoad, beamServices, "CNM")
-=======
     beamServices.matsimServices.getEvents.processEvent(
       event.TAZSkimmerEvent(
         timeBin,
@@ -133,7 +108,6 @@
         "CNM",
         geoIdMaybe = Some(station.zone.geoId.toString)
       )
->>>>>>> cc46647f
     )
   }
 }
@@ -150,7 +124,8 @@
     lpmWithControlSignal: Double
   )
 
-  /** create unlimited physical bounds
+  /**
+    * create unlimited physical bounds
     * @param stations sequence of stations for which to produce physical bounds
     * @return map of physical bounds
     */
@@ -159,13 +134,8 @@
       stations.map { case station @ ChargingStation(zone) =>
         station -> PhysicalBounds(
           station,
-<<<<<<< HEAD
-          ChargingPointType.getChargingPointInstalledPowerInKw(zone.chargingPointType) * zone.numChargers,
-          ChargingPointType.getChargingPointInstalledPowerInKw(zone.chargingPointType) * zone.numChargers,
-=======
           ChargingPointType.getChargingPointInstalledPowerInKw(zone.chargingPointType.get) * zone.maxStalls,
           ChargingPointType.getChargingPointInstalledPowerInKw(zone.chargingPointType.get) * zone.maxStalls,
->>>>>>> cc46647f
           0.0
         )
       }.toMap
