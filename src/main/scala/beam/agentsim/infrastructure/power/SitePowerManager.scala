--- conflicted
+++ resolved
@@ -52,12 +52,7 @@
     chargingVehicle: ChargingVehicle,
     physicalBounds: Map[ChargingStation, PhysicalBounds]
   ): (ChargingDurationInSec, EnergyInJoules) = {
-<<<<<<< HEAD
-    assume(timeInterval >= 0, "timeInterval should not be negative!")
-    val ChargingVehicle(vehicle, _, station, _, _, _, _, _, _) = chargingVehicle
-=======
     val ChargingVehicle(vehicle, _, station, _, _, _, _, _, _, _, _) = chargingVehicle
->>>>>>> fc8d7df3
     // dispatch
     val maxZoneLoad = physicalBounds(station).powerLimitUpper
     val maxUnlimitedZoneLoad = unlimitedPhysicalBounds(station).powerLimitUpper
@@ -70,11 +65,7 @@
       chargingPowerLimit = Some(chargingPowerLimit)
     )
     if ((chargingDuration > 0 && energyToCharge == 0) || chargingDuration == 0 && energyToCharge > 0) {
-<<<<<<< HEAD
-      logger.error(
-=======
       logger.debug(
->>>>>>> fc8d7df3
         s"chargingDuration is $chargingDuration while energyToCharge is $energyToCharge. Something is broken or due to physical bounds!!"
       )
     }
