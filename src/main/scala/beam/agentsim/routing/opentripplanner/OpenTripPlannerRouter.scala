package beam.agentsim.routing.opentripplanner

import java.io.File
import java.time.ZonedDateTime
import java.util
import java.util.Locale

import akka.actor.Props
import beam.agentsim.core.Modes.BeamMode
import beam.agentsim.core.Modes.BeamMode._
import beam.agentsim.events.SpaceTime
import beam.agentsim.routing.BeamRouter
import beam.agentsim.routing.RoutingMessages._
import beam.agentsim.routing.opentripplanner.OpenTripPlannerRouter._
import beam.agentsim.sim.AgentsimServices
import beam.agentsim.utils.GeoUtils
import beam.agentsim.utils.GeoUtils._
import org.geotools.referencing.CRS
import org.matsim.api.core.v01.Coord
import org.matsim.api.core.v01.population.Person
import org.matsim.facilities.Facility
import org.opengis.referencing.operation.MathTransform
import org.opentripplanner.common.model.GenericLocation
import org.opentripplanner.graph_builder.GraphBuilder
import org.opentripplanner.routing.edgetype.{StreetTransitLink, _}
import org.opentripplanner.routing.error.{PathNotFoundException, TrivialPathException}
import org.opentripplanner.routing.impl._
import org.opentripplanner.routing.services.GraphService
import org.opentripplanner.routing.spt.GraphPath
import org.opentripplanner.standalone.{CommandLineParameters, Router}
import org.slf4j.{Logger, LoggerFactory}

import scala.collection.JavaConverters._
import scala.collection.immutable.Queue

/**
  */
class OpenTripPlannerRouter(agentsimServices: AgentsimServices) extends BeamRouter {

  import beam.agentsim.sim.AgentsimServices._

  val log: Logger = LoggerFactory.getLogger(getClass)
  val baseDirectory: File = new File(beamConfig.beam.sim.sharedInputs + beamConfig.beam.routing.otp.directory)
  val routerIds: List[String] = beamConfig.beam.routing.otp.routerIds
  var graphService: Option[GraphService] = None
  var router: Option[Router] = None
  var transform: Option[MathTransform] = None
  val baseTime: Long = ZonedDateTime.parse("2016-10-17T00:00:00-07:00[UTC-07:00]").toEpochSecond

  def buildRequest(fromFacility: Facility[_], toFacility: Facility[_], departureTime: Double, isTransit: Boolean = false): org.opentripplanner.routing.core.RoutingRequest = {
    val request = new org.opentripplanner.routing.core.RoutingRequest()
    request.routerId = routerIds.head
    val fromPosTransformed = GeoUtils.transform.Utm2Wgs(fromFacility.getCoord)
    val toPosTransformed = GeoUtils.transform.Utm2Wgs(toFacility.getCoord)
    request.from = new GenericLocation(fromPosTransformed.getY, fromPosTransformed.getX)
    request.to = new GenericLocation(toPosTransformed.getY, toPosTransformed.getX)
    request.dateTime = baseTime + departureTime.toLong % (24L * 3600L)
    request.maxWalkDistance = 804.672
    request.locale = Locale.ENGLISH
    request.clearModes()
    request.addMode(WALK)

    if (isTransit) {
      request.addMode(TRANSIT)
      request.addMode(BUS)
      request.addMode(RAIL)
      request.addMode(SUBWAY)
      request.addMode(LEG_SWITCH)
      request.addMode(CABLE_CAR)
      request.addMode(FERRY)
      request.addMode(TRAM)
      request.addMode(FUNICULAR)
      request.addMode(GONDOLA)
    } else {
      request.addMode(CAR)
    }
    request
  }

  def calcRoute(fromFacility: Facility[_], toFacility: Facility[_], departureTime: Double, person: Person): RoutingResponse = {
    val drivingRequest = buildRequest(fromFacility, toFacility, departureTime)

    val paths: util.List[GraphPath] = new util.ArrayList[GraphPath]()
    var gpFinder = new GraphPathFinder(router.get)
    try {
      paths.addAll(gpFinder.graphPathFinderEntryPoint(drivingRequest))
    } catch {
      case e: NullPointerException =>
        log.error(e.getCause.toString)
      case e: PathNotFoundException =>
      //        log.error("PathNotFoundException")
      case e: TrivialPathException =>
      //        log.error("TrivialPathException")
    }

    val transitRequest = buildRequest(fromFacility, toFacility, departureTime, isTransit = true)

    gpFinder = new GraphPathFinder(router.get)
    try {
      paths.addAll(gpFinder.graphPathFinderEntryPoint(transitRequest))
    } catch {
      case e: NullPointerException =>
        log.error("NullPointerException encountered in OpenTripPlanner router for request: " + transitRequest.toString)
      case e: PathNotFoundException =>
      //        log.error("PathNotFoundException")
      case e: TrivialPathException =>
      //        log.error("TrivialPathException")
    }

<<<<<<< HEAD
    //TODO replace filter here that skips paths starting more than 30 minutes of departure time with something more robust
    val beamTrips = for (path: GraphPath <- paths.asScala.toVector if path.states.get(0).getTimeSeconds - baseTime - 1800 <= departureTime) yield {
=======

    val beamTrips = for (path: GraphPath <- paths.asScala.toVector) yield {
>>>>>>> 4a0471b6
      val statesInGraphPath = path.states.asScala.toVector
      val edgesInGraphPath = path.edges.asScala.toVector
      var edgesModesTimes: Vector[EdgeModeTime] = Vector()
      var stateIndex = 0
      var prevTime = statesInGraphPath(stateIndex).getTimeSeconds - baseTime
      while (stateIndex < statesInGraphPath.length - 1) {
        val state = statesInGraphPath(stateIndex)
        val theMode: BeamMode = if (state.getBackMode != null) {
          if (state.getBackMode.name().equalsIgnoreCase(LEG_SWITCH.value)) {
            state.getBackEdge match {
              case _: StreetTransitLink =>
                PRE_BOARD
              case _: PreAlightEdge =>
                PRE_ALIGHT
              case _: PreBoardEdge =>
                WAITING
              case alight:TransitBoardAlight =>
                if (alight.boarding) BOARDING else ALIGHTING
              case _ =>
                BeamMode.withValue(state.getBackMode.name().toLowerCase())
            }
          } else {
            BeamMode.withValue(state.getBackMode.name().toLowerCase())
          }
        } else {
          BeamMode.withValue(state.getNonTransitMode.name().toLowerCase())
        }
        if (stateIndex == 0 || edgesInGraphPath(stateIndex - 1).getGeometry == null || edgesInGraphPath(stateIndex - 1).getGeometry.getCoordinates.length == 0) {
          val toCoord = new Coord(state.getVertex.getX, state.getVertex.getY)
          val fromCoord = if (state.getBackEdge == null) {
            toCoord
          } else {
            new Coord(state.getBackEdge.getFromVertex.getX, state.getBackEdge.getFromVertex.getY)
          }
          edgesModesTimes = edgesModesTimes :+ EdgeModeTime(state.getVertex.getLabel, theMode, state.getTimeSeconds - baseTime, fromCoord, toCoord)
        } else {
          val coords = (for (coordinate <- edgesInGraphPath(stateIndex - 1).getGeometry.getCoordinates) yield new Coord(coordinate.x, coordinate.y)).toVector
          val coordIt = coords.iterator
          var runningTime = prevTime
          val timeIncrement = (state.getTimeSeconds - baseTime - prevTime) / coords.length
          var fromCoord = if (coords.nonEmpty) {
            coords.head
          } else {
            null
          }
          while (coordIt.hasNext) {
            val toCoord = coordIt.next()
            edgesModesTimes = edgesModesTimes :+ EdgeModeTime(state.getVertex.getLabel, theMode, runningTime, fromCoord, toCoord)
            fromCoord = toCoord
            runningTime = runningTime + timeIncrement
          }

        }
        prevTime = state.getTimeSeconds - baseTime
        stateIndex = stateIndex + 1
      }
      edgesModesTimes = edgesModesTimes.filter(t => !(t.mode.equals(PRE_BOARD) | t.mode.equals(PRE_ALIGHT)))

      val it = edgesModesTimes.iterator.buffered
      var activeEdgeModeTime = it.next()
      var activeLinkIds = Vector[String]()
      //TODO the coords and times should only be collected if the particular logging event that requires them is enabled
      var activeCoords = Vector[Coord]()
      var activeTimes = Vector[Long]()
      var activeMode = activeEdgeModeTime.mode
      var activeStart = activeEdgeModeTime.time
      var beamLegs = Queue[BeamLeg]()

      while (it.hasNext) {
        activeEdgeModeTime = it.next()
        val dist = distLatLon2Meters(activeEdgeModeTime.fromCoord.getX, activeEdgeModeTime.fromCoord.getY,
          activeEdgeModeTime.toCoord.getX, activeEdgeModeTime.toCoord.getY)
        if (dist > beamConfig.beam.events.filterDist) {
          log.warn(s"$activeEdgeModeTime, $dist")
        } else {
          activeLinkIds = activeLinkIds :+ activeEdgeModeTime.fromVertexLabel
          activeCoords = activeCoords :+ activeEdgeModeTime.fromCoord
          activeTimes = activeTimes :+ activeEdgeModeTime.time
        }
        if (activeEdgeModeTime.mode != activeMode) {
          beamLegs = beamLegs :+ BeamLeg(activeStart, activeMode, activeEdgeModeTime.time - activeStart,
            BeamGraphPath(activeLinkIds, activeCoords, activeTimes))
          activeLinkIds = Vector[String]()
          activeCoords = Vector[Coord]()
          activeTimes = Vector[Long]()
          activeMode = activeEdgeModeTime.mode
          activeStart = activeEdgeModeTime.time
        }
      }

      // CAR only
      val beamLeg = BeamLeg(activeStart, activeMode, activeEdgeModeTime.time - activeStart, BeamGraphPath(activeLinkIds, activeCoords, activeTimes))
      beamLegs = if (activeMode == CAR) {
        beamLegs :+ BeamLeg.dummyWalk(activeStart) :+ beamLeg :+ BeamLeg.dummyWalk(edgesModesTimes.last.time)
      } else {
        beamLegs :+ beamLeg
      }

      BeamTrip(beamLegs.toVector)
    }
    RoutingResponse(beamTrips)
  }

  override def receive: Receive = {
    case InitializeRouter =>
      log.info("Initializing OTP Router")
      graphService = Some(makeGraphService())
      router = Some(graphService.get.getRouter(routerIds.head))
      transform = Some(CRS.findMathTransform(CRS.decode("EPSG:26910", true), CRS.decode("EPSG:4326", true), false))
      sender() ! RouterInitialized()
    case RoutingRequest(fromFacility, toFacility, departureTime, personId) =>
      //      log.info(s"OTP Router received routing request from person $personId ($sender)")
      val person: Person = agentsimServices.matsimServices.getScenario.getPopulation.getPersons.get(personId)
      val senderRef = sender()
      senderRef ! calcRoute(fromFacility, toFacility, departureTime, person)
    case msg =>
      log.info(s"unknown message received by OTPRouter $msg")
  }

  private def makeGraphService(): GraphService = {
    log.info("Loading graph..")

    val graphService = new GraphService()
    graphService.graphSourceFactory = new InputStreamGraphSource.FileFactory(baseDirectory)

    val params = makeParams()

    buildAndPersistGraph(graphService, params)

    if (routerIds != null && routerIds.nonEmpty) {
      val graphScanner = new GraphScanner(graphService, params.graphDirectory, params.autoScan)
      graphScanner.basePath = params.graphDirectory
      graphScanner.defaultRouterId = routerIds.head
      graphScanner.autoRegister = routerIds.asJava
      graphScanner.startup()
    }

    graphService.getRouter.graph.getVertices.forEach(vertex =>
      bbox.observeCoord(vertex.getCoordinate)
    )

    log.info("Graph loaded successfully")

    graphService
  }

  private def makeParams(): CommandLineParameters = {
    val params = new CommandLineParameters
    params.basePath = baseDirectory.getAbsolutePath
    params.port = 338080
    params.securePort = 338081
    params.routerIds = routerIds.asJava
    params.infer()
    params.autoReload = false
    params.inMemory = false
    params
  }

  private def buildAndPersistGraph(graphService: GraphService, params: CommandLineParameters): Unit = {
    routerIds.foreach(routerId => {
      val graphDirectory = new File(s"${
        baseDirectory.getAbsolutePath
      }/graphs/$routerId")
      val graphBuilder = GraphBuilder.forDirectory(params, graphDirectory)
      graphBuilder.setAlwaysRebuild(false)
      if (graphBuilder != null) {
        graphBuilder.run()
        val graph = graphBuilder.getGraph
        graph.index(new DefaultStreetVertexIndexFactory)
        graphService.registerGraph("", new MemoryGraphSource("", graph))
      }
    })
  }

  def filterSegment(a: Coord, b: Coord): Boolean = distLatLon2Meters(a.getX, b.getY, a.getX, b.getY) > beamConfig.beam.events.filterDist

  def filterLatLonList(latLons: Vector[Coord], thresh: Double): Vector[Coord] = for ((a, b) <- latLons zip latLons.drop(1) if distLatLon2Meters(a.getX, a.getY, b.getX, b.getY) < thresh) yield b

}

object OpenTripPlannerRouter {
  def props(agentsimServices: AgentsimServices) = Props(classOf[OpenTripPlannerRouter], agentsimServices)

  case class RoutingResponse(itinerary: Vector[BeamTrip])

  case class BeamTrip(legs: Vector[BeamLeg], choiceUtility: Double = 0.0) {
    lazy val tripClassifier: BeamMode = if (legs map (_.mode) contains CAR) {
      CAR
    } else {
      TRANSIT
    }
    val totalTravelTime: Long = legs.map(_.travelTime).sum

  }

  object BeamTrip {
    val noneTrip: BeamTrip = BeamTrip(Vector[BeamLeg]())

  }

  case class BeamLeg(startTime: Long, mode: BeamMode, travelTime: Long, graphPath: BeamGraphPath)

  object BeamLeg {

    def dummyWalk(startTime: Long): BeamLeg = new BeamLeg(startTime, WALK, 0, BeamGraphPath.empty)

  }

  case class BeamGraphPath(linkIds: Vector[String],
                           latLons: Vector[Coord],
                           entryTimes: Vector[Long]) {

    lazy val trajectory: Vector[SpaceTime] = {
      latLons zip entryTimes map {
        SpaceTime(_)
      }
    }
  }

  object BeamGraphPath {
    val emptyTimes: Vector[Long] = Vector[Long]()
    val errorPoints: Vector[Coord] = Vector[Coord](new Coord(0.0, 0.0))
    val errorTime: Vector[Long] = Vector[Long](-1L)

    val empty: BeamGraphPath = new BeamGraphPath(Vector[String](), errorPoints, emptyTimes)


  }

  case class EdgeModeTime(fromVertexLabel: String, mode: BeamMode, time: Long, fromCoord: Coord, toCoord: Coord)


}<|MERGE_RESOLUTION|>--- conflicted
+++ resolved
@@ -107,13 +107,8 @@
       //        log.error("TrivialPathException")
     }
 
-<<<<<<< HEAD
-    //TODO replace filter here that skips paths starting more than 30 minutes of departure time with something more robust
-    val beamTrips = for (path: GraphPath <- paths.asScala.toVector if path.states.get(0).getTimeSeconds - baseTime - 1800 <= departureTime) yield {
-=======
 
     val beamTrips = for (path: GraphPath <- paths.asScala.toVector) yield {
->>>>>>> 4a0471b6
       val statesInGraphPath = path.states.asScala.toVector
       val edgesInGraphPath = path.edges.asScala.toVector
       var edgesModesTimes: Vector[EdgeModeTime] = Vector()
