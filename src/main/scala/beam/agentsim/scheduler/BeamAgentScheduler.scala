--- conflicted
+++ resolved
@@ -250,18 +250,16 @@
         // if RidehailManager at first position in queue, it is very likely, that we are stuck
         awaitingResponse.values().asScala.take(1).foreach { x =>
           if (x.agent.path.name.contains("RideHailManager")) {
-<<<<<<< HEAD
-            x.agent ! LogActorState
-            x.agent ! RecoverFromStuckness(x.triggerWithId.trigger.tick)
-=======
             rideHailManagerStuckDetectionLog match {
               case RideHailManagerStuckDetectionLog(Some(nowInSeconds),true) => // do nothing
               case RideHailManagerStuckDetectionLog(Some(tick),false) if tick==nowInSeconds =>
                 rideHailManagerStuckDetectionLog=RideHailManagerStuckDetectionLog(Some(nowInSeconds),true)
                 x.agent ! LogActorState
+                x.agent ! RecoverFromStuckness(x.triggerWithId.trigger.tick)
               case _ => rideHailManagerStuckDetectionLog=RideHailManagerStuckDetectionLog(Some(nowInSeconds),false)
+
             }
->>>>>>> a9e11ba7
+
           }
         }
 
@@ -411,7 +409,7 @@
       Some(
         context.system.scheduler.schedule(
           new FiniteDuration(1, TimeUnit.SECONDS),
-          new FiniteDuration(600, TimeUnit.SECONDS),
+          new FiniteDuration(180, TimeUnit.SECONDS),
           self,
           Monitor
         )
