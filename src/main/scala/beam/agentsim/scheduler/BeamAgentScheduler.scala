--- conflicted
+++ resolved
@@ -57,17 +57,6 @@
     // Compare is on 3 levels with higher priority (i.e. front of the queue) for:
     //   smaller tick => then higher priority value => then lower triggerId
     def compare(that: ScheduledTrigger): Int =
-<<<<<<< HEAD
-      that.triggerWithId.trigger.tick compare triggerWithId.trigger.tick match {
-        case 0 =>
-          priority compare that.priority match {
-            case 0 =>
-              that.triggerWithId.triggerId compare triggerWithId.triggerId
-            case c => c
-          }
-        case c => c
-      }
-=======
     java.lang.Double.compare(that.triggerWithId.trigger.tick, triggerWithId.trigger.tick) match {
       case 0 =>
         java.lang.Integer.compare(priority, that.priority) match {
@@ -77,7 +66,6 @@
         }
       case c => c
     }
->>>>>>> ca21eaa1
   }
 
   def SchedulerProps(beamConfig: BeamConfig, stopTick: Double = 3600.0 * 24.0, maxWindow: Double = 1.0): Props = {
