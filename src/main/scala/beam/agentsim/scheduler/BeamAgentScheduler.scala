--- conflicted
+++ resolved
@@ -28,7 +28,8 @@
 
   sealed trait SchedulerMessage
 
-  /** Message to start (or restart) the scheduler at the start of each iteration
+  /**
+    * Message to start (or restart) the scheduler at the start of each iteration
     *
     * @param iteration current iteration (to update internal state)
     */
@@ -65,12 +66,8 @@
     triggerQueueHead: Option[ScheduledTrigger]
   )
 
-<<<<<<< HEAD
-  /** @param triggerWithId identifier
-=======
   /**
     * @param triggerWithId identifier
->>>>>>> cc46647f
     * @param agent         recipient of this trigger
     * @param priority      schedule priority
     */
