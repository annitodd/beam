package beam.agentsim.sim

import java.util.concurrent.TimeUnit

import akka.actor.{ActorRef, ActorSystem, Props}
import akka.pattern.ask
import akka.util.Timeout
import beam.agentsim.agents.BeamAgentScheduler.{ScheduleTrigger, StartSchedule}
import beam.agentsim.agents.PersonAgent.PersonData
import beam.agentsim.agents.{BeamAgentScheduler, InitializeTrigger, PersonAgent}
import beam.agentsim.events.{EventsSubscriber, JsonFriendlyEventWriterXML, PathTraversalEvent}
import beam.agentsim.routing.RoutingMessages.InitializeRouter
import beam.agentsim.routing.opentripplanner.OpenTripPlannerRouter
import beam.agentsim.utils.JsonUtils
import com.google.inject.Inject
import glokka.Registry
import glokka.Registry.Created
import org.matsim.api.core.v01.Id
import org.matsim.api.core.v01.events._
import org.matsim.api.core.v01.population.Person
import org.matsim.core.api.experimental.events.{AgentWaitingForPtEvent, EventsManager, TeleportationArrivalEvent}
import org.matsim.core.controler.events.{IterationEndsEvent, IterationStartsEvent, ShutdownEvent, StartupEvent}
import org.matsim.core.controler.listener.{IterationEndsListener, IterationStartsListener, ShutdownListener, StartupListener}
import org.matsim.core.events.EventsUtils
import org.slf4j.{Logger, LoggerFactory}

import scala.collection.immutable.ListMap
import scala.concurrent.Await

/**
  * AgentSim entrypoint.
  * Should instantiate the [[ActorSystem]], [[AgentsimServices]] and interact concurrently w/ the QSim.
  *
  * Created by sfeygin on 2/8/17.
  */
class Agentsim @Inject()(private val actorSystem: ActorSystem,
                         private val services: AgentsimServices
                        ) extends StartupListener with IterationStartsListener with IterationEndsListener with ShutdownListener {

  import AgentsimServices._

  private val logger: Logger = LoggerFactory.getLogger(classOf[Agentsim])
  private val popMap: Map[Id[Person], Person] = ListMap(scala.collection.JavaConverters.mapAsScalaMap(services.matsimServices.getScenario.getPopulation.getPersons).toSeq.sortBy(_._1): _*)
  val eventsManager: EventsManager = EventsUtils.createEventsManager()
  implicit val eventSubscriber: ActorRef = actorSystem.actorOf(Props(classOf[EventsSubscriber], eventsManager), "MATSimEventsManagerService")
  var writer: JsonFriendlyEventWriterXML = _
  var currentIter = 0


  private implicit val timeout = Timeout(5000, TimeUnit.SECONDS)

  override def notifyStartup(event: StartupEvent): Unit = {

    subscribe(ActivityEndEvent.EVENT_TYPE)
    subscribe(ActivityStartEvent.EVENT_TYPE)
    subscribe(PersonEntersVehicleEvent.EVENT_TYPE)
    subscribe(PersonLeavesVehicleEvent.EVENT_TYPE)
    subscribe(VehicleEntersTrafficEvent.EVENT_TYPE)
    subscribe(PathTraversalEvent.EVENT_TYPE)
    subscribe(VehicleLeavesTrafficEvent.EVENT_TYPE)
    subscribe(PersonDepartureEvent.EVENT_TYPE)
    subscribe(AgentWaitingForPtEvent.EVENT_TYPE)
    subscribe(TeleportationArrivalEvent.EVENT_TYPE)
    subscribe(PersonArrivalEvent.EVENT_TYPE)

    val schedulerFuture = registry ? Registry.Register("scheduler", Props(classOf[BeamAgentScheduler]))
    schedulerRef = Await.result(schedulerFuture, timeout.duration).asInstanceOf[Created].ref

    val routerFuture = registry ? Registry.Register("router", Props(classOf[OpenTripPlannerRouter], services))
    beamRouter = Await.result(routerFuture, timeout.duration).asInstanceOf[Created].ref
    val routerInitFuture = beamRouter ? InitializeRouter
    Await.result(routerInitFuture, timeout.duration)

  }

  override def notifyIterationStarts(event: IterationStartsEvent): Unit = {
    // TODO replace magic numbers
    currentIter = event.getIteration
    writer = new JsonFriendlyEventWriterXML(services.matsimServices.getControlerIO.getIterationFilename(currentIter, "events.xml.gz"))
    eventsManager.addHandler(writer)
    resetPop(event.getIteration)
    eventsManager.initProcessing()
<<<<<<< HEAD
    Await.result(schedulerRef ? StartSchedule(3600*8.0, 300.0), timeout.duration)
=======
    Await.result(schedulerRef ? StartSchedule(3600 * 6.0, 300.0), timeout.duration)
>>>>>>> 4bdb44eb
  }

  override def notifyIterationEnds(event: IterationEndsEvent): Unit = {
    cleanupWriter()
  }

  private def cleanupWriter() = {
    eventsManager.finishProcessing()
    writer.closeFile()
    eventsManager.removeHandler(writer)
    writer = null
    JsonUtils.processEventsFileVizData(services.matsimServices.getControlerIO.getIterationFilename(currentIter, "events.xml.gz"),
      services.matsimServices.getControlerIO.getIterationFilename(currentIter, "events.json"))
  }

  override def notifyShutdown(event: ShutdownEvent): Unit = {

    if (writer != null && event.isUnexpected) {
      cleanupWriter()
    }
    actorSystem.stop(eventSubscriber)
    actorSystem.stop(schedulerRef)
    actorSystem.terminate()
  }

  def resetPop(iter: Int): Unit = {
    for ((k, v) <- popMap) {
      val props = Props(classOf[PersonAgent], k, PersonData(v.getSelectedPlan))
      val ref: ActorRef = actorSystem.actorOf(props, s"${k.toString}_$iter")
      schedulerRef ! ScheduleTrigger(InitializeTrigger(0.0), ref)
    }
  }


  def subscribe(eventType: String): Unit = {
    agentSimEventsBus.subscribe(eventSubscriber, eventType)
  }


}


<|MERGE_RESOLUTION|>--- conflicted
+++ resolved
@@ -80,11 +80,7 @@
     eventsManager.addHandler(writer)
     resetPop(event.getIteration)
     eventsManager.initProcessing()
-<<<<<<< HEAD
     Await.result(schedulerRef ? StartSchedule(3600*8.0, 300.0), timeout.duration)
-=======
-    Await.result(schedulerRef ? StartSchedule(3600 * 6.0, 300.0), timeout.duration)
->>>>>>> 4bdb44eb
   }
 
   override def notifyIterationEnds(event: IterationEndsEvent): Unit = {
