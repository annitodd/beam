--- conflicted
+++ resolved
@@ -37,7 +37,6 @@
           } else None
         generalizedVehicleTypeOption
           .map {
-<<<<<<< HEAD
             case CAV_Ridehail   => cavChargingStatsPerDriver
             case Human_Ridehail => humanChargingStatsPerDriver
           }
@@ -50,16 +49,6 @@
                   chargingStatsPerDriver.put(driverId, DriverChargingStats(incrementedCount, newAveragekWh))
                 }
                 case None => chargingStatsPerDriver.put(driverId, DriverChargingStats(1, eventEnergyInkWh))
-=======
-            case CAV_Ridehail   => cavCount
-            case Human_Ridehail => humanCount
-          }
-          .map { countMap =>
-            {
-              countMap.get(driverId) match {
-                case Some(count) => countMap.put(driverId, count + 1)
-                case None        => countMap.put(driverId, 1)
->>>>>>> 775b6dd3
               }
             }
           }
@@ -72,10 +61,8 @@
     cavChargingStatsPerDriver.clear
   }
 
-<<<<<<< HEAD
-  import scala.collection.JavaConverters._
-
   def getSummaryStats() = {
+    import scala.collection.JavaConverters._
     (
       cavChargingStatsPerDriver.flatMap {
         case (driverId, chargingStats) =>
@@ -92,54 +79,5 @@
           )
       }
     ).asJava
-=======
-  override def createGraph(event: IterationEndsEvent): Unit = {
-    val outputDirectoryHiearchy = event.getServices.getControlerIO
-    val pathToPlotCav =
-      outputDirectoryHiearchy.getIterationFilename(event.getIteration, s"${fileBaseName}_cav.png")
-    createPlotFrom(cavCount, pathToPlotCav)
-    val pathToPlotHuman =
-      outputDirectoryHiearchy.getIterationFilename(event.getIteration, s"${fileBaseName}_human.png")
-    createPlotFrom(humanCount, pathToPlotHuman)
-  }
-
-  private def createPlotFrom(countMap: mutable.Map[DriverId, Int], pathToPlot: String) = {
-
-    val series = new XYSeries("Charge Events Per Driver", false)
-    countMap.foreach {
-      case (driver, count) => series.add(driver.toString.chars.sum, count)
-    }
-
-    val dataset = new XYSeriesCollection
-    dataset.addSeries(series)
-
-    val chart = ChartFactory.createScatterPlot(
-      "Charge Events Per Driver",
-      "Driver",
-      "Count",
-      dataset,
-      PlotOrientation.VERTICAL,
-      true,
-      true,
-      false
-    )
-
-    val xyplot = chart.getXYPlot()
-    xyplot.setDomainCrosshairVisible(false)
-    xyplot.setRangeCrosshairVisible(false)
-
-    val renderer = new XYLineAndShapeRenderer()
-    renderer.setSeriesShape(0, new Ellipse2D.Double(0, 0, 5, 5))
-    renderer.setSeriesLinesVisible(0, false)
-
-    xyplot.setRenderer(0, renderer)
-
-    GraphUtils.saveJFreeChartAsPNG(
-      chart,
-      pathToPlot,
-      1000,
-      1000
-    )
->>>>>>> 775b6dd3
   }
 }