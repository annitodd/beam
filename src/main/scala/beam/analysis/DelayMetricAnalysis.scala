--- conflicted
+++ resolved
@@ -26,11 +26,7 @@
   controlerIO: OutputDirectoryHierarchy,
   networkHelper: NetworkHelper
 ) extends BasicEventHandler
-<<<<<<< HEAD
-    with ExponentialLazyLogging{
-=======
     with ExponentialLazyLogging {
->>>>>>> 3169b900
 
   eventsManager.addHandler(this)
 
