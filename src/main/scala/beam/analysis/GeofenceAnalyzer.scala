--- conflicted
+++ resolved
@@ -74,11 +74,7 @@
                    |  travelPath => startUtm: $startUtm, endUtm: $endUtm
                    |  geofenceCoord => $geofenceCoord
                    |  Routing request originated by ${routingResponseEvent.routingResponse.request
-<<<<<<< HEAD
-                  .map(_.initiatedFrom)}: ${req}
-=======
                 .map(_.initiatedFrom)}: $req
->>>>>>> cc46647f
                    |  Resp: $resp""".stripMargin
             )
             errors += PointInfo(diffStart, geofence.geofenceRadius)
@@ -94,11 +90,7 @@
                    |  travelPath => startUtm: $startUtm, endUtm: $endUtm
                    |  geofenceCoord => $geofenceCoord
                    |  Routing request originated by ${routingResponseEvent.routingResponse.request
-<<<<<<< HEAD
-                  .map(_.initiatedFrom)}: ${req}
-=======
                 .map(_.initiatedFrom)}: $req
->>>>>>> cc46647f
                    |  Resp: $resp""".stripMargin
             )
             errors += PointInfo(diffEnd, geofence.geofenceRadius)
