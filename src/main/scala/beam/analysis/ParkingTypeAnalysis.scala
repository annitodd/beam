--- conflicted
+++ resolved
@@ -71,11 +71,7 @@
     val maxHour = TimeUnit.SECONDS.toHours(maxTime).toInt
     val dataset = new DefaultCategoryDataset
     vehicleParkingInHour.foreach({ case (VehicleParking(_, parkingType), hour) =>
-<<<<<<< HEAD
-      (hour to maxHour).foreach(updateParkingCount(_, parkingType.toString))
-=======
       (hour to maxHour).foreach(updateParkingCount(_, parkingType))
->>>>>>> cc46647f
     })
     hourlyParkingTypeCount.foreach({ case (hour, parkingTypeCount) =>
       parkingTypeCount.foreach({ case (parkingType, count) =>
