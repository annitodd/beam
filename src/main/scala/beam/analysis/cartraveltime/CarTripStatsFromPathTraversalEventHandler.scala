--- conflicted
+++ resolved
@@ -146,16 +146,7 @@
 
     createIterationGraphForAverageSpeed(rideStats, iterationNumber, mode)
 
-<<<<<<< HEAD
     createIterationGraphForAverageSpeedPercent(rideStats, iterationNumber, mode)
-=======
-    val maxHour = hourAverageSpeed.keys.max
-    val averageSpeed = (0 until maxHour).map(hourAverageSpeed.getOrElse(_, 0.0))
-
-    // generate the category dataset using the average travel times data
-    val dataSet = GraphUtils.createCategoryDataset("car", "", Array(averageSpeed.toArray))
-    createIterationGraphForAverageSpeed(dataSet, iterationNumber, mode)
->>>>>>> e5226efc
   }
 
   override def notifyIterationEnds(event: IterationEndsEvent): Unit = {
@@ -316,37 +307,6 @@
   }
 
   /**
-<<<<<<< HEAD
-=======
-    * Plots graph for average travel times at root level
-    *
-    * @param event IterationEndsEvent
-    */
-  private def createRootGraphForAverageCarTravelTime(event: IterationEndsEvent): Unit = {
-    val graphData: Array[Array[Double]] = Array(averageTravelTimePerIteration.toArray.map(_.toDouble))
-    val categoryDataset = GraphUtils.createCategoryDataset("car", "", graphData)
-    val outputDirectoryHierarchy = event.getServices.getControlerIO
-    val fileName = outputDirectoryHierarchy.getOutputFilename("averageCarTravelTimes" + ".png")
-    val graphTitle = "Average Travel Time [" + "car" + "]"
-    val chart = GraphUtils.createStackedBarChartWithDefaultSettings(
-      categoryDataset,
-      graphTitle,
-      "Iteration",
-      "Average Travel Time [min]",
-      false
-    )
-    val plot = chart.getCategoryPlot
-    GraphUtils.plotLegendItems(plot, categoryDataset.getRowCount)
-    GraphUtils.saveJFreeChartAsPNG(
-      chart,
-      fileName,
-      GraphsStatsAgentSimEventsListener.GRAPH_WIDTH,
-      GraphsStatsAgentSimEventsListener.GRAPH_HEIGHT
-    )
-  }
-
-  /**
->>>>>>> e5226efc
     * Plots graph for average travel times per hour at iteration level
     *
     * @param trips Sequence of car trips
@@ -426,7 +386,6 @@
     carType: CarType
   ): Unit = {
     val carTypeFilename = s"$carType".toLowerCase
-<<<<<<< HEAD
     val outputPath =
       controlerIO.getIterationFilename(iterationNumber, s"${prefix}CarRideStats.${carTypeFilename}.csv.gz")
 
@@ -460,47 +419,6 @@
           stat.endCoordWGS.getX,
           stat.endCoordWGS.getY
         )
-=======
-    val maybeOutputPath =
-      maybeControlerIO.map(cio => cio.getIterationFilename(iterationNumber, s"$carTypeFilename.CarRideStats.csv.gz"))
-    maybeOutputPath.foreach { outputPath =>
-      val csvWriter =
-        new CsvWriter(
-          outputPath,
-          Vector(
-            "vehicle_id",
-            "carType",
-            "travel_time",
-            "distance",
-            "free_flow_travel_time",
-            "departure_time",
-            "start_x",
-            "start_y",
-            "end_x",
-            "end_y"
-          )
-        )
-      try {
-        rideStats.foreach { stat =>
-          csvWriter.write(
-            stat.vehicleId,
-            carType.toString,
-            stat.travelTime,
-            stat.distance,
-            stat.freeFlowTravelTime,
-            stat.departureTime,
-            stat.startCoordWGS.getX,
-            stat.startCoordWGS.getY,
-            stat.endCoordWGS.getX,
-            stat.endCoordWGS.getY
-          )
-        }
-      } catch {
-        case NonFatal(ex) =>
-          logger.error(s"Writing ride stats to the $outputPath has failed with: ${ex.getMessage}", ex)
-      } finally {
-        Try(csvWriter.close())
->>>>>>> e5226efc
       }
     } catch {
       case NonFatal(ex) =>
