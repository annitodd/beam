--- conflicted
+++ resolved
@@ -48,11 +48,8 @@
   private val secondsInHour = 3600
 
   private val freeFlowTravelTimeCalc: FreeFlowTravelTime = new FreeFlowTravelTime
-<<<<<<< HEAD
-=======
 
   private val iterationsCarTripInfo: mutable.Map[(Int, CarType), IterationCarTripStats] = mutable.Map.empty
->>>>>>> 937f9b2d
 
   private val averageCarSpeedPerIterationByType: collection.mutable.MutableList[Map[CarType, Double]] =
     collection.mutable.MutableList.empty
@@ -285,28 +282,26 @@
   }
 
   /**
-    * Plots graph for average travel times per hour at iteration level
+    * Generates category dataset used to generate graph at iteration level.
     *
-    * @param trips Sequence of car trips
-    * @param iterationNumber iteration number
-    * @mode Mode of the trip
+    * @return dataset for average travel times graph at iteration level
     */
-  private def createIterationGraphForAverageSpeed(
-    trips: Seq[CarTripStat],
-    iterationNumber: Int,
-    mode: String
-  ): Unit = {
-    val hourAverageSpeed = trips.groupBy(stats => stats.departureTime.toInt / secondsInHour).map {
-      case (hour, statsList) => hour -> (statsList.map(_.speed).sum / statsList.size)
-    }
-<<<<<<< HEAD
-    val maxHour = hourAverageSpeed.keys.max
-    val averageSpeed = (0 until maxHour).map(hourAverageSpeed.getOrElse(_, 0.0))
-
-    // generate the category dataset using the average travel times data
-    val dataset = DatasetUtilities.createCategoryDataset("car", "", Array(averageSpeed.toArray))
-
-=======
+  private def generateGraphDataForAverageTravelTimes(
+    travelTimesByHour: Map[Long, Seq[Double]]
+  ): CategoryDataset = {
+    // For each hour in a day
+    val averageTravelTimes = for (i <- 0 until 24) yield {
+      // Compute the average of the travel times recorded for that hour
+      val travelTimes = travelTimesByHour.getOrElse(i, List.empty[Double])
+      // if no travel time recorded set average travel time to 0
+      if (travelTimes.isEmpty)
+        0D
+      else {
+        val avg = travelTimes.sum / travelTimes.length
+        // convert the average travl time (in seconds) to minutes
+        java.util.concurrent.TimeUnit.SECONDS.toMinutes(avg.toLong).toDouble
+      }
+    }
     // generate the category dataset using the average travel times data
     GraphUtils.createCategoryDataset("car", "", Array(averageTravelTimes.toArray))
   }
@@ -332,7 +327,6 @@
     // generate the category dataset using the average travel times data
     val dataset = DatasetUtilities.createCategoryDataset("car", "", Array(averageSpeed.toArray))
 
->>>>>>> 937f9b2d
     val fileName = s"${prefix}AverageSpeed.$mode.png"
     val graphTitle = s"Average Speed [ $mode ]"
     val chart = GraphUtils.createStackedBarChartWithDefaultSettings(
@@ -340,10 +334,6 @@
       graphTitle,
       "hour",
       "Average Speed [m/s]",
-<<<<<<< HEAD
-      fileName,
-=======
->>>>>>> 937f9b2d
       false
     )
     val plot = chart.getCategoryPlot
@@ -377,10 +367,6 @@
       graphTitle,
       "hour",
       "Average Speed Percentage",
-<<<<<<< HEAD
-      fileName,
-=======
->>>>>>> 937f9b2d
       false
     )
     val plot = chart.getCategoryPlot
