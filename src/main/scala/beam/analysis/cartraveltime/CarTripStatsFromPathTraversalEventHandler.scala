package beam.analysis.cartraveltime

import java.io.Closeable

import beam.agentsim.events.PathTraversalEvent
import beam.analysis.plots.{GraphUtils, GraphsStatsAgentSimEventsListener}
import beam.router.FreeFlowTravelTime
import beam.router.Modes.BeamMode
import beam.sim.common.GeoUtils
import beam.sim.config.BeamConfig.Beam.Calibration.StudyArea
import beam.utils.csv.CsvWriter
import beam.utils.{EventReader, NetworkHelper, NetworkHelperImpl, Statistics}
import com.typesafe.scalalogging.LazyLogging
import org.jfree.chart.ChartFactory
import org.jfree.chart.plot.PlotOrientation
import org.jfree.data.category.{CategoryDataset, DefaultCategoryDataset}
import org.jfree.data.general.DatasetUtilities
import org.matsim.api.core.v01.Coord
import org.matsim.api.core.v01.events.Event
import org.matsim.api.core.v01.network.{Link, Network}
import org.matsim.core.controler.OutputDirectoryHierarchy
import org.matsim.core.controler.OutputDirectoryHierarchy.OverwriteFileSetting
import org.matsim.core.controler.events.{IterationEndsEvent, ShutdownEvent}
import org.matsim.core.controler.listener.{IterationEndsListener, ShutdownListener}
import org.matsim.core.events.handler.BasicEventHandler
import org.matsim.core.network.NetworkUtils
import org.matsim.core.network.io.MatsimNetworkReader

import scala.collection.mutable
import scala.collection.mutable.ArrayBuffer
import scala.util.Try
import scala.util.control.NonFatal

class CarTripStatsFromPathTraversalEventHandler(
  val networkHelper: NetworkHelper,
  val controlerIO: OutputDirectoryHierarchy,
  val tripFilter: TripFilter,
  val filePrefix: String,
  val treatMismatchAsWarning: Boolean
) extends LazyLogging
    with IterationEndsListener
    with BasicEventHandler
    with ShutdownListener {

  import CarTripStatsFromPathTraversalEventHandler._

  private val prefix: String = if (filePrefix == "") filePrefix else filePrefix + "."
  private val secondsInHour = 3600

  private val freeFlowTravelTimeCalc: FreeFlowTravelTime = new FreeFlowTravelTime

  private val iterationsCarTripInfo: mutable.Map[(Int, CarType), IterationCarTripStats] = mutable.Map.empty

  private val averageCarSpeedPerIterationByType: collection.mutable.MutableList[Map[CarType, Double]] =
    collection.mutable.MutableList.empty

  private val statsHeader: Array[String] =
    Array("iteration", "carType", "avg", "median", "p75", "p95", "p99", "min", "max", "sum")

  private val travelTimeStatsWriter = {
    val fileName = controlerIO.getOutputFilename(s"${prefix}CarTravelTime.csv")
    new CsvWriter(fileName, statsHeader)
  }

  private val travelDistanceStatsWriter = {
    val fileName = controlerIO.getOutputFilename(s"${prefix}CarTravelDistance.csv")
    new CsvWriter(fileName, statsHeader)
  }

  private val travelSpeedStatsWriter = {
    val fileName = controlerIO.getOutputFilename(s"${prefix}CarSpeed.csv")
    new CsvWriter(fileName, statsHeader)
  }

  private val freeFlowTravelTimeStatsWriter = {
    val fileName = controlerIO.getOutputFilename(s"${prefix}FreeFlowCarTravelTime.csv")
    new CsvWriter(fileName, statsHeader)
  }

  private val freeFlowTravelSpeedStatsWriter = {
    val fileName = controlerIO.getOutputFilename(s"${prefix}FreeFlowCarSpeed.csv")
    new CsvWriter(fileName, statsHeader)
  }

  private val toClose: List[AutoCloseable] = List(
    travelTimeStatsWriter,
    travelDistanceStatsWriter,
    travelSpeedStatsWriter,
    freeFlowTravelTimeStatsWriter,
    freeFlowTravelSpeedStatsWriter
  )

  private val carType2PathTraversals: mutable.Map[CarType, ArrayBuffer[PathTraversalEvent]] =
    mutable.HashMap().withDefault(_ => ArrayBuffer.empty)

  override def handleEvent(event: Event): Unit = {
    event match {
      case pte: PathTraversalEvent if pte.mode == BeamMode.CAR && tripFilter.considerPathTraversal(pte) =>
        if (isCav(pte))
          carType2PathTraversals(CarType.CAV) = carType2PathTraversals(CarType.CAV) += pte
        else if (isRideHail(pte))
          carType2PathTraversals(CarType.RideHail) = carType2PathTraversals(CarType.RideHail) += pte
        else
          carType2PathTraversals(CarType.Personal) = carType2PathTraversals(CarType.Personal) += pte
      case _ =>
    }
  }

  private def isRideHail(pte: PathTraversalEvent): Boolean = {
    pte.vehicleId.toString.startsWith("rideHailVehicle")
  }

  private def isCav(pte: PathTraversalEvent): Boolean = {
    pte.vehicleType == "CAV"
  }

  def calcRideStats(iterationNumber: Int, carType: CarType): Seq[CarTripStat] = {
    val carPtes = carType2PathTraversals.getOrElse(carType, Seq.empty)

    val stats = carType match {
      case CarType.Personal =>
        val drivingWithParkingPtes = buildDrivingParking(carPtes, treatMismatchAsWarning = treatMismatchAsWarning)
        buildPersonalTripStats(
          networkHelper,
          freeFlowTravelTimeCalc,
          drivingWithParkingPtes,
          treatMismatchAsWarning = treatMismatchAsWarning
        )
      case _ => buildRideHailAndCavTripStats(networkHelper, freeFlowTravelTimeCalc, carPtes)
    }
    logger.info(
      s"$prefix For the iteration $iterationNumber created ${stats.length} trip stats for $carType from ${carPtes.size} PathTraversalEvents"
    )
    stats
  }

  def getIterationCarRideStats(iterationNumber: Int, rideStats: Seq[CarTripStat]): IterationCarTripStats = {
    buildStatistics(networkHelper, freeFlowTravelTimeCalc, iterationNumber, rideStats)
  }

  private def createCarRideIterationGraph(
    iterationNumber: Int,
    rideStats: Seq[CarTripStat],
    mode: String
  ): Unit = {

    createIterationGraphForAverageSpeed(rideStats, iterationNumber, mode)

    createIterationGraphForAverageSpeedPercent(rideStats, iterationNumber, mode)
  }

  override def notifyIterationEnds(event: IterationEndsEvent): Unit = {
    val type2RideStats: Map[CarType, Seq[CarTripStat]] = carType2PathTraversals.keys.map { carType =>
      carType -> calcRideStats(event.getIteration, carType)
    }.toMap

    type2RideStats.foreach {
      case (carType, stats) =>
        writeCarTripStats(event.getIteration, stats, carType)
        createCarRideIterationGraph(event.getIteration, stats, carType.toString)
    }

    val type2Statistics: Map[CarType, IterationCarTripStats] = type2RideStats.mapValues { singleRideStats =>
      getIterationCarRideStats(event.getIteration, singleRideStats)
    }

    iterationsCarTripInfo ++= type2Statistics.map {
      case (carType, iterationCarTripStats) => (event.getIteration, carType) -> iterationCarTripStats
    }

    averageCarSpeedPerIterationByType += type2Statistics.mapValues(_.speed.stats.avg)

    createRootGraphForAverageCarSpeedByType(event)
    createPercentageFreeSpeedGraph(event.getServices.getControlerIO.getOutputFilename("percentageFreeSpeed.png"))

    // write the iteration level car ride stats to output file
    type2Statistics.foreach {
      case (carType, stats) =>
        writeIterationCarRideStats(event, carType, stats)
    }

    writeAverageCarSpeedByTypes(event)

    carType2PathTraversals.clear()
  }

  private def createPercentageFreeSpeedGraph(
    outputFileName: String
  ): Unit = {
    val dataset = createPercentageFreeSpeedDataset()

    val chart = ChartFactory.createBarChart(
      "Percentage of speed from freeSpeed graph",
      "Iteration",
      "%",
      dataset,
      PlotOrientation.VERTICAL,
      true,
      true,
      false
    )

    GraphUtils.saveJFreeChartAsPNG(
      chart,
      outputFileName,
      GraphsStatsAgentSimEventsListener.GRAPH_WIDTH,
      GraphsStatsAgentSimEventsListener.GRAPH_HEIGHT
    )
  }

  private def createPercentageFreeSpeedDataset(): CategoryDataset = {
    val dataset = new DefaultCategoryDataset

    iterationsCarTripInfo.view
      .map { case (key, stat) => key -> stat.speed.stats.avg * 100 / stat.freeFlowSpeed.stats.avg }
      .foreach {
        case ((iteration, carType), percentage) => dataset.addValue(percentage, carType, iteration)
      }

    dataset
  }

  /**
    * Create graph for average car speed for every type + average of all in root folder
    *
    * @param event IterationEndsEvent
    */
  private def createRootGraphForAverageCarSpeedByType(event: IterationEndsEvent): Unit = {
    val dataset = new DefaultCategoryDataset

    executeOnAverageSpeedData({ case (it, carType, speed) => dataset.addValue(speed, carType, it) })

    val chart = GraphUtils.createLineChartWithDefaultSettings(
      dataset,
      "Average car speed",
      "Iteration",
      "m / s",
      true,
      true
    )

    GraphUtils.saveJFreeChartAsPNG(
      chart,
      controlerIO.getOutputFilename(s"${prefix}AverageCarSpeed.png"),
      GraphsStatsAgentSimEventsListener.GRAPH_WIDTH,
      GraphsStatsAgentSimEventsListener.GRAPH_HEIGHT
    )
  }

  /**
    * Write csv containing average car speed by types
    *
    * @param event IterationEndsEvent
    */
  private def writeAverageCarSpeedByTypes(event: IterationEndsEvent): Unit = {
    val outputPath = controlerIO.getOutputFilename(s"${prefix}AverageCarSpeed.csv")
    val csvWriter =
      new CsvWriter(outputPath, Vector("iteration", "car_type", "speed"))
    try {
      executeOnAverageSpeedData({ case (it, carType, speed) => csvWriter.write(it, carType, speed) })
    } catch {
      case NonFatal(ex) =>
        logger.error(s"Writing average car speed to the $outputPath has failed with: ${ex.getMessage}", ex)
    } finally {
      Try(csvWriter.close())
    }
  }

  private def executeOnAverageSpeedData(execute: (Int, String, Double) => Unit): Unit = {
    averageCarSpeedPerIterationByType.zipWithIndex
      .foreach {
        case (type2Speed, iteration) =>
          val average = if (type2Speed.values.isEmpty) 0.0 else type2Speed.values.sum / type2Speed.values.size
          execute(iteration + 1, "Average", average)

          type2Speed.foreach {
            case (carType, speed) =>
              execute(iteration + 1, carType.toString, speed)
          }
      }

  }

  /**
    * Generates category dataset used to generate graph at iteration level.
    *
    * @return dataset for average travel times graph at iteration level
    */
  private def generateGraphDataForAverageTravelTimes(
    travelTimesByHour: Map[Long, Seq[Double]]
  ): CategoryDataset = {
    // For each hour in a day
    val averageTravelTimes = for (i <- 0 until 24) yield {
      // Compute the average of the travel times recorded for that hour
      val travelTimes = travelTimesByHour.getOrElse(i, List.empty[Double])
      // if no travel time recorded set average travel time to 0
      if (travelTimes.isEmpty)
        0D
      else {
        val avg = travelTimes.sum / travelTimes.length
        // convert the average travl time (in seconds) to minutes
        java.util.concurrent.TimeUnit.SECONDS.toMinutes(avg.toLong).toDouble
      }
    }
    // generate the category dataset using the average travel times data
    GraphUtils.createCategoryDataset("car", "", Array(averageTravelTimes.toArray))
  }

  /**
    * Plots graph for average travel times per hour at iteration level
    *
    * @param trips Sequence of car trips
    * @param iterationNumber iteration number
    * @mode Mode of the trip
    */
  private def createIterationGraphForAverageSpeed(
    trips: Seq[CarTripStat],
    iterationNumber: Int,
    mode: String
  ): Unit = {
    val hourAverageSpeed = trips.groupBy(stats => stats.departureTime.toInt / secondsInHour).map {
      case (hour, statsList) => hour -> (statsList.map(_.speed).sum / statsList.size)
    }
    val maxHour = hourAverageSpeed.keys.max
    val averageSpeed = (0 until maxHour).map(hourAverageSpeed.getOrElse(_, 0.0))

    // generate the category dataset using the average travel times data
    val dataset = DatasetUtilities.createCategoryDataset("car", "", Array(averageSpeed.toArray))

    val fileName = s"${prefix}AverageSpeed.$mode.png"
    val graphTitle = s"Average Speed [ $mode ]"
    val chart = GraphUtils.createStackedBarChartWithDefaultSettings(
      dataset,
      graphTitle,
      "hour",
      "Average Speed [m/s]",
      false
    )
    val plot = chart.getCategoryPlot
    GraphUtils.plotLegendItems(plot, dataset.getRowCount)
    val graphImageFile = controlerIO.getIterationFilename(iterationNumber, fileName)
    GraphUtils.saveJFreeChartAsPNG(
      chart,
      graphImageFile,
      GraphsStatsAgentSimEventsListener.GRAPH_WIDTH,
      GraphsStatsAgentSimEventsListener.GRAPH_HEIGHT
    )
  }

  private def createIterationGraphForAverageSpeedPercent(
    trips: Seq[CarTripStat],
    iterationNumber: Int,
    mode: String
  ): Unit = {
    val hourAverageSpeedPercent = trips.groupBy(stats => stats.departureTime.toInt / secondsInHour).map {
      case (hour, statsList) =>
        val avgSpeed = statsList.map(_.speed).sum / statsList.size
        val avgFreeFlowSpeed = statsList.map(_.freeFlowSpeed).sum / statsList.size
        hour -> 100 * (avgSpeed / avgFreeFlowSpeed)
    }
    val arr = (0 until hourAverageSpeedPercent.keys.max).map(hourAverageSpeedPercent.getOrElse(_, 0.0))
    val dataset = DatasetUtilities.createCategoryDataset("car", "", Array(arr.toArray))
    val fileName = s"${prefix}AverageSpeedPercentage.$mode.png"
    val graphTitle = s"Average Speed Percentage [ $mode ]"
    val chart = GraphUtils.createStackedBarChartWithDefaultSettings(
      dataset,
      graphTitle,
      "hour",
      "Average Speed Percentage",
      false
    )
    val plot = chart.getCategoryPlot
    GraphUtils.plotLegendItems(plot, dataset.getRowCount)
    val graphImageFile = controlerIO.getIterationFilename(iterationNumber, fileName)
    GraphUtils.saveJFreeChartAsPNG(
      chart,
      graphImageFile,
      GraphsStatsAgentSimEventsListener.GRAPH_WIDTH,
      GraphsStatsAgentSimEventsListener.GRAPH_HEIGHT
    )
  }

  private def writeCarTripStats(
    iterationNumber: Int,
    rideStats: Seq[CarTripStat],
    carType: CarType
  ): Unit = {
    val carTypeFilename = s"$carType".toLowerCase
    val outputPath =
      controlerIO.getIterationFilename(iterationNumber, s"${prefix}CarRideStats.${carTypeFilename}.csv.gz")

    val csvWriter =
      new CsvWriter(
        outputPath,
        Vector(
          "vehicle_id",
          "carType",
          "travel_time",
          "distance",
          "free_flow_travel_time",
          "departure_time",
          "start_x",
          "start_y",
          "end_x",
          "end_y"
        )
      )
    try {
      rideStats.foreach { stat =>
        csvWriter.write(
          stat.vehicleId,
          carType.toString,
          stat.travelTime,
          stat.distance,
          stat.freeFlowTravelTime,
          stat.departureTime,
          stat.startCoordWGS.getX,
          stat.startCoordWGS.getY,
          stat.endCoordWGS.getX,
          stat.endCoordWGS.getY
        )
      }
    } catch {
      case NonFatal(ex) =>
        logger.error(s"Writing ride stats to the ${outputPath} has failed with: ${ex.getMessage}", ex)
    } finally {
      Try(csvWriter.close())
    }
  }

  override def notifyShutdown(event: ShutdownEvent): Unit = {
    toClose.foreach(c => Try(c.close()))
  }

  private def writeIterationCarRideStats(
    event: IterationEndsEvent,
    carType: CarType,
    carRideStatistics: IterationCarTripStats
  ): Unit = {
    // Write car travel time stats to CSV
    writeStats(travelTimeStatsWriter, carType, event.getIteration, carRideStatistics.travelTime.stats)
    // Write car travel distance stats to CSV
    writeStats(travelDistanceStatsWriter, carType, event.getIteration, carRideStatistics.distance.stats)
    // Write car travel speed stats to CSV
    writeStats(travelSpeedStatsWriter, carType, event.getIteration, carRideStatistics.speed.stats)
    // Write free flow car travel time stats to CSV
    writeStats(freeFlowTravelTimeStatsWriter, carType, event.getIteration, carRideStatistics.freeFlowTravelTime.stats)
    // Write free flow car speed stats to CSV
    writeStats(freeFlowTravelSpeedStatsWriter, carType, event.getIteration, carRideStatistics.freeFlowSpeed.stats)
  }

  private def writeStats(csvWriter: CsvWriter, carType: CarType, iteration: Int, statistics: Statistics): Unit = {
    try {
      csvWriter.write(
        iteration,
        carType.toString,
        statistics.avg,
        statistics.median,
        statistics.p75,
        statistics.p95,
        statistics.p99,
        statistics.minValue,
        statistics.maxValue,
        statistics.sum
      )
      csvWriter.flush()
    } catch {
      case NonFatal(ex) =>
        logger.error(s"Could not write iteration $iteration stats $statistics. Error: ${ex.getMessage}", ex)
    }
  }
}

object CarTripStatsFromPathTraversalEventHandler extends LazyLogging {

  def eventsFilterWhenReadFromCsv(event: Event): Boolean = {
    event.getEventType == "PathTraversal"
  }

  def apply(
    pathToNetwork: String,
    eventsFilePath: String,
    controlerIO: OutputDirectoryHierarchy,
    studyAreaTripFilter: StudyAreaTripFilter,
    prefix: String,
    treatMismatchAsWarning: Boolean
  ): CarTripStatsFromPathTraversalEventHandler = {
    val network: Network = {
      val n = NetworkUtils.createNetwork()
      new MatsimNetworkReader(n)
        .readFile(pathToNetwork)
      n
    }

    val (ptesIter: Iterator[PathTraversalEvent], closable: Closeable) = {
      val (e, c) = EventReader.fromCsvFile(eventsFilePath, eventsFilterWhenReadFromCsv)
      (
        e.map(PathTraversalEvent.apply(_))
          .filter(pte => pte.mode == BeamMode.CAR && !pte.vehicleId.toString.startsWith("rideHailVehicle")),
        c
      )
    }
    val r =
      new CarTripStatsFromPathTraversalEventHandler(
        new NetworkHelperImpl(network),
        controlerIO,
        studyAreaTripFilter,
        prefix,
        treatMismatchAsWarning = treatMismatchAsWarning
      )
    try {
      ptesIter.foreach(r.handleEvent)
      r
    } finally {
      Try(closable.close())
    }
  }

  def buildStatistics(
    networkHelper: NetworkHelper,
    freeFlowTravelTime: FreeFlowTravelTime,
    iterationNumber: Int,
    rideStats: Seq[CarTripStat]
  ): IterationCarTripStats = {
    val travelTimeStas = TravelTimeStatistics(rideStats)
    val speedStats = WeightedSpeedStatistics(rideStats)
    val distanceStats = DistanceStatistics(Statistics(rideStats.map(_.distance)))
    val freeFlowTravelTimeStats = FreeFlowTravelTimeStatistics(rideStats)
    val freeFlowSpeedStats = FreeFlowSpeedStatistics(rideStats)
    IterationCarTripStats(
      iteration = iterationNumber,
      travelTime = travelTimeStas,
      speed = speedStats,
      distance = distanceStats,
      freeFlowTravelTime = freeFlowTravelTimeStats,
      freeFlowSpeed = freeFlowSpeedStats
    )
  }

  def calcFreeFlowDuration(freeFlowTravelTime: FreeFlowTravelTime, linkIds: IndexedSeq[Link]): Double = {
    linkIds.foldLeft(0.0) {
      case (acc, link) =>
        val t = freeFlowTravelTime.getLinkTravelTime(link, 0.0, null, null)
        acc + t
    }
  }

  private def buildPersonalTripStats(
    networkHelper: NetworkHelper,
    freeFlowTravelTimeCalc: FreeFlowTravelTime,
    drivingWithParkingPtes: Iterable[(PathTraversalEvent, PathTraversalEvent)],
    treatMismatchAsWarning: Boolean
  ): Seq[CarTripStat] = {
    val stats = drivingWithParkingPtes.foldLeft(List.empty[CarTripStat]) {
      case (acc, (driving, parking)) =>
        if (driving.arrivalTime != parking.departureTime && treatMismatchAsWarning) {
          val msg = s"arrivalTime != departureTime\n\tdriving: $driving\n\tparking: $parking"
          logger.warn(msg)
        }
        val travelTime =
          ((driving.arrivalTime - driving.departureTime) + (parking.arrivalTime - parking.departureTime)).toDouble
        // add the computed travel time to the list of travel times tracked during the hour
        val length = driving.legLength + parking.legLength

        // We start driving in the very end of the first link => so we we didn't actually travel that link, so we should drop it for both driving and parking
        val linkIds = (driving.linkIds.drop(1) ++ parking.linkIds.drop(1)).map(lid => networkHelper.getLinkUnsafe(lid))
        val freeFlowTravelTime: Double = calcFreeFlowDuration(freeFlowTravelTimeCalc, linkIds)
        val startCoordWGS = new Coord(driving.startX, driving.startY)
        val endCoordWGS = new Coord(parking.endX, parking.endY)
        CarTripStat(
          vehicleId = driving.vehicleId.toString,
          travelTime = travelTime,
          distance = length,
          freeFlowTravelTime = freeFlowTravelTime,
          departureTime = driving.departureTime,
          startCoordWGS = startCoordWGS,
          endCoordWGS = endCoordWGS
        ) :: acc
    }
    stats
  }

  private def buildRideHailAndCavTripStats(
    networkHelper: NetworkHelper,
    freeFlowTravelTimeCalc: FreeFlowTravelTime,
    ptes: Seq[PathTraversalEvent]
  ): Seq[CarTripStat] = {
    ptes.map { event =>
      val travelTime = event.arrivalTime - event.departureTime
      val length = event.legLength
      val linkIds = event.linkIds.map(lid => networkHelper.getLinkUnsafe(lid))
      // We start driving in the very end of the first link => so we we didn't actually travel that link, so we should drop it
      val freeFlowTravelTime: Double = calcFreeFlowDuration(freeFlowTravelTimeCalc, linkIds.drop(1))
      CarTripStat(
        event.vehicleId.toString,
        travelTime,
        length,
        freeFlowTravelTime,
        event.departureTime,
        startCoordWGS = new Coord(event.startX, event.startY),
        endCoordWGS = new Coord(event.endX, event.endY)
      )
    }
  }

  private def buildDrivingParking(
    ptes: Seq[PathTraversalEvent],
    treatMismatchAsWarning: Boolean
  ): Iterable[(PathTraversalEvent, PathTraversalEvent)] = {
    val grouped = ptes
      .groupBy(x => (x.vehicleId, x.driverId))
<<<<<<< HEAD
    val drivingWithParkingPtes = grouped.map {
      case ((vehId, driverId), xs) =>
        val sorted = xs.sortBy(x => x.departureTime)
        if (sorted.length % 2 == 1 && treatMismatchAsWarning) {
          logger.warn(
            s"Vehicle $vehId with driver $driverId has ${sorted.length} events, but expected to have odd number of events (1 driving PathTraversalEvent and 1 parking PathTraversalEvent)"
          )
        }
        sorted.sliding(2, 2).flatMap { ptes =>
          val maybeDriving = ptes.lift(0)
          val maybeParking = ptes.lift(1)
          for {
            driving <- maybeDriving
            parking <- maybeParking
          } yield (driving, parking)
        }
    }.flatten
=======
      .map {
        case ((vehId, driverId), xs) =>
          val sorted = xs.sortBy(x => x.departureTime)
          if (sorted.length % 2 == 1) {
            logger.warn(
              s"Vehicle $vehId with driver $driverId has ${sorted.length} events, but expected to have odd number of events (1 driving PathTraversalEvent and 1 parking PathTraversalEvent)"
            )
          }
          sorted.sliding(2, 2).flatMap { ptes =>
            val maybeDriving = ptes.headOption
            val maybeParking = ptes.lift(1)
            for {
              driving <- maybeDriving
              parking <- maybeParking
            } yield (driving, parking)
          }
      }
      .flatten
>>>>>>> bbf4625d
    drivingWithParkingPtes
  }

  def main(args: Array[String]): Unit = {
    require(
      args.length == 3,
      "Expect 3 args. First argument should be the path to the network file. The second argument is the path to the events file. The third argument is an iteration number"
    )
    val pathToNetwork = args(0)
    val eventsFilePath = args(1)
    val iterationNumber = Try(args(2).toInt).toOption.getOrElse(-1)

    val studyArea = StudyArea(enabled = true, lat = 30.259504, lon = -97.7431187, radius = 20000)
    val geoUtils: GeoUtils = new GeoUtils {
      override def localCRS: String = "epsg:26910"
    }
    val studyAreaTripFilter = new StudyAreaTripFilter(studyArea, geoUtils)

    val controlerIO: OutputDirectoryHierarchy =
      new OutputDirectoryHierarchy("", OverwriteFileSetting.failIfDirectoryExists)

    val c = CarTripStatsFromPathTraversalEventHandler(
      pathToNetwork = pathToNetwork,
      eventsFilePath = eventsFilePath,
      controlerIO = controlerIO,
      studyAreaTripFilter = studyAreaTripFilter,
      prefix = "studyarea",
      treatMismatchAsWarning = true
    )
    val rideStats = c.calcRideStats(iterationNumber, CarType.Personal)
    val iterationCarRideStats = c.getIterationCarRideStats(iterationNumber, rideStats)
    logger.info("IterationCarRideStats:")
    logger.info(s"travelTime: ${iterationCarRideStats.travelTime}")
    logger.info(s"speed: ${iterationCarRideStats.speed}")
    logger.info(s"length: ${iterationCarRideStats.distance}")
    logger.info(s"freeFlowTravelTime: ${iterationCarRideStats.freeFlowTravelTime}")
    logger.info(s"freeFlowSpeed: ${iterationCarRideStats.freeFlowSpeed}")

    c.notifyIterationEnds(new IterationEndsEvent(null, 10))
  }
}<|MERGE_RESOLUTION|>--- conflicted
+++ resolved
@@ -609,7 +609,6 @@
   ): Iterable[(PathTraversalEvent, PathTraversalEvent)] = {
     val grouped = ptes
       .groupBy(x => (x.vehicleId, x.driverId))
-<<<<<<< HEAD
     val drivingWithParkingPtes = grouped.map {
       case ((vehId, driverId), xs) =>
         val sorted = xs.sortBy(x => x.departureTime)
@@ -619,7 +618,7 @@
           )
         }
         sorted.sliding(2, 2).flatMap { ptes =>
-          val maybeDriving = ptes.lift(0)
+          val maybeDriving = ptes.headOption
           val maybeParking = ptes.lift(1)
           for {
             driving <- maybeDriving
@@ -627,26 +626,6 @@
           } yield (driving, parking)
         }
     }.flatten
-=======
-      .map {
-        case ((vehId, driverId), xs) =>
-          val sorted = xs.sortBy(x => x.departureTime)
-          if (sorted.length % 2 == 1) {
-            logger.warn(
-              s"Vehicle $vehId with driver $driverId has ${sorted.length} events, but expected to have odd number of events (1 driving PathTraversalEvent and 1 parking PathTraversalEvent)"
-            )
-          }
-          sorted.sliding(2, 2).flatMap { ptes =>
-            val maybeDriving = ptes.headOption
-            val maybeParking = ptes.lift(1)
-            for {
-              driving <- maybeDriving
-              parking <- maybeParking
-            } yield (driving, parking)
-          }
-      }
-      .flatten
->>>>>>> bbf4625d
     drivingWithParkingPtes
   }
 
