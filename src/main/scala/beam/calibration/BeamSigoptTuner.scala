package beam.calibration

import java.nio.file.Paths

import beam.calibration.BeamSigoptTuner._
import beam.calibration.Bounded._
import beam.experiment._
import beam.utils.OptionalUtils.JavaOptionals._
import com.google.common.collect.Lists
import com.sigopt.Sigopt
import com.sigopt.exception.SigoptException
import com.sigopt.model._
import com.typesafe.config.{Config, ConfigFactory}
import com.typesafe.scalalogging.LazyLogging

import scala.collection.JavaConverters
import scala.util.Try

object BeamSigoptTuner {

  val client = new Client(Sigopt.clientToken)

  // Fields //

  /**
    * Creates a new Sigopt [[Experiment]] based on the [[ExperimentDef]] model or else
    * fetches it from the online database.
    *
    * @return The fully instantiated [[Experiment]].
    * @throws SigoptException If the experiment cannot be created, this exception is thrown.
    */
  @throws[SigoptException]
  def fetchExperiment(
    experimentId: String,
    development: Boolean = false
  ): Option[Experiment] = {

    val experimentList = Experiment.list().call().getData
    val optExperiment = experimentList.stream
<<<<<<< HEAD
      .filter((experiment: Experiment) => experiment.getId == experimentId & experiment.getDevelopment == development)
=======
      .filter((experiment: Experiment) =>
        experiment.getId == experimentId && experiment.getDevelopment.booleanValue() == development
      )
>>>>>>> 11f01ae0
      .findFirst
    optExperiment.toOption
  }

  @throws[SigoptException]
  def createExperiment(implicit experimentDef: ExperimentDef): Experiment = {
    val header = experimentDef.getHeader
    val experimentId = header.getTitle
    val factors = JavaConverters.asScalaIterator(experimentDef.factors.iterator()).seq
    val parameters =
      Lists.newArrayList(JavaConverters.asJavaIterator(factors.flatMap(factorToParameters)))
    val experiment: Experiment = new Experiment.Builder().name(experimentId).parameters(parameters).build
    val expCall = Experiment.create.data(experiment)
    expCall.call()
  }

  /**
    * Converts a [[Factor factor]] to a [[List]] of SigOpt [[Parameter parameters]]
    * assuming that there are [[Level levels]] with High and Low names.
    *
    * The type of the parameter values is equivalent to the first key of the `High`
    * [[Level level]] `param`.
    *
    * @param factor [[Factor]] to convert
    * @return The factor as a [[List]] of SigOpt [[Parameter parameters]]
    */
  def factorToParameters(factor: Factor): List[Parameter] = {

    val levels = factor.levels

    val highLevel = getLevel("High", levels)

    val paramNames: Vector[String] =
      JavaConverters.asScalaIterator(highLevel.params.keySet().iterator()).toVector

    paramNames.map { paramName =>
      val maxValue = highLevel.params.get(paramName)
      val lowLevel = getLevel("Low", levels)
      val minValue = lowLevel.params.get(paramName)

      val parameter = new Parameter.Builder().name(paramName)

      //println(maxValue)

      // Build bounds
      maxValue match {
        case x if x.isInstanceOf[Double] =>
          parameter
            .bounds(getBounds(minValue.asInstanceOf[Double], maxValue.asInstanceOf[Double]))
            .`type`("double")
        case x if x.isInstanceOf[Int] =>
          parameter
            .`type`("int")
            .bounds(getBounds(minValue.asInstanceOf[Int], maxValue.asInstanceOf[Int]))
        case _ =>
          throw new RuntimeException("Type error!")
      }
      parameter.build()
    }.toList

  }

  private def getLevel(levelName: String, levels: java.util.List[Level]): Level =
    JavaConverters
      .collectionAsScalaIterable(levels)
      .find(l => {
        l.name.equals(levelName)
      })
      .orNull

}<|MERGE_RESOLUTION|>--- conflicted
+++ resolved
@@ -1,8 +1,5 @@
 package beam.calibration
 
-import java.nio.file.Paths
-
-import beam.calibration.BeamSigoptTuner._
 import beam.calibration.Bounded._
 import beam.experiment._
 import beam.utils.OptionalUtils.JavaOptionals._
@@ -10,11 +7,8 @@
 import com.sigopt.Sigopt
 import com.sigopt.exception.SigoptException
 import com.sigopt.model._
-import com.typesafe.config.{Config, ConfigFactory}
-import com.typesafe.scalalogging.LazyLogging
 
 import scala.collection.JavaConverters
-import scala.util.Try
 
 object BeamSigoptTuner {
 
@@ -34,16 +28,11 @@
     experimentId: String,
     development: Boolean = false
   ): Option[Experiment] = {
-
     val experimentList = Experiment.list().call().getData
     val optExperiment = experimentList.stream
-<<<<<<< HEAD
-      .filter((experiment: Experiment) => experiment.getId == experimentId & experiment.getDevelopment == development)
-=======
       .filter((experiment: Experiment) =>
         experiment.getId == experimentId && experiment.getDevelopment.booleanValue() == development
       )
->>>>>>> 11f01ae0
       .findFirst
     optExperiment.toOption
   }
