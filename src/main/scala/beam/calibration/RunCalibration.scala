--- conflicted
+++ resolved
@@ -22,33 +22,12 @@
   */
 object RunCalibration extends App with BeamHelper {
 
-<<<<<<< HEAD
-  // - separate util for id creation
-
-  // - if no experiment Id provided, create id and continue with work
-
-  // - is runType="localRun" | "remoteDeploy"
-
-  // - afterwards: include run parameters in yml file
-
-  //
-
-  // requirement:
-  // - we need to be able to create new experiment id
-  // - we need local run
-  // - we need to deploy runs (input: experiment id)
-  // => distinguish between local and remote runs
-  // - how to solve crashed runs (You have exceeded the maximum number of open suggestions for this plan).
-  // => delete suggestion or reuse same suggestionid
-  // can we add host name to suggestion value?
-=======
   // requirement:
   // - we need local run
   // - we need to deploy runs
   // - we need to be able to create new experiment id
   // - we need to pass existing experiment id to local and remote runs we start
   // - allow to specify the suggestionId for a run
->>>>>>> b2fc62ff
 
   // - the for sigopt should be able to run locally (avoid each dev to have sigopt dev api token)
 
