--- conflicted
+++ resolved
@@ -8,12 +8,8 @@
 import com.typesafe.scalalogging.LazyLogging
 import org.apache.commons.lang.SystemUtils
 
-<<<<<<< HEAD
-/**  To run on t2.large w/ 16g (Max) RAM on AWS via Gradle build script, do the following:
-=======
 /**
   *  To run on t2.large w/ 16g (Max) RAM on AWS via Gradle build script, do the following:
->>>>>>> cc46647f
   *
   *  <code>
   * gradle :deploy -PrunName=test-calibration -PinstanceType=t2.large -PmaxRAM=32g -PdeployMode=execute  -PexecuteClass=beam.calibration.RunCalibration -PexecuteArgs="['--experiments', 'test/input/sf-light/sf-light-calibration/experiment.yml', '--benchmark', '--experiment_id', '12034', 'test/input/sf-light/sf-light-calibration/benchmarkTest.csv','--num_iters', '100']"
