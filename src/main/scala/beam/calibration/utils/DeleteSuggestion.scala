package beam.calibration.utils

import beam.calibration.BeamSigoptTuner
import beam.calibration.utils.ListSuggestions.suggestions
import beam.utils.DebugLib
import com.sigopt.Sigopt
import com.sigopt.model.{Experiment, Pagination, Suggestion}
import com.typesafe.scalalogging.LazyLogging

import scala.collection.JavaConverters._

<<<<<<< HEAD
object DeleteSuggestion extends LazyLogging {
=======
object DeleteSuggestion extends LazyLogging{
>>>>>>> 13f233ed
  val deleteSuggestionId: String = "21226774"

  Sigopt.clientToken = SigOptApiToken.getClientAPIToken

  val experiment = new Experiment("51962")

  val suggestions: Pagination[Suggestion] = experiment.suggestions().list().call()

  def deleteSuggestion(experimentId: String, suggestionId: String) = {

    BeamSigoptTuner.fetchExperiment(experimentId) match {
      case Some(_experiment) => {
        _experiment.suggestions().delete(suggestionId).call()
      }
      case None => {
        logger.info(s"Experiment with id $experimentId not found")
      }
    }
  }

<<<<<<< HEAD
  def deleteSuggestions(experimentId: String, suggestions: List[String]) = {

    BeamSigoptTuner.fetchExperiment(experimentId) match {
      case Some(_experiment) => {
        suggestions.foreach { suggestionId =>
          {
=======
  def deleteSuggestions(experimentId: String, suggestions: List[String]) ={

    BeamSigoptTuner.fetchExperiment(experimentId) match {
      case Some(_experiment) => {
        suggestions.foreach{
          suggestionId => {
>>>>>>> 13f233ed

            _experiment.suggestions().delete(suggestionId).call()
          }
        }
      }
      case None => {
        logger.info(s"Experiment with id $experimentId not found")
      }
    }
  }

  def listSuggestions(experimentId: String) = {
    BeamSigoptTuner.fetchExperiment(experimentId) match {
      case Some(_experiment) => {

<<<<<<< HEAD
        if (_experiment.suggestions().list().call().getData.size() > 0)
          _experiment.suggestions().list().call().getData.forEach { d =>
            println(d)
          } else
=======
        if(_experiment.suggestions().list().call().getData.size() > 0)
          _experiment.suggestions().list().call().getData.forEach{
            d => println(d)
          }
        else
>>>>>>> 13f233ed
          logger.info(s"Experiement with id $experimentId has no suggestion")
      }
      case None => {
        logger.info(s"Experiment with id $experimentId not found")
      }
    }
  }

  def main(args: Array[String]): Unit = {

<<<<<<< HEAD
    val experimentId = "51962"
    val suggestionId = "21226774";

    listSuggestions(experimentId)

    //deleteSuggestion(experimentId, suggestionId)

    //listSuggestions(experimentId)
  }
}
=======
    val experimentId = "52024"
    val suggestionId = "21233364";


    listSuggestions(experimentId)

    deleteSuggestion(experimentId, suggestionId)

    listSuggestions(experimentId)
  }
}
>>>>>>> 13f233ed
<|MERGE_RESOLUTION|>--- conflicted
+++ resolved
@@ -9,11 +9,7 @@
 
 import scala.collection.JavaConverters._
 
-<<<<<<< HEAD
-object DeleteSuggestion extends LazyLogging {
-=======
 object DeleteSuggestion extends LazyLogging{
->>>>>>> 13f233ed
   val deleteSuggestionId: String = "21226774"
 
   Sigopt.clientToken = SigOptApiToken.getClientAPIToken
@@ -34,21 +30,12 @@
     }
   }
 
-<<<<<<< HEAD
-  def deleteSuggestions(experimentId: String, suggestions: List[String]) = {
-
-    BeamSigoptTuner.fetchExperiment(experimentId) match {
-      case Some(_experiment) => {
-        suggestions.foreach { suggestionId =>
-          {
-=======
   def deleteSuggestions(experimentId: String, suggestions: List[String]) ={
 
     BeamSigoptTuner.fetchExperiment(experimentId) match {
       case Some(_experiment) => {
         suggestions.foreach{
           suggestionId => {
->>>>>>> 13f233ed
 
             _experiment.suggestions().delete(suggestionId).call()
           }
@@ -64,18 +51,11 @@
     BeamSigoptTuner.fetchExperiment(experimentId) match {
       case Some(_experiment) => {
 
-<<<<<<< HEAD
-        if (_experiment.suggestions().list().call().getData.size() > 0)
-          _experiment.suggestions().list().call().getData.forEach { d =>
-            println(d)
-          } else
-=======
         if(_experiment.suggestions().list().call().getData.size() > 0)
           _experiment.suggestions().list().call().getData.forEach{
             d => println(d)
           }
         else
->>>>>>> 13f233ed
           logger.info(s"Experiement with id $experimentId has no suggestion")
       }
       case None => {
@@ -86,18 +66,6 @@
 
   def main(args: Array[String]): Unit = {
 
-<<<<<<< HEAD
-    val experimentId = "51962"
-    val suggestionId = "21226774";
-
-    listSuggestions(experimentId)
-
-    //deleteSuggestion(experimentId, suggestionId)
-
-    //listSuggestions(experimentId)
-  }
-}
-=======
     val experimentId = "52024"
     val suggestionId = "21233364";
 
@@ -109,4 +77,3 @@
     listSuggestions(experimentId)
   }
 }
->>>>>>> 13f233ed
