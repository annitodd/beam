package beam.experiment

import java.nio.file.{Files, Path, Paths}

import com.typesafe.config.{Config, ConfigFactory, ConfigValueFactory}

/** Created by dserdiuk on 11/25/17.
  */
case class ExperimentRunSandbox(
  experimentDef: ExperimentDef,
  experimentRun: ExperimentRun,
  experimentIdx: Int,
  beamTplConf: Config
) {

  lazy val runConfig: Config = buildRunConfig

  def scenariosDirectory: Path =
    Paths.get(
      experimentDef.header.experimentOutputRoot,
      "scenarios",
      s"${experimentDef.header.experimentId}",
      s"$experimentIdx"
    )

  def runsDirectory: Path =
    Paths.get(
      experimentDef.header.experimentOutputRoot,
      "runs",
      s"${experimentDef.header.experimentId}",
      s"$experimentIdx"
    )

  def modeChoiceParametersXmlPath: Path =
    Paths.get(scenariosDirectory.toString, "modeChoiceParameters.xml")

  def runBeamScriptPath: Path = Paths.get(scenariosDirectory.toString, "runBeam.sh")

  def beamConfPath: Path = {
    experimentDef.projectRoot.relativize(Paths.get(scenariosDirectory.toAbsolutePath.toString, "beam.conf"))
  }

<<<<<<< HEAD
  /** @return path to an output folder relatively to project root
=======
  /**
    * @return path to an output folder relatively to project root
>>>>>>> cc46647f
    */
  def beamOutputDir: Path = {
    experimentDef.projectRoot.relativize(Paths.get(runsDirectory.toAbsolutePath.toString, "output_"))
  }

  def getPathStringForConfig(path: Path): String = {
    // We need triple quotes because quotes cannot be escaped in string interpolation
    s"""$${BEAM_REPO_PATH}"/$path""""
  }

  def buildRunConfig: Config = {
    // set critical properties
    // beam.agentsim.agents.modalbehaviors.modeChoiceParametersFile
    // beam.outputs.baseOutputDirectory
    val runConfig: Config = (Map(
      "beam.agentsim.simulationName"               -> "output",
      "beam.outputs.addTimestampToOutputDirectory" -> "false"
    ) ++ modeChoiceConfigIfDefined ++ experimentRun.params)
      .foldLeft(beamTplConf) { case (prevConfig, (paramName, paramValue)) =>
        val configValue = ConfigValueFactory.fromAnyRef(paramValue)
        prevConfig.withValue(paramName, configValue)
      }

    // Removing the baseOutputDirectoryString is necessary in this way due to idiosyncratic behavior of withFallback.
    // Took a while to figure this out. DO NOT TRY TO SIMPLIFY!!! SAF 10/2019

    val outputString =
      s"""beam.outputs.baseOutputDirectory = ${getPathStringForConfig(beamOutputDir.getParent)}
         |beam.inputDirectory = ${getPathStringForConfig(Paths.get(experimentDef.header.beamScenarioDataInputRoot))}
         |""".stripMargin
    ConfigFactory
      .parseString(outputString)
      .withFallback(runConfig.withoutPath("beam.outputs.baseOutputDirectory").withoutPath("beam.inputDirectory"))

  }

  def modeChoiceConfigIfDefined: Map[_ <: String, String] = {
    experimentDef.header.modeChoiceTemplate match {
      case "" =>
        Map()
      case _ =>
        Map(
          "beam.agentsim.agents.modalbehaviors.modeChoiceParametersFile" -> experimentDef.projectRoot
            .relativize(modeChoiceParametersXmlPath)
            .toString
        )
    }
  }
}<|MERGE_RESOLUTION|>--- conflicted
+++ resolved
@@ -4,7 +4,8 @@
 
 import com.typesafe.config.{Config, ConfigFactory, ConfigValueFactory}
 
-/** Created by dserdiuk on 11/25/17.
+/**
+  * Created by dserdiuk on 11/25/17.
   */
 case class ExperimentRunSandbox(
   experimentDef: ExperimentDef,
@@ -40,12 +41,8 @@
     experimentDef.projectRoot.relativize(Paths.get(scenariosDirectory.toAbsolutePath.toString, "beam.conf"))
   }
 
-<<<<<<< HEAD
-  /** @return path to an output folder relatively to project root
-=======
   /**
     * @return path to an output folder relatively to project root
->>>>>>> cc46647f
     */
   def beamOutputDir: Path = {
     experimentDef.projectRoot.relativize(Paths.get(runsDirectory.toAbsolutePath.toString, "output_"))
