--- conflicted
+++ resolved
@@ -169,13 +169,8 @@
       )
       carTravelTimeWriter.flush()
       val before = printRouteStats(s"Before rerouting at $currentIter iter", finalPopulation)
-<<<<<<< HEAD
-//        logger.info("AverageCarTravelTime before replanning")
-//        PhysSim.printAverageCarTravelTime(getCarPeople(population))
-=======
       //        logger.info("AverageCarTravelTime before replanning")
       //        PhysSim.printAverageCarTravelTime(getCarPeople(population))
->>>>>>> b2349ad2
       val reroutedTravelTimeStats = reroutePeople(simulationResult.travelTime, nextSetOfPeople.toVector)
       reroutedTravelTimeWriter.writeRow(
         Vector(
@@ -190,30 +185,18 @@
         )
       )
       reroutedTravelTimeWriter.flush()
-<<<<<<< HEAD
-//        logger.info("AverageCarTravelTime after replanning")
-//        PhysSim.printAverageCarTravelTime(getCarPeople(population))
-=======
       //        logger.info("AverageCarTravelTime after replanning")
       //        PhysSim.printAverageCarTravelTime(getCarPeople(population))
->>>>>>> b2349ad2
       val after = printRouteStats(s"After rerouting at $currentIter iter", finalPopulation)
       val absTotalLenDiff = Math.abs(before.totalRouteLen - after.totalRouteLen)
       val absAvgLenDiff = Math.abs(before.totalRouteLen / before.nRoutes - after.totalRouteLen / after.nRoutes)
       val absTotalCountDiff = Math.abs(before.totalLinkCount - after.totalLinkCount)
       val absAvgCountDiff = Math.abs(before.totalLinkCount / before.nRoutes - after.totalLinkCount / after.nRoutes)
       logger.info(s"""
-<<<<<<< HEAD
-             |Abs diff in total len: $absTotalLenDiff
-             |Abs avg diff in len: $absAvgLenDiff
-             |Abs dif in total link count: $absTotalCountDiff
-             |Abs avg diff in link count: $absAvgCountDiff""".stripMargin)
-=======
                      |Abs diff in total len: $absTotalLenDiff
                      |Abs avg diff in len: $absAvgLenDiff
                      |Abs dif in total link count: $absTotalCountDiff
                      |Abs avg diff in link count: $absAvgCountDiff""".stripMargin)
->>>>>>> b2349ad2
       printStats(lastResult, simulationResult)
       val realFirstResult = if (currentIter == 1) simulationResult else firstResult
       val nextNumberOfPeopleToTake = numberOfPeopleToSimulateEveryIter.lift(currentIter).getOrElse(-1)
