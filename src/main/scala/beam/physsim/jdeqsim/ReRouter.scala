package beam.physsim.jdeqsim

import scala.collection.mutable.ArrayBuffer
import scala.collection.JavaConverters._
import scala.util.Try
import beam.agentsim.agents.vehicles.{BeamVehicle, BeamVehicleType, VehicleCategory, VehicleManager}
import beam.agentsim.agents.vehicles.EnergyEconomyAttributes.Powertrain
import beam.agentsim.agents.vehicles.VehicleProtocol.StreetVehicle
import beam.agentsim.events.SpaceTime
import beam.agentsim.infrastructure.parking.ParkingZone
import beam.router.BeamRouter.{Access, RoutingRequest, RoutingResponse}
import beam.router.Modes.BeamMode.CAR
import beam.router.r5.{R5Parameters, R5Wrapper}
import beam.sim.BeamServices
import beam.sim.population.AttributesOfIndividual
import beam.utils.{ProfilingUtils, Statistics}
import com.typesafe.scalalogging.StrictLogging
import org.matsim.api.core.v01.Coord
import org.matsim.api.core.v01.population.{Leg, Person, Population}
import org.matsim.core.population.routes.{NetworkRoute, RouteUtils}
import org.matsim.core.router.util.TravelTime

class ReRouter(val workerParams: R5Parameters, val beamServices: BeamServices) extends StrictLogging {

  private val (_, carVehType: BeamVehicleType) = beamServices.beamScenario.vehicleTypes
    .collect { case (k, v) if v.vehicleCategory == VehicleCategory.Car => (k, v) }
    .maxBy(_._2.sampleProbabilityWithinCategory)

  def reroutePeople(travelTime: TravelTime, toReroute: Vector[Person]): Statistics = {
    if (toReroute.nonEmpty) {
      val personToRoutes = toReroute.flatMap(_.getPlans.asScala.toVector).map { plan =>
        val route = plan.getPlanElements.asScala.zipWithIndex.collect {
          case (leg: Leg, idx: Int) if leg.getMode.equalsIgnoreCase("car") =>
            ElementIndexToLeg(idx, leg)
        }.toVector
        plan.getPerson -> route
      }
      val result = getNewRoutes(toReroute, personToRoutes, travelTime)
      val oldTravelTimes = new ArrayBuffer[Double]()
      val newTravelTimes = new ArrayBuffer[Double]()
      ProfilingUtils.timed(s"Update routes for ${toReroute.size} people", x => logger.info(x)) {
        updatePlans(oldTravelTimes, newTravelTimes, result)
        // We're assuming this should go down
        logger.info(
          s"Old total travel time for rerouted people: ${Statistics(oldTravelTimes.map(x => x / 60).toArray)}"
        )
        logger.info(
          s"New total travel time for rerouted people: ${Statistics(newTravelTimes.map(x => x / 60).toArray)}"
        )
      }
      Statistics(newTravelTimes.map(x => x / 60).toArray)
    } else
      Statistics(Array.empty[Double])
  }

  private def updatePlans(
    newTravelTimes: ArrayBuffer[Double],
    oldTravelTimes: ArrayBuffer[Double],
    result: Seq[(Person, Vector[ElementIndexToRoutingResponse])]
  ): Unit = {
    result.foreach { case (person, xs) =>
      val elems = person.getSelectedPlan.getPlanElements.asScala
      xs.foreach { case ElementIndexToRoutingResponse(index, maybeResp) =>
        elems(index) match {
          case leg: Leg =>
            maybeResp.fold(
              ex => logger.error(s"Can't compute the route: ${ex.getMessage}", ex),
              (resp: RoutingResponse) => {
                resp.itineraries.headOption.flatMap(_.legs.headOption.map(_.beamLeg)) match {
                  case Some(beamLeg) =>
                    oldTravelTimes += leg.getAttributes.getAttribute("travel_time").toString.toLong.toDouble
                    newTravelTimes += beamLeg.duration.toDouble

                    val javaLinkIds = beamLeg.travelPath.linkIds
                      .map(beamServices.networkHelper.getLinkUnsafe)
                      .map(_.getId)
                      .asJava
                    val newRoute = RouteUtils
                      .createNetworkRoute(javaLinkIds, beamServices.matsimServices.getScenario.getNetwork)
                    leg.setRoute(newRoute)
                    leg.setDepartureTime(beamLeg.startTime)
                    leg.setTravelTime(0)
                    leg.getAttributes.putAttribute("travel_time", beamLeg.duration)
                    leg.getAttributes.putAttribute("departure_time", beamLeg.startTime);
                  case _ =>
                }
              }
            )
          case other => throw new IllegalStateException(s"Did not expect to see type ${other.getClass}: $other")
        }
      }
    }
  }

  private def getNewRoutes(
    toReroute: Vector[Person],
    personToRoutes: Vector[(Person, Vector[ElementIndexToLeg])],
    travelTime: TravelTime
  ): Seq[(Person, Vector[ElementIndexToRoutingResponse])] = {
    val r5Wrapper = new R5Wrapper(workerParams, travelTime, 0)
    ProfilingUtils.timed(s"Get new routes for ${toReroute.size} people", x => logger.info(x)) {
      personToRoutes.par.map { case (person, xs) =>
        reroute(r5Wrapper, person, xs)
      }.seq
    }
  }

  def printRouteStats(str: String, population: Population): RerouteStats = {
    val routes = population.getPersons.values.asScala.flatMap { person =>
      person.getSelectedPlan.getPlanElements.asScala.collect {
        case leg: Leg if Option(leg.getRoute).nonEmpty && leg.getRoute.isInstanceOf[NetworkRoute] =>
          leg.getRoute.asInstanceOf[NetworkRoute]
      }
    }
    val totalRouteLen = routes.map { route =>
      // route.getLinkIds does not contain start and end links, so we should compute them separately
      val startAndEndLen = beamServices.networkHelper
        .getLinkUnsafe(route.getStartLinkId.toString.toInt)
        .getLength + beamServices.networkHelper.getLinkUnsafe(route.getEndLinkId.toString.toInt).getLength
      val linkLength = route.getLinkIds.asScala.foldLeft(0.0) { case (acc, curr) =>
        acc + beamServices.networkHelper.getLinkUnsafe(curr.toString.toInt).getLength
      }
      startAndEndLen + linkLength
    }.sum

    val totalLinkCount = routes.map { route =>
      val constantToCompensateRouteAbsenceOfStartAndEndLinks = 2
      constantToCompensateRouteAbsenceOfStartAndEndLinks + route.getLinkIds.size()
    }.sum

    val avgRouteLen = totalRouteLen / routes.size
    val avgLinkCount = totalLinkCount / routes.size
    logger.info(s"""$str.
                   |Number of routes: ${routes.size}
                   |Total route length: $totalRouteLen
                   |Avg route length: $avgRouteLen
                   |Total link count: $totalLinkCount
                   |Avg link count: $avgLinkCount""".stripMargin)
    RerouteStats(routes.size, totalRouteLen, totalLinkCount)
  }

  private def reroute(
    r5: R5Wrapper,
    person: Person,
    elemIdxToRoute: Vector[ElementIndexToLeg]
  ): (Person, Vector[ElementIndexToRoutingResponse]) = {
    val car = new BeamVehicle(
      BeamVehicle.createId(person.getId, Some("car")),
      new Powertrain(carVehType.primaryFuelConsumptionInJoulePerMeter),
      carVehType
    )

    val idxToResponse = elemIdxToRoute.map { case ElementIndexToLeg(idx, leg) =>
      val route = leg.getRoute
      // Do we need to snap it to R5 edge?
      val startCoord = getR5UtmCoord(route.getStartLinkId.toString.toInt)
      val endCoord = getR5UtmCoord(route.getEndLinkId.toString.toInt)

<<<<<<< HEAD
        val departTime = leg.getDepartureTime.toInt
        val currentPointUTM = SpaceTime(startCoord, departTime)
        val carStreetVeh =
          StreetVehicle(
            car.id,
            car.beamVehicleType.id,
            currentPointUTM,
            CAR,
            asDriver = true,
            needsToCalculateCost = true
          )
        val streetVehicles = Vector(carStreetVeh)
        val maybeAttributes: Option[AttributesOfIndividual] =
          Option(person.getCustomAttributes.get("beam-attributes").asInstanceOf[AttributesOfIndividual])
        val routingRequest = RoutingRequest(
          originUTM = startCoord,
          destinationUTM = endCoord,
          departureTime = departTime,
          withTransit = false,
          personId = Some(person.getId),
          streetVehicles = streetVehicles,
          attributesOfIndividual = maybeAttributes,
          streetVehiclesUseIntermodalUse = Access
=======
      val departTime = leg.getDepartureTime.toInt
      val currentPointUTM = SpaceTime(startCoord, departTime)
      val carStreetVeh =
        StreetVehicle(
          car.id,
          car.beamVehicleType.id,
          currentPointUTM,
          CAR,
          asDriver = true,
          needsToCalculateCost = true
>>>>>>> 97762262
        )
      val streetVehicles = Vector(carStreetVeh)
      val maybeAttributes: Option[AttributesOfIndividual] =
        Option(person.getCustomAttributes.get("beam-attributes").asInstanceOf[AttributesOfIndividual])
      val routingRequest = RoutingRequest(
        originUTM = startCoord,
        destinationUTM = endCoord,
        departureTime = departTime,
        withTransit = false,
        personId = Some(person.getId),
        streetVehicles = streetVehicles,
        attributesOfIndividual = maybeAttributes,
        streetVehiclesUseIntermodalUse = Access,
        triggerId = -1
      )
      val maybeRoutingResponse = Try(r5.calcRoute(routingRequest))
      ElementIndexToRoutingResponse(idx, maybeRoutingResponse)
    }
    person -> idxToResponse
  }

  private def getR5UtmCoord(linkId: Int): Coord = {
    val r5EdgeCoord = beamServices.geo.coordOfR5Edge(beamServices.beamScenario.transportNetwork.streetLayer, linkId)
    beamServices.geo.wgs2Utm(r5EdgeCoord)
  }
}<|MERGE_RESOLUTION|>--- conflicted
+++ resolved
@@ -156,7 +156,6 @@
       val startCoord = getR5UtmCoord(route.getStartLinkId.toString.toInt)
       val endCoord = getR5UtmCoord(route.getEndLinkId.toString.toInt)
 
-<<<<<<< HEAD
         val departTime = leg.getDepartureTime.toInt
         val currentPointUTM = SpaceTime(startCoord, departTime)
         val carStreetVeh =
@@ -180,18 +179,7 @@
           streetVehicles = streetVehicles,
           attributesOfIndividual = maybeAttributes,
           streetVehiclesUseIntermodalUse = Access
-=======
-      val departTime = leg.getDepartureTime.toInt
-      val currentPointUTM = SpaceTime(startCoord, departTime)
-      val carStreetVeh =
-        StreetVehicle(
-          car.id,
-          car.beamVehicleType.id,
-          currentPointUTM,
-          CAR,
-          asDriver = true,
-          needsToCalculateCost = true
->>>>>>> 97762262
+
         )
       val streetVehicles = Vector(carStreetVeh)
       val maybeAttributes: Option[AttributesOfIndividual] =
