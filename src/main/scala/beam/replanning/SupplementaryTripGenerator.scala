--- conflicted
+++ resolved
@@ -10,13 +10,9 @@
 import beam.router.skim.Skims
 import beam.sim.BeamServices
 import beam.sim.population.AttributesOfIndividual
-<<<<<<< HEAD
+import com.conveyal.r5.profile.StreetMode
 import beam.utils.scenario.PlanElement
 import com.conveyal.r5.profile.StreetMode
-=======
-import com.conveyal.r5.profile.StreetMode
-import beam.utils.scenario.PlanElement
->>>>>>> a881d047
 import org.matsim.api.core.v01.population.{Activity, Person, Plan}
 import org.matsim.api.core.v01.{Coord, Id}
 import org.matsim.core.population.PopulationUtils
@@ -83,37 +79,22 @@
 
     if (!elements(1).getType.equalsIgnoreCase("temp")) { newPlan.addActivity(elements.head) }
 
-    var updatedPreviousActivity = elements.head
-
-    val activityAccumulator = ListBuffer[Activity]()
-
     elements.sliding(3).foreach {
       case List(prev, curr, next) =>
         if (curr.getType.equalsIgnoreCase("temp")) {
           anyChanges = true
-          val newActivities =
-            generateSubtour(updatedPreviousActivity, curr, next, modeMNL, destinationMNL, tripMNL, modes)
+          val newActivities = generateSubtour(prev, curr, next, modeMNL, destinationMNL, tripMNL, modes)
           newActivities.foreach { x =>
-            activityAccumulator.lastOption match {
-              case Some(lastTrip) =>
-                if (lastTrip.getType == x.getType) {
-                  activityAccumulator -= activityAccumulator.last
-                }
-              case _ =>
-            }
-            activityAccumulator.append(x)
+            newPlan.addActivity(x)
           }
         } else {
           if ((!prev.getType.equalsIgnoreCase("temp")) & (!next.getType.equalsIgnoreCase("temp"))) {
-            activityAccumulator.append(curr)
+            newPlan.addActivity(curr)
           }
         }
-        updatedPreviousActivity = activityAccumulator.last
       case _ =>
     }
-    activityAccumulator.foreach { x =>
-      newPlan.addActivity(x)
-    }
+
     if (!elements(elements.size - 2).getType.equalsIgnoreCase("temp")) { newPlan.addActivity(elements.last) }
 
     if (anyChanges) {
