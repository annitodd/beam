package beam.replanning

import beam.agentsim.agents.choice.logit.DestinationChoiceModel.TripParameters.ExpMaxUtility
import beam.agentsim.agents.choice.logit.DestinationChoiceModel._
import beam.agentsim.agents.choice.logit.{DestinationChoiceModel, MultinomialLogit}
import beam.agentsim.agents.choice.mode.ModeChoiceMultinomialLogit
import beam.agentsim.infrastructure.taz.{TAZ, TAZTreeMap}
import beam.router.Modes.BeamMode
import beam.router.Modes.BeamMode.{CAR, CAV, RIDE_HAIL, RIDE_HAIL_POOLED, WALK, WALK_TRANSIT}
import beam.sim.BeamServices
import beam.sim.population.AttributesOfIndividual
import org.matsim.api.core.v01.population.{Activity, Leg, Person, Plan}
import org.matsim.api.core.v01.{Coord, Id}
import org.matsim.core.population.PopulationUtils
import org.matsim.utils.objectattributes.attributable.AttributesUtils

import scala.collection.JavaConverters._
import scala.collection.immutable.List
import scala.collection.mutable.ListBuffer
import scala.util.Random

class SupplementaryTripGenerator(
  val attributesOfIndividual: AttributesOfIndividual,
  val destinationChoiceModel: DestinationChoiceModel,
  val beamServices: BeamServices,
  val personId: Id[Person],
  val maybeFixedHourOfTripFromODSkims: Option[Int]
) {
  val r: Random.type = scala.util.Random
  val personSpecificSeed: Long = personId.hashCode().toLong

  val travelTimeBufferInSec: Int = 30 * 60

  val activityRates: ActivityRates = destinationChoiceModel.activityRates
  val activityVOTs: ActivityVOTs = destinationChoiceModel.activityVOTs
  val activityDurations: ActivityDurations = destinationChoiceModel.activityDurations
  val modeChoiceCalculator = beamServices.modeChoiceCalculatorFactory(attributesOfIndividual)

  def generateNewPlans(
    plan: Plan,
    destinationChoiceModel: DestinationChoiceModel,
    modes: collection.immutable.Set[BeamMode] = collection.immutable.Set[BeamMode](CAR),
    fillInModes: Boolean = false
  ): Option[Plan] = {
    val modesToConsider: collection.immutable.Set[BeamMode] =
      if (modes.contains(CAV)) {
        collection.immutable.Set[BeamMode](CAV, WALK)
      } else {
        collection.immutable.Set[BeamMode](WALK, WALK_TRANSIT, RIDE_HAIL, RIDE_HAIL_POOLED) ++ modes
      }

    var tourModes = collection.mutable.Set(modesToConsider.toArray: _*)

    val modeMNL: MultinomialLogit[
      BeamMode,
      DestinationChoiceModel.DestinationParameters
    ] =
      MultinomialLogit(
        destinationChoiceModel.DefaultModeParameters,
        destinationChoiceModel.DefaultMNLParameters,
        beamServices.beamConfig.beam.agentsim.agents.tripBehaviors.mulitnomialLogit.mode_nest_scale_factor
      )

    val destinationMNL: MultinomialLogit[
      SupplementaryTripAlternative,
      DestinationChoiceModel.TripParameters
    ] =
      MultinomialLogit(
        Map.empty,
        destinationChoiceModel.TripMNLParameters,
        beamServices.beamConfig.beam.agentsim.agents.tripBehaviors.mulitnomialLogit.destination_nest_scale_factor
      )

    val tripMNL: MultinomialLogit[Boolean, DestinationChoiceModel.TripParameters] =
      MultinomialLogit(
        Map.empty,
        destinationChoiceModel.TripMNLParameters,
        beamServices.beamConfig.beam.agentsim.agents.tripBehaviors.mulitnomialLogit.trip_nest_scale_factor
      )

    val newPlan = PopulationUtils.createPlan(plan.getPerson)
    var anyChanges = false
    newPlan.setType(plan.getType)

    val elements = plan.getPlanElements.asScala.collect { case activity: Activity => activity }.toList

    if (!elements(1).getType.equalsIgnoreCase("temp")) { newPlan.addActivity(elements.head) }

    var updatedPreviousActivity = elements.head

    val activityAccumulator = ListBuffer.empty[Activity]
    val tripAccumulator = ListBuffer.empty[Leg]

    elements.sliding(3).foreach {
      case List(_, curr, next) =>
        if (curr.getType.equalsIgnoreCase("temp")) {
          anyChanges = true
          val (newActivities, newLegs) =
            generateSubtour(
              updatedPreviousActivity,
              curr,
              next,
              modeMNL,
              destinationMNL,
              tripMNL,
              tourModes.toSet,
              fillInModes
            )
          newActivities.foreach { x =>
            activityAccumulator.lastOption match {
              case Some(lastTrip) =>
                if (lastTrip.getType == x.getType) {
                  activityAccumulator -= activityAccumulator.last
                }
              case _ =>
            }
            activityAccumulator.append(x)
          }
          tripAccumulator ++= newLegs

          updatedPreviousActivity = activityAccumulator.last
        } else if (!next.getType.equalsIgnoreCase("temp")) {
          curr.getType match { // If they drove to work they need to drive home
            case "Work" if tourModes.contains(CAR) => tourModes = collection.mutable.Set(CAR)
            case "Work" if tourModes.contains(CAV) => tourModes = collection.mutable.Set(CAV)
            case _                                 =>
          }
          val leg: Leg = generateLeg(curr, next, modeMNL, tourModes.toSet, fillInModes)
          tripAccumulator.append(leg)
          activityAccumulator.append(next)
          updatedPreviousActivity = next
          next.getType match {
            case "Home" =>
              tourModes = collection.mutable.Set(modesToConsider.toArray: _*) // Access to all vehicles at home
            case _ if !leg.getMode.contains("car") => tourModes -= CAR // Can't use car if didn't drive to work
            case _                                 =>
          }
        }
      case _ =>
    }
    activityAccumulator.foreach { x =>
      newPlan.addActivity(x)
    }
    if (!elements(elements.size - 2).getType.equalsIgnoreCase("temp")) { newPlan.addActivity(elements.last) }

    if (anyChanges) {
      //newPlan.setScore(plan.getScore)
      newPlan.setType(plan.getType)
      val resultPlan =
        ReplanningUtil.createPlanFromActivitiesAndTrips(newPlan, activityAccumulator.toVector, tripAccumulator.toVector)
      AttributesUtils.copyAttributesFromTo(plan, resultPlan)
      Some(resultPlan)
    } else {
      None
    }
  }

  private def generateLeg(
    prevActivity: Activity,
    nextActivity: Activity,
<<<<<<< HEAD
    modeMNL: MultinomialLogit[SupplementaryTripAlternative, DestinationParameters],
=======
    modeMNL: MultinomialLogit[BeamMode, DestinationParameters],
>>>>>>> a965c3af
    availableModes: collection.immutable.Set[BeamMode] = collection.immutable.Set[BeamMode](CAR),
    fillInModes: Boolean = false
  ): Leg = {
    if (fillInModes) {
<<<<<<< HEAD
      val modeToTimeAndCost =
        getTazCost(nextActivity, prevActivity, availableModes, bothDirections = false, maybeFixedHourOfTripFromODSkims)
=======

      val modeToTimeAndCost = getTazCost(nextActivity, prevActivity, availableModes, false)
>>>>>>> a965c3af
      val alternativeToTimeAndCost = modeToTimeAndCost.map { case (mode, timesAndCost) =>
        val departureTime = prevActivity.getEndTime
        val arrivalTime = timesAndCost.accessTime + departureTime
        val supplementaryTripAlternative: SupplementaryTripAlternative =
          DestinationChoiceModel.SupplementaryTripAlternative(
            TAZ.DefaultTAZ,
            nextActivity.getType,
            mode,
            (arrivalTime - nextActivity.getEndTime).toInt,
            arrivalTime.toInt
          )
<<<<<<< HEAD
        supplementaryTripAlternative -> DestinationChoiceModel.toUtilityParameters(timesAndCost)
      }
      val alternativeChosen = modeMNL.sampleAlternative(alternativeToTimeAndCost, r)
      PopulationUtils.createLeg(alternativeChosen match {
        case Some(alt) => alt.alternativeType.mode.value
=======
        mode -> DestinationChoiceModel.toUtilityParameters(timesAndCost)
      }
      val alternativeChosen = modeMNL.sampleAlternative(alternativeToTimeAndCost, r)
      PopulationUtils.createLeg(alternativeChosen match {
        case Some(alt) => alt.alternativeType.value
>>>>>>> a965c3af
        case None      => ""
      })
    } else {
      PopulationUtils.createLeg("")
    }

  }

  private def generateSubtour(
    prevActivity: Activity,
    currentActivity: Activity,
    nextActivity: Activity,
    modeMNL: MultinomialLogit[BeamMode, DestinationParameters],
    destinationMNL: MultinomialLogit[SupplementaryTripAlternative, TripParameters],
    tripMNL: MultinomialLogit[Boolean, TripParameters],
    availableModes: collection.immutable.Set[BeamMode] = collection.immutable.Set[BeamMode](CAR),
    fillInModes: Boolean = false
  ): (List[Activity], List[Leg]) = {
    val tazChoiceSet: List[TAZ] =
      generateTazChoiceSet(
        beamServices.beamConfig.beam.agentsim.agents.tripBehaviors.mulitnomialLogit.max_destination_choice_set_size,
        prevActivity.getCoord
      )
    val alternativeActivity = PopulationUtils.createActivityFromCoord(prevActivity.getType, currentActivity.getCoord)
    alternativeActivity.setStartTime(prevActivity.getStartTime)
    alternativeActivity.setEndTime(nextActivity.getEndTime)
    val (newActivityType, startTime, endTime) = generateSubtourTypeStartAndEndTime(alternativeActivity)
    newActivityType match {
      case "None" => (List(alternativeActivity), List.empty[Leg])
      case _ =>
        val (
          modeTazCosts: Map[SupplementaryTripAlternative, Map[BeamMode, Map[
            DestinationParameters,
            Double
          ]]],
          noTrip: Map[TripParameters, Double]
        ) =
          gatherSubtourCosts(newActivityType, tazChoiceSet, startTime, endTime, alternativeActivity, availableModes)

        val modeChoice: Map[SupplementaryTripAlternative, Map[TripParameters, Double]] =
          modeTazCosts.map { case (alt, modeCost) =>
            val tazMaxUtility = modeMNL.getExpectedMaximumUtility(modeCost)
            alt -> Map[TripParameters, Double](
              TripParameters.ExpMaxUtility -> tazMaxUtility.getOrElse(0)
            )
          }

        val tripMaxUtility = destinationMNL.getExpectedMaximumUtility(modeChoice)

        val tripChoice: Map[Boolean, Map[TripParameters, Double]] =
          Map[Boolean, Map[TripParameters, Double]](
            true -> Map[TripParameters, Double](
              TripParameters.ExpMaxUtility -> tripMaxUtility.getOrElse(0)
            ),
            false -> noTrip
          )

        val tazToChosenMode: Map[TAZ, Option[BeamMode]] = {
          modeTazCosts.map { case (alt, modeCost) =>
            val chosenModeOptionForTaz = modeMNL.sampleAlternative(modeCost, r)
            chosenModeOptionForTaz match {
              case Some(chosenModeForTaz) if fillInModes =>
<<<<<<< HEAD
                alt.taz -> Some(chosenModeForTaz.alternativeType.mode)
=======
                alt.taz -> Some(chosenModeForTaz.alternativeType)
>>>>>>> a965c3af
              case _ =>
                alt.taz -> None
            }
          }

        }

        val chosenAlternativeOption = tripMNL.sampleAlternative(tripChoice, r) match {
          case Some(mnlSample) if mnlSample.alternativeType => destinationMNL.sampleAlternative(modeChoice, r)
          case _                                            => None
        }

        chosenAlternativeOption match {
          case Some(outcome) =>
            val chosenAlternative = outcome.alternativeType
            val tourModeOption = tazToChosenMode.getOrElse(outcome.alternativeType.taz, None)

            val newActivity =
              PopulationUtils.createActivityFromCoord(
                newActivityType,
                TAZTreeMap.randomLocationInTAZ(chosenAlternative.taz)
              )
            val activityBeforeNewActivity =
              PopulationUtils.createActivityFromCoord(prevActivity.getType, prevActivity.getCoord)
            val activityAfterNewActivity =
              PopulationUtils.createActivityFromCoord(nextActivity.getType, nextActivity.getCoord)

            activityBeforeNewActivity.setStartTime(alternativeActivity.getStartTime)
            activityBeforeNewActivity.setEndTime(startTime - travelTimeBufferInSec)

            newActivity.setStartTime(startTime)
            newActivity.setEndTime(endTime)

            activityAfterNewActivity.setStartTime(endTime + travelTimeBufferInSec)
            activityAfterNewActivity.setEndTime(alternativeActivity.getEndTime)

            val accessLeg = PopulationUtils.createLeg(tourModeOption match {
              case Some(tourMode) => tourMode.value
              case None           => ""
            })

            val egressLeg = PopulationUtils.createLeg(tourModeOption match {
              case Some(tourMode) => tourMode.value
              case None           => ""
            })

            (List(activityBeforeNewActivity, newActivity, activityAfterNewActivity), List(accessLeg, egressLeg))
          case None =>
            (List(alternativeActivity), List.empty[Leg])
        }
    }

  }

  private def gatherSubtourCosts(
    newActivityType: String,
    TAZs: List[TAZ],
    startTime: Int,
    endTime: Int,
    alternativeActivity: Activity,
    modes: collection.immutable.Set[BeamMode]
  ): (
    Map[SupplementaryTripAlternative, Map[BeamMode, Map[DestinationParameters, Double]]],
    Map[TripParameters, Double]
  ) = {
    val alternativeActivityUtility =
      destinationChoiceModel.getActivityUtility(alternativeActivity, attributesOfIndividual)
    val alternativeActivityParamMap = Map[DestinationChoiceModel.TripParameters, Double](
      ExpMaxUtility -> alternativeActivityUtility
    )

    val modeToTazToCost: Map[SupplementaryTripAlternative, Map[BeamMode, Map[DestinationParameters, Double]]] =
      if (TAZs.isEmpty) {
        Map[SupplementaryTripAlternative, Map[BeamMode, Map[DestinationParameters, Double]]]()
      } else {
        TAZs.map { taz =>
          val destinationCoord: Coord = TAZTreeMap.randomLocationInTAZ(taz)
          val additionalActivity = PopulationUtils.createActivityFromCoord(newActivityType, destinationCoord)
          additionalActivity.setStartTime(startTime)
          additionalActivity.setEndTime(endTime)
          val cost =
            getTazCost(
              additionalActivity,
              alternativeActivity,
              modes,
              bothDirections = true,
              maybeFixedHourOfTripFromODSkims
            )
          val alternative =
            DestinationChoiceModel.SupplementaryTripAlternative(
              taz,
              newActivityType,
              CAR,
              endTime - startTime,
              startTime
            )
          alternative -> cost.map { case (x, y) =>
            x -> DestinationChoiceModel.toUtilityParameters(y)
          }
        }.toMap
      }
    (modeToTazToCost, alternativeActivityParamMap)
  }

  private def getRealStartEndTime(
    activity: Activity
  ): (Double, Double) = {
    val start = if (activity.getStartTime > 0) { activity.getStartTime }
    else { 0 }
    val end = if (activity.getEndTime > 0) { activity.getEndTime }
    else { 3600 * 24 }
    (start, end)
  }

  private def getTazCost(
    additionalActivity: Activity,
    alternativeActivity: Activity,
    modes: collection.immutable.Set[BeamMode],
<<<<<<< HEAD
    bothDirections: Boolean = true,
    maybeFixedHourOfTripFromODSkims: Option[Int] = None
=======
    bothDirections: Boolean = true
>>>>>>> a965c3af
  ): Map[BeamMode, DestinationChoiceModel.TimesAndCost] = {
    val (altStart, altEnd) = getRealStartEndTime(alternativeActivity)
    val alternativeActivityDuration = altEnd - altStart
    val activityDuration = additionalActivity.getEndTime - additionalActivity.getStartTime
<<<<<<< HEAD
    val desiredDepartTimeInSeconds =
      maybeFixedHourOfTripFromODSkims.getOrElse(secondsToIndex(additionalActivity.getStartTime)) * 3600
    val desiredReturnTimeInSeconds =
      maybeFixedHourOfTripFromODSkims.getOrElse(secondsToIndex(additionalActivity.getEndTime)) * 3600
=======
    val desiredDepartTimeInSeconds = additionalActivity.getStartTime.floor.toInt
    val desiredReturnTimeInSeconds = additionalActivity.getEndTime.floor.toInt
>>>>>>> a965c3af
    val vehicleType = beamServices.beamScenario.vehicleTypes.values.head // TODO: FIX WITH REAL VEHICLE
    val fuelPrice = beamServices.beamScenario.fuelTypePrices(vehicleType.primaryFuelType)

    val modeToTimeAndCosts: Map[BeamMode, DestinationChoiceModel.TimesAndCost] =
      modes.map { mode =>
        val accessTripSkim =
          beamServices.skims.od_skimmer.getTimeDistanceAndCost(
            alternativeActivity.getCoord,
            additionalActivity.getCoord,
            desiredDepartTimeInSeconds,
            mode,
            vehicleType.id,
            vehicleType,
            fuelPrice
          )
        val egressTripSkimOption = if (bothDirections) {
          Some(
            beamServices.skims.od_skimmer.getTimeDistanceAndCost(
              additionalActivity.getCoord,
              alternativeActivity.getCoord,
              desiredReturnTimeInSeconds,
              mode,
              vehicleType.id,
              vehicleType,
              fuelPrice
            )
          )
        } else {
          None
        }

        val startingOverlap =
          (altStart - (additionalActivity.getStartTime - accessTripSkim.time)).max(0)
        val endingOverlap = egressTripSkimOption match {
          case Some(egressTripSkim) => ((additionalActivity.getEndTime + egressTripSkim.time) - altEnd).max(0)
          case None                 => 0.0
        }
<<<<<<< HEAD

        val schedulePenalty = math.pow(startingOverlap, 2) + math.pow(endingOverlap, 2)
        val previousActivityBenefit = egressTripSkimOption match {
          case Some(egressTripSkim) =>
            attributesOfIndividual.getVOT(
              (alternativeActivityDuration - accessTripSkim.time - egressTripSkim.time - activityDuration) / 3600 * activityVOTs
                .getOrElse(alternativeActivity.getType, 1.0)
            )
          case None => 0.0
        }
=======
>>>>>>> a965c3af

        val schedulePenalty = math.pow(startingOverlap, 2) + math.pow(endingOverlap, 2)
        val previousActivityBenefit = egressTripSkimOption match {
          case Some(egressTripSkim) =>
            attributesOfIndividual.getVOT(
              (alternativeActivityDuration - accessTripSkim.time - egressTripSkim.time - activityDuration) / 3600 * activityVOTs
                .getOrElse(alternativeActivity.getType, 1.0)
            )
          case None => 0.0
        }
        val newActivityBenefit: Double =
          destinationChoiceModel.getActivityUtility(additionalActivity, attributesOfIndividual)
<<<<<<< HEAD

=======
>>>>>>> a965c3af
        val timesAndCost = egressTripSkimOption match {
          case Some(egressTripSkim) =>
            TimesAndCost(
              accessTripSkim.time,
              egressTripSkim.time,
<<<<<<< HEAD
              attributesOfIndividual.getVOT(accessTripSkim.generalizedTime / 3600) + accessTripSkim.cost,
              attributesOfIndividual.getVOT(egressTripSkim.generalizedTime / 3600) + egressTripSkim.cost,
=======
              -modeChoiceCalculator.utilityOf(mode, accessTripSkim, attributesOfIndividual),
              -modeChoiceCalculator.utilityOf(mode, accessTripSkim, attributesOfIndividual),
>>>>>>> a965c3af
              schedulePenalty,
              newActivityBenefit + previousActivityBenefit
            )
          case None =>
            TimesAndCost(
              accessTripSkim.time,
              0.0,
              attributesOfIndividual.getVOT(accessTripSkim.generalizedTime / 3600) + accessTripSkim.cost,
              0.0,
              schedulePenalty,
              0.0
            )
        }
        mode -> timesAndCost
      }.toMap
    modeToTimeAndCosts
  }

  private def generateSubtourTypeStartAndEndTime(
    alternativeActivity: Activity
  ): (String, Int, Int) = {

    val (altStart, altEnd) = getRealStartEndTime(alternativeActivity)

    val filtered = activityRates.map { case (activityType, hourToRate) =>
      activityType -> hourToRate
        .filter { case (hour, rate) =>
          hour > secondsToIndex(altStart) & hour <= secondsToIndex(altEnd) & rate > 0
        }
        .values
        .sum
    }
    val chosenType = drawKeyByValue(filtered)

    chosenType match {
      case Some(actType) =>
        val meanActivityDuration: Double = activityDurations.getOrElse(actType, 15 * 60)

        val r_repeat = new scala.util.Random
        r_repeat.setSeed(personSpecificSeed)

        val newActivityDuration: Double = -math.log(r_repeat.nextDouble()) * meanActivityDuration

        val earliestPossibleStartIndex = secondsToIndex(altStart + travelTimeBufferInSec)
        val latestPossibleEndIndex = secondsToIndex(altEnd - travelTimeBufferInSec)
        val chosenStartIndex = if (latestPossibleEndIndex > earliestPossibleStartIndex + 1) {
          val filteredRates = activityRates
            .getOrElse(actType, Map[Int, Double]())
            .filter { case (hour, rate) =>
              hour > secondsToIndex(altStart) & hour < secondsToIndex(altEnd - travelTimeBufferInSec) & rate > 0
            }
          drawKeyByValue(filteredRates)
        } else { None }
        chosenStartIndex match {
          case Some(index) =>
            val startTime = math.max((r.nextDouble() + index) * 3600, altStart + travelTimeBufferInSec)
            (
              actType,
              startTime.toInt,
              (startTime + newActivityDuration).toInt
            )
          case None => ("None", 0, 0)
        }
      case None => ("None", 0, 0)
    }
  }

  private def generateTazChoiceSet(
    n: Int,
    coord: Coord
  ): List[TAZ] = {
    val maxDistance =
      beamServices.beamConfig.beam.agentsim.agents.tripBehaviors.mulitnomialLogit.max_destination_distance_meters
    val r_repeat = new scala.util.Random
    val tazToChooseFrom: Seq[TAZ] = {
      val sortedTazInRadius =
        beamServices.beamScenario.tazTreeMap.getTAZInRadius(coord, maxDistance).asScala.toSeq.sortBy(_.tazId.toString)
      sortedTazInRadius
    }

    r_repeat.setSeed(personSpecificSeed)
    r_repeat
      .shuffle(tazToChooseFrom)
      .take(n)
      .toList
  }

  private def secondsToIndex(time: Double): Int = {
    (time / 3600).toInt
  }

  private def drawKeyByValue[A](
    keyToProb: Map[A, Double]
  ): Option[A] = {
    val totalProb = keyToProb.values.sum
    val randomDraw = r.nextDouble()
    val probs = keyToProb.values.scanLeft(0.0)(_ + _ / totalProb).drop(1)
    keyToProb.keys.zip(probs).dropWhile { _._2 <= randomDraw }.headOption match {
      case Some(result) => Some(result._1)
      case _            => None
    }
  }

}<|MERGE_RESOLUTION|>--- conflicted
+++ resolved
@@ -158,22 +158,13 @@
   private def generateLeg(
     prevActivity: Activity,
     nextActivity: Activity,
-<<<<<<< HEAD
-    modeMNL: MultinomialLogit[SupplementaryTripAlternative, DestinationParameters],
-=======
     modeMNL: MultinomialLogit[BeamMode, DestinationParameters],
->>>>>>> a965c3af
     availableModes: collection.immutable.Set[BeamMode] = collection.immutable.Set[BeamMode](CAR),
     fillInModes: Boolean = false
   ): Leg = {
     if (fillInModes) {
-<<<<<<< HEAD
       val modeToTimeAndCost =
         getTazCost(nextActivity, prevActivity, availableModes, bothDirections = false, maybeFixedHourOfTripFromODSkims)
-=======
-
-      val modeToTimeAndCost = getTazCost(nextActivity, prevActivity, availableModes, false)
->>>>>>> a965c3af
       val alternativeToTimeAndCost = modeToTimeAndCost.map { case (mode, timesAndCost) =>
         val departureTime = prevActivity.getEndTime
         val arrivalTime = timesAndCost.accessTime + departureTime
@@ -185,19 +176,11 @@
             (arrivalTime - nextActivity.getEndTime).toInt,
             arrivalTime.toInt
           )
-<<<<<<< HEAD
-        supplementaryTripAlternative -> DestinationChoiceModel.toUtilityParameters(timesAndCost)
-      }
-      val alternativeChosen = modeMNL.sampleAlternative(alternativeToTimeAndCost, r)
-      PopulationUtils.createLeg(alternativeChosen match {
-        case Some(alt) => alt.alternativeType.mode.value
-=======
         mode -> DestinationChoiceModel.toUtilityParameters(timesAndCost)
       }
       val alternativeChosen = modeMNL.sampleAlternative(alternativeToTimeAndCost, r)
       PopulationUtils.createLeg(alternativeChosen match {
         case Some(alt) => alt.alternativeType.value
->>>>>>> a965c3af
         case None      => ""
       })
     } else {
@@ -260,11 +243,7 @@
             val chosenModeOptionForTaz = modeMNL.sampleAlternative(modeCost, r)
             chosenModeOptionForTaz match {
               case Some(chosenModeForTaz) if fillInModes =>
-<<<<<<< HEAD
-                alt.taz -> Some(chosenModeForTaz.alternativeType.mode)
-=======
                 alt.taz -> Some(chosenModeForTaz.alternativeType)
->>>>>>> a965c3af
               case _ =>
                 alt.taz -> None
             }
@@ -383,25 +362,14 @@
     additionalActivity: Activity,
     alternativeActivity: Activity,
     modes: collection.immutable.Set[BeamMode],
-<<<<<<< HEAD
     bothDirections: Boolean = true,
     maybeFixedHourOfTripFromODSkims: Option[Int] = None
-=======
-    bothDirections: Boolean = true
->>>>>>> a965c3af
   ): Map[BeamMode, DestinationChoiceModel.TimesAndCost] = {
     val (altStart, altEnd) = getRealStartEndTime(alternativeActivity)
     val alternativeActivityDuration = altEnd - altStart
     val activityDuration = additionalActivity.getEndTime - additionalActivity.getStartTime
-<<<<<<< HEAD
-    val desiredDepartTimeInSeconds =
-      maybeFixedHourOfTripFromODSkims.getOrElse(secondsToIndex(additionalActivity.getStartTime)) * 3600
-    val desiredReturnTimeInSeconds =
-      maybeFixedHourOfTripFromODSkims.getOrElse(secondsToIndex(additionalActivity.getEndTime)) * 3600
-=======
     val desiredDepartTimeInSeconds = additionalActivity.getStartTime.floor.toInt
     val desiredReturnTimeInSeconds = additionalActivity.getEndTime.floor.toInt
->>>>>>> a965c3af
     val vehicleType = beamServices.beamScenario.vehicleTypes.values.head // TODO: FIX WITH REAL VEHICLE
     val fuelPrice = beamServices.beamScenario.fuelTypePrices(vehicleType.primaryFuelType)
 
@@ -439,7 +407,6 @@
           case Some(egressTripSkim) => ((additionalActivity.getEndTime + egressTripSkim.time) - altEnd).max(0)
           case None                 => 0.0
         }
-<<<<<<< HEAD
 
         val schedulePenalty = math.pow(startingOverlap, 2) + math.pow(endingOverlap, 2)
         val previousActivityBenefit = egressTripSkimOption match {
@@ -450,36 +417,15 @@
             )
           case None => 0.0
         }
-=======
->>>>>>> a965c3af
-
-        val schedulePenalty = math.pow(startingOverlap, 2) + math.pow(endingOverlap, 2)
-        val previousActivityBenefit = egressTripSkimOption match {
-          case Some(egressTripSkim) =>
-            attributesOfIndividual.getVOT(
-              (alternativeActivityDuration - accessTripSkim.time - egressTripSkim.time - activityDuration) / 3600 * activityVOTs
-                .getOrElse(alternativeActivity.getType, 1.0)
-            )
-          case None => 0.0
-        }
         val newActivityBenefit: Double =
           destinationChoiceModel.getActivityUtility(additionalActivity, attributesOfIndividual)
-<<<<<<< HEAD
-
-=======
->>>>>>> a965c3af
         val timesAndCost = egressTripSkimOption match {
           case Some(egressTripSkim) =>
             TimesAndCost(
               accessTripSkim.time,
               egressTripSkim.time,
-<<<<<<< HEAD
-              attributesOfIndividual.getVOT(accessTripSkim.generalizedTime / 3600) + accessTripSkim.cost,
-              attributesOfIndividual.getVOT(egressTripSkim.generalizedTime / 3600) + egressTripSkim.cost,
-=======
               -modeChoiceCalculator.utilityOf(mode, accessTripSkim, attributesOfIndividual),
               -modeChoiceCalculator.utilityOf(mode, accessTripSkim, attributesOfIndividual),
->>>>>>> a965c3af
               schedulePenalty,
               newActivityBenefit + previousActivityBenefit
             )
