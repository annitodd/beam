package beam.replanning

import org.matsim.api.core.v01.population.{HasPlansAndId, Person, Plan}

import scala.collection.JavaConverters._
import scala.util.Random

<<<<<<< HEAD
class SwitchModalityStyle @Inject() (config: Config) extends PlansStrategyAdopter {
=======
class SwitchModalityStyle() extends PlansStrategyAdopter {
>>>>>>> cc46647f

  override def run(person: HasPlansAndId[Plan, Person]): Unit = {
    ReplanningUtil.makeExperiencedMobSimCompatible(person)
    ReplanningUtil.copyRandomPlanAndSelectForMutation(person.getSelectedPlan.getPerson)

    val plan = person.getSelectedPlan

    val stylesAlreadyTried = plan.getPerson.getPlans.asScala
      .map(_.getAttributes.getAttribute("modality-style"))
      .distinct
      .toList
    val allStyles = List("class1", "class2", "class3", "class4", "class5", "class6")
    val styleToTryNext = if (stylesAlreadyTried.size == allStyles.size) {
      SwitchModalityStyle.getRandomElement(allStyles, new Random)
    } else {
      SwitchModalityStyle
        .getRandomElement(allStyles.filter(!stylesAlreadyTried.contains(_)), new Random)
    }
    plan.getAttributes.putAttribute("modality-style", styleToTryNext)
  }
}

object SwitchModalityStyle {

  def getRandomElement(list: Seq[String], random: Random): String =
    list(random.nextInt(list.length))
}<|MERGE_RESOLUTION|>--- conflicted
+++ resolved
@@ -5,11 +5,7 @@
 import scala.collection.JavaConverters._
 import scala.util.Random
 
-<<<<<<< HEAD
-class SwitchModalityStyle @Inject() (config: Config) extends PlansStrategyAdopter {
-=======
 class SwitchModalityStyle() extends PlansStrategyAdopter {
->>>>>>> cc46647f
 
   override def run(person: HasPlansAndId[Plan, Person]): Unit = {
     ReplanningUtil.makeExperiencedMobSimCompatible(person)
