package beam.router

import java.time.{ZoneOffset, ZonedDateTime}
import java.util.concurrent.TimeUnit
import akka.actor.Status.Failure
import akka.actor.{
  Actor,
  ActorLogging,
  ActorRef,
  Address,
  Cancellable,
  ExtendedActorSystem,
  Props,
  RelativeActorPath,
  RootActorPath,
  Stash
}
import akka.cluster.ClusterEvent._
import akka.cluster.{Cluster, Member, MemberStatus}
import akka.pattern._
import akka.util.Timeout
import beam.agentsim.agents.vehicles.BeamVehicleType
import beam.agentsim.agents.vehicles.VehicleProtocol.StreetVehicle
import beam.agentsim.events.SpaceTime
import beam.agentsim.infrastructure.taz.TAZ
<<<<<<< HEAD
=======
import beam.router.BeamRouter._
>>>>>>> 336f31bc
import beam.router.Modes.BeamMode
import beam.router.gtfs.FareCalculator
import beam.router.model._
import beam.router.osm.TollCalculator
import beam.router.skim.{ODSkimmer, ODSkims, Skims}
import beam.router.r5.RouteDumper
import beam.sim.common.GeoUtils
import beam.sim.population.AttributesOfIndividual
import beam.sim.{BeamScenario, BeamServices}
import beam.utils.{DateUtils, IdGeneratorImpl, NetworkHelper}
import com.conveyal.r5.api.util.LegMode
import com.conveyal.r5.profile.StreetMode
import com.conveyal.r5.transit.TransportNetwork
import com.romix.akka.serialization.kryo.KryoSerializer
import com.typesafe.scalalogging.StrictLogging
import org.matsim.api.core.v01.network.Network
import org.matsim.api.core.v01.population.Person
import org.matsim.api.core.v01.{Coord, Id, Scenario, TransportMode}
import org.matsim.api.core.v01.{Coord, Id, Scenario}
import org.matsim.core.api.experimental.events.EventsManager
import org.matsim.core.population.routes.{NetworkRoute, RouteUtils}
import org.matsim.core.router.util.TravelTime
import org.matsim.vehicles.{Vehicle, Vehicles}

import java.util.concurrent.atomic.AtomicInteger
import scala.collection.JavaConverters._
import scala.collection.mutable.ArrayBuffer
import scala.collection.{immutable, mutable}
import scala.concurrent.duration._
import scala.concurrent.{Await, ExecutionContextExecutor, Future}
import scala.util.Try

class BeamRouter(
  beamScenario: BeamScenario,
  transportNetwork: TransportNetwork,
  network: Network,
  networkHelper: NetworkHelper,
  geo: GeoUtils,
  scenario: Scenario,
  transitVehicles: Vehicles,
  fareCalculator: FareCalculator,
  tollCalculator: TollCalculator,
  eventsManager: EventsManager
) extends Actor
    with Stash
    with ActorLogging {

  import beam.router.BeamRouter._

  type Worker = ActorRef
  type OriginalSender = ActorRef
  type WorkWithOriginalSender = (Any, OriginalSender)
  type WorkId = Int
  type TimeSent = ZonedDateTime

  var odSkimmer: Option[ODSkims] = None
  val clearRoutedOutstandingWorkEnabled: Boolean = beamScenario.beamConfig.beam.debug.clearRoutedOutstandingWorkEnabled

  val secondsToWaitToClearRoutedOutstandingWork: Int =
    beamScenario.beamConfig.beam.debug.secondsToWaitToClearRoutedOutstandingWork

  val availableWorkWithOriginalSender: mutable.Queue[WorkWithOriginalSender] =
    mutable.Queue.empty[WorkWithOriginalSender]
  val availableWorkers: mutable.Set[Worker] = mutable.Set.empty[Worker]

  val outstandingWorkIdToOriginalSenderMap: mutable.Map[WorkId, OriginalSender] =
    mutable.Map.empty[WorkId, OriginalSender]

  val outstandingWorkIdToTimeSent: mutable.Map[WorkId, TimeSent] =
    mutable.Map.empty[WorkId, TimeSent]
  //TODO: Add actual request with who sent so can handle retry better
  //TODO: Implement timeouts using stored sending time
  //TODO: What is better for memory? Separate mutable maps or a custom object containing everything needed?

  // TODO Fix me!
  val servicePath = "/user/statsServiceProxy"

  val clusterOption: Option[Cluster] =
    if (beamScenario.beamConfig.beam.cluster.enabled) Some(Cluster(context.system)) else None

  val servicePathElements: immutable.Seq[String] = servicePath match {
    case RelativeActorPath(elements) => elements
    case _ =>
      throw new IllegalArgumentException(
        "servicePath [%s] is not a valid relative actor path" format servicePath
      )
  }

  var remoteNodes = Set.empty[Address]
  var localNodes = Set.empty[ActorRef]
  implicit val ex: ExecutionContextExecutor = context.system.dispatcher
  log.info("BeamRouter: {}", self.path)

  override def preStart(): Unit = {
    clusterOption.foreach(_.subscribe(self, classOf[MemberEvent], classOf[ReachabilityEvent]))
  }

  override def postStop(): Unit = {
    clusterOption.foreach(_.unsubscribe(self))
    tickTask.cancel()
  }

  val tick = "work-pull-tick"

  val tickTask: Cancellable =
    context.system.scheduler.scheduleWithFixedDelay(10.seconds, 30.seconds, self, tick)(context.dispatcher)

  private implicit val timeout: Timeout = Timeout(50000, TimeUnit.SECONDS)

  if (beamScenario.beamConfig.beam.useLocalWorker) {
    val localWorker = context.actorOf(
      RoutingWorker.props(
        beamScenario,
        transportNetwork,
        networkHelper,
        fareCalculator,
        tollCalculator
      ),
      "router-worker"
    )
    localNodes += localWorker
    //TODO: Add Deathwatch to remove node
  }

  private var traveTimeOpt: Option[TravelTime] = None

  val kryoSerializer = new KryoSerializer(context.system.asInstanceOf[ExtendedActorSystem])

  private val updateTravelTimeTimeout: Timeout = Timeout(3, TimeUnit.MINUTES)

  private var currentIteration: Int = 0

  override def receive: PartialFunction[Any, Unit] = {
    case IterationStartsMessage(iteration) =>
      currentIteration = iteration
    case `tick` =>
      if (isWorkAndNoAvailableWorkers) notifyWorkersOfAvailableWork()
      logExcessiveOutstandingWorkAndClearIfEnabledAndOver
    case t: TryToSerialize =>
      if (log.isDebugEnabled) {
        val byteArray = kryoSerializer.toBinary(t)
        log.debug(
          "TryToSerialize size in bytes: {}, MBytes: {}",
          byteArray.length,
          byteArray.length.toDouble / 1024 / 1024
        )
      }
    case msg: UpdateTravelTimeLocal =>
      traveTimeOpt = Some(msg.travelTime)
      localNodes.foreach(_.forward(msg))
    case UpdateTravelTimeRemote(map) =>
      val nodes = remoteNodes
      nodes.foreach { address =>
        resolveAddressBlocking(address).foreach { serviceActor =>
          log.info("Sending UpdateTravelTime_v2 to  {}", serviceActor)
          serviceActor.ask(UpdateTravelTimeRemote(map))(updateTravelTimeTimeout)
        }
      }
    case GetMatSimNetwork =>
      sender ! MATSimNetwork(network)
    case GetTravelTime =>
      traveTimeOpt match {
        case Some(travelTime) => sender ! UpdateTravelTimeLocal(travelTime)
        case None             => sender ! R5Network(transportNetwork)
      }
    case state: CurrentClusterState =>
      log.info("CurrentClusterState: {}", state)
      remoteNodes = state.members.collect {
        case m if m.hasRole("compute") && m.status == MemberStatus.Up => m.address
      }
      if (isWorkAvailable) notifyWorkersOfAvailableWork()
    case MemberUp(m) if m.hasRole("compute") =>
      log.info("MemberUp[compute]: {}", m)
      remoteNodes += m.address
      notifyNewWorkerIfWorkAvailable(m.address, receivePath = "MemberUp[compute]")
    case other: MemberEvent =>
      log.info("MemberEvent: {}", other)
      other match {
        case MemberExited(_) | MemberRemoved(_, _) =>
          remoteNodes -= other.member.address
          removeUnavailableMemberFromAvailableWorkers(other.member)
        case _ =>
      }
    //Why is this a removal?
    case UnreachableMember(m) =>
      log.info("UnreachableMember: {}", m)
      remoteNodes -= m.address
      removeUnavailableMemberFromAvailableWorkers(m)
    case ReachableMember(m) if m.hasRole("compute") =>
      log.info("ReachableMember: {}", m)
      remoteNodes += m.address
      notifyNewWorkerIfWorkAvailable(
        m.address,
        receivePath = "ReachableMember[compute]"
      )
    case GimmeWork =>
      val worker = context.sender
      if (!isWorkAvailable)
        availableWorkers.add(worker) //Request must have been delayed since no work, but will send when something comes in
      else {
        val (work, originalSender) = availableWorkWithOriginalSender.dequeue()
        sendWorkTo(worker, work, originalSender, receivePath = "GimmeWork")
      }
    case odSkimmerReady: ODSkimmerReady =>
      odSkimmer = Some(odSkimmerReady.odSkimmer)
    case routingResp: RoutingResponse =>
      if (shouldWriteR5Routes(currentIteration))
        eventsManager.processEvent(RouteDumper.RoutingResponseEvent(routingResp))

      val updatedRoutingResponse: RoutingResponse = odSkimmer
        .map { skimmer =>
          replaceTravelTimeForCarModeWithODSkims(routingResp, skimmer, beamScenario, geo)
        }
        .getOrElse(routingResp)
      pipeResponseToOriginalSender(updatedRoutingResponse)
      logIfResponseTookExcessiveTime(updatedRoutingResponse.requestId)
    case routingFailure: RoutingFailure =>
      pipeTransformedFailureToOriginalSender(routingFailure)
      logIfResponseTookExcessiveTime(routingFailure.requestId)
    case ClearRoutedWorkerTracker(workIdToClear) =>
      //TODO: Maybe do this for all tracker removals?
      removeOutstandingWorkBy(workIdToClear)

    case work =>
      processByEventsManagerIfNeeded(work)
      val originalSender = context.sender
      if (!isWorkAvailable) { //No existing work
        if (!isWorkerAvailable) {
          notifyWorkersOfAvailableWork()
          availableWorkWithOriginalSender.enqueue((work, originalSender))
        } else {
          val worker: Worker = removeAndReturnFirstAvailableWorker()
          sendWorkTo(worker, work, originalSender, "Receive CatchAll")
        }
      } else { //Use existing work first
        if (!isWorkerAvailable) notifyWorkersOfAvailableWork() //Shouldn't need this but it should be relatively idempotent
        availableWorkWithOriginalSender.enqueue((work, originalSender))
      }
  }

  private def processByEventsManagerIfNeeded(work: Any): Unit = {
    work match {
      case e: EmbodyWithCurrentTravelTime if (shouldWriteR5Routes(currentIteration)) =>
        eventsManager.processEvent(RouteDumper.EmbodyWithCurrentTravelTimeEvent(e))
      case req: RoutingRequest =>
        eventsManager.processEvent(RouteDumper.RoutingRequestEvent(req))
      case _ =>
    }
  }

  private def isWorkAvailable: Boolean = availableWorkWithOriginalSender.nonEmpty

  private def isWorkerAvailable: Boolean = availableWorkers.nonEmpty

  private def isWorkAndNoAvailableWorkers: Boolean =
    isWorkAvailable && !isWorkerAvailable

  private def notifyWorkersOfAvailableWork(): Unit = {
    remoteNodes.foreach(workerAddress => workerFrom(workerAddress) ! WorkAvailable)
    localNodes.foreach(_ ! WorkAvailable)
  }

  private def workerFrom(workerAddress: Address) =
    context.actorSelection(RootActorPath(workerAddress) / servicePathElements)

  private def getCurrentTime: ZonedDateTime = ZonedDateTime.now(ZoneOffset.UTC)

  private def logExcessiveOutstandingWorkAndClearIfEnabledAndOver = Future {
    val currentTime = getCurrentTime
    outstandingWorkIdToTimeSent.collect {
      case (workId: WorkId, timeSent: TimeSent) =>
        val secondsSinceSent = timeSent.until(currentTime, java.time.temporal.ChronoUnit.SECONDS)
        if (clearRoutedOutstandingWorkEnabled && secondsSinceSent > secondsToWaitToClearRoutedOutstandingWork) {
          //TODO: Can the logs be combined?
          log.warning(
            "Haven't heard back from work ID '{}' for {} seconds. " +
            "This is over the configured threshold {}, so submitting to be cleared.",
            workId,
            secondsSinceSent,
            secondsToWaitToClearRoutedOutstandingWork
          )
          self ! ClearRoutedWorkerTracker(workIdToClear = workId)
        } else if (secondsSinceSent > 120)
          log.warning(
            "Haven't heard back from work ID '{}' for {} seconds.",
            workId,
            secondsSinceSent
          )
    }
  }

  private def removeUnavailableMemberFromAvailableWorkers(
    member: Member
  ): Unit = {
    try {
      val worker = Await.result(workerFrom(member.address).resolveOne, 60.seconds)
      if (availableWorkers.contains(worker)) {
        availableWorkers.remove(worker)
      }
      //TODO: If there is work outstanding then it needs handled
    } catch {
      case ex: Throwable =>
        log.error(ex, s"removeUnavailableMemberFromAvailableWorkers failed with: ${ex.getMessage}")
    }
  }

  private def notifyNewWorkerIfWorkAvailable(
    workerAddress: => Address,
    receivePath: => String
  ): Unit = {
    if (isWorkAvailable) {
      val worker = workerFrom(workerAddress)
      log.debug("Sending WorkAvailable via {}: {}", receivePath, worker)
      worker ! WorkAvailable
    }
  }

  private def sendWorkTo(
    worker: Worker,
    work: Any,
    originalSender: OriginalSender,
    receivePath: => String
  ): Unit = {
    work match {
      case routingRequest: RoutingRequest =>
        outstandingWorkIdToOriginalSenderMap.put(routingRequest.requestId, originalSender) //TODO: Add a central Id trait so can just match on that and combine logic
        outstandingWorkIdToTimeSent.put(routingRequest.requestId, getCurrentTime)
        worker ! work
      case embodyWithCurrentTravelTime: EmbodyWithCurrentTravelTime =>
        outstandingWorkIdToOriginalSenderMap.put(
          embodyWithCurrentTravelTime.requestId,
          originalSender
        )
        outstandingWorkIdToTimeSent.put(embodyWithCurrentTravelTime.requestId, getCurrentTime)
        worker ! work
      case _ =>
        log.warning(
          "Forwarding work via {} instead of telling because it isn't a handled type - {}",
          receivePath,
          work
        )
        worker.forward(work)
    }
  }

  private def pipeResponseToOriginalSender(routingResp: RoutingResponse): Unit =
    outstandingWorkIdToOriginalSenderMap.remove(routingResp.requestId) match {
      case Some(originalSender) => originalSender ! routingResp
      case None =>
        log.error(
          "Received a RoutingResponse that does not match a tracked WorkId: {}",
          routingResp.requestId
        )
    }

  private def pipeTransformedFailureToOriginalSender(routingFailure: RoutingFailure): Unit =
    outstandingWorkIdToOriginalSenderMap.remove(routingFailure.requestId) match {
      case Some(originalSender) => originalSender ! Failure(routingFailure.cause)
      case None =>
        log.error(
          "Received a RoutingFailure that does not match a tracked WorkId: {}",
          routingFailure.requestId
        )
    }

  private def logIfResponseTookExcessiveTime(requestId: Int): Unit =
    outstandingWorkIdToTimeSent.remove(requestId) match {
      case Some(timeSent) =>
        val secondsSinceSent = timeSent.until(getCurrentTime, java.time.temporal.ChronoUnit.SECONDS)
        if (secondsSinceSent > 30)
          log.warning(
            "Took longer than 30 seconds to hear back from work id '{}' - {} seconds",
            requestId,
            secondsSinceSent
          )
      case None => //No matching id. No need to log since this is more for analysis
    }

  private def removeAndReturnFirstAvailableWorker(): Worker = {
    val worker = availableWorkers.head
    availableWorkers.remove(worker)
    worker
  }

  private def removeOutstandingWorkBy(workId: Int): Unit = {
    outstandingWorkIdToOriginalSenderMap.remove(workId)
    outstandingWorkIdToTimeSent.remove(workId)
  }

  private def resolveAddressBlocking(addr: Address, d: FiniteDuration = 60.seconds): Option[ActorRef] = {
    Await.result(resolveAddress(addr, d), d)
  }

  private def resolveAddress(addr: Address, duration: FiniteDuration = 60.seconds): Future[Option[ActorRef]] = {
    workerFrom(addr)
      .resolveOne(duration)
      .map { r =>
        Option(r)
      }
      .recover {
        case t: Throwable =>
          log.error(t, "Can't resolve '{}': {}", addr, t.getMessage)
          None
      }
  }

  def shouldWriteR5Routes(iteration: Int): Boolean = {
    val writeInterval = beamScenario.beamConfig.beam.outputs.writeR5RoutesInterval
    writeInterval > 0 && iteration % writeInterval == 0
  }
}

object BeamRouter extends StrictLogging {
  type Location = Coord

  case class ClearRoutedWorkerTracker(workIdToClear: Int)

  case class EmbodyWithCurrentTravelTime(
    leg: BeamLeg,
    vehicleId: Id[Vehicle],
    vehicleTypeId: Id[BeamVehicleType],
    requestId: Int = IdGeneratorImpl.nextId
  )

  case class UpdateTravelTimeLocal(travelTime: TravelTime)

  case class R5Network(transportNetwork: TransportNetwork)

  case object GetTravelTime

  case class MATSimNetwork(network: Network)

  case object GetMatSimNetwork

  case class TryToSerialize(obj: Object)

  case class UpdateTravelTimeRemote(linkIdToTravelTimePerHour: java.util.Map[String, Array[Double]])

  /**
    * It is use to represent a request object
    *
    * @param originUTM                      start/from location of the route
    * @param destinationUTM                 end/to location of the route
    * @param departureTime                  time in seconds from base midnight
    * @param streetVehicles                 what vehicles should be considered in route calc
    * @param streetVehiclesUseIntermodalUse boolean (default true), if false, the vehicles considered for use on egress
    */
  case class RoutingRequest(
    originUTM: Location,
    destinationUTM: Location,
    departureTime: Int,
    withTransit: Boolean,
    personId: Option[Id[Person]] = None,
    streetVehicles: IndexedSeq[StreetVehicle],
    attributesOfIndividual: Option[AttributesOfIndividual] = None,
    streetVehiclesUseIntermodalUse: IntermodalUse = Access,
    requestId: Int = IdGeneratorImpl.nextId,
    possibleEgressVehicles: IndexedSeq[StreetVehicle] = IndexedSeq.empty,
  )(implicit fileName: sourcecode.FileName, fullName: sourcecode.FullName, line: sourcecode.Line) {
    lazy val timeValueOfMoney
      : Double = attributesOfIndividual.fold(360.0)(3600.0 / _.valueOfTime) // 360 seconds per Dollar, i.e. 10$/h value of travel time savings

    val initiatedFrom: String = s"${fileName.value}:${line.value} ${fullName.value}"
  }

  sealed trait IntermodalUse

  case object Access extends IntermodalUse

  case object Egress extends IntermodalUse

  case object AccessAndEgress extends IntermodalUse

  /**
    * Message to respond a plan against a particular router request
    *
    * @param itineraries a vector of planned routes
    */
  case class RoutingResponse(
    itineraries: Seq[EmbodiedBeamTrip],
    requestId: Int,
    request: Option[RoutingRequest],
    isEmbodyWithCurrentTravelTime: Boolean
  )

  case class RoutingFailure(cause: Throwable, requestId: Int)

  object RoutingResponse {

    val dummyRoutingResponse: Some[RoutingResponse] = Some(
      RoutingResponse(Vector(), IdGeneratorImpl.nextId, None, isEmbodyWithCurrentTravelTime = false)
    )
  }

  def props(
    beamScenario: BeamScenario,
    transportNetwork: TransportNetwork,
    network: Network,
    networkHelper: NetworkHelper,
    geo: GeoUtils,
    scenario: Scenario,
    transitVehicles: Vehicles,
    fareCalculator: FareCalculator,
    tollCalculator: TollCalculator,
    eventsManager: EventsManager
  ): Props = {
    checkForConsistentTimeZoneOffsets(beamScenario.dates, transportNetwork)

    Props(
      new BeamRouter(
        beamScenario,
        transportNetwork,
        network,
        networkHelper,
        geo,
        scenario,
        transitVehicles,
        fareCalculator,
        tollCalculator,
        eventsManager
      )
    )
  }

  def linkIdsToEmbodyRequest(
    linkIds: IndexedSeq[Int],
    vehicle: StreetVehicle,
    departTime: Int,
    mode: BeamMode,
    beamServices: BeamServices,
    originUTM: Coord,
    destinationUTM: Coord,
    requestIdOpt: Option[Int] = None
  ): EmbodyWithCurrentTravelTime = {
    val leg = BeamLeg(
      departTime,
      mode,
      1,
      BeamPath(
        linkIds,
        Vector.empty,
        None,
        beamServices.geo.utm2Wgs(SpaceTime(originUTM, departTime)),
        beamServices.geo.utm2Wgs(SpaceTime(destinationUTM, departTime + 1)),
        linkIds.map(beamServices.networkHelper.getLinkUnsafe(_).getLength).sum
      )
    )
    requestIdOpt match {
      case Some(reqId) =>
        EmbodyWithCurrentTravelTime(
          leg,
          vehicle.id,
          vehicle.vehicleTypeId,
          reqId
        )
      case None =>
        EmbodyWithCurrentTravelTime(
          leg,
          vehicle.id,
          vehicle.vehicleTypeId
        )
    }
  }

  def matsimLegToEmbodyRequest(
    route: NetworkRoute,
    vehicle: StreetVehicle,
    departTime: Int,
    mode: BeamMode,
    beamServices: BeamServices,
    origin: Coord,
    destination: Coord
  ): EmbodyWithCurrentTravelTime = {
    val linkIds = new ArrayBuffer[Int](2 + route.getLinkIds.size())
    linkIds += route.getStartLinkId.toString.toInt
    route.getLinkIds.asScala.foreach { id =>
      linkIds += id.toString.toInt
    }
    linkIds += route.getEndLinkId.toString.toInt
    // TODO Why don't we send `route.getTravelTime.toInt` as a travel time??
    val leg = BeamLeg(
      departTime,
      mode,
      1,
      BeamPath(
        linkIds,
        Vector.empty,
        None,
        beamServices.geo.utm2Wgs(SpaceTime(origin, departTime)),
        beamServices.geo.utm2Wgs(SpaceTime(destination, departTime + 1)),
        RouteUtils.calcDistance(route, 1.0, 1.0, beamServices.matsimServices.getScenario.getNetwork)
      )
    )
    EmbodyWithCurrentTravelTime(
      leg,
      vehicle.id,
      vehicle.vehicleTypeId
    )
  }

  def checkForConsistentTimeZoneOffsets(dates: DateUtils, transportNetwork: TransportNetwork): Unit = {
    if (dates.zonedBaseDateTime.getOffset != transportNetwork.getTimeZone.getRules.getOffset(
          dates.localBaseDateTime
        )) {
      throw new RuntimeException(
        "Time Zone Mismatch\n\n" +
        s"\tZone offset inferred by R5: ${transportNetwork.getTimeZone.getRules.getOffset(dates.localBaseDateTime)}\n" +
        s"\tZone offset specified in Beam config file: ${dates.zonedBaseDateTime.getOffset}\n\n" +
        "Detailed Explanation:\n\n" +
        "There is a subtle requirement in BEAM related to timezones that is easy to miss and cause problems.\n\n" +
        "BEAM uses the R5 router, which was designed as a stand-alone service either for doing accessibility analysis or as a point to point trip planner. R5 was designed with public transit at the top of the developers’ minds, so they infer the time zone of the region being modeled from the 'timezone' field in the 'agency.txt' file in the first GTFS data archive that is parsed during the network building process.\n\n" +
        "Therefore, if no GTFS data is provided to R5, it cannot infer the locate timezone and it then assumes UTC.\n\n" +
        "Meanwhile, there is a parameter in beam, 'beam.routing.baseDate' that is used to ensure that routing requests to R5 are send with the appropriate timestamp. This allows you to run BEAM using any sub-schedule in your GTFS archive. I.e. if your base date is a weekday, R5 will use the weekday schedules for transit, if it’s a weekend day, then the weekend schedules will be used.\n\n" +
        "The time zone in the baseDate parameter (e.g. for PST one might use '2016-10-17T00:00:00-07:00') must match the time zone in the GTFS archive(s) provided to R5.\n\n" +
        "As a default, we provide a 'dummy' GTFS data archive that is literally empty of any transit schedules, but is still a valid GTFS archive. This archive happens to have a time zone of Los Angeles. You can download a copy of this archive here:\n\n" +
        "https://www.dropbox.com/s/2tfbhxuvmep7wf7/dummy.zip?dl=1\n\n" +
        "But in general, if you use your own GTFS data for your region, then you may need to change this baseDate parameter to reflect the local time zone there. Look for the 'timezone' field in the 'agency.txt' data file in the GTFS archive.\n\n" +
        "The date specified by the baseDate parameter must fall within the schedule of all GTFS archives included in the R5 sub-directory. See the 'calendar.txt' data file in the GTFS archive and make sure your baseDate is within the 'start_date' and 'end_date' fields folder across all GTFS inputs. If this is not the case, you can either change baseDate or you can change the GTFS data, expanding the date ranges… the particular dates chosen are arbitrary and will have no other impact on the simulation results.\n\n" +
        "One more word of caution. If you make changes to GTFS data, then make sure your properly zip the data back into an archive. You do this by selecting all of the individual text files and then right-click-compress. Do not compress the folder containing the GTFS files, if you do this, R5 will fail to read your data and will do so without any warning or errors.\n\n" +
        "Finally, any time you make a changes to either the GTFS inputs or the OSM network inputs, then you need to delete the file 'network.dat' under the 'r5' sub-directory. This will signal to the R5 library to re-build the network."
      )
    }

  }

  /**
    * This method overwrites travel times in routingReponse with those provided in skimmer.
    */
  private[router] def replaceTravelTimeForCarModeWithODSkims(
    routingResponse: RoutingResponse,
    skimmer: ODSkims,
    beamScenario: BeamScenario,
    geo: GeoUtils
  ): RoutingResponse = {
    val updatedItineraries = routingResponse.itineraries.map { itin =>
      if (itin.tripClassifier.r5Mode.contains(Left(LegMode.CAR))) {
        val updatedLegs = itin.legs.map { leg: EmbodiedBeamLeg =>
          if (leg.beamLeg.mode == BeamMode.CAR) {
            val originUTM = geo.wgs2Utm(leg.beamLeg.travelPath.startPoint.loc)
            val destinationUTM = geo.wgs2Utm(leg.beamLeg.travelPath.endPoint.loc)
            val departureTime = leg.beamLeg.travelPath.startPoint.time
            val mode = BeamMode.CAR
            val vehicleTypeId: Id[BeamVehicleType] = leg.beamVehicleTypeId
            val vehicleType: BeamVehicleType = beamScenario.vehicleTypes(vehicleTypeId)
            val fuelPrice: Double = beamScenario.fuelTypePrices(vehicleType.primaryFuelType)
            val updatedBeamLeg = leg.beamLeg.scaleToNewDuration(
              computeTravelTimeAndDistanceAndCost(
                originUTM,
                destinationUTM,
                departureTime,
                mode,
                vehicleTypeId,
                vehicleType,
                fuelPrice,
                beamScenario,
                skimmer
              ).time
            )
            leg.copy(beamLeg = updatedBeamLeg)
          } else leg
        }
        val updatedBeamLegs = BeamLeg.makeLegsConsistent(updatedLegs.map(x => Some(x.beamLeg)).toList)
        val finalUpdatedBeamLegs = updatedBeamLegs
          .zip(updatedLegs)
          .map {
            case (updatedBeamLeg, embodiedBeamLeg) =>
              embodiedBeamLeg.copy(beamLeg = updatedBeamLeg.get)
          }
          .toVector
        itin.copy(legs = finalUpdatedBeamLegs)
      } else {
        itin
      }
    }
    routingResponse.copy(itineraries = updatedItineraries)
  }

  /**
    * For an OD, cycle through all hours in the day and find the maximum and minimum travel times, return as a tuple.
    *
    * @param originUTM
    * @param destinationUTM
    * @param mode
    * @param vehicleTypeId
    * @param beamScenario
    * @param skimmer
    * @return
    */
  def getMaxMinTimeForOD(
    originUTM: Location,
    destinationUTM: Location,
    mode: BeamMode,
    vehicleTypeId: Id[BeamVehicleType],
    vehicleType: BeamVehicleType,
    fuelPrice: Double,
    beamScenario: BeamScenario,
    skimmer: ODSkims,
    origTazId: Option[Id[TAZ]],
    destTazId: Option[Id[TAZ]],
  ): (Int, Int) = {
    val travelTimesOverDay = (0 to 23).map(
      hour =>
        skimmer
          .getTimeDistanceAndCost(
            originUTM,
            destinationUTM,
            hour * 3600,
            mode,
            vehicleTypeId,
            vehicleType,
            fuelPrice,
            beamScenario,
            origTazId,
            destTazId
          )
          .time
    )
    (travelTimesOverDay.min, travelTimesOverDay.max)
  }

  /**
    * Computes a new travel time using the following formula: when scaling down (skimTravelTimesScalingFactor value [-1,0]) it’s a linear interp from current hour travel time to MIN.
    * When scaling up, the most congested value is allowed to go to 50% longer TT than maxTime and it is a non-linear curve between MIN and MAX in the final TT that is defined, making more congested hours have a higher impact.
    */
  def interpolateTravelTime(
    skimTime: Int,
    minTime: Int,
    maxTime: Int,
    skimTravelTimesScalingFactor: Double
  ): Int = {
    (if (skimTravelTimesScalingFactor < 0) {
       skimTime + (skimTime - minTime) * skimTravelTimesScalingFactor
     } else {
       // The following adjustment allows the maxTime to float above the observed max (up to 50% above) and makes this floated
       // max higher the closer you are to fully congested
       val adjustedMax = if (maxTime > minTime) {
         maxTime + 0.5 * maxTime * (skimTime - minTime) / (maxTime - minTime)
       } else {
         maxTime
       }
       skimTime + (adjustedMax - skimTime) * skimTravelTimesScalingFactor
     }).round.toInt
  }

<<<<<<< HEAD
  val cnt: AtomicInteger = new AtomicInteger(0)
  val totalTime: AtomicInteger = new AtomicInteger(0)

=======
>>>>>>> 336f31bc
  def computeTravelTimeAndDistanceAndCost(
    originUTM: Coord,
    destinationUTM: Coord,
    departureTime: Int,
    mode: BeamMode,
    vehicleTypeId: Id[BeamVehicleType],
    vehicleType: BeamVehicleType,
    fuelPrice: Double,
    beamScenario: BeamScenario,
    skimmer: ODSkims,
    maybeOrigTazId: Option[Id[TAZ]] = None,
    maybeDestTazId: Option[Id[TAZ]] = None,
  ): ODSkimmer.Skim = {
<<<<<<< HEAD
    if (cnt.get() % 1000000 == 0) {
      logger.warn(s"computeTravelTimeAndDistanceAndCost is called ${cnt.get()} times, totalTime: ${totalTime
        .get()}, AVG: ${totalTime.get().toDouble / cnt.get()} ms")
    }
    val s = System.currentTimeMillis()

=======
>>>>>>> 336f31bc
    val origTazId = Some(maybeOrigTazId.getOrElse(beamScenario.tazTreeMap.getTAZ(originUTM.getX, originUTM.getY).tazId))
    val destTazId = Some(
      maybeDestTazId.getOrElse(beamScenario.tazTreeMap.getTAZ(destinationUTM.getX, destinationUTM.getY).tazId)
    )

    val departHourTravelTime =
      getScaledTravelTime(
        originUTM = originUTM,
        destinationUTM = destinationUTM,
        origTazId = origTazId,
        destTazId = destTazId,
        departureTime = departureTime,
        mode = mode,
        vehicleType = vehicleType,
        fuelPrice = fuelPrice,
        vehicleTypeId = vehicleTypeId,
        beamScenario = beamScenario,
        skimmer = skimmer
      )
    val arrivalTime = departureTime + departHourTravelTime
    val departHour = (departureTime.toDouble / 3600.0).intValue()
    val arriveHour = (arrivalTime.toDouble / 3600.0).intValue()
    val skimResult =
      skimmer.getTimeDistanceAndCost(
        originUTM = originUTM,
        destinationUTM = destinationUTM,
        departureTime = departureTime,
        mode = mode,
        vehicleType = vehicleType,
        fuelPrice = fuelPrice,
        vehicleTypeId = vehicleTypeId,
        beamScenario = beamScenario,
        maybeOrigTazForPerformanceImprovement = origTazId,
        maybeDestTazForPerformanceImprovement = destTazId
      )
    val travelTimeInS = if (departHour == arriveHour) {
      departHourTravelTime.intValue()
    } else {
      val arrivalHourTravelTime = getScaledTravelTime(
        originUTM = originUTM,
        destinationUTM = destinationUTM,
        origTazId = origTazId,
        destTazId = destTazId,
        departureTime = arriveHour * 3600,
        mode = mode,
        vehicleType = vehicleType,
        fuelPrice = fuelPrice,
        vehicleTypeId = vehicleTypeId,
        beamScenario = beamScenario,
        skimmer = skimmer,
      )
      val secondsInDepartHour = arriveHour * 3600 - departureTime
      val secondsInArriveHour = arrivalTime - arriveHour * 3600
      Math
        .round(
          (departHourTravelTime.toDouble * secondsInDepartHour + arrivalHourTravelTime.toDouble * secondsInArriveHour).toDouble / (secondsInDepartHour + secondsInArriveHour).toDouble
        )
        .intValue()
    }
<<<<<<< HEAD
    val e = System.currentTimeMillis()
    val diff = e - s
    totalTime.getAndAdd(diff.toInt)
    cnt.incrementAndGet()
=======
>>>>>>> 336f31bc
    ODSkimmer.Skim(time = travelTimeInS, distance = skimResult.distance, cost = skimResult.cost)
  }

  /**
    * Computes the travel time for a trip using skims but also scaling according to the skimTravelTimesScalingFactor factor.
    * This doesn’t simply scale all travel times proportionally but instead varies travel time between MAX and MIN observer for each OD over a full day.
    * See method interpolateTravelTime for details of the scaling formula.
    *
    * @param originUTM
    * @param destinationUTM
    * @param departureTime
    * @param mode
    * @param vehicleTypeId
    * @param beamScenario
    * @param skimmer
    * @return
    */
  def getScaledTravelTime(
    originUTM: Coord,
    destinationUTM: Coord,
    origTazId: Option[Id[TAZ]],
    destTazId: Option[Id[TAZ]],
    departureTime: Int,
    mode: BeamMode,
    vehicleTypeId: Id[BeamVehicleType],
    vehicleType: BeamVehicleType,
    fuelPrice: Double,
    beamScenario: BeamScenario,
    skimmer: ODSkims
  ): Int = {
    val skimTime =
      skimmer
        .getTimeDistanceAndCost(
          originUTM,
          destinationUTM,
          departureTime,
          mode,
          vehicleTypeId,
          vehicleType,
          fuelPrice,
          beamScenario,
          origTazId,
          destTazId
        )
        .time
    val (minTime, maxTime) =
      getMaxMinTimeForOD(
        originUTM,
        destinationUTM,
        mode,
        vehicleTypeId,
        vehicleType,
        fuelPrice,
        beamScenario,
        skimmer,
        origTazId,
        destTazId
      )
    val adjustedSkimTime = interpolateTravelTime(
      skimTime,
      minTime,
      maxTime,
      beamScenario.beamConfig.beam.routing.skimTravelTimesScalingFactor
    )
    Math.max(adjustedSkimTime, beamScenario.beamConfig.beam.routing.minimumPossibleSkimBasedTravelTimeInS)
  }

  def oneSecondTravelTime(a: Double, b: Int, c: StreetMode) = 1.0

  sealed trait WorkMessage

  case object GimmeWork extends WorkMessage

  case object WorkAvailable extends WorkMessage

  case class ODSkimmerReady(odSkimmer: ODSkims)

  case class IterationStartsMessage(iteration: Int)
}<|MERGE_RESOLUTION|>--- conflicted
+++ resolved
@@ -23,10 +23,7 @@
 import beam.agentsim.agents.vehicles.VehicleProtocol.StreetVehicle
 import beam.agentsim.events.SpaceTime
 import beam.agentsim.infrastructure.taz.TAZ
-<<<<<<< HEAD
-=======
 import beam.router.BeamRouter._
->>>>>>> 336f31bc
 import beam.router.Modes.BeamMode
 import beam.router.gtfs.FareCalculator
 import beam.router.model._
@@ -41,7 +38,6 @@
 import com.conveyal.r5.profile.StreetMode
 import com.conveyal.r5.transit.TransportNetwork
 import com.romix.akka.serialization.kryo.KryoSerializer
-import com.typesafe.scalalogging.StrictLogging
 import org.matsim.api.core.v01.network.Network
 import org.matsim.api.core.v01.population.Person
 import org.matsim.api.core.v01.{Coord, Id, Scenario, TransportMode}
@@ -73,9 +69,6 @@
 ) extends Actor
     with Stash
     with ActorLogging {
-
-  import beam.router.BeamRouter._
-
   type Worker = ActorRef
   type OriginalSender = ActorRef
   type WorkWithOriginalSender = (Any, OriginalSender)
@@ -439,7 +432,7 @@
   }
 }
 
-object BeamRouter extends StrictLogging {
+object BeamRouter {
   type Location = Coord
 
   case class ClearRoutedWorkerTracker(workIdToClear: Int)
@@ -771,12 +764,6 @@
      }).round.toInt
   }
 
-<<<<<<< HEAD
-  val cnt: AtomicInteger = new AtomicInteger(0)
-  val totalTime: AtomicInteger = new AtomicInteger(0)
-
-=======
->>>>>>> 336f31bc
   def computeTravelTimeAndDistanceAndCost(
     originUTM: Coord,
     destinationUTM: Coord,
@@ -790,15 +777,6 @@
     maybeOrigTazId: Option[Id[TAZ]] = None,
     maybeDestTazId: Option[Id[TAZ]] = None,
   ): ODSkimmer.Skim = {
-<<<<<<< HEAD
-    if (cnt.get() % 1000000 == 0) {
-      logger.warn(s"computeTravelTimeAndDistanceAndCost is called ${cnt.get()} times, totalTime: ${totalTime
-        .get()}, AVG: ${totalTime.get().toDouble / cnt.get()} ms")
-    }
-    val s = System.currentTimeMillis()
-
-=======
->>>>>>> 336f31bc
     val origTazId = Some(maybeOrigTazId.getOrElse(beamScenario.tazTreeMap.getTAZ(originUTM.getX, originUTM.getY).tazId))
     val destTazId = Some(
       maybeDestTazId.getOrElse(beamScenario.tazTreeMap.getTAZ(destinationUTM.getX, destinationUTM.getY).tazId)
@@ -858,13 +836,6 @@
         )
         .intValue()
     }
-<<<<<<< HEAD
-    val e = System.currentTimeMillis()
-    val diff = e - s
-    totalTime.getAndAdd(diff.toInt)
-    cnt.incrementAndGet()
-=======
->>>>>>> 336f31bc
     ODSkimmer.Skim(time = travelTimeInS, distance = skimResult.distance, cost = skimResult.cost)
   }
 
