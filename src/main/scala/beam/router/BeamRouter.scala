package beam.router

import java.util.UUID

import akka.actor.{Actor, ActorLogging, ActorRef, Props, Stash, Terminated}
import akka.routing.{ActorRefRoutee, RoundRobinRoutingLogic, Router}
import beam.agentsim.agents.PersonAgent
import beam.router.BeamRouter.{InitializeRouter, RouterInitialized, RouterNeedInitialization, RoutingRequest}
import beam.router.Modes.BeamMode
import beam.router.RoutingModel.{BeamTime, BeamTrip}
import beam.sim.BeamServices
import org.matsim.api.core.v01.population.Activity
import org.matsim.api.core.v01.{Coord, Id, Identifiable}
<<<<<<< HEAD
import org.matsim.vehicles.Vehicle
import org.matsim.facilities.Facility
=======
>>>>>>> b0d76cc5

import scala.beans.BeanProperty

class BeamRouter(beamServices: BeamServices) extends Actor with Stash with ActorLogging {
  var services: BeamServices = beamServices
  var router = Router(RoundRobinRoutingLogic(), Vector.fill(5) {
    ActorRefRoutee(createAndWatch)
  })

  def receive = uninitialized

  // Uninitialized state
  def uninitialized: Receive = {
    case InitializeRouter =>
      log.info("Initializing Router.")
      router.route(InitializeRouter, sender())
      context.become(initializing)
    case RoutingRequest =>
      sender() ! RouterNeedInitialization
    case Terminated(r) =>
      handelTermination(r)
    case msg =>
      log.info(s"Unknown message[$msg] received by Router.")
  }

  // Initializing state
  def initializing: Receive = {
    case InitializeRouter =>
      log.debug("Router initialization in-progress...")
      stash()
    case RoutingRequest =>
      stash()
    case RouterInitialized if sender().path.parent == self.path =>
      unstashAll()
      context.become(initialized)
    case Terminated(r) =>
      handelTermination(r)
    case msg =>
      log.info(s"Unknown message[$msg] received by Router.")
  }

  def initialized: Receive = {
    case w: RoutingRequest =>
      router.route(w, sender())
    case InitializeRouter =>
      log.debug("Router already initialized.")
      sender() ! RouterInitialized
    case Terminated(r) =>
      handelTermination(r)
    case msg =>
      log.info(s"Unknown message[$msg] received by Router.")
  }

  private def handelTermination(r: ActorRef): Unit = {
    router = router.removeRoutee(r)
    router = router.addRoutee(createAndWatch)
  }

  private def createAndWatch(): ActorRef = {
    val r = context.actorOf(RoutingWorker.getRouterProps(services.beamConfig.beam.routing.routerClass, services))
    context watch r
  }
}

object BeamRouter {
  type Location = Coord

  def nextId = Id.create(UUID.randomUUID().toString, classOf[RoutingRequest])

  sealed trait RouterMessage
  case object InitializeRouter extends RouterMessage
  case object RouterInitialized extends RouterMessage
  case object RouterNeedInitialization extends RouterMessage

<<<<<<< HEAD
  //TODO: This would be more typesafe if BeamMode was divided into Street vs Transit like how R5 does it
  case class StreetVehicle(id: Id[Vehicle], location: RouteLocation, mode: BeamMode)

  case class RoutingRequestParams(departureTime: BeamTime, transitModes: Vector[BeamMode], streetVehicles: Vector[StreetVehicle], personId: Id[PersonAgent])
  case class RoutingRequest(@BeanProperty id: Id[RoutingRequest], origin: RouteLocation, destination: RouteLocation,
                            params: RoutingRequestParams) extends RouterMessage with Identifiable[RoutingRequest]
  case class RoutingResponse(requestId: Id[RoutingRequest], itineraries: Vector[BeamTrip]) extends RouterMessage {
  }
=======
  /**
    * It is use to represent a request object
    * @param from start/from location of the route
    * @param destination end/to location of the route
    * @param departureTime time in seconds from base midnight
    * @param accessMode
    * @param personId
    */
  case class TripInfo(from: Location,
                      destination: Location,
                      departureTime: BeamTime,
                      accessMode: Vector[BeamMode],
                      personId: Id[PersonAgent])

  /**
    * Message to request a route plan
    * @param id used to represent a request uniquely
    * @param params route information that is needs a plan
    */
  case class RoutingRequest(@BeanProperty id: Id[RoutingRequest],
                            params: TripInfo) extends RouterMessage with Identifiable[RoutingRequest]

  /**
    * Message to respond a plan against a particular router request
    * @param id same id that was send with request
    * @param itinerary a planned route or journey
    */
  case class RoutingResponse(@BeanProperty id: Id[RoutingRequest],
                             itinerary: Vector[BeamTrip]) extends RouterMessage with Identifiable[RoutingRequest]
>>>>>>> b0d76cc5

  /**
    *
    * @param fromLocation
    * @param toOptions
    */
  case class BatchRoutingRequest(fromLocation: Location, toOptions: Vector[Location])

  object RoutingRequest {
    def apply(fromActivity: Activity, toActivity: Activity, departureTime: BeamTime, modes: Vector[BeamMode], personId: Id[PersonAgent]): RoutingRequest = {
<<<<<<< HEAD
      new RoutingRequest(BeamRouter.nextId, fromActivity.getCoord, toActivity.getCoord,
        RoutingRequestParams(departureTime, Modes.filterForTransit(modes), Vector(), personId))
=======
      new RoutingRequest(BeamRouter.nextId,
        TripInfo(fromActivity.getCoord, toActivity.getCoord, departureTime, modes, personId))
>>>>>>> b0d76cc5
    }
    def apply(params : TripInfo) = {
      new RoutingRequest(BeamRouter.nextId, params)
    }
  }

  def props(beamServices: BeamServices) = Props(classOf[BeamRouter], beamServices)
}<|MERGE_RESOLUTION|>--- conflicted
+++ resolved
@@ -11,11 +11,6 @@
 import beam.sim.BeamServices
 import org.matsim.api.core.v01.population.Activity
 import org.matsim.api.core.v01.{Coord, Id, Identifiable}
-<<<<<<< HEAD
-import org.matsim.vehicles.Vehicle
-import org.matsim.facilities.Facility
-=======
->>>>>>> b0d76cc5
 
 import scala.beans.BeanProperty
 
@@ -90,16 +85,6 @@
   case object RouterInitialized extends RouterMessage
   case object RouterNeedInitialization extends RouterMessage
 
-<<<<<<< HEAD
-  //TODO: This would be more typesafe if BeamMode was divided into Street vs Transit like how R5 does it
-  case class StreetVehicle(id: Id[Vehicle], location: RouteLocation, mode: BeamMode)
-
-  case class RoutingRequestParams(departureTime: BeamTime, transitModes: Vector[BeamMode], streetVehicles: Vector[StreetVehicle], personId: Id[PersonAgent])
-  case class RoutingRequest(@BeanProperty id: Id[RoutingRequest], origin: RouteLocation, destination: RouteLocation,
-                            params: RoutingRequestParams) extends RouterMessage with Identifiable[RoutingRequest]
-  case class RoutingResponse(requestId: Id[RoutingRequest], itineraries: Vector[BeamTrip]) extends RouterMessage {
-  }
-=======
   /**
     * It is use to represent a request object
     * @param from start/from location of the route
@@ -129,7 +114,6 @@
     */
   case class RoutingResponse(@BeanProperty id: Id[RoutingRequest],
                              itinerary: Vector[BeamTrip]) extends RouterMessage with Identifiable[RoutingRequest]
->>>>>>> b0d76cc5
 
   /**
     *
@@ -140,13 +124,8 @@
 
   object RoutingRequest {
     def apply(fromActivity: Activity, toActivity: Activity, departureTime: BeamTime, modes: Vector[BeamMode], personId: Id[PersonAgent]): RoutingRequest = {
-<<<<<<< HEAD
-      new RoutingRequest(BeamRouter.nextId, fromActivity.getCoord, toActivity.getCoord,
-        RoutingRequestParams(departureTime, Modes.filterForTransit(modes), Vector(), personId))
-=======
       new RoutingRequest(BeamRouter.nextId,
         TripInfo(fromActivity.getCoord, toActivity.getCoord, departureTime, modes, personId))
->>>>>>> b0d76cc5
     }
     def apply(params : TripInfo) = {
       new RoutingRequest(BeamRouter.nextId, params)
