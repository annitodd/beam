package beam.router

import java.util.UUID

<<<<<<< HEAD
import akka.actor.{Actor, ActorLogging, ActorRef, Props, Stash, Terminated}
import akka.routing.{ActorRefRoutee, RoundRobinRoutingLogic, Router, SmallestMailboxRoutingLogic}
=======
import akka.actor.{Actor, ActorLogging, ActorPath, ActorRef, Props, Stash, Terminated}
import akka.routing._
>>>>>>> b4d938ad
import beam.agentsim.agents.PersonAgent
import beam.agentsim.agents.vehicles.BeamVehicle.StreetVehicle
import beam.router.BeamRouter._
import beam.router.Modes.BeamMode
import beam.router.RoutingModel.{BeamTime, EmbodiedBeamTrip}
import beam.router.r5.NetworkCoordinator
import beam.sim.BeamServices
import org.matsim.api.core.v01.population.Activity
import org.matsim.api.core.v01.{Coord, Id, Identifiable}
import org.matsim.core.trafficmonitoring.TravelTimeCalculator

import scala.beans.BeanProperty


class BeamRouter(services: BeamServices) extends Actor with Stash with ActorLogging {
  var router: Router = _
  var networkCoordinator: ActorRef = _
  private var routerWorkers: Vector[Routee] = _

  override def preStart(): Unit = {
<<<<<<< HEAD
    router = Router(SmallestMailboxRoutingLogic(), Vector.fill(100) {
      ActorRefRoutee(createAndWatch)
    })
=======
    routerWorkers = (0 until services.beamConfig.beam.routing.workerNumber).map { workerId =>
      ActorRefRoutee(createAndWatch(workerId))
    }.toVector
    router = Router(RoundRobinRoutingLogic(), routerWorkers)
>>>>>>> b4d938ad
    networkCoordinator = context.actorOf(NetworkCoordinator.props(services))
  }

  def receive = uninitialized

  // Uninitialized state
  def uninitialized: Receive = {
    case InitializeRouter =>
      log.info("Initializing Router.")
      networkCoordinator.forward(InitializeRouter)
      context.become(initializing)
    case RoutingRequest =>
      sender() ! RouterNeedInitialization
    case Terminated(r) =>
      handelTermination(r)
    case msg =>
      log.info(s"Unknown message[$msg] received by Router.")
  }

  // Initializing state
  def initializing: Receive = {
    case InitializeRouter =>
      log.debug("Router initialization in-progress...")
      stash()
    case RoutingRequest =>
      stash()
    case InitTransit =>
      stash()
    case RouterInitialized if sender().path.parent == self.path =>
      unstashAll()
      context.become(initialized)
    case Terminated(r) =>
      handelTermination(r)
    case msg =>
      log.info(s"Unknown message[$msg] received by Router.")
  }

  // Initialized state
  def initialized: Receive = {
    case w: RoutingRequest =>
      router.route(w, sender())
    case InitTransit =>
      router.route(Broadcast(InitTransit), sender())
    case InitializeRouter =>
      log.debug("Router already initialized.")
      sender() ! RouterInitialized
    case Terminated(r) =>
      handelTermination(r)
    case updateRequest: UpdateTravelTime =>
      log.info("Received TravelTimeCalculator")
      networkCoordinator ! updateRequest
    case msg => {
      log.info(s"Unknown message[$msg] received by Router.")
    }
  }

  private def handelTermination(r: ActorRef): Unit = {
    if (r.path.name.startsWith("router-worker-")) {
      val workerId = r.path.name.substring("router-worker-".length).toInt
      router = router.removeRoutee(r)
      val workerActor = createAndWatch(workerId)
      router = router.addRoutee(workerActor)
    } else {
      log.warning(s"Can't resolve router workerId from ${r.path.name}. Invalid actor name")
    }
  }

  private def createAndWatch(workerId: Int): ActorRef = {
    val routerProps = RoutingWorker.getRouterProps(services.beamConfig.beam.routing.routerClass, services, workerId)
    val r = context.actorOf(routerProps, s"router-worker-$workerId")
    context watch r
  }
}

class TransitInitCoordinator(router: ActorRef, private var workerCount: Int) extends Actor with ActorLogging {
  private var transitInitSender: ActorRef = _
  private var finishedWorkers: Map[ActorRef, Int] =  Map[ActorRef, Int]()

  override def receive: Receive = {
    case InitTransit =>
      transitInitSender = sender()
      router ! InitTransit
    case TransitInited(workerId :: Nil) =>
      val workerRef = sender()
      finishedWorkers = finishedWorkers + ((workerRef, workerId))
      if (workerCount == finishedWorkers.size) {
        log.info(s"Received TransitInited response from workers $finishedWorkers ")
        transitInitSender ! TransitInited(finishedWorkers.values.toList)
        context.stop(self)
      }
  }
}

object BeamRouter {
  type Location = Coord

  def nextId = Id.create(UUID.randomUUID().toString, classOf[RoutingRequest])

  case object InitializeRouter
  case object RouterInitialized
  case object RouterNeedInitialization
  case object InitTransit
  case class TransitInited(workerIds: List[Int])
  case class UpdateTravelTime(travelTimeCalculator: TravelTimeCalculator)

  /**
    * It is use to represent a request object
    * @param origin start/from location of the route
    * @param destination end/to location of the route
    * @param departureTime time in seconds from base midnight
    * @param transitModes what transit modes should be considered
    * @param streetVehicles what vehicles should be considered in route calc
    * @param personId
    */
  case class RoutingRequestTripInfo(origin: Location,
                                    destination: Location,
                                    departureTime: BeamTime,
                                    transitModes: Vector[BeamMode],
                                    streetVehicles: Vector[StreetVehicle],
                                    personId: Id[PersonAgent])

  /**
    * Message to request a route plan
    * @param id used to represent a request uniquely
    * @param params route information that is needs a plan
    */
  case class RoutingRequest(@BeanProperty id: Id[RoutingRequest],
                            params: RoutingRequestTripInfo) extends Identifiable[RoutingRequest]

  /**
    * Message to respond a plan against a particular router request
    * @param id same id that was send with request
    * @param itineraries a vector of planned routes
    */
  case class RoutingResponse(@BeanProperty id: Id[RoutingRequest],
                             itineraries: Vector[EmbodiedBeamTrip]) extends Identifiable[RoutingRequest]

  /**
    *
    * @param fromLocation
    * @param toOptions
    */
  case class BatchRoutingRequest(fromLocation: Location, toOptions: Vector[Location])

  object RoutingRequest {
    def apply(fromActivity: Activity, toActivity: Activity, departureTime: BeamTime, transitModes: Vector[BeamMode], streetVehicles: Vector[StreetVehicle], personId: Id[PersonAgent]): RoutingRequest = {
      new RoutingRequest(BeamRouter.nextId,
        RoutingRequestTripInfo(fromActivity.getCoord, toActivity.getCoord, departureTime,  Modes.filterForTransit(transitModes), streetVehicles, personId))
    }
    def apply(params : RoutingRequestTripInfo) = {
      new RoutingRequest(BeamRouter.nextId, params)
    }
  }

  def props(beamServices: BeamServices) = Props(classOf[BeamRouter], beamServices)
}<|MERGE_RESOLUTION|>--- conflicted
+++ resolved
@@ -2,13 +2,8 @@
 
 import java.util.UUID
 
-<<<<<<< HEAD
-import akka.actor.{Actor, ActorLogging, ActorRef, Props, Stash, Terminated}
-import akka.routing.{ActorRefRoutee, RoundRobinRoutingLogic, Router, SmallestMailboxRoutingLogic}
-=======
 import akka.actor.{Actor, ActorLogging, ActorPath, ActorRef, Props, Stash, Terminated}
 import akka.routing._
->>>>>>> b4d938ad
 import beam.agentsim.agents.PersonAgent
 import beam.agentsim.agents.vehicles.BeamVehicle.StreetVehicle
 import beam.router.BeamRouter._
@@ -29,16 +24,10 @@
   private var routerWorkers: Vector[Routee] = _
 
   override def preStart(): Unit = {
-<<<<<<< HEAD
-    router = Router(SmallestMailboxRoutingLogic(), Vector.fill(100) {
-      ActorRefRoutee(createAndWatch)
-    })
-=======
     routerWorkers = (0 until services.beamConfig.beam.routing.workerNumber).map { workerId =>
       ActorRefRoutee(createAndWatch(workerId))
     }.toVector
-    router = Router(RoundRobinRoutingLogic(), routerWorkers)
->>>>>>> b4d938ad
+    router = Router(SmallestMailboxRoutingLogic(), routerWorkers)
     networkCoordinator = context.actorOf(NetworkCoordinator.props(services))
   }
 
