--- conflicted
+++ resolved
@@ -4,20 +4,9 @@
 import beam.agentsim.agents.vehicles.BeamVehicleType
 import beam.agentsim.infrastructure.TAZTreeMap.TAZ
 import beam.router.BeamRouter.Location
-import beam.router.BeamSkimmer.Skim
+import beam.router.BeamSkimmer._
 import beam.router.Modes.BeamMode
-import beam.router.Modes.BeamMode.{
-  BIKE,
-  CAR,
-  CAV,
-  DRIVE_TRANSIT,
-  RIDE_HAIL,
-  RIDE_HAIL_POOLED,
-  RIDE_HAIL_TRANSIT,
-  TRANSIT,
-  WALK,
-  WALK_TRANSIT
-}
+import beam.router.Modes.BeamMode.{BIKE, CAR, CAV, DRIVE_TRANSIT, RIDE_HAIL, RIDE_HAIL_POOLED, RIDE_HAIL_TRANSIT, TRANSIT, WALK, WALK_TRANSIT}
 import beam.router.model.{BeamLeg, BeamPath, EmbodiedBeamTrip}
 import beam.sim.BeamServices
 import beam.sim.common.GeoUtils
@@ -32,122 +21,27 @@
 //TODO to be validated against google api
 class BeamSkimmer @Inject()() extends IterationEndsListener {
   // The OD/Mode/Time Matrix
-  var previousSkims: TrieMap[(Int, BeamMode, Id[TAZ], Id[TAZ]), Skim] = TrieMap()
-  var skims: TrieMap[(Int, BeamMode, Id[TAZ], Id[TAZ]), Skim] = TrieMap()
-  var previousModalAverage: TrieMap[BeamMode, Skim] = TrieMap()
-  var modalAverage: TrieMap[BeamMode, Skim] = TrieMap()
+  var previousSkims: TrieMap[(Int, BeamMode, Id[TAZ], Id[TAZ]), SkimInternal] = TrieMap()
+  var skims: TrieMap[(Int, BeamMode, Id[TAZ], Id[TAZ]), SkimInternal] = TrieMap()
+  var previousModalAverage: TrieMap[BeamMode, SkimInternal] = TrieMap()
+  var modalAverage: TrieMap[BeamMode, SkimInternal] = TrieMap()
+
 
   def getTimeDistanceAndCost(
                               origin: Location,
                               destination: Location,
                               departureTime: Int,
                               mode: BeamMode,
-                              vehicleTypeId: org.matsim.api.core.v01.Id[BeamVehicleType]
-                            ): TimeDistanceAndCost = {
-
-    val travelDistance: Int = Math.ceil(GeoUtils.minkowskiDistFormula(origin, destination)).toInt
-    val travelTime: Int = Math
-      .ceil(travelDistance / BeamSkimmer.speedMeterPerSec(mode))
-      .toInt + ((travelDistance / BeamSkimmer.trafficSignalSpacing).toInt * BeamSkimmer.waitingTimeAtAnIntersection).toInt
-    val travelCost: Double = services
-      .map(
-        x =>
-          DrivingCost.estimateDrivingCost(
-            new BeamLeg(departureTime, mode, travelTime, new BeamPath(null, null, None, null, null, travelDistance)),
-            vehicleTypeId,
-            x
-          )
-      )
-      .getOrElse(0)
-
-    TimeDistanceAndCost(TimeAndCost(Some(travelTime), Some(travelCost)), Some(travelDistance))
-
-  }
-}
-
-object BeamSkimmer {
-  import beam.router.Modes.BeamMode.{
-    BIKE,
-    CAR,
-    CAV,
-    DRIVE_TRANSIT,
-    RIDE_HAIL,
-    RIDE_HAIL_POOLED,
-    RIDE_HAIL_TRANSIT,
-    TRANSIT,
-    WALK,
-    WALK_TRANSIT
-  }
-
-  // 22.2 mph (9.924288 meter per second), is the average speed in cities
-  //TODO better estimate can be drawn from city size
-  // source: https://www.mitpressjournals.org/doi/abs/10.1162/rest_a_00744
-  private val carSpeedMeterPerSec: Double = 9.924288
-  // 12.1 mph (5.409184 meter per second), is average bus speed
-  // source: https://www.apta.com/resources/statistics/Documents/FactBook/2017-APTA-Fact-Book.pdf
-  // assuming for now that it includes the headway
-  private val transitSpeedMeterPerSec: Double = 5.409184
-
-  // 9.6 mph -> 15.5 km/h
-  private val bicycleSpeedMeterPerSec: Double = 4.305556
-
-  // 3.1 mph -> 1.38 meter per second
-  private val walkSpeedMeterPerSec: Double = 1.38
-
-  // 940.6 Traffic Signal Spacing, Minor is 1,320 ft => 402.336 meters
-  private val trafficSignalSpacing: Double = 402.336
-
-  // average waiting time at an intersection is 17.25 seconds
-  // source: https://pumas.nasa.gov/files/01_06_00_1.pdf
-  private val waitingTimeAtAnIntersection: Double = 17.25
-
-<<<<<<< HEAD
-  //  val fastSpeed: Double = 50.0 * 1000.0 / 3600.0
-  //  val medSpeed: Double = 50.0 * 1000.0 / 3600.0
-  //  val slowSpeed: Double = 50.0 * 1000.0 / 3600.0
-  //  val walkSpeed: Double = 50.0 * 1000.0 / 3600.0
-
-  val speedMeterPerSec: Map[BeamMode, Double] = Map(
-    CAV               -> carSpeedMeterPerSec,
-    CAR               -> carSpeedMeterPerSec,
-    WALK              -> walkSpeedMeterPerSec,
-    BIKE              -> bicycleSpeedMeterPerSec,
-    WALK_TRANSIT      -> transitSpeedMeterPerSec,
-    DRIVE_TRANSIT     -> transitSpeedMeterPerSec,
-    RIDE_HAIL         -> carSpeedMeterPerSec,
-    RIDE_HAIL_POOLED  -> carSpeedMeterPerSec,
-    RIDE_HAIL_TRANSIT -> transitSpeedMeterPerSec,
-    TRANSIT           -> transitSpeedMeterPerSec
-  )
-
-  def main(args: Array[String]): Unit = {
-    val skimmer = new BeamSkimmer()
-    val output = skimmer.getTimeDistanceAndCost(
-      new Location(0, 0),
-      new Location(1600, 500),
-      0,
-      BeamMode.CAR,
-      org.matsim.api.core.v01.Id.create[BeamVehicleType]("", classOf[BeamVehicleType])
-    )
-    println(output)
-  }
-}
-=======
-  def getTimeDistanceAndCost(
-    origin: Location,
-    destination: Location,
-    departureTime: Int,
-    mode: BeamMode,
-    vehicleTypeId: org.matsim.api.core.v01.Id[BeamVehicleType],
-    beamServicesOpt: Option[BeamServices] = None
-  ): Skim = {
+                              vehicleTypeId: org.matsim.api.core.v01.Id[BeamVehicleType],
+                              beamServicesOpt: Option[BeamServices] = None
+                            ): Skim = {
     beamServicesOpt match {
       case Some(beamServices) =>
         val origTaz = beamServices.tazTreeMap.getTAZ(origin.getX, origin.getY).tazId
         val destTaz = beamServices.tazTreeMap.getTAZ(origin.getX, origin.getY).tazId
         getSkimValue(departureTime, mode, origTaz, destTaz) match {
           case Some(skimValue) =>
-            skimValue
+            skimValue.toSkimExternal
           case None =>
             val (travelDistance, travelTime) = distanceAndTime(mode, origin, destination)
             val travelCost: Double = mode match {
@@ -178,12 +72,12 @@
   }
 
   def getRideHailPoolingTimeAndCostRatios(
-    origin: Location,
-    destination: Location,
-    departureTime: Int,
-    vehicleTypeId: org.matsim.api.core.v01.Id[BeamVehicleType],
-    beamServices: BeamServices
-  ): (Double, Double) = {
+                                           origin: Location,
+                                           destination: Location,
+                                           departureTime: Int,
+                                           vehicleTypeId: org.matsim.api.core.v01.Id[BeamVehicleType],
+                                           beamServices: BeamServices
+                                         ): (Double, Double) = {
     val origTaz = beamServices.tazTreeMap.getTAZ(origin.getX, origin.getY).tazId
     val destTaz = beamServices.tazTreeMap.getTAZ(origin.getX, origin.getY).tazId
     val solo = getSkimValue(departureTime, RIDE_HAIL, origTaz, destTaz) match {
@@ -194,7 +88,7 @@
           case Some(skim) =>
             skim
           case None =>
-            Skim(1.0, 0, 1.0, 0)
+            SkimInternal(1.0, 0, 1.0, 0)
         }
     }
     val pooled = getSkimValue(departureTime, RIDE_HAIL_POOLED, origTaz, destTaz) match {
@@ -205,7 +99,7 @@
           case Some(skim) =>
             skim
           case None =>
-            Skim(1.1, 0, 0.6, 0)
+            SkimInternal(1.1, 0, 0.6, 0)
         }
     }
     (pooled.time / solo.time, pooled.cost / solo.cost)
@@ -226,7 +120,7 @@
     (travelDistance, travelTime)
   }
 
-  private def getSkimValue(time: Int, mode: BeamMode, orig: Id[TAZ], dest: Id[TAZ]): Option[Skim] = {
+  private def getSkimValue(time: Int, mode: BeamMode, orig: Id[TAZ], dest: Id[TAZ]): Option[SkimInternal] = {
     skims.get((timeToBin(time), mode, orig, dest)) match {
       case Some(skim) =>
         Some(skim)
@@ -258,10 +152,10 @@
     val timeBin = timeToBin(origLeg.startTime)
     val key = (timeBin, mode, origTaz, destTaz)
     val payload =
-      Skim(trip.totalTravelTimeInSecs.toDouble, trip.beamLegs().map(_.travelPath.distanceInM).sum, trip.costEstimate, 1)
+      SkimInternal(trip.totalTravelTimeInSecs.toDouble, trip.beamLegs().map(_.travelPath.distanceInM).sum, trip.costEstimate, 1)
     skims.get(key) match {
       case Some(existingSkim) =>
-        val newPayload = Skim(
+        val newPayload = SkimInternal(
           mergeAverage(existingSkim.time, existingSkim.count, payload.time),
           mergeAverage(existingSkim.distance, existingSkim.count, payload.distance),
           mergeAverage(existingSkim.cost, existingSkim.count, payload.cost),
@@ -306,25 +200,39 @@
 object BeamSkimmer {
   val outputFileBaseName = "skims"
 
-  case class Skim(time: Double, distance: Double, cost: Double, count: Int)
+  // 22.2 mph (9.924288 meter per second), is the average speed in cities
+  //TODO better estimate can be drawn from city size
+  // source: https://www.mitpressjournals.org/doi/abs/10.1162/rest_a_00744
+  private val carSpeedMeterPerSec: Double = 9.924288
+  // 12.1 mph (5.409184 meter per second), is average bus speed
+  // source: https://www.apta.com/resources/statistics/Documents/FactBook/2017-APTA-Fact-Book.pdf
+  // assuming for now that it includes the headway
+  private val transitSpeedMeterPerSec: Double = 5.409184
+  private val bicycleSpeedMeterPerSec: Double = 3
+  // 3.1 mph -> 1.38 meter per second
+  private val walkSpeedMeterPerSec: Double = 1.38
+  // 940.6 Traffic Signal Spacing, Minor is 1,320 ft => 402.336 meters
+  private val trafficSignalSpacing: Double = 402.336
+  // average waiting time at an intersection is 17.25 seconds
+  // source: https://pumas.nasa.gov/files/01_06_00_1.pdf
+  private val waitingTimeAtAnIntersection: Double = 17.25
+
+  val speedMeterPerSec: Map[BeamMode, Double] = Map(
+    CAV               -> carSpeedMeterPerSec,
+    CAR               -> carSpeedMeterPerSec,
+    WALK              -> walkSpeedMeterPerSec,
+    BIKE              -> bicycleSpeedMeterPerSec,
+    WALK_TRANSIT      -> transitSpeedMeterPerSec,
+    DRIVE_TRANSIT     -> transitSpeedMeterPerSec,
+    RIDE_HAIL         -> carSpeedMeterPerSec,
+    RIDE_HAIL_POOLED  -> carSpeedMeterPerSec,
+    RIDE_HAIL_TRANSIT -> transitSpeedMeterPerSec,
+    TRANSIT           -> transitSpeedMeterPerSec
+  )
+
+
+  case class SkimInternal(time: Double, distance: Double, cost: Double, count: Int){
+    def toSkimExternal: Skim = Skim(time.toInt,distance,cost,count)
+  }
+  case class Skim(time: Int, distance: Double, cost: Double, count: Int)
 }
-
-//val householdBeamPlans = household.members.map(person => BeamPlan(person.getSelectedPlan)).toList
-//val householdMatsimPlans = household.members.map(person => (person.getId -> person.getSelectedPlan)).toMap
-//val fastSpeed = 50.0 * 1000.0 / 3600.0
-//val medSpeed = 50.0 * 1000.0 / 3600.0
-//val slowSpeed = 50.0 * 1000.0 / 3600.0
-//val walkSpeed = 50.0 * 1000.0 / 3600.0
-//val skim: Map[BeamMode, Double] = Map(
-//CAV               -> fastSpeed,
-//CAR               -> fastSpeed,
-//WALK              -> walkSpeed,
-//BIKE              -> slowSpeed,
-//WALK_TRANSIT      -> medSpeed,
-//DRIVE_TRANSIT     -> medSpeed,
-//RIDE_HAIL         -> fastSpeed,
-//RIDE_HAIL_POOLED  -> fastSpeed,
-//RIDE_HAIL_TRANSIT -> medSpeed,
-//TRANSIT           -> medSpeed
-//)
->>>>>>> 808d7803
