--- conflicted
+++ resolved
@@ -1,12 +1,8 @@
 package beam.router
 
 import akka.actor.{Actor, ActorLogging, Props}
-<<<<<<< HEAD
-import beam.router.BeamRouter._
-=======
 import beam.agentsim.events.SpaceTime
 import beam.router.BeamRouter.{InitializeRouter, RouterInitialized, RoutingRequest, RoutingResponse}
->>>>>>> 1a836d3b
 import beam.router.Modes.BeamMode
 import beam.router.RoutingModel._
 import beam.sim.BeamServices
@@ -27,14 +23,8 @@
       val person: Person = beamServices.matsimServices.getScenario.getPopulation.getPersons.get(personId)
       val time = departureTime.atTime.toLong
       val dummyWalkStart = BeamLeg.dummyWalk(time)
-<<<<<<< HEAD
-      val path = BeamGraphPath(Vector[String]("link-" + fromFacility.toString,"link-" + toFacility.toString),
-        Vector[Coord](fromFacility,toFacility),
-        Vector[Long](time+1,time+101)
-=======
       val path = BeamStreetPath(Vector[String](fromFacility.getLinkId.toString,toFacility.getLinkId.toString), trajectory =
         Option(Vector[Coord](fromFacility.getCoord,toFacility.getCoord) zip Vector[Long](time+1,time+101) map { SpaceTime(_) })
->>>>>>> 1a836d3b
       )
       val leg = BeamLeg(time+1, BeamMode.CAR, 100, path)
       val dummyWalkEnd = BeamLeg.dummyWalk(time+101)
