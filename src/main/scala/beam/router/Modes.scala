--- conflicted
+++ resolved
@@ -57,11 +57,6 @@
 
     case object RIDE_HAIL_POOLED
         extends BeamMode(value = "ride_hail_pooled", Some(Left(LegMode.CAR)), TransportMode.other)
-<<<<<<< HEAD
-
-    case object EV extends BeamMode(value = "ev", Some(Left(LegMode.CAR)), TransportMode.other)
-=======
->>>>>>> 90d87741
 
     // Transit
 
