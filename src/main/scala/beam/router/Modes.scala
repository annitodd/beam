package beam.router

import beam.router.Modes.BeamMode.{FERRY, RAIL, RIDE_HAIL, SUBWAY, TRAM}
import com.conveyal.r5.api.util.{LegMode, TransitModes}
import enumeratum.values._
import org.matsim.api.core.v01.TransportMode

import scala.collection.immutable
import scala.language.implicitConversions
<<<<<<< HEAD

=======
>>>>>>> 63d2232f

/**
  * [[ValueEnum]] containing all of the translations b/w BEAM <==> R5[[LegMode]] MATSim [[TransportMode]].
  *
  * Note: There is an implicit conversion
  *
  * Created by sfeygin on 4/5/17.
  */
object Modes {

  sealed abstract class BeamMode(
    val value: String,
    val r5Mode: Option[Either[LegMode, TransitModes]],
    val matsimMode: String
  ) extends StringEnumEntry {

    def isTransit: Boolean = isR5TransitMode(this)
<<<<<<< HEAD
    def isMassTransit(): Boolean = this == SUBWAY || this == RAIL || this == FERRY || this == TRAM
    def isRideHail(): Boolean = this == RIDE_HAIL
=======
    def isMassTransit: Boolean = this == SUBWAY || this == RAIL || this == FERRY || this == TRAM
    def isRideHail: Boolean = this == RIDE_HAIL
>>>>>>> 63d2232f
  }

  object BeamMode extends StringEnum[BeamMode] with StringCirceEnum[BeamMode] {

    override val values: immutable.IndexedSeq[BeamMode] = findValues

    // Driving / Automobile-like (hailed rides are a bit of a hybrid)

    case object CAR extends BeamMode(value = "car", Some(Left(LegMode.CAR)), TransportMode.car)

    case object RIDE_HAIL
        extends BeamMode(value = "ride_hailing", Some(Left(LegMode.CAR)), TransportMode.other)

    case object EV extends BeamMode(value = "ev", Some(Left(LegMode.CAR)), TransportMode.other)

    // Transit

    case object BUS extends BeamMode(value = "bus", Some(Right(TransitModes.BUS)), TransportMode.pt)

    case object FUNICULAR
        extends BeamMode(value = "funicular", Some(Right(TransitModes.FUNICULAR)), TransportMode.pt)

    case object GONDOLA
        extends BeamMode(value = "gondola", Some(Right(TransitModes.GONDOLA)), TransportMode.pt)

    case object CABLE_CAR
        extends BeamMode(value = "cable_car", Some(Right(TransitModes.CABLE_CAR)), TransportMode.pt)

    case object FERRY
        extends BeamMode(value = "ferry", Some(Right(TransitModes.FERRY)), TransportMode.pt)

    case object TRANSIT
        extends BeamMode(value = "transit", Some(Right(TransitModes.TRANSIT)), TransportMode.pt)

    case object RAIL
        extends BeamMode(value = "rail", Some(Right(TransitModes.RAIL)), TransportMode.pt)

    case object SUBWAY
        extends BeamMode(value = "subway", Some(Right(TransitModes.SUBWAY)), TransportMode.pt)

    case object TRAM
        extends BeamMode(value = "tram", Some(Right(TransitModes.TRAM)), TransportMode.pt)

    // Non-motorized

    case object WALK extends BeamMode(value = "walk", Some(Left(LegMode.WALK)), TransportMode.walk)

    case object BIKE
        extends BeamMode(value = "bike", Some(Left(LegMode.BICYCLE)), TransportMode.walk)

    // Transit-specific
    case object LEG_SWITCH extends BeamMode(value = "leg_switch", None, TransportMode.other) // This is kind-of like a transit walk, but not really... best to make leg_switch its own type

    case object WALK_TRANSIT
        extends BeamMode(
          value = "walk_transit",
          Some(Right(TransitModes.TRANSIT)),
          TransportMode.transit_walk
        )

    case object DRIVE_TRANSIT
        extends BeamMode(
          value = "drive_transit",
          Some(Right(TransitModes.TRANSIT)),
          TransportMode.pt
        )

    case object RIDE_HAIL_TRANSIT
        extends BeamMode(
          value = "ride_hail_transit",
          Some(Right(TransitModes.TRANSIT)),
          TransportMode.pt
        )

    case object WAITING extends BeamMode(value = "waiting", None, TransportMode.other)

    val chainBasedModes = Seq(CAR, EV, BIKE)
  }

  def isChainBasedMode(beamMode: BeamMode): Boolean = BeamMode.chainBasedModes.contains(beamMode)

  implicit def beamMode2R5Mode(beamMode: BeamMode): Either[LegMode, TransitModes] =
    beamMode.r5Mode.get

  def isR5TransitMode(beamMode: BeamMode): Boolean = {
    beamMode.r5Mode match {
      case Some(Right(_)) =>
        true
      case _ => false
    }
  }

  def isR5LegMode(beamMode: BeamMode): Boolean = {
    beamMode.r5Mode match {
      case Some(Left(_)) =>
        true
      case _ => false
    }
  }

  def isOnStreetTransit(beamMode: BeamMode): Boolean = {
    beamMode.r5Mode match {
      case Some(Left(_)) =>
        false
      case Some(Right(transitMode)) =>
        transitMode match {
          case TransitModes.BUS =>
            true
          case _ =>
            false
        }
      case _ =>
        false
    }
  }

  def mapLegMode(mode: LegMode): BeamMode = mode match {
    case LegMode.BICYCLE | LegMode.BICYCLE_RENT => BeamMode.BIKE
    case LegMode.WALK                           => BeamMode.WALK
    case LegMode.CAR | LegMode.CAR_PARK         => BeamMode.CAR
  }

  def mapTransitMode(mode: TransitModes): BeamMode = mode match {
    case TransitModes.TRANSIT   => BeamMode.TRANSIT
    case TransitModes.SUBWAY    => BeamMode.SUBWAY
    case TransitModes.BUS       => BeamMode.BUS
    case TransitModes.FUNICULAR => BeamMode.FUNICULAR
    case TransitModes.GONDOLA   => BeamMode.GONDOLA
    case TransitModes.CABLE_CAR => BeamMode.CABLE_CAR
    case TransitModes.FERRY     => BeamMode.FERRY
    case TransitModes.RAIL      => BeamMode.RAIL
    case TransitModes.TRAM      => BeamMode.TRAM
  }

  def filterForTransit(modes: Vector[BeamMode]): Vector[BeamMode] =
    modes.filter(mode => isR5TransitMode(mode))

  def filterForStreet(modes: Vector[BeamMode]): Vector[BeamMode] =
    modes.filter(mode => isR5LegMode(mode))

}<|MERGE_RESOLUTION|>--- conflicted
+++ resolved
@@ -7,10 +7,6 @@
 
 import scala.collection.immutable
 import scala.language.implicitConversions
-<<<<<<< HEAD
-
-=======
->>>>>>> 63d2232f
 
 /**
   * [[ValueEnum]] containing all of the translations b/w BEAM <==> R5[[LegMode]] MATSim [[TransportMode]].
@@ -28,13 +24,8 @@
   ) extends StringEnumEntry {
 
     def isTransit: Boolean = isR5TransitMode(this)
-<<<<<<< HEAD
-    def isMassTransit(): Boolean = this == SUBWAY || this == RAIL || this == FERRY || this == TRAM
-    def isRideHail(): Boolean = this == RIDE_HAIL
-=======
     def isMassTransit: Boolean = this == SUBWAY || this == RAIL || this == FERRY || this == TRAM
     def isRideHail: Boolean = this == RIDE_HAIL
->>>>>>> 63d2232f
   }
 
   object BeamMode extends StringEnum[BeamMode] with StringCirceEnum[BeamMode] {
