package beam.router

import beam.agentsim.agents.vehicles.BeamVehicle.StreetVehicle
import beam.agentsim.agents.vehicles.{PassengerSchedule, Trajectory}
import beam.agentsim.events.SpaceTime
import beam.router.Modes.BeamMode
import beam.router.Modes.BeamMode.{BIKE, CAR, TRANSIT, WALK}
import beam.router.RoutingModel.BeamStreetPath.empty
import beam.sim.BeamServices
import beam.sim.config.BeamConfig
import org.matsim.api.core.v01.{Coord, Id}
import org.matsim.vehicles.Vehicle

/**
  * BEAM
  */
object RoutingModel {

  type LegCostEstimator = BeamLeg => Option[Double]


  case class BeamTrip(legs: Vector[BeamLeg],
                      accessMode: BeamMode) {
    lazy val tripClassifier: BeamMode = if (legs map (_.mode) contains CAR) {
      CAR
    } else {
      TRANSIT
    }
    val totalTravelTime: Long = legs.map(_.duration).sum
  }

  object BeamTrip {
    def apply(legs: Vector[BeamLeg]): BeamTrip = BeamTrip(legs, legs.head.mode)

    val empty: BeamTrip = BeamTrip(Vector(), BeamMode.WALK)
  }

  case class EmbodiedBeamTrip(legs: Vector[EmbodiedBeamLeg]) {

    lazy val costEstimate: BigDecimal = legs.map(_.cost).sum /// Generalize or remove
    lazy val tripClassifier: BeamMode = determineTripMode(legs)
    val totalTravelTime: Long = legs.map(_.beamLeg.duration).sum
<<<<<<< HEAD
    def estimateCost(fare: BigDecimal) = Vector(BigDecimal(0.0))
    def cost = legs.map(_.cost).sum
=======

>>>>>>> 4845566e
    def beamLegs(): Vector[BeamLeg] = legs.map(embodiedLeg => embodiedLeg.beamLeg)

    def toBeamTrip(): BeamTrip = BeamTrip(beamLegs())

    def determineTripMode(legs: Vector[EmbodiedBeamLeg]): BeamMode = {
      var theMode: BeamMode = WALK
      legs.foreach { leg =>
        // Any presence of transit makes it transit
        if (leg.beamLeg.mode.isTransit) {
          theMode = TRANSIT
        } else if (theMode == WALK && leg.beamLeg.mode == CAR) {
          theMode = CAR
        } else if (theMode == WALK && leg.beamLeg.mode == BIKE) {
          theMode = BIKE
        }
      }
      theMode
    }
  }

  object EmbodiedBeamTrip {


    //TODO this is a prelimnary version of embodyWithStreetVehicle that assumes Person drives a single access vehicle (either CAR or BIKE) that is left behind as soon as a different mode is encountered in the trip, it also doesn't allow for chaining of Legs without exiting the vehilce in between, e.g. WALK->CAR->CAR->WALK
    //TODO this needs unit testing
<<<<<<< HEAD
    def embodyWithStreetVehicles(trip: BeamTrip, accessVehiclesByMode: Map[BeamMode,Id[Vehicle]], egressVehiclesByMode: Map[BeamMode,Id[Vehicle]], legFares: Map[Int, Option[Double]], services: BeamServices): EmbodiedBeamTrip = {
      if(trip.legs.isEmpty){
=======
    def embodyWithStreetVehicles(trip: BeamTrip, accessVehiclesByMode: Map[BeamMode, StreetVehicle], egressVehiclesByMode: Map[BeamMode, StreetVehicle], services: BeamServices): EmbodiedBeamTrip = {
      if (trip.legs.size == 0) {
>>>>>>> 4845566e
        EmbodiedBeamTrip.empty
      } else {
        var inAccessPhase = true
<<<<<<< HEAD
        val embodiedLegs: Vector[EmbodiedBeamLeg] = for(tuple <- trip.legs.zipWithIndex) yield {
          val beamLeg = tuple._1
          val currentMode: BeamMode = beamLeg.mode
          val unbecomeDriverAtComplete = Modes.isR5LegMode(currentMode) && (currentMode != WALK || beamLeg == trip.legs(trip.legs.size - 1))
          val cost = legFares(tuple._2).getOrElse(0.0)
          if(Modes.isR5TransitMode(currentMode)) {
            inAccessPhase = false
            EmbodiedBeamLeg(beamLeg,services.transitVehiclesByBeamLeg.get(beamLeg).get,false,None,cost,false)
          }else if(inAccessPhase){
            EmbodiedBeamLeg(beamLeg,accessVehiclesByMode.get(currentMode).get,true,None,cost,unbecomeDriverAtComplete)
          }else{
            EmbodiedBeamLeg(beamLeg,egressVehiclesByMode.get(currentMode).get,true,None,cost,unbecomeDriverAtComplete)
=======
        val embodiedLegs: Vector[EmbodiedBeamLeg] = for (beamLeg <- trip.legs) yield {
          val currentMode: BeamMode = beamLeg.mode
          val unbecomeDriverAtComplete = Modes.isR5LegMode(currentMode) && (currentMode != WALK || beamLeg == trip.legs(trip.legs.size - 1))
          if (Modes.isR5TransitMode(currentMode)) {
            inAccessPhase = false
            EmbodiedBeamLeg(beamLeg, services.transitVehiclesByBeamLeg.get(beamLeg).get, false, None, 0.0, false)
          } else if (inAccessPhase) {
            EmbodiedBeamLeg(beamLeg, accessVehiclesByMode.get(currentMode).get.id, accessVehiclesByMode.get(currentMode).get.asDriver, None, 0.0, unbecomeDriverAtComplete)
          } else {
            EmbodiedBeamLeg(beamLeg, egressVehiclesByMode.get(currentMode).get.id, egressVehiclesByMode.get(currentMode).get.asDriver, None, 0.0, unbecomeDriverAtComplete)
>>>>>>> 4845566e
          }
        }
        EmbodiedBeamTrip(embodiedLegs)
      }
    }

    def beamModeToVehicleId(beamMode: BeamMode): Id[Vehicle] = {
      if (beamMode == WALK) {
        Id.create("body", classOf[Vehicle])
      } else if (Modes.isR5TransitMode(beamMode)) {
        Id.create("transit", classOf[Vehicle])
      } else {
        Id.create("", classOf[Vehicle])
      }
    }

    val empty: EmbodiedBeamTrip = EmbodiedBeamTrip(BeamTrip.empty)

    def apply(beamTrip: BeamTrip) = new EmbodiedBeamTrip(beamTrip.legs.map(leg => EmbodiedBeamLeg(leg)))
  }

  /**
    *
    * @param startTime time in seconds from base midnight
    * @param mode
    * @param duration  period in seconds
    * @param travelPath
    */
  case class BeamLeg(startTime: Long,
                     mode: BeamMode,
                     duration: Long,
                     travelPath: BeamPath = empty) {
    def endTime: Long = startTime + duration
  }

  object BeamLeg {
    val beamLegOrdering: Ordering[BeamLeg] = Ordering.by(_.startTime)

    def dummyWalk(startTime: Long): BeamLeg = new BeamLeg(startTime, WALK, 0)
  }

  case class EmbodiedBeamLeg(beamLeg: BeamLeg,
                             beamVehicleId: Id[Vehicle],
                             asDriver: Boolean,
                             passengerSchedule: Option[PassengerSchedule],
                             cost: BigDecimal,
                             unbecomeDriverOnCompletion: Boolean
                            ) {
    def isHumanBodyVehicle: Boolean = beamVehicleId.toString.equalsIgnoreCase("body")
  }

  object EmbodiedBeamLeg {
    def apply(leg: BeamLeg): EmbodiedBeamLeg = EmbodiedBeamLeg(leg, Id.create("", classOf[Vehicle]), false, None, 0.0, false)

    def empty: EmbodiedBeamLeg = EmbodiedBeamLeg(BeamLeg.dummyWalk(0L), Id.create("", classOf[Vehicle]), false, None, 0.0, false)
  }

  sealed abstract class BeamPath {
    def toTrajectory: Trajectory = Trajectory(this)

    def isStreet: Boolean = false

    def isTransit: Boolean = false
  }

  case class BeamTransitSegment(fromStopId: String,
                                toStopId: String,
                                departureTime: Long) extends BeamPath {
    override def isTransit = true
  }

  case class BeamStreetPath(linkIds: Vector[String],
                            beamVehicleId: Option[Id[Vehicle]] = None,
                            trajectory: Option[Vector[SpaceTime]] = None) extends BeamPath {

    override def isStreet = true

    def entryTimes = trajectory.getOrElse(Vector()).map(_.time)

    def latLons = trajectory.getOrElse(Vector()).map(_.loc)

    def size = trajectory.size
  }

  object BeamStreetPath {
    val empty: BeamStreetPath = new BeamStreetPath(Vector[String]())
  }

  case class EdgeModeTime(fromVertexLabel: String, mode: BeamMode, time: Long, fromCoord: Coord, toCoord: Coord)

  /**
    * Represent the time in seconds since midnight.
    * attribute atTime seconds since midnight
    */
  sealed trait BeamTime {
    val atTime: Int
  }

  case class DiscreteTime(override val atTime: Int) extends BeamTime

  case class WindowTime(override val atTime: Int, timeFrame: Int = 15 * 60) extends BeamTime {
    lazy val fromTime: Int = atTime
    lazy val toTime: Int = atTime + timeFrame
  }

  object WindowTime {
    def apply(atTime: Int, r5: BeamConfig.Beam.Routing.R5): WindowTime =
      new WindowTime(atTime, r5.departureWindow * 60)
  }

}
<|MERGE_RESOLUTION|>--- conflicted
+++ resolved
@@ -40,12 +40,7 @@
     lazy val costEstimate: BigDecimal = legs.map(_.cost).sum /// Generalize or remove
     lazy val tripClassifier: BeamMode = determineTripMode(legs)
     val totalTravelTime: Long = legs.map(_.beamLeg.duration).sum
-<<<<<<< HEAD
-    def estimateCost(fare: BigDecimal) = Vector(BigDecimal(0.0))
-    def cost = legs.map(_.cost).sum
-=======
 
->>>>>>> 4845566e
     def beamLegs(): Vector[BeamLeg] = legs.map(embodiedLeg => embodiedLeg.beamLeg)
 
     def toBeamTrip(): BeamTrip = BeamTrip(beamLegs())
@@ -71,41 +66,23 @@
 
     //TODO this is a prelimnary version of embodyWithStreetVehicle that assumes Person drives a single access vehicle (either CAR or BIKE) that is left behind as soon as a different mode is encountered in the trip, it also doesn't allow for chaining of Legs without exiting the vehilce in between, e.g. WALK->CAR->CAR->WALK
     //TODO this needs unit testing
-<<<<<<< HEAD
-    def embodyWithStreetVehicles(trip: BeamTrip, accessVehiclesByMode: Map[BeamMode,Id[Vehicle]], egressVehiclesByMode: Map[BeamMode,Id[Vehicle]], legFares: Map[Int, Option[Double]], services: BeamServices): EmbodiedBeamTrip = {
+    def embodyWithStreetVehicles(trip: BeamTrip, accessVehiclesByMode: Map[BeamMode,Id[StreetVehicle]], egressVehiclesByMode: Map[BeamMode,Id[StreetVehicle]], legFares: Map[Int, Option[Double]], services: BeamServices): EmbodiedBeamTrip = {
       if(trip.legs.isEmpty){
-=======
-    def embodyWithStreetVehicles(trip: BeamTrip, accessVehiclesByMode: Map[BeamMode, StreetVehicle], egressVehiclesByMode: Map[BeamMode, StreetVehicle], services: BeamServices): EmbodiedBeamTrip = {
-      if (trip.legs.size == 0) {
->>>>>>> 4845566e
         EmbodiedBeamTrip.empty
       } else {
         var inAccessPhase = true
-<<<<<<< HEAD
         val embodiedLegs: Vector[EmbodiedBeamLeg] = for(tuple <- trip.legs.zipWithIndex) yield {
           val beamLeg = tuple._1
           val currentMode: BeamMode = beamLeg.mode
           val unbecomeDriverAtComplete = Modes.isR5LegMode(currentMode) && (currentMode != WALK || beamLeg == trip.legs(trip.legs.size - 1))
           val cost = legFares(tuple._2).getOrElse(0.0)
-          if(Modes.isR5TransitMode(currentMode)) {
+          if (Modes.isR5TransitMode(currentMode)) {
             inAccessPhase = false
             EmbodiedBeamLeg(beamLeg,services.transitVehiclesByBeamLeg.get(beamLeg).get,false,None,cost,false)
-          }else if(inAccessPhase){
-            EmbodiedBeamLeg(beamLeg,accessVehiclesByMode.get(currentMode).get,true,None,cost,unbecomeDriverAtComplete)
-          }else{
-            EmbodiedBeamLeg(beamLeg,egressVehiclesByMode.get(currentMode).get,true,None,cost,unbecomeDriverAtComplete)
-=======
-        val embodiedLegs: Vector[EmbodiedBeamLeg] = for (beamLeg <- trip.legs) yield {
-          val currentMode: BeamMode = beamLeg.mode
-          val unbecomeDriverAtComplete = Modes.isR5LegMode(currentMode) && (currentMode != WALK || beamLeg == trip.legs(trip.legs.size - 1))
-          if (Modes.isR5TransitMode(currentMode)) {
-            inAccessPhase = false
-            EmbodiedBeamLeg(beamLeg, services.transitVehiclesByBeamLeg.get(beamLeg).get, false, None, 0.0, false)
           } else if (inAccessPhase) {
-            EmbodiedBeamLeg(beamLeg, accessVehiclesByMode.get(currentMode).get.id, accessVehiclesByMode.get(currentMode).get.asDriver, None, 0.0, unbecomeDriverAtComplete)
+            EmbodiedBeamLeg(beamLeg, accessVehiclesByMode.get(currentMode).get.id, accessVehiclesByMode.get(currentMode).get.asDriver, None, cost, unbecomeDriverAtComplete)
           } else {
-            EmbodiedBeamLeg(beamLeg, egressVehiclesByMode.get(currentMode).get.id, egressVehiclesByMode.get(currentMode).get.asDriver, None, 0.0, unbecomeDriverAtComplete)
->>>>>>> 4845566e
+            EmbodiedBeamLeg(beamLeg, egressVehiclesByMode.get(currentMode).get.id, egressVehiclesByMode.get(currentMode).get.asDriver, None, cost, unbecomeDriverAtComplete)
           }
         }
         EmbodiedBeamTrip(embodiedLegs)
