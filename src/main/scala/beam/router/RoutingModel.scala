--- conflicted
+++ resolved
@@ -81,14 +81,6 @@
           val unbecomeDriverAtComplete = Modes.isR5LegMode(currentMode) && (currentMode != WALK || beamLeg == trip.legs(trip.legs.size - 1))
           val cost = legFares.getOrElse(tuple._2, 0.0)
           if (Modes.isR5TransitMode(currentMode)) {
-<<<<<<< HEAD
-            inAccessPhase = false
-            EmbodiedBeamLeg(beamLeg,services.transitVehiclesByBeamLeg.get(beamLeg).get,false,None,cost,false)
-          } else if (inAccessPhase) {
-            EmbodiedBeamLeg(beamLeg, accessVehiclesByMode.get(currentMode).get.id, accessVehiclesByMode.get(currentMode).get.asDriver, None, cost, unbecomeDriverAtComplete)
-          } else {
-            EmbodiedBeamLeg(beamLeg, egressVehiclesByMode.get(currentMode).get.id, egressVehiclesByMode.get(currentMode).get.asDriver, None, cost, unbecomeDriverAtComplete)
-=======
             if(services.transitVehiclesByBeamLeg.contains(beamLeg)) {
               EmbodiedBeamLeg(beamLeg, services.transitVehiclesByBeamLeg(beamLeg), false, None, 0.0, false)
             }else{
@@ -98,7 +90,6 @@
             EmbodiedBeamLeg(beamLeg, accessVehiclesByMode(currentMode).id, accessVehiclesByMode(currentMode).asDriver, None, 0.0, unbecomeDriverAtComplete)
           } else {
             EmbodiedBeamLeg(beamLeg, egressVehiclesByMode(currentMode).id, egressVehiclesByMode(currentMode).asDriver, None, 0.0, unbecomeDriverAtComplete)
->>>>>>> 2ca23de2
           }
         }
         EmbodiedBeamTrip(embodiedLegs)
