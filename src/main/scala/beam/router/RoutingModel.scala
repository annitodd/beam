package beam.router

import beam.agentsim.agents.rideHail.RideHailingManager.RideHailingRequest
import beam.agentsim.agents.vehicles.BeamVehicleType.{HumanBodyVehicle, RideHailVehicle}
import beam.agentsim.agents.vehicles.PassengerSchedule
import beam.agentsim.events.SpaceTime
import beam.router.Modes.BeamMode
import beam.router.Modes.BeamMode.{BIKE, CAR, DRIVE_TRANSIT, RIDE_HAIL, RIDE_HAIL_TRANSIT, TRANSIT, WALK, WALK_TRANSIT}
import com.conveyal.r5.profile.StreetMode
import com.conveyal.r5.streets.StreetLayer
import org.matsim.api.core.v01.events.{Event, LinkEnterEvent, LinkLeaveEvent}
import org.matsim.api.core.v01.{Coord, Id}
import org.matsim.core.router.util.TravelTime
import org.matsim.vehicles.Vehicle

/**
  * BEAM
  */
object RoutingModel {

  type LegCostEstimator = BeamLeg => Option[Double]

  case class BeamTrip(legs: Vector[BeamLeg], accessMode: BeamMode)

  object BeamTrip {
    def apply(legs: Vector[BeamLeg]): BeamTrip = BeamTrip(legs, legs.head.mode)

    val empty: BeamTrip = BeamTrip(Vector(), BeamMode.WALK)
  }

  case class EmbodiedBeamTrip(legs: Vector[EmbodiedBeamLeg]) {

    lazy val costEstimate: BigDecimal = legs.map(_.cost).sum /// Generalize or remove
    lazy val tripClassifier: BeamMode = determineTripMode(legs)
    lazy val vehiclesInTrip: Vector[Id[Vehicle]] = determineVehiclesInTrip(legs)
    lazy val requiresReservationConfirmation: Boolean = tripClassifier!= WALK && legs.exists(!_.asDriver)

    val totalTravelTimeInSecs: Long = legs.map(_.beamLeg.duration).sum

    def beamLegs(): Vector[BeamLeg] = legs.map(embodiedLeg => embodiedLeg.beamLeg)

    def toBeamTrip(): BeamTrip = BeamTrip(beamLegs())

    def determineTripMode(legs: Vector[EmbodiedBeamLeg]): BeamMode = {
      var theMode: BeamMode = WALK
      var hasUsedCar: Boolean = false
      var hasUsedRideHail: Boolean = false
      legs.foreach { leg =>
        // Any presence of transit makes it transit
        if (leg.beamLeg.mode.isTransit) {
          theMode = TRANSIT
        } else if (theMode == WALK && leg.isRideHail){
          theMode = RIDE_HAIL
        } else if (theMode == WALK && leg.beamLeg.mode == CAR) {
          theMode = CAR
        } else if (theMode == WALK && leg.beamLeg.mode == BIKE) {
          theMode = BIKE
        }
        if(leg.beamLeg.mode == CAR)hasUsedCar = true
        if(leg.isRideHail)hasUsedRideHail = true
      }
      if(theMode == TRANSIT && hasUsedRideHail){
        RIDE_HAIL_TRANSIT
      }else if(theMode == TRANSIT && hasUsedCar){
        DRIVE_TRANSIT
      }else if(theMode == TRANSIT && !hasUsedCar){
        WALK_TRANSIT
      }else{
        theMode
      }
    }



    def determineVehiclesInTrip(legs: Vector[EmbodiedBeamLeg]): Vector[Id[Vehicle]] = {
      legs.map(leg => leg.beamVehicleId).distinct
    }
    override def toString(): String = {
      s"EmbodiedBeamTrip($tripClassifier starts ${legs.headOption.map(head => head.beamLeg.startTime).getOrElse("empty")} legModes ${legs.map(_.beamLeg.mode).mkString(",")})"
    }
  }

  object EmbodiedBeamTrip {
    val empty: EmbodiedBeamTrip = EmbodiedBeamTrip(Vector())
  }

  /**
    *
    * @param startTime time in seconds from base midnight
    * @param mode
    * @param duration  period in seconds
    * @param travelPath
    */
  case class BeamLeg(startTime: Long,
                     mode: BeamMode,
                     duration: Long,
                     travelPath: BeamPath) {
    val endTime: Long = startTime + duration

    def updateLinks(newLinks: Vector[Int]): BeamLeg = this.copy(travelPath = this.travelPath.copy(newLinks))
    def updateStartTime(newStartTime: Long): BeamLeg = this.copy(startTime = newStartTime, travelPath = this.travelPath.updateStartTime(newStartTime))

    override def toString: String = s"BeamLeg(${mode} @ ${startTime},dur:${duration},path: ${travelPath.toShortString})"
  }

  object BeamLeg {
    def dummyWalk(startTime: Long): BeamLeg = new BeamLeg(startTime, WALK, 0, BeamPath(Vector(), None, SpaceTime.zero, SpaceTime.zero, 0))
  }

  case class EmbodiedBeamLeg(beamLeg: BeamLeg,
                             beamVehicleId: Id[Vehicle],
                             asDriver: Boolean,
                             passengerSchedule: Option[PassengerSchedule],
                             cost: BigDecimal,
                             unbecomeDriverOnCompletion: Boolean
                            ) {
    val isHumanBodyVehicle: Boolean = HumanBodyVehicle.isHumanBodyVehicle(beamVehicleId)
    val isRideHail: Boolean = RideHailVehicle.isRideHailVehicle(beamVehicleId)
  }

  def traverseStreetLeg(leg: BeamLeg, vehicleId: Id[Vehicle], travelTimeByEnterTimeAndLinkId: (Long, Int) => Long): Iterator[Event] = {
    if (leg.travelPath.linkIds.size >= 2) {
      val fullyTraversedLinks = leg.travelPath.linkIds.drop(1).dropRight(1)
      def exitTimeByEnterTimeAndLinkId(enterTime: Long, linkId: Int) = enterTime + travelTimeByEnterTimeAndLinkId(enterTime, linkId)
      val timesAtNodes = fullyTraversedLinks.scanLeft(leg.startTime)(exitTimeByEnterTimeAndLinkId)
      leg.travelPath.linkIds.sliding(2).zip(timesAtNodes.iterator).flatMap {
        case (Seq(from, to), timeAtNode) =>
          Vector(
            new LinkLeaveEvent(timeAtNode, vehicleId, Id.createLinkId(from)),
            new LinkEnterEvent(timeAtNode, vehicleId, Id.createLinkId(to))
          )
      }
    } else {
      Iterator.empty
    }
  }
  def linksToTimeAndDistance(linkIds: Vector[Int], startTime: Long, travelTimeByEnterTimeAndLinkId: (Long, Int, StreetMode) => Long, mode: StreetMode, streetLayer: StreetLayer) = {
    def exitTimeByEnterTimeAndLinkId(enterTime: Long, linkId: Int) = enterTime + travelTimeByEnterTimeAndLinkId(enterTime, linkId, mode)
    val traversalTimes = linkIds.scanLeft(startTime)(exitTimeByEnterTimeAndLinkId).sliding(2).map(pair => pair.last - pair.head).toVector
    val cumulDistance = linkIds.map(streetLayer.edgeStore.getCursor(_).getLengthM)
    LinksTimesDistances(linkIds, traversalTimes, cumulDistance)
  }

  case class LinksTimesDistances(linkIds: Vector[Int], travelTimes: Vector[Long], distances: Vector[Double])
  case class TransitStopsInfo(fromStopId: Int, vehicleId: Id[Vehicle], toStopId: Int)

  /**
    *
    * @param linkIds either matsim linkId or R5 edgeIds that describes whole path
    * @param transitStops start and end stop if this path is transit (partial) route
    */
<<<<<<< HEAD
  case class BeamPath(linkIds: Vector[Int], transitStops: Option[TransitStopsInfo], startPoint: SpaceTime, endPoint: SpaceTime, distanceInM: Double) {
    def duration = endPoint.time - startPoint.time
=======
  case class BeamPath(linkIds: IndexedSeq[Int], transitStops: Option[TransitStopsInfo], startPoint: SpaceTime, endPoint: SpaceTime, distanceInM: Double) {
>>>>>>> cd7d5dd8

    def toShortString() = if(linkIds.size >0){ s"${linkIds.head} .. ${linkIds(linkIds.size - 1)}"}else{""}
    def updateStartTime(newStartTime: Long): BeamPath = this.copy(startPoint = this.startPoint.copy(time = newStartTime), endPoint = this.endPoint.copy(time = newStartTime + this.duration))

  }

  //case object EmptyBeamPath extends BeamPath(Vector[String](), None, departure = SpaceTime(Double.PositiveInfinity, Double.PositiveInfinity, Long.MaxValue), arrival = SpaceTime(Double.NegativeInfinity, Double.NegativeInfinity, Long.MinValue))
  object EmptyBeamPath {
    val path = BeamPath(Vector[Int](), None, null, null, 0)
  }

  /**
    * Represent the time in seconds since midnight.
    * attribute atTime seconds since midnight
    */
  sealed trait BeamTime {
    val atTime: Int
  }

  case class DiscreteTime(override val atTime: Int) extends BeamTime

  case class WindowTime(override val atTime: Int, timeFrame: Int = 15 * 60) extends BeamTime {
    lazy val fromTime: Int = atTime
    lazy val toTime: Int = atTime + timeFrame
  }

  object WindowTime {
    def apply(atTime: Int, departureWindow: Double): WindowTime =
      new WindowTime(atTime, math.round(departureWindow * 60.0).toInt)
  }

}
<|MERGE_RESOLUTION|>--- conflicted
+++ resolved
@@ -1,6 +1,5 @@
 package beam.router
 
-import beam.agentsim.agents.rideHail.RideHailingManager.RideHailingRequest
 import beam.agentsim.agents.vehicles.BeamVehicleType.{HumanBodyVehicle, RideHailVehicle}
 import beam.agentsim.agents.vehicles.PassengerSchedule
 import beam.agentsim.events.SpaceTime
@@ -8,9 +7,8 @@
 import beam.router.Modes.BeamMode.{BIKE, CAR, DRIVE_TRANSIT, RIDE_HAIL, RIDE_HAIL_TRANSIT, TRANSIT, WALK, WALK_TRANSIT}
 import com.conveyal.r5.profile.StreetMode
 import com.conveyal.r5.streets.StreetLayer
+import org.matsim.api.core.v01.Id
 import org.matsim.api.core.v01.events.{Event, LinkEnterEvent, LinkLeaveEvent}
-import org.matsim.api.core.v01.{Coord, Id}
-import org.matsim.core.router.util.TravelTime
 import org.matsim.vehicles.Vehicle
 
 /**
@@ -149,12 +147,8 @@
     * @param linkIds either matsim linkId or R5 edgeIds that describes whole path
     * @param transitStops start and end stop if this path is transit (partial) route
     */
-<<<<<<< HEAD
   case class BeamPath(linkIds: Vector[Int], transitStops: Option[TransitStopsInfo], startPoint: SpaceTime, endPoint: SpaceTime, distanceInM: Double) {
     def duration = endPoint.time - startPoint.time
-=======
-  case class BeamPath(linkIds: IndexedSeq[Int], transitStops: Option[TransitStopsInfo], startPoint: SpaceTime, endPoint: SpaceTime, distanceInM: Double) {
->>>>>>> cd7d5dd8
 
     def toShortString() = if(linkIds.size >0){ s"${linkIds.head} .. ${linkIds(linkIds.size - 1)}"}else{""}
     def updateStartTime(newStartTime: Long): BeamPath = this.copy(startPoint = this.startPoint.copy(time = newStartTime), endPoint = this.endPoint.copy(time = newStartTime + this.duration))
