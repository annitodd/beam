package beam.router

import beam.agentsim.agents.vehicles.{PassengerSchedule, Trajectory}
import beam.agentsim.events.SpaceTime
import beam.router.Modes.BeamMode
import beam.router.Modes.BeamMode.{ALIGHTING, BOARDING, CAR, TRANSIT, WAITING, WALK}
import beam.router.RoutingModel.BeamStreetPath.empty
import beam.sim.config.BeamConfig
import org.matsim.api.core.v01.{Coord, Id}
import org.matsim.vehicles.Vehicle
import org.opentripplanner.routing.vertextype.TransitStop

import scala.collection.immutable.TreeMap

/**
  * BEAM
  */
object RoutingModel {
  case class BeamTrip(legs: TreeMap[BeamLeg, BeamVehicleAssignment],
                      choiceUtility: Double = 0.0) {
    lazy val tripClassifier: BeamMode = if (legs.keys.toVector map (_.mode) contains CAR) {
      CAR
    } else {
      TRANSIT
    }
    val totalTravelTime: Long = legs.keys.map(_.duration).sum
    def estimateCost(fare: BigDecimal) = Vector(BigDecimal(0.0))
  }

  object BeamTrip {
    def apply(legsAsVector: Vector[BeamLeg]): BeamTrip = {
      var legMap = TreeMap[BeamLeg,BeamVehicleAssignment]()(BeamLeg.beamLegOrdering)
      legsAsVector.foreach(leg => legMap += (leg -> BeamVehicleAssignment.empty))
      BeamTrip(legMap)
    }
    val empty: BeamTrip = BeamTrip(TreeMap[BeamLeg,BeamVehicleAssignment]()(BeamLeg.beamLegOrdering))
  }

  /**
    *
    * @param startTime time in seconds from base midnight
    * @param mode
    * @param duration period in seconds
    * @param travelPath
    */
  case class BeamLeg(startTime: Long,
                     mode: BeamMode,
                     duration: Long,
<<<<<<< HEAD
                     travelPath: BeamPath = empty) {
    def endTime: Long = startTime + duration
  }
=======
                     fare: Double = 0.0,
                     travelPath: BeamPath = empty)
>>>>>>> 9ce943fe

  object BeamLeg {
    val beamLegOrdering: Ordering[BeamLeg] = Ordering.by(_.startTime)
    def dummyWalk(startTime: Long): BeamLeg = new BeamLeg(startTime, WALK, 0)
    def boarding(startTime: Long, duration: Long): BeamLeg = new BeamLeg(startTime, BOARDING, duration)
    def alighting(startTime: Long, duration: Long): BeamLeg = new BeamLeg(startTime, ALIGHTING, duration)
    def waiting(startTime: Long, duration: Long): BeamLeg = new BeamLeg(startTime, WAITING, duration)
  }

  sealed abstract class BeamPath {
    def toTrajectory: Trajectory = Trajectory(this)
    def isStreet: Boolean = false
    def isTransit: Boolean = false
  }

  case class BeamTransitSegment(beamVehicleId: Id[Vehicle],
                                fromStopId: Id[TransitStop],
                                toStopId: Id[TransitStop],
                                departureTime: Long) extends BeamPath {
    override def isTransit = true
  }

  case class BeamStreetPath(linkIds: Vector[String],
                            beamVehicleId: Option[Id[Vehicle]] = None,
                            trajectory: Option[Vector[SpaceTime]] = None) extends BeamPath {

    override def isStreet = true

    def entryTimes = trajectory.getOrElse(Vector()).map(_.time)
    def latLons = trajectory.getOrElse(Vector()).map(_.loc)
    def size  = trajectory.size
  }

  object BeamStreetPath {
    val empty: BeamStreetPath = new BeamStreetPath(Vector[String]())
  }

  case class BeamVehicleAssignment(beamVehicleId: Id[Vehicle], asDriver: Boolean, passengerSchedule: Option[PassengerSchedule])
  object BeamVehicleAssignment{
    val empty: BeamVehicleAssignment = BeamVehicleAssignment(Id.create("Empty", classOf[Vehicle]), false, None)
  }

  case class EdgeModeTime(fromVertexLabel: String, mode: BeamMode, time: Long, fromCoord: Coord, toCoord: Coord)

  /**
    * Represent the time in seconds since midnight.
    * attribute atTime seconds since midnight
    */
  sealed trait BeamTime {
    val atTime: Int
  }

  case class DiscreteTime(override val atTime: Int) extends BeamTime
  case class WindowTime(override val atTime: Int, timeFrame: Int = 15 * 60) extends BeamTime {
    lazy val fromTime: Int = atTime - (timeFrame/2) -(timeFrame%2)
    lazy val toTime: Int = atTime + (timeFrame/2)
  }

  object WindowTime {
    def apply(atTime: Int, r5: BeamConfig.Beam.Routing.R5): WindowTime =
      new WindowTime(atTime, r5.departureWindow * 60)
  }
}
<|MERGE_RESOLUTION|>--- conflicted
+++ resolved
@@ -46,14 +46,10 @@
   case class BeamLeg(startTime: Long,
                      mode: BeamMode,
                      duration: Long,
-<<<<<<< HEAD
+                     fare: Double = 0.0,
                      travelPath: BeamPath = empty) {
     def endTime: Long = startTime + duration
   }
-=======
-                     fare: Double = 0.0,
-                     travelPath: BeamPath = empty)
->>>>>>> 9ce943fe
 
   object BeamLeg {
     val beamLegOrdering: Ordering[BeamLeg] = Ordering.by(_.startTime)
