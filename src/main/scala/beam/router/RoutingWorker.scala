package beam.router

import java.io.File
import java.nio.file.Paths
import java.time.temporal.ChronoUnit
import java.time.{ZoneOffset, ZonedDateTime}
import java.util.concurrent.atomic.AtomicInteger
import java.util.concurrent.{ExecutorService, Executors}

import akka.actor._
import akka.pattern._
import beam.agentsim.agents.vehicles.VehicleProtocol.StreetVehicle
import beam.agentsim.agents.vehicles._
import beam.agentsim.events.SpaceTime
import beam.router.BeamRouter._
import beam.router.Modes.BeamMode.{CAR, WALK}
import beam.router.graphhopper.GraphHopperWrapper
import beam.router.gtfs.FareCalculator
import beam.router.model.{EmbodiedBeamTrip, _}
import beam.router.osm.TollCalculator
import beam.router.r5.{R5Parameters, R5Wrapper}
import beam.sim.BeamScenario
import beam.sim.common.{GeoUtils, GeoUtilsImpl}
import beam.sim.metrics.{Metrics, MetricsSupport}
import beam.utils._
import com.conveyal.osmlib.OSM
import com.conveyal.r5.api.util._
import com.conveyal.r5.streets._
import com.conveyal.r5.transit.TransportNetwork
import com.google.common.util.concurrent.{AtomicDouble, ThreadFactoryBuilder}
import com.typesafe.config.Config
import gnu.trove.map.TIntIntMap
import gnu.trove.map.hash.TIntIntHashMap
import org.matsim.api.core.v01.{Coord, Id}
import org.matsim.core.router.util.TravelTime
import org.matsim.core.utils.misc.Time
import org.matsim.vehicles.Vehicle

import scala.concurrent.duration._
import scala.concurrent.{Await, ExecutionContext, Future}
import scala.language.postfixOps
import scala.reflect.io.Directory

class RoutingWorker(workerParams: R5Parameters) extends Actor with ActorLogging with MetricsSupport {

  def this(config: Config) {
    this(workerParams = {
      R5Parameters.fromConfig(config)
    })
  }

  private val carRouter = workerParams.beamConfig.beam.routing.carRouter

  private val noOfTimeBins = Math
    .floor(
      Time.parseTime(workerParams.beamConfig.beam.agentsim.endTime) /
      workerParams.beamConfig.beam.agentsim.timeBinSize
    )
    .toInt

  private val numOfThreads: Int =
    if (Runtime.getRuntime.availableProcessors() <= 2) 1
    else Runtime.getRuntime.availableProcessors() - 2
  private val execSvc: ExecutorService = Executors.newFixedThreadPool(
    numOfThreads,
    new ThreadFactoryBuilder().setDaemon(true).setNameFormat("r5-routing-worker-%d").build()
  )
  private implicit val executionContext: ExecutionContext = ExecutionContext.fromExecutorService(execSvc)

  private val tickTask: Cancellable =
    context.system.scheduler.scheduleWithFixedDelay(2.seconds, 10.seconds, self, "tick")(context.dispatcher)
  private var msgs = 0
  private var firstMsgTime: Option[ZonedDateTime] = None
  log.info("R5RoutingWorker_v2[{}] `{}` is ready", hashCode(), self.path)
  log.info(
    "Num of available processors: {}. Will use: {}",
    Runtime.getRuntime.availableProcessors(),
    numOfThreads
  )

  private def getNameAndHashCode: String = s"R5RoutingWorker_v2[${hashCode()}], Path: `${self.path}`"

  private var workAssigner: ActorRef = context.parent

  private var r5: R5Wrapper = new R5Wrapper(
    workerParams,
    new FreeFlowTravelTime,
    workerParams.beamConfig.beam.routing.r5.travelTimeNoiseFraction
  )

  private val graphHopperDir: String = Paths.get(workerParams.beamConfig.beam.inputDirectory, "graphhopper").toString
  private var graphHoppers: Map[Int, GraphHopperWrapper] = _

  private val linksBelowMinCarSpeed =
    workerParams.networkHelper.allLinks
      .count(l => l.getFreespeed < workerParams.beamConfig.beam.physsim.quick_fix_minCarSpeedInMetersPerSecond)
  if (linksBelowMinCarSpeed > 0) {
    log.warning(
      "{} links are below quick_fix_minCarSpeedInMetersPerSecond, already in free-flow",
      linksBelowMinCarSpeed
    )
  }

  override def preStart(): Unit = {
    if (carRouter == "staticGH" || carRouter == "quasiDynamicGH") {
      createGraphHoppers()
      askForMoreWork()
    }
  }

  override def postStop(): Unit = {
    tickTask.cancel()
    execSvc.shutdown()
  }

  // Let the dispatcher on which the Future in receive will be running
  // be the dispatcher on which this actor is running.
  val id2Link: Map[Int, (Location, Location)] = workerParams.networkHelper.allLinks
    .map(x => x.getId.toString.toInt -> (x.getFromNode.getCoord -> x.getToNode.getCoord))
    .toMap

  private val carRoutesToGh = new AtomicInteger(0)
  private val carRoutesCallbackToR5 = new AtomicInteger(0)
  private val walkRoutesToGh = new AtomicInteger(0)
  private val walkRoutesCallbackToR5 = new AtomicInteger(0)
  private val totalRouteRequests = new AtomicInteger(0)
  private val totalNotTransitRouteRequests = new AtomicInteger(0)
  private val totalCarRouteRequests = new AtomicInteger(0)
  private val totalWalkRouteRequests = new AtomicInteger(0)


  override final def receive: Receive = {
    case "tick" =>
      firstMsgTime match {
        case Some(firstMsgTimeValue) =>
          val seconds =
            ChronoUnit.SECONDS.between(firstMsgTimeValue, ZonedDateTime.now(ZoneOffset.UTC))
          if (seconds > 0) {
            val rate = msgs.toDouble / seconds
            if (seconds > 60) {
              firstMsgTime = None
              msgs = 0
            }
            if (workerParams.beamConfig.beam.outputs.displayPerformanceTimings) {
              log.info(
                "Receiving {} per seconds of RoutingRequest with first message time set to {} for the next round",
                rate,
                firstMsgTime
              )
            } else {
              log.debug(
                "Receiving {} per seconds of RoutingRequest with first message time set to {} for the next round",
                rate,
                firstMsgTime
              )
            }
          }
        case None => //
      }
    case WorkAvailable =>
      workAssigner = sender
      askForMoreWork()

    case request: RoutingRequest =>
      totalRouteRequests.incrementAndGet()
      if (!request.withTransit) {
        totalNotTransitRouteRequests.incrementAndGet()
      }

      if (request.streetVehicles.exists(_.mode == CAR)) {
        totalCarRouteRequests.incrementAndGet()
      }

      if (request.streetVehicles.exists(_.mode == WALK)) {
        totalWalkRouteRequests.incrementAndGet()
      }

      msgs = msgs + 1
      if (firstMsgTime.isEmpty) firstMsgTime = Some(ZonedDateTime.now(ZoneOffset.UTC))
      val eventualResponse = Future {
        latency("request-router-time", Metrics.RegularLevel) {
          if (!request.withTransit && (carRouter == "staticGH" || carRouter == "quasiDynamicGH")) {
            if (request.streetVehicles.exists(_.mode == CAR)) {
              carRoutesToGh.incrementAndGet()
            }

            if (request.streetVehicles.exists(_.mode == WALK)) {
              walkRoutesToGh.incrementAndGet()
            }

            // run graphHopper for only cars
            val ghCarResponse = calcGhRoute(request, CAR)
            // run graphHopper for only walk
            val ghWalkResponse = calcGhRoute(request, WALK)

            val modesToExclude = calcExcludeModes(
              ghCarResponse.exists(_.itineraries.nonEmpty),
              ghWalkResponse.exists(_.itineraries.nonEmpty)
            )

<<<<<<< HEAD
            if (request.streetVehicles.exists(_.mode == CAR) && !ghCarResponse.exists(_.itineraries.nonEmpty)) {
=======
            val successfulCarResponse = ghCarResponse.exists(_.itineraries.nonEmpty)
            val successfulWalkResponse = ghWalkResponse.exists(_.itineraries.nonEmpty)

            if (request.streetVehicles.exists(_.mode == CAR) && !successfulCarResponse) {
>>>>>>> 369fea70
              carRoutesCallbackToR5.incrementAndGet()
            }

            if (request.streetVehicles.exists(_.mode == WALK) && !ghWalkResponse.exists(_.itineraries.nonEmpty)) {
              walkRoutesCallbackToR5.incrementAndGet()
            }

            val response = if (modesToExclude.isEmpty) {
              r5.calcRoute(request)
            } else {
              val filteredStreetVehicles = request.streetVehicles.filter(it => !modesToExclude.contains(it.mode))
              val r5Response = if (filteredStreetVehicles.isEmpty) {
                None
              } else {
                Some(r5.calcRoute(request.copy(streetVehicles = filteredStreetVehicles)))
              }
              ghCarResponse
                .getOrElse(ghWalkResponse.get)
                .copy(
                  ghCarResponse.map(_.itineraries).getOrElse(Seq.empty) ++
                  ghWalkResponse.map(_.itineraries).getOrElse(Seq.empty) ++
                  r5Response.map(_.itineraries).getOrElse(Seq.empty)
                )
            }
            response
          } else {
            r5.calcRoute(request)
          }
        }
      }
      eventualResponse.recover {
        case e =>
          log.error(e, "calcRoute failed")
          RoutingFailure(e, request.requestId)
      } pipeTo sender
      askForMoreWork()

    case UpdateTravelTimeLocal(newTravelTime) =>
      log.info("-------------------------------------")
      log.info(s"CAR ROUTES TO GH: ${carRoutesToGh
        .get()}, CAR ROUTES CALLBACK TO R5: ${carRoutesCallbackToR5
        .get()}, WALK ROUTES TO GH: ${walkRoutesToGh
        .get()}, WALK ROUTES CALLBACK TO R%: ${walkRoutesCallbackToR5
        .get()}, TOTAL ROUTES: ${totalRouteRequests
        .get()}, TOTAL NOT TRANSIT REQUESTS: ${totalNotTransitRouteRequests
        .get()}, TOTAL CAR REQUESTS: ${totalCarRouteRequests
        .get()}, TOTAL WALK REQUESTS: ${totalWalkRouteRequests
        .get()}")
      log.info("-------------------------------------")
      carRoutesToGh.set(0)
      carRoutesCallbackToR5.set(0)
      walkRoutesToGh.set(0)
      walkRoutesCallbackToR5.set(0)
      totalRouteRequests.set(0)
      totalNotTransitRouteRequests.set(0)
      totalCarRouteRequests.set(0)
      totalWalkRouteRequests.set(0)

      if (carRouter == "quasiDynamicGH") {
        createGraphHoppers(Some(newTravelTime))
      }

      r5 = new R5Wrapper(
        workerParams,
        newTravelTime,
        workerParams.beamConfig.beam.routing.r5.travelTimeNoiseFraction
      )
      log.info("{} UpdateTravelTimeLocal. Set new travel time", getNameAndHashCode)
      askForMoreWork()

    case UpdateTravelTimeRemote(map) =>
      log.info("-------------------------------------")
      log.info(s"CAR ROUTES TO GH: ${carRoutesToGh
        .get()}, CAR ROUTES CALLBACK TO R5: ${carRoutesCallbackToR5
        .get()}, WALK ROUTES TO GH: ${walkRoutesToGh
        .get()}, WALK ROUTES CALLBACK TO R%: ${walkRoutesCallbackToR5
        .get()}, TOTAL ROUTES: ${totalRouteRequests
        .get()}, TOTAL NOT TRANSIT REQUESTS: ${totalNotTransitRouteRequests
        .get()}, TOTAL CAR REQUESTS: ${totalCarRouteRequests
        .get()}, TOTAL WALK REQUESTS: ${totalWalkRouteRequests
        .get()}")
      log.info("-------------------------------------")
      carRoutesToGh.set(0)
      carRoutesCallbackToR5.set(0)
      walkRoutesToGh.set(0)
      walkRoutesCallbackToR5.set(0)
      totalRouteRequests.set(0)
      totalNotTransitRouteRequests.set(0)
      totalCarRouteRequests.set(0)
      totalWalkRouteRequests.set(0)

      val newTravelTime =
        TravelTimeCalculatorHelper.CreateTravelTimeCalculator(workerParams.beamConfig.beam.agentsim.timeBinSize, map)
      if (carRouter == "quasiDynamicGH") {
        createGraphHoppers(Some(newTravelTime))
      }

      r5 = new R5Wrapper(
        workerParams,
        newTravelTime,
        workerParams.beamConfig.beam.routing.r5.travelTimeNoiseFraction
      )
      log.info(
        "{} UpdateTravelTimeRemote. Set new travel time from map with size {}",
        getNameAndHashCode,
        map.keySet().size()
      )
      askForMoreWork()

    case EmbodyWithCurrentTravelTime(
        leg: BeamLeg,
        vehicleId: Id[Vehicle],
        vehicleTypeId: Id[BeamVehicleType],
        embodyRequestId: Int
        ) =>
      val response: RoutingResponse = r5.embodyWithCurrentTravelTime(leg, vehicleId, vehicleTypeId, embodyRequestId)
      sender ! response
      askForMoreWork()
  }

  private def askForMoreWork(): Unit =
    if (workAssigner != null) workAssigner ! GimmeWork //Master will retry if it hasn't heard

  private def createGraphHoppers(travelTime: Option[TravelTime] = None): Unit = {
    // Clean up GHs variable and than calculate new ones
    graphHoppers = Map()
    new Directory(new File(graphHopperDir)).deleteRecursively()

    val graphHopperInstances = if (carRouter == "quasiDynamicGH") noOfTimeBins else 1

    val futures = (0 until graphHopperInstances).map { i =>
      Future {
        val ghDir = Paths.get(graphHopperDir, i.toString).toString

        val wayId2TravelTime = travelTime
          .map { times =>
            workerParams.networkHelper.allLinks.toSeq
              .map(
                l =>
                  l.getId.toString.toLong ->
                  times.getLinkTravelTime(l, i * workerParams.beamConfig.beam.agentsim.timeBinSize, null, null)
              )
              .toMap
          }
          .getOrElse(Map.empty)

        GraphHopperWrapper.createGraphDirectoryFromR5(
          carRouter,
          workerParams.transportNetwork,
          new OSM(workerParams.beamConfig.beam.routing.r5.osmMapdbFile),
          ghDir,
          wayId2TravelTime
        )

        i -> new GraphHopperWrapper(
          carRouter,
          ghDir,
          workerParams.geo,
          workerParams.vehicleTypes,
          workerParams.fuelTypePrices,
          wayId2TravelTime,
          id2Link
        )
      }
    }

    graphHoppers = Await.result(Future.sequence(futures), 20.minutes).toMap
  }

  private def calcGhRoute(request: RoutingRequest, mode: Modes.BeamMode): Option[RoutingResponse] = {
    if (request.streetVehicles.exists(_.mode == mode)) {
      val idx =
        if (carRouter == "quasiDynamicGH")
          Math.floor(request.departureTime / workerParams.beamConfig.beam.agentsim.timeBinSize).toInt
        else 0
      Some(
        graphHoppers(idx).calcRoute(
          request.copy(streetVehicles = request.streetVehicles.filter(_.mode == mode))
        )
      )
    } else None
  }

  private def calcExcludeModes(successfulCarResponse: Boolean, successfulWalkResponse: Boolean) = {
    if (successfulCarResponse && successfulWalkResponse) {
      List(CAR, WALK)
    } else if (successfulCarResponse) {
      List(CAR)
    } else if (successfulWalkResponse) {
      List(WALK)
    } else {
      List()
    }
  }
}

object RoutingWorker {
  val BUSHWHACKING_SPEED_IN_METERS_PER_SECOND = 1.38

  // 3.1 mph -> 1.38 meter per second, changed from 1 mph
  def props(
    beamScenario: BeamScenario,
    transportNetwork: TransportNetwork,
    networkHelper: NetworkHelper,
    fareCalculator: FareCalculator,
    tollCalculator: TollCalculator
  ): Props = Props(
    new RoutingWorker(
      R5Parameters(
        beamScenario.beamConfig,
        transportNetwork,
        beamScenario.vehicleTypes,
        beamScenario.fuelTypePrices,
        beamScenario.ptFares,
        new GeoUtilsImpl(beamScenario.beamConfig),
        beamScenario.dates,
        networkHelper,
        fareCalculator,
        tollCalculator
      )
    )
  )

  case class R5Request(
    from: Coord,
    to: Coord,
    time: Int,
    directMode: LegMode,
    accessMode: LegMode,
    withTransit: Boolean,
    egressMode: LegMode,
    timeValueOfMoney: Double,
    beamVehicleTypeId: Id[BeamVehicleType]
  )

  def createBushwackingBeamLeg(
    atTime: Int,
    startUTM: Location,
    endUTM: Location,
    geo: GeoUtils
  ): BeamLeg = {
    val distanceInMeters = GeoUtils.minkowskiDistFormula(startUTM, endUTM) //changed from geo.distUTMInMeters(startUTM, endUTM)
    val bushwhackingTime = Math.round(distanceInMeters / BUSHWHACKING_SPEED_IN_METERS_PER_SECOND)
    val path = BeamPath(
      Vector(),
      Vector(),
      None,
      SpaceTime(geo.utm2Wgs(startUTM), atTime),
      SpaceTime(geo.utm2Wgs(endUTM), atTime + bushwhackingTime.toInt),
      distanceInMeters
    )
    BeamLeg(atTime, WALK, bushwhackingTime.toInt, path)
  }

  def createBushwackingTrip(
    originUTM: Location,
    destUTM: Location,
    atTime: Int,
    body: StreetVehicle,
    geo: GeoUtils
  ): EmbodiedBeamTrip = {
    EmbodiedBeamTrip(
      Vector(
        EmbodiedBeamLeg(
          createBushwackingBeamLeg(atTime, originUTM, destUTM, geo),
          body.id,
          body.vehicleTypeId,
          asDriver = true,
          0,
          unbecomeDriverOnCompletion = true
        )
      )
    )
  }

  class StopVisitor(
    val streetLayer: StreetLayer,
    val dominanceVariable: StreetRouter.State.RoutingVariable,
    val maxStops: Int,
    val minTravelTimeSeconds: Int,
    val destinationSplit: Split
  ) extends RoutingVisitor {
    private val NO_STOP_FOUND = streetLayer.parentNetwork.transitLayer.stopForStreetVertex.getNoEntryKey
    val stops: TIntIntMap = new TIntIntHashMap
    private var s0: StreetRouter.State = _
    private val destinationSplitVertex0 = if (destinationSplit != null) destinationSplit.vertex0 else -1
    private val destinationSplitVertex1 = if (destinationSplit != null) destinationSplit.vertex1 else -1

    override def visitVertex(state: StreetRouter.State): Unit = {
      s0 = state
      val stop = streetLayer.parentNetwork.transitLayer.stopForStreetVertex.get(state.vertex)
      if (stop != NO_STOP_FOUND) {
        if (state.getDurationSeconds < minTravelTimeSeconds) return
        if (!stops.containsKey(stop) || stops.get(stop) > state.getRoutingVariable(dominanceVariable))
          stops.put(stop, state.getRoutingVariable(dominanceVariable))
      }
    }

    override def shouldBreakSearch: Boolean =
      stops.size >= this.maxStops || s0.vertex == destinationSplitVertex0 || s0.vertex == destinationSplitVertex1
  }
}<|MERGE_RESOLUTION|>--- conflicted
+++ resolved
@@ -193,23 +193,19 @@
             // run graphHopper for only walk
             val ghWalkResponse = calcGhRoute(request, WALK)
 
-            val modesToExclude = calcExcludeModes(
-              ghCarResponse.exists(_.itineraries.nonEmpty),
-              ghWalkResponse.exists(_.itineraries.nonEmpty)
-            )
-
-<<<<<<< HEAD
-            if (request.streetVehicles.exists(_.mode == CAR) && !ghCarResponse.exists(_.itineraries.nonEmpty)) {
-=======
             val successfulCarResponse = ghCarResponse.exists(_.itineraries.nonEmpty)
             val successfulWalkResponse = ghWalkResponse.exists(_.itineraries.nonEmpty)
 
+            val modesToExclude = calcExcludeModes(
+              successfulCarResponse,
+              successfulWalkResponse
+            )
+
             if (request.streetVehicles.exists(_.mode == CAR) && !successfulCarResponse) {
->>>>>>> 369fea70
               carRoutesCallbackToR5.incrementAndGet()
             }
 
-            if (request.streetVehicles.exists(_.mode == WALK) && !ghWalkResponse.exists(_.itineraries.nonEmpty)) {
+            if (request.streetVehicles.exists(_.mode == WALK) && !successfulWalkResponse) {
               walkRoutesCallbackToR5.incrementAndGet()
             }
 
