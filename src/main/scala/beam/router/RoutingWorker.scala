package beam.router

import java.io.File
import java.nio.file.Paths
import java.time.temporal.ChronoUnit
import java.time.{ZoneOffset, ZonedDateTime}
import java.util.concurrent.{ExecutorService, Executors}
import akka.actor._
import akka.pattern._
import beam.agentsim.agents.vehicles.VehicleProtocol.StreetVehicle
import beam.agentsim.agents.vehicles._
import beam.agentsim.events.SpaceTime
import beam.router.BeamRouter._
import beam.router.Modes.BeamMode
import beam.router.Modes.BeamMode.{CAR, WALK}
import beam.router.cch.CchWrapper
import beam.router.graphhopper.{CarGraphHopperWrapper, GraphHopperWrapper, WalkGraphHopperWrapper}
import beam.router.gtfs.FareCalculator
import beam.router.model.{EmbodiedBeamTrip, _}
import beam.router.osm.TollCalculator
import beam.router.r5.{CarWeightCalculator, R5Parameters, R5Wrapper}
import beam.sim.BeamScenario
import beam.sim.common.{GeoUtils, GeoUtilsImpl}
import beam.sim.metrics.{Metrics, MetricsSupport}
import beam.utils._
import com.conveyal.osmlib.OSM
import com.conveyal.r5.api.util._
import com.conveyal.r5.streets._
import com.conveyal.r5.transit.TransportNetwork
import com.google.common.util.concurrent.{AtomicDouble, ThreadFactoryBuilder}
import com.typesafe.config.Config
import gnu.trove.map.TIntIntMap
import gnu.trove.map.hash.TIntIntHashMap
import org.matsim.api.core.v01.{Coord, Id}
import org.matsim.core.router.util.TravelTime
import org.matsim.core.utils.misc.Time
import org.matsim.vehicles.Vehicle

import scala.concurrent.duration._
import scala.concurrent.{Await, ExecutionContext, Future}
import scala.language.postfixOps
import scala.reflect.io.Directory

class RoutingWorker(workerParams: R5Parameters) extends Actor with ActorLogging with MetricsSupport {

  def this(config: Config) {
    this(workerParams = {
      R5Parameters.fromConfig(config)
    })
  }

  private val carRouter = workerParams.beamConfig.beam.routing.carRouter

  private val noOfTimeBins = Math
    .floor(
      Time.parseTime(workerParams.beamConfig.beam.agentsim.endTime) /
      workerParams.beamConfig.beam.agentsim.timeBinSize
    )
    .toInt

  private val numOfThreads: Int =
    if (Runtime.getRuntime.availableProcessors() <= 2) 1
    else Runtime.getRuntime.availableProcessors() - 2

  private val execSvc: ExecutorService = Executors.newFixedThreadPool(
    numOfThreads,
    new ThreadFactoryBuilder().setDaemon(true).setNameFormat("r5-routing-worker-%d").build()
  )
  private implicit val executionContext: ExecutionContext = ExecutionContext.fromExecutorService(execSvc)

  private val tickTask: Cancellable =
    context.system.scheduler.scheduleWithFixedDelay(2.seconds, 10.seconds, self, "tick")(context.dispatcher)
  private var msgs = 0
  private var firstMsgTime: Option[ZonedDateTime] = None
  log.info("RoutingWorker[{}] `{}` is ready", hashCode(), self.path)
  log.info(
    "Num of available processors: {}. Will use: {}",
    Runtime.getRuntime.availableProcessors(),
    numOfThreads
  )

  private def getNameAndHashCode: String = s"RoutingWorker[${hashCode()}], Path: `${self.path}`"

  private var workAssigner: ActorRef = context.parent

  private var r5: R5Wrapper = new R5Wrapper(
    workerParams,
    new FreeFlowTravelTime,
    workerParams.beamConfig.beam.routing.r5.travelTimeNoiseFraction
  )

  private val graphHopperDir: String = Paths.get(workerParams.beamConfig.beam.inputDirectory, "graphhopper").toString
  private val carGraphHopperDir: String = Paths.get(graphHopperDir, "car").toString
  private var binToCarGraphHopper: Map[Int, GraphHopperWrapper] = _
  private var walkGraphHopper: GraphHopperWrapper = _
  private var cchWrapper: CchWrapper = _

  private val linksBelowMinCarSpeed =
    workerParams.networkHelper.allLinks
      .count(l => l.getFreespeed < workerParams.beamConfig.beam.physsim.quick_fix_minCarSpeedInMetersPerSecond)
  if (linksBelowMinCarSpeed > 0) {
    log.warning(
      "{} links are below quick_fix_minCarSpeedInMetersPerSecond, already in free-flow",
      linksBelowMinCarSpeed
    )
  }

  override def preStart(): Unit = {
    if (carRouter == "staticGH" || carRouter == "quasiDynamicGH") {
      new Directory(new File(graphHopperDir)).deleteRecursively()
      createWalkGraphHopper()
      createCarGraphHoppers(new FreeFlowTravelTime)
    } else if (carRouter == "nativeCCH") {
      log.info("Init CchNative")
      val s = System.currentTimeMillis()
      cchWrapper = CchWrapper(workerParams)
      val e = System.currentTimeMillis()
      log.info(s"Cch native built in ${e - s} ms")
    }

    askForMoreWork()
  }

  override def postStop(): Unit = {
    tickTask.cancel()
    execSvc.shutdown()
  }

  // Let the dispatcher on which the Future in receive will be running
  // be the dispatcher on which this actor is running.
  val id2Link: Map[Int, (Location, Location)] = workerParams.networkHelper.allLinks
    .map(x => x.getId.toString.toInt -> (x.getFromNode.getCoord -> x.getToNode.getCoord))
    .toMap

  override final def receive: Receive = {
    case "tick" =>
      firstMsgTime match {
        case Some(firstMsgTimeValue) =>
          val seconds =
            ChronoUnit.SECONDS.between(firstMsgTimeValue, ZonedDateTime.now(ZoneOffset.UTC))
          if (seconds > 0) {
            val rate = msgs.toDouble / seconds
            if (seconds > 60) {
              firstMsgTime = None
              msgs = 0
            }
            if (workerParams.beamConfig.beam.outputs.displayPerformanceTimings) {
              log.info(
                "Receiving {} per seconds of RoutingRequest with first message time set to {} for the next round",
                rate,
                firstMsgTime
              )
            } else {
              log.debug(
                "Receiving {} per seconds of RoutingRequest with first message time set to {} for the next round",
                rate,
                firstMsgTime
              )
            }
          }
        case None => //
      }
    case WorkAvailable =>
      workAssigner = sender
      askForMoreWork()

    case request: RoutingRequest =>
      msgs = msgs + 1
      if (firstMsgTime.isEmpty) firstMsgTime = Some(ZonedDateTime.now(ZoneOffset.UTC))
      val eventualResponse = Future {
        latency("request-router-time", Metrics.RegularLevel) {
          if (!request.withTransit && (carRouter == "staticGH" || carRouter == "quasiDynamicGH")) {
            // run graphHopper for only cars
            val ghCarResponse = calcCarGhRoute(request)
            // run graphHopper for only walk
            val ghWalkResponse = calcWalkGhRoute(request)

            val modesToExclude = calcExcludeModes(
              ghCarResponse.exists(_.itineraries.nonEmpty),
              ghWalkResponse.exists(_.itineraries.nonEmpty)
            )

            joinResponsesOrCallR5(modesToExclude, request, ghCarResponse, ghWalkResponse)
          } else if (!request.withTransit && carRouter == "nativeCCH") {
            val cchResponse = calcCarNativeCCHRoute(request)

            val modesToExclude = calcExcludeModes(
              cchResponse.exists(_.itineraries.nonEmpty),
              successfulWalkResponse = false
            )

            joinResponsesOrCallR5(modesToExclude, request, cchResponse)
          } else {
            r5.calcRoute(request)
          }
        }
      }
      eventualResponse.recover { case e =>
        log.error(e, "calcRoute failed")
        RoutingFailure(e, request.requestId)
      } pipeTo sender
      askForMoreWork()

    case UpdateTravelTimeLocal(newTravelTime) =>
      if (carRouter == "quasiDynamicGH") {
        createCarGraphHoppers(newTravelTime)
      } else if (carRouter == "nativeCCH") {
        rebuildNativeCCHWeights(newTravelTime)
      }

      r5 = new R5Wrapper(
        workerParams,
        newTravelTime,
        workerParams.beamConfig.beam.routing.r5.travelTimeNoiseFraction
      )
      log.info("{} UpdateTravelTimeLocal. Set new travel time", getNameAndHashCode)
      askForMoreWork()

    case UpdateTravelTimeRemote(map) =>
      val newTravelTime =
        TravelTimeCalculatorHelper.CreateTravelTimeCalculator(workerParams.beamConfig.beam.agentsim.timeBinSize, map)
      if (carRouter == "quasiDynamicGH") {
        createCarGraphHoppers(newTravelTime)
      } else if (carRouter == "nativeCCH") {
        rebuildNativeCCHWeights(newTravelTime)
      }

      r5 = new R5Wrapper(
        workerParams,
        newTravelTime,
        workerParams.beamConfig.beam.routing.r5.travelTimeNoiseFraction
      )
      log.info(
        "{} UpdateTravelTimeRemote. Set new travel time from map with size {}",
        getNameAndHashCode,
        map.keySet().size()
      )
      askForMoreWork()

    case EmbodyWithCurrentTravelTime(
          leg: BeamLeg,
          vehicleId: Id[Vehicle],
          vehicleTypeId: Id[BeamVehicleType],
          embodyRequestId: Int,
          triggerId
        ) =>
      val response: RoutingResponse =
        r5.embodyWithCurrentTravelTime(leg, vehicleId, vehicleTypeId, embodyRequestId, triggerId)
      sender ! response
      askForMoreWork()
  }

  private def askForMoreWork(): Unit =
    if (workAssigner != null) workAssigner ! GimmeWork //Master will retry if it hasn't heard

  private def createWalkGraphHopper(): Unit = {
    log.info("Init GH Walk")
    GraphHopperWrapper.createWalkGraphDirectoryFromR5(
      workerParams.transportNetwork,
      new OSM(workerParams.beamConfig.beam.routing.r5.osmMapdbFile),
      graphHopperDir
    )

    walkGraphHopper = new WalkGraphHopperWrapper(graphHopperDir, workerParams.geo, id2Link)
  }

  private def createCarGraphHoppers(travelTime: TravelTime): Unit = {
    log.info("Init GH Car")
    // Clean up GHs variable and than calculate new ones
    binToCarGraphHopper = Map()
    new Directory(new File(carGraphHopperDir)).deleteRecursively()

    val carWeightCalculator = new CarWeightCalculator(workerParams)
    val graphHopperInstances = if (carRouter == "quasiDynamicGH") noOfTimeBins else 1

    val futures = (0 until graphHopperInstances).map { i =>
      Future {
        val ghDir = Paths.get(carGraphHopperDir, i.toString).toString

        val wayId2TravelTime = workerParams.networkHelper.allLinks.toSeq
<<<<<<< HEAD
          .map(
            link =>
              link.getId.toString.toLong ->
              carWeightCalculator.calcTravelTime(
                link.getId.toString.toInt,
                travelTime,
                i * workerParams.beamConfig.beam.agentsim.timeBinSize
=======
          .map(l =>
            l.getId.toString.toLong ->
            carWeightCalculator.calcTravelTime(
              l.getId.toString.toInt,
              travelTime,
              i * workerParams.beamConfig.beam.agentsim.timeBinSize
>>>>>>> 804516e6
            )
          )
          .toMap

        GraphHopperWrapper.createCarGraphDirectoryFromR5(
          carRouter,
          workerParams.transportNetwork,
          new OSM(workerParams.beamConfig.beam.routing.r5.osmMapdbFile),
          ghDir,
          wayId2TravelTime
        )

        i -> new CarGraphHopperWrapper(
          carRouter,
          ghDir,
          workerParams.geo,
          workerParams.vehicleTypes,
          workerParams.fuelTypePrices,
          wayId2TravelTime,
          id2Link
        )
      }
    }

    val s = System.currentTimeMillis()
    binToCarGraphHopper = Await.result(Future.sequence(futures), 20.minutes).toMap
    val e = System.currentTimeMillis()
    log.info(s"GH built in ${e - s} ms")
  }

  private def rebuildNativeCCHWeights(newTravelTime: TravelTime): Unit = {
    val s = System.currentTimeMillis()
    cchWrapper.rebuildNativeCCHWeights(newTravelTime)
    val e = System.currentTimeMillis()
    log.info(s"Cch native rebuilt weights in ${e - s} ms")
  }

  private def calcCarNativeCCHRoute(req: RoutingRequest) = {
    val carMode = Modes.BeamMode.CAR
    if (req.streetVehicles.exists(_.mode == carMode)) {
      Some(cchWrapper.calcRoute(req.copy(streetVehicles = req.streetVehicles.filter(_.mode == carMode))))
    } else Some(RoutingResponse(Seq(), req.requestId, Some(req), isEmbodyWithCurrentTravelTime = false))
  }

  private def calcCarGhRoute(request: RoutingRequest): Option[RoutingResponse] = {
    val carMode = Modes.BeamMode.CAR
    if (request.streetVehicles.exists(_.mode == carMode)) {
      val idx =
        if (carRouter == "quasiDynamicGH")
          Math.floor(request.departureTime / workerParams.beamConfig.beam.agentsim.timeBinSize).toInt
        else 0
      Some(
        binToCarGraphHopper(idx).calcRoute(
          request.copy(streetVehicles = request.streetVehicles.filter(_.mode == carMode))
        )
      )
    } else None
  }

  private def calcWalkGhRoute(request: RoutingRequest): Option[RoutingResponse] = {
    val walkMode = Modes.BeamMode.WALK
    if (request.streetVehicles.exists(_.mode == walkMode)) {
      Some(
        walkGraphHopper.calcRoute(request.copy(streetVehicles = request.streetVehicles.filter(_.mode == walkMode)))
      )
    } else None
  }

  private def calcExcludeModes(successfulCarResponse: Boolean, successfulWalkResponse: Boolean) = {
    if (successfulCarResponse && successfulWalkResponse) {
      List(CAR, WALK)
    } else if (successfulCarResponse) {
      List(CAR)
    } else if (successfulWalkResponse) {
      List(WALK)
    } else {
      List()
    }
  }

  private def joinResponsesOrCallR5(
    modesToExclude: List[BeamMode],
    request: RoutingRequest,
    responses: Option[RoutingResponse]*
  ) = {
    if (modesToExclude.isEmpty) {
      r5.calcRoute(request)
    } else {
      val filteredStreetVehicles = request.streetVehicles.filterNot(it => modesToExclude.contains(it.mode))
      val r5ResponseOption = if (filteredStreetVehicles.isEmpty) {
        None
      } else {
        Some(r5.calcRoute(request.copy(streetVehicles = filteredStreetVehicles)))
      }

      val definedResponses = responses.flatten
      definedResponses.headOption
        .map {
          _.copy(
            definedResponses.flatMap(_.itineraries) ++
            r5ResponseOption.map(_.itineraries).getOrElse(Seq.empty)
          )
        }
        .orElse(r5ResponseOption)
        .getOrElse(r5.calcRoute(request))
    }
  }
}

object RoutingWorker {
  val BUSHWHACKING_SPEED_IN_METERS_PER_SECOND = 1.38

  // 3.1 mph -> 1.38 meter per second, changed from 1 mph
  def props(
    beamScenario: BeamScenario,
    transportNetwork: TransportNetwork,
    networkHelper: NetworkHelper,
    fareCalculator: FareCalculator,
    tollCalculator: TollCalculator
  ): Props = Props(
    new RoutingWorker(
      R5Parameters(
        beamScenario.beamConfig,
        transportNetwork,
        beamScenario.vehicleTypes,
        beamScenario.fuelTypePrices,
        beamScenario.ptFares,
        new GeoUtilsImpl(beamScenario.beamConfig),
        beamScenario.dates,
        networkHelper,
        fareCalculator,
        tollCalculator
      )
    )
  )

  case class R5Request(
    from: Coord,
    to: Coord,
    time: Int,
    directMode: LegMode,
    accessMode: LegMode,
    withTransit: Boolean,
    egressMode: LegMode,
    timeValueOfMoney: Double,
    beamVehicleTypeId: Id[BeamVehicleType]
  )

  def createBushwackingBeamLeg(
    atTime: Int,
    startUTM: Location,
    endUTM: Location,
    geo: GeoUtils
  ): BeamLeg = {
    val distanceInMeters =
      GeoUtils.minkowskiDistFormula(startUTM, endUTM) //changed from geo.distUTMInMeters(startUTM, endUTM)
    val bushwhackingTime = Math.round(distanceInMeters / BUSHWHACKING_SPEED_IN_METERS_PER_SECOND)
    val path = BeamPath(
      Vector(),
      Vector(),
      None,
      SpaceTime(geo.utm2Wgs(startUTM), atTime),
      SpaceTime(geo.utm2Wgs(endUTM), atTime + bushwhackingTime.toInt),
      distanceInMeters
    )
    BeamLeg(atTime, WALK, bushwhackingTime.toInt, path)
  }

  def createBushwackingTrip(
    originUTM: Location,
    destUTM: Location,
    atTime: Int,
    body: StreetVehicle,
    geo: GeoUtils
  ): EmbodiedBeamTrip = {
    EmbodiedBeamTrip(
      Vector(
        EmbodiedBeamLeg(
          createBushwackingBeamLeg(atTime, originUTM, destUTM, geo),
          body.id,
          body.vehicleTypeId,
          asDriver = true,
          0,
          unbecomeDriverOnCompletion = true
        )
      )
    )
  }

  class StopVisitor(
    val streetLayer: StreetLayer,
    val dominanceVariable: StreetRouter.State.RoutingVariable,
    val maxStops: Int,
    val minTravelTimeSeconds: Int,
    val destinationSplit: Split
  ) extends RoutingVisitor {
    private val NO_STOP_FOUND = streetLayer.parentNetwork.transitLayer.stopForStreetVertex.getNoEntryKey
    val stops: TIntIntMap = new TIntIntHashMap
    private var s0: StreetRouter.State = _
    private val destinationSplitVertex0 = if (destinationSplit != null) destinationSplit.vertex0 else -1
    private val destinationSplitVertex1 = if (destinationSplit != null) destinationSplit.vertex1 else -1

    override def visitVertex(state: StreetRouter.State): Unit = {
      s0 = state
      val stop = streetLayer.parentNetwork.transitLayer.stopForStreetVertex.get(state.vertex)
      if (stop != NO_STOP_FOUND) {
        if (state.getDurationSeconds < minTravelTimeSeconds) return
        if (!stops.containsKey(stop) || stops.get(stop) > state.getRoutingVariable(dominanceVariable))
          stops.put(stop, state.getRoutingVariable(dominanceVariable))
      }
    }

    override def shouldBreakSearch: Boolean =
      stops.size >= this.maxStops || s0.vertex == destinationSplitVertex0 || s0.vertex == destinationSplitVertex1
  }

}<|MERGE_RESOLUTION|>--- conflicted
+++ resolved
@@ -278,22 +278,12 @@
         val ghDir = Paths.get(carGraphHopperDir, i.toString).toString
 
         val wayId2TravelTime = workerParams.networkHelper.allLinks.toSeq
-<<<<<<< HEAD
-          .map(
-            link =>
+          .map(link =>
               link.getId.toString.toLong ->
               carWeightCalculator.calcTravelTime(
                 link.getId.toString.toInt,
                 travelTime,
                 i * workerParams.beamConfig.beam.agentsim.timeBinSize
-=======
-          .map(l =>
-            l.getId.toString.toLong ->
-            carWeightCalculator.calcTravelTime(
-              l.getId.toString.toInt,
-              travelTime,
-              i * workerParams.beamConfig.beam.agentsim.timeBinSize
->>>>>>> 804516e6
             )
           )
           .toMap
