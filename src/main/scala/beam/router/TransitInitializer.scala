package beam.router

import java.util
import java.util.Collections
import java.util.concurrent.atomic.AtomicInteger

import beam.agentsim.agents.vehicles.{BeamVehicle, BeamVehicleType}
import beam.agentsim.events.SpaceTime
import beam.router.Modes.isOnStreetTransit
import beam.router.model.RoutingModel.TransitStopsInfo
import beam.router.model.{BeamLeg, BeamPath, RoutingModel}
import beam.sim.common.GeoUtils
import beam.sim.config.BeamConfig
import beam.utils.logging.ExponentialLazyLogging
import beam.utils.{DateUtils, TravelTimeUtils}
import com.conveyal.r5.api.util.LegMode
import com.conveyal.r5.profile.{ProfileRequest, StreetMode, StreetPath}
import com.conveyal.r5.streets.StreetRouter
import com.conveyal.r5.transit.{RouteInfo, TransitLayer, TransportNetwork}
import org.matsim.api.core.v01.{Coord, Id}
import org.matsim.vehicles.Vehicle

import scala.collection.JavaConverters._
import scala.collection.concurrent.TrieMap

class TransitInitializer(
  beamConfig: BeamConfig,
  geo: GeoUtils,
  dates: DateUtils,
  vehicleTypes: Map[Id[BeamVehicleType], BeamVehicleType],
  transportNetwork: TransportNetwork,
  travelTimeByLinkCalculator: (Double, Int, StreetMode) => Double
) extends ExponentialLazyLogging {
  private val numStopsNotFound = new AtomicInteger()

  /*
   * Plan of action:
   * Each TripSchedule within each TripPattern represents a transit vehicle trip and will spawn a transitDriverAgent and
   * a vehicle
   * The arrivals/departures within the TripSchedules are vectors of the same length as the "stops" field in the
   * TripPattern
   * The stop IDs will be used to extract the Coordinate of the stop from the transitLayer (don't see exactly how yet)
   * Also should hold onto the route and trip IDs and use route to lookup the transit agency which ultimately should
   * be used to decide what type of vehicle to assign
   *
   */
  def initMap: Map[Id[BeamVehicle], (RouteInfo, Array[BeamLeg])] = {
    val start = System.currentTimeMillis()
    val activeServicesToday = transportNetwork.transitLayer.getActiveServicesForDate(dates.localBaseDate)
    val stopToStopStreetSegmentCache = TrieMap[(Int, Int), Option[StreetPath]]()
<<<<<<< HEAD
    def pathWithoutStreetRoute(fromStop: Int, toStop: Int, fromStopIdx: Int, toStopIdx: Int) = {
=======

    def pathWithoutStreetRoute(fromStop: Int, toStop: Int): (Int, Int, Id[Vehicle]) => BeamPath = {
>>>>>>> f6aef795
      val from = transportNetwork.transitLayer.streetVertexForStop.get(fromStop)
      val fromVertex = transportNetwork.streetLayer.vertexStore.getCursor(from)
      val to = transportNetwork.transitLayer.streetVertexForStop.get(toStop)
      val toVertex = transportNetwork.streetLayer.vertexStore.getCursor(to)

      val fromCoord =
        if (from != -1) new Coord(fromVertex.getLon, fromVertex.getLat)
        else {
          limitedWarn(fromStop)
          new Coord(-122, 38)
        }
      val toCoord =
        if (to != -1) new Coord(toVertex.getLon, toVertex.getLat)
        else {
          limitedWarn(toStop)
          new Coord(-122.001, 38.001)
        }

      (departureTime: Int, duration: Int, vehicleId: Id[Vehicle]) =>
        BeamPath(
          linkIds = Vector(),
          linkTravelTime = Vector(),
          transitStops = Some(
            TransitStopsInfo(
              "",
              "",
              vehicleId,
              fromStopIdx,
              toStopIdx
            )
          ),
          startPoint = SpaceTime(fromCoord, departureTime),
          endPoint = SpaceTime(toCoord, departureTime + duration),
          distanceInM = geo.distLatLon2Meters(fromCoord, toCoord)
        )
    }

    def pathWithStreetRoute(fromStop: Int, toStop: Int, streetSeg: StreetPath): (Int, Int, Id[Vehicle]) => BeamPath = {
      val edges = streetSeg.getEdges.asScala
      val startEdge = transportNetwork.streetLayer.edgeStore.getCursor(edges.head)
      val endEdge = transportNetwork.streetLayer.edgeStore.getCursor(edges.last)
      (departureTime: Int, _: Int, vehicleId: Id[Vehicle]) =>
        val linksTimesAndDistances = RoutingModel.linksToTimeAndDistance(
          edges.map(_.toInt).toIndexedSeq,
          departureTime,
          travelTimeByLinkCalculator,
          StreetMode.CAR,
          transportNetwork.streetLayer
        )
        val scaledLinkTimes = TravelTimeUtils.scaleTravelTime(
          streetSeg.getDuration,
          math.round(linksTimesAndDistances.travelTimes.tail.sum.toFloat),
          linksTimesAndDistances.travelTimes
        )
        val distance = linksTimesAndDistances.distances.tail.sum
        BeamPath(
          edges.map(_.intValue()).toVector,
          TravelTimeUtils.scaleTravelTime(
            streetSeg.getDuration,
            math.round(linksTimesAndDistances.travelTimes.tail.sum).toInt,
            linksTimesAndDistances.travelTimes
          ),
          None,
          SpaceTime(
            startEdge.getGeometry.getStartPoint.getX,
            startEdge.getGeometry.getStartPoint.getY,
            departureTime
          ),
          SpaceTime(
            endEdge.getGeometry.getEndPoint.getX,
            endEdge.getGeometry.getEndPoint.getY,
            departureTime + math.round(streetSeg.getDuration - scaledLinkTimes.head).toInt
          ),
          distance
        )
    }

    val transitData = transportNetwork.transitLayer.tripPatterns.asScala.par.flatMap { tripPattern =>
      val route = transportNetwork.transitLayer.routes.get(tripPattern.routeIndex)
      val mode = Modes.mapTransitMode(TransitLayer.getTransitModes(route.route_type))
      val transitPaths: Seq[(Int, Int, Id[Vehicle]) => BeamPath] = tripPattern.stops.indices
        .sliding(2)
        .map {
          case IndexedSeq(fromStopIdx, toStopIdx) =>
            val fromStop = tripPattern.stops(fromStopIdx)
            val toStop = tripPattern.stops(toStopIdx)
            if (beamConfig.beam.routing.transitOnStreetNetwork && isOnStreetTransit(mode)) {
              stopToStopStreetSegmentCache.getOrElseUpdate(
                (fromStop, toStop),
                routeTransitPathThroughStreets(fromStop, toStop)
              ) match {
                case Some(streetSeg) =>
                  pathWithStreetRoute(fromStop, toStop, streetSeg)
                case None =>
                  pathWithoutStreetRoute(fromStop, toStop, fromStopIdx, toStopIdx)
              }
            } else {
              pathWithoutStreetRoute(fromStop, toStop, fromStopIdx, toStopIdx)
            }
        }
        .toSeq

      tripPattern.tripSchedules.asScala
        .filter(tripSchedule => activeServicesToday.get(tripSchedule.serviceCode))
        .map { tripSchedule =>
          // First create a unique id for this trip which will become the transit agent and vehicle id
          val tripVehId = Id.create(tripSchedule.tripId, classOf[BeamVehicle])
          val legs =
            tripSchedule.departures.zipWithIndex
              .sliding(2)
              .map {
                case Array((departureTimeFrom, from), (_, to)) =>
                  val duration = tripSchedule.arrivals(to) - departureTimeFrom
                  BeamLeg(
                    departureTimeFrom,
                    mode,
                    duration,
                    transitPaths(from)(departureTimeFrom, duration, tripVehId)
                  ).scaleToNewDuration(duration)
              }
              .toArray
          (tripVehId, (route, legs))
        }
    }
    val transitScheduleToCreate = transitData.toMap
    val end = System.currentTimeMillis()
    logger.info(
      "Initialized transit trips in {} ms. Keys: {}, Values: {}",
      end - start,
      transitScheduleToCreate.keySet.size,
      transitScheduleToCreate.values.size
    )
    transitScheduleToCreate
  }.seq

  private def routeTransitPathThroughStreets(
    fromStopIdx: Int,
    toStopIdx: Int
  ): Option[StreetPath] = {
    val fromStopIndex = transportNetwork.transitLayer.streetVertexForStop.get(fromStopIdx)
    val toStopIndex = transportNetwork.transitLayer.streetVertexForStop.get(toStopIdx)
    if (fromStopIndex == -1 || toStopIndex == -1) {
      if (fromStopIndex == -1) limitedWarn(fromStopIdx)
      if (toStopIndex == -1) limitedWarn(toStopIdx)
      None
    } else {
      val profileRequest = new ProfileRequest()
      //Set timezone to timezone of transport network
      profileRequest.zoneId = transportNetwork.getTimeZone
      val fromVertex = transportNetwork.streetLayer.vertexStore.getCursor(fromStopIndex)
      val toVertex = transportNetwork.streetLayer.vertexStore.getCursor(toStopIndex)
      profileRequest.fromLon = fromVertex.getLon
      profileRequest.fromLat = fromVertex.getLat
      profileRequest.toLon = toVertex.getLon
      profileRequest.toLat = toVertex.getLat
      profileRequest.fromTime = 0
      profileRequest.toTime = beamConfig.beam.routing.r5.departureWindow.toInt
      profileRequest.date = dates.localBaseDate
      profileRequest.directModes = util.EnumSet.copyOf(Collections.singleton(LegMode.CAR))
      profileRequest.transitModes = null
      profileRequest.accessModes = profileRequest.directModes
      profileRequest.egressModes = null
      val streetRouter = new StreetRouter(transportNetwork.streetLayer)
      streetRouter.profileRequest = profileRequest
      streetRouter.streetMode = StreetMode.valueOf("CAR")
      streetRouter.timeLimitSeconds = profileRequest.streetTime * 60
      if (streetRouter.setOrigin(profileRequest.fromLat, profileRequest.fromLon)) {
        if (streetRouter.setDestination(profileRequest.toLat, profileRequest.toLon)) {
          streetRouter.route()
          val lastState = streetRouter.getState(streetRouter.getDestinationSplit)
          if (lastState != null) {
            Some(new StreetPath(lastState, transportNetwork, false))
          } else {
            None
          }
        } else {
          None
        }
      } else {
        None
      }
    }
  }

  def limitedWarn(stopIdx: Int): Unit = {
    if (numStopsNotFound.get() < 5) {
      logger.warn("Stop {} not linked to street network.", stopIdx)
      numStopsNotFound.incrementAndGet()
    } else if (numStopsNotFound.get() == 5) {
      logger.warn(
        "Stop {} not linked to street network. Further warnings messages will be suppressed",
        stopIdx
      )
      numStopsNotFound.incrementAndGet()
    }
  }
}<|MERGE_RESOLUTION|>--- conflicted
+++ resolved
@@ -48,12 +48,13 @@
     val start = System.currentTimeMillis()
     val activeServicesToday = transportNetwork.transitLayer.getActiveServicesForDate(dates.localBaseDate)
     val stopToStopStreetSegmentCache = TrieMap[(Int, Int), Option[StreetPath]]()
-<<<<<<< HEAD
-    def pathWithoutStreetRoute(fromStop: Int, toStop: Int, fromStopIdx: Int, toStopIdx: Int) = {
-=======
-
-    def pathWithoutStreetRoute(fromStop: Int, toStop: Int): (Int, Int, Id[Vehicle]) => BeamPath = {
->>>>>>> f6aef795
+
+    def pathWithoutStreetRoute(
+      fromStop: Int,
+      toStop: Int,
+      fromStopIdx: Int,
+      toStopIdx: Int
+    ): (Int, Int, Id[Vehicle]) => BeamPath = {
       val from = transportNetwork.transitLayer.streetVertexForStop.get(fromStop)
       val fromVertex = transportNetwork.streetLayer.vertexStore.getCursor(from)
       val to = transportNetwork.transitLayer.streetVertexForStop.get(toStop)
