--- conflicted
+++ resolved
@@ -35,15 +35,4 @@
 
     new BeamWeighting(encoder, turnCostProvider, wayId2TravelTime)
   }
-<<<<<<< HEAD
-}
-
-object BeamGraphHopper {
-  val profileBeamCar = "beam_car"
-  val profileFastestCar = "fastest_car"
-  val profileFastestFoot = "fastest_foot"
-  val profileFastestBike = "fastest_bike"
-  val weightingName = "beam"
-=======
->>>>>>> a1d43119
 }