package beam.router.graphhopper

<<<<<<< HEAD
import java.util

import beam.agentsim.agents.choice.mode.DrivingCost
=======
>>>>>>> 336f31bc
import beam.agentsim.agents.vehicles.BeamVehicleType
import beam.agentsim.agents.vehicles.VehicleProtocol.StreetVehicle
import beam.agentsim.events.SpaceTime
import beam.router.BeamRouter.{RoutingRequest, RoutingResponse}
import beam.router.Modes.BeamMode
import beam.router.Router
import beam.router.model.{BeamLeg, BeamPath, EmbodiedBeamLeg, EmbodiedBeamTrip}
import beam.sim.common.GeoUtils
import com.conveyal.osmlib.{OSM, OSMEntity}
import com.conveyal.r5.transit.TransportNetwork
import com.graphhopper.config.{CHProfile, Profile}
import com.graphhopper.reader.ReaderWay
import com.graphhopper.reader.osm.GraphHopperOSM
import com.graphhopper.routing.ch.{CHPreparationHandler, PrepareContractionHierarchies}
<<<<<<< HEAD
import com.graphhopper.routing.util.parsers.TagParserFactory
import com.graphhopper.routing.util.{EncodingManager, _}
import com.graphhopper.routing.weighting.{FastestWeighting, PriorityWeighting, TurnCostProvider}
import com.graphhopper.storage._
import com.graphhopper.util.{PMap, Parameters, PointList}
import com.graphhopper.{GHRequest, GraphHopper, GraphHopperConfig}
=======
import com.graphhopper.routing.util._
import com.graphhopper.routing.weighting.{FastestWeighting, TurnCostProvider, Weighting}
import com.graphhopper.storage._
import com.graphhopper.util.{PMap, Parameters, PointList}
import com.graphhopper.{GHRequest, GraphHopper, ResponsePath}
>>>>>>> 336f31bc
import org.matsim.api.core.v01.{Coord, Id}

import scala.collection.JavaConverters._

abstract class GraphHopperWrapper(
  graphDir: String,
  geo: GeoUtils,
  id2Link: Map[Int, (Coord, Coord)]
) extends Router {

  protected val beamMode: BeamMode

  private val graphHopper = {
    val profile = getProfile()
    val graphHopper = createGraphHopper()
    graphHopper.setPathDetailsBuilderFactory(new BeamPathDetailsBuilderFactory())
    graphHopper.setGraphHopperLocation(graphDir)
    graphHopper.setProfiles(profile)
    graphHopper.getCHPreparationHandler.setCHProfiles(new CHProfile(profile.getName))
    graphHopper.importOrLoad()
    graphHopper
  }

  protected def createGraphHopper(): GraphHopper
  protected def getProfile(): Profile
  protected def prepareRequest(request: GHRequest)
  protected def getLinkTravelTimes(responsePath: ResponsePath, totalTravelTime: Int): IndexedSeq[Double]
  protected def getCost(beamLeg: BeamLeg, vehicleTypeId: Id[BeamVehicleType]): Double

  override def calcRoute(routingRequest: RoutingRequest): RoutingResponse = {
    assert(!routingRequest.withTransit, "Can't route transit yet")
    assert(
      routingRequest.streetVehicles.size == 1,
      "Can only route unimodal trips with single available vehicle so far"
    )
    val origin = geo.utm2Wgs(routingRequest.originUTM)
    val destination = geo.utm2Wgs(routingRequest.destinationUTM)
    val streetVehicle = routingRequest.streetVehicles.head
    val request = new GHRequest(origin.getY, origin.getX, destination.getY, destination.getX)
    prepareRequest(request)

    val response = graphHopper.route(request)
    val alternatives = if (response.hasErrors) {
      Seq()
    } else {
      response.getAll.asScala
        .map(responsePath => {
          for {
            (beamTotalTravelTime, linkIds, linkTravelTimes, distance) <- processResponsePath(responsePath)
            response <- getRouteResponse(
              routingRequest,
              beamTotalTravelTime,
              linkIds,
              linkTravelTimes,
              origin,
              destination,
              distance,
              streetVehicle
            )
          } yield {
            response
          }
        })
        .filter(_.isDefined)
        .map(_.get)
    }
    RoutingResponse(alternatives, routingRequest.requestId, Some(routingRequest), isEmbodyWithCurrentTravelTime = false)
  }

  private def processResponsePath(responsePath: ResponsePath) = {
    var totalTravelTime = (responsePath.getTime / 1000).toInt
    val ghLinkIds: IndexedSeq[Int] =
      responsePath.getPathDetails
        .asScala(Parameters.Details.EDGE_ID)
        .asScala
        .map(pd => pd.getValue.asInstanceOf[Int])
        .toIndexedSeq

    val allLinkTravelTimes = getLinkTravelTimes(responsePath, totalTravelTime)

    val linkTravelTimes: IndexedSeq[Double] = allLinkTravelTimes
    // TODO ask why GH is producing negative travel time
    //          .map { x =>
    //            require(x > 0, "GOING BACK IN TIME")
    //            x
    //          }
    //FIXME BECAUSE OF ADDITIONAL ZEROs WE HAVE A DISCREPANCY BETWEEN NUMBER OF LINK IDS AND TRAVEL TIMES
      .take(ghLinkIds.size)

    if (allLinkTravelTimes.size > ghLinkIds.size) {
      allLinkTravelTimes.drop(ghLinkIds.size).foreach { time =>
        totalTravelTime -= time.toInt
      }
    }

    // got NaN speed if travel time equals to 0
    if (ghLinkIds.size < 2 || (totalTravelTime - linkTravelTimes.head.toInt) == 0) {
      None
    } else {
      val linkIds = convertGhLinksToR5(ghLinkIds)
      val beamTotalTravelTime = totalTravelTime - linkTravelTimes.head.toInt
      Some(beamTotalTravelTime, linkIds, linkTravelTimes, responsePath.getDistance)
    }
  }

  private def getRouteResponse(
    routingRequest: RoutingRequest,
    beamTotalTravelTime: Int,
    linkIds: IndexedSeq[Int],
    linkTravelTimes: IndexedSeq[Double],
    origin: Coord,
    destination: Coord,
    distance: Double,
    streetVehicle: StreetVehicle
  ) = {
    try {
      val beamLeg = BeamLeg(
        routingRequest.departureTime,
        beamMode,
        beamTotalTravelTime,
        BeamPath(
          linkIds,
          linkTravelTimes,
          None,
          SpaceTime(origin, routingRequest.departureTime),
          SpaceTime(destination, routingRequest.departureTime + beamTotalTravelTime),
          distance
        )
      )
      Some(
        EmbodiedBeamTrip(
          IndexedSeq(
            EmbodiedBeamLeg(
              beamLeg,
              streetVehicle.id,
              streetVehicle.vehicleTypeId,
              asDriver = true,
              cost = getCost(beamLeg, streetVehicle.vehicleTypeId),
              unbecomeDriverOnCompletion = true
            )
          )
        )
      )
    } catch {
      case _: Exception => None
    }
  }

  private def convertGhLinksToR5(ghLinkIds: IndexedSeq[Int]) = {
    val linkIds = ghLinkIds
      .sliding(2)
      .map { list =>
        val (ghId1, ghId2) = (list.head, list.last)
        val leftStraight = id2Link(ghId1 * 2)

        val rightStraight = id2Link(ghId2 * 2)
        val rightReverse = id2Link(ghId2 * 2 + 1)
        if (leftStraight._2 == rightStraight._1 || leftStraight._2 == rightReverse._1) {
          ghId1 * 2
        } else ghId1 * 2 + 1
      }
      .toIndexedSeq

    linkIds :+ (if (id2Link(linkIds.last)._2 == id2Link(ghLinkIds.last * 2)._1) ghLinkIds.last * 2
                else ghLinkIds.last * 2 + 1)
  }
}

object GraphHopperWrapper {

  def createCarGraphDirectoryFromR5(
    carRouter: String,
    transportNetwork: TransportNetwork,
    osm: OSM,
    directory: String,
    wayId2TravelTime: Map[Long, Double]
  ): Unit = {
    val flagEncoderParams = new PMap
    flagEncoderParams.putObject("turn_costs", false)
    val flagEncoder = new CarFlagEncoder(flagEncoderParams)

    val emBuilder: EncodingManager.Builder = new EncodingManager.Builder
    emBuilder.add(flagEncoder)
    val encodingManager = emBuilder.build

    if (carRouter == "quasiDynamicGH") {
      createGraphDirectoryFromR5(
        encodingManager,
        CarGraphHopperWrapper.BeamProfile,
        new BeamWeighting(flagEncoder, TurnCostProvider.NO_TURN_COST_PROVIDER, wayId2TravelTime),
        transportNetwork,
        osm,
        directory
      )
    } else {
      createGraphDirectoryFromR5(
        encodingManager,
        CarGraphHopperWrapper.FastestProfile,
        new FastestWeighting(flagEncoder),
        transportNetwork,
        osm,
        directory
      )
    }
  }

  def createWalkGraphDirectoryFromR5(
    transportNetwork: TransportNetwork,
    osm: OSM,
    directory: String
  ): Unit = {
    val flagEncoder = new FootFlagEncoder
    val emBuilder: EncodingManager.Builder = new EncodingManager.Builder
    emBuilder.add(flagEncoder)
    val encodingManager = emBuilder.build

    createGraphDirectoryFromR5(
      encodingManager,
      WalkGraphHopperWrapper.FastestProfile,
      new FastestWeighting(flagEncoder),
      transportNetwork,
      osm,
      directory
    )
  }

  private def createGraphDirectoryFromR5(
    encodingManager: EncodingManager,
    profile: Profile,
    weighting: Weighting,
    transportNetwork: TransportNetwork,
    osm: OSM,
    directory: String,
  ): Unit = {
    val ch = CHConfig.nodeBased(profile.getName, weighting)
    val ghDirectory = new GHDirectory(directory, DAType.RAM_STORE)
    val graphHopperStorage = new GraphHopperStorage(ghDirectory, encodingManager, false)
    graphHopperStorage.addCHGraph(ch)
    graphHopperStorage.create(1000)

    val vertex = transportNetwork.streetLayer.vertexStore.getCursor
    for (v <- 0 until transportNetwork.streetLayer.vertexStore.getVertexCount) {
      vertex.seek(v)
      graphHopperStorage.getNodeAccess.setNode(v, vertex.getLat, vertex.getLon)
    }

    val forwardEdge = transportNetwork.streetLayer.edgeStore.getCursor
    val backwardEdge = transportNetwork.streetLayer.edgeStore.getCursor
    val relationFlags = encodingManager.createRelationFlags

    for (e <- 0 until transportNetwork.streetLayer.edgeStore.nEdges by 2) {
      forwardEdge.seek(e)
      backwardEdge.seek(e + 1)
      val ghEdge = graphHopperStorage.edge(forwardEdge.getFromVertex, forwardEdge.getToVertex)
      val way = new ReaderWay(forwardEdge.getOSMID)
      val acceptWay = new EncodingManager.AcceptWay
      val osmWay = osm.ways.get(forwardEdge.getOSMID)
      if (osmWay != null) {
        osmWay.tags.forEach((tag: OSMEntity.Tag) => way.setTag(tag.key, tag.value))
      }
      encodingManager.acceptWay(way, acceptWay)
      ghEdge.setDistance(forwardEdge.getLengthM)
      ghEdge.setFlags(encodingManager.handleWayTags(way, acceptWay, relationFlags))
      encodingManager.applyWayTags(way, ghEdge)

      val pl = new PointList
      val coordinates = forwardEdge.getGeometry.getCoordinates
      for (coordinate <- coordinates.slice(1, coordinates.size - 1)) {
        pl.add(coordinate.y, coordinate.x)
      }
      ghEdge.setWayGeometry(pl)
    }
    graphHopperStorage.freeze()

    val handler = new CHPreparationHandler
    handler.addCHConfig(ch)
    handler.addPreparation(PrepareContractionHierarchies.fromGraphHopperStorage(graphHopperStorage, ch))
    handler.setPreparationThreads(3)
    handler.prepare(graphHopperStorage.getProperties, false)

    graphHopperStorage.getProperties.put("graph.profiles." + profile.getName + ".version", profile.getVersion)
    graphHopperStorage.getProperties.put("prepare.ch.done", true)

    graphHopperStorage.flush()
  }
<<<<<<< HEAD

  def getProfiles(carRouter: String) = {
    val carProfiles = if (carRouter == "quasiDynamicGH") {
      val profile = new Profile(BeamGraphHopper.profile)
      profile.setVehicle("car")
      profile.setWeighting(BeamGraphHopper.weightingName)
      profile.setTurnCosts(false)
      profile
    } else {
      val fastestCarProfile = new Profile("fastest_car")
      fastestCarProfile.setVehicle("car")
      fastestCarProfile.setWeighting("fastest")
      fastestCarProfile.setTurnCosts(false)
      fastestCarProfile
    }
    val bestBikeProfile = new Profile("best_bike")
    bestBikeProfile.setVehicle("bike")
    bestBikeProfile.setWeighting("fastest")
    bestBikeProfile.setTurnCosts(false)
    val fastestFootProfile = new Profile("fastest_foot")
    fastestFootProfile.setVehicle("foot")
    fastestFootProfile.setWeighting("fastest")
    fastestFootProfile.setTurnCosts(false)
    List(carProfiles, bestBikeProfile, fastestFootProfile)
  }

  def fromOsm(pathToOsm: String, tagParserFactory: Option[TagParserFactory]): GraphHopper = {
    val cfg = new GraphHopperConfig()
    cfg.putObject("graph.flag_encoders", "car")
    cfg.putObject("graph.encoded_values", "way_id")

    val fastestCarProfile = new Profile("car")
    fastestCarProfile.setVehicle("car")
    fastestCarProfile.setWeighting("fastest")
    cfg.setProfiles(util.Arrays.asList(fastestCarProfile))

    val chProfile = new CHProfile("car")
    cfg.setCHProfiles(util.Arrays.asList(chProfile))

    val tempGh = new GraphHopperOSM()
      .setOSMFile(pathToOsm)
      .forServer()
    val tempGh1 = tagParserFactory.map(pf => tempGh.setTagParserFactory(pf)).getOrElse(tempGh)
    tempGh1
      .init(cfg)
      .importOrLoad()

  }
=======
>>>>>>> 336f31bc
}<|MERGE_RESOLUTION|>--- conflicted
+++ resolved
@@ -1,11 +1,8 @@
 package beam.router.graphhopper
 
-<<<<<<< HEAD
 import java.util
 
 import beam.agentsim.agents.choice.mode.DrivingCost
-=======
->>>>>>> 336f31bc
 import beam.agentsim.agents.vehicles.BeamVehicleType
 import beam.agentsim.agents.vehicles.VehicleProtocol.StreetVehicle
 import beam.agentsim.events.SpaceTime
@@ -20,20 +17,12 @@
 import com.graphhopper.reader.ReaderWay
 import com.graphhopper.reader.osm.GraphHopperOSM
 import com.graphhopper.routing.ch.{CHPreparationHandler, PrepareContractionHierarchies}
-<<<<<<< HEAD
 import com.graphhopper.routing.util.parsers.TagParserFactory
 import com.graphhopper.routing.util.{EncodingManager, _}
-import com.graphhopper.routing.weighting.{FastestWeighting, PriorityWeighting, TurnCostProvider}
-import com.graphhopper.storage._
-import com.graphhopper.util.{PMap, Parameters, PointList}
-import com.graphhopper.{GHRequest, GraphHopper, GraphHopperConfig}
-=======
-import com.graphhopper.routing.util._
 import com.graphhopper.routing.weighting.{FastestWeighting, TurnCostProvider, Weighting}
 import com.graphhopper.storage._
 import com.graphhopper.util.{PMap, Parameters, PointList}
-import com.graphhopper.{GHRequest, GraphHopper, ResponsePath}
->>>>>>> 336f31bc
+import com.graphhopper.{GHRequest, GraphHopper, GraphHopperConfig, ResponsePath}
 import org.matsim.api.core.v01.{Coord, Id}
 
 import scala.collection.JavaConverters._
@@ -319,32 +308,6 @@
 
     graphHopperStorage.flush()
   }
-<<<<<<< HEAD
-
-  def getProfiles(carRouter: String) = {
-    val carProfiles = if (carRouter == "quasiDynamicGH") {
-      val profile = new Profile(BeamGraphHopper.profile)
-      profile.setVehicle("car")
-      profile.setWeighting(BeamGraphHopper.weightingName)
-      profile.setTurnCosts(false)
-      profile
-    } else {
-      val fastestCarProfile = new Profile("fastest_car")
-      fastestCarProfile.setVehicle("car")
-      fastestCarProfile.setWeighting("fastest")
-      fastestCarProfile.setTurnCosts(false)
-      fastestCarProfile
-    }
-    val bestBikeProfile = new Profile("best_bike")
-    bestBikeProfile.setVehicle("bike")
-    bestBikeProfile.setWeighting("fastest")
-    bestBikeProfile.setTurnCosts(false)
-    val fastestFootProfile = new Profile("fastest_foot")
-    fastestFootProfile.setVehicle("foot")
-    fastestFootProfile.setWeighting("fastest")
-    fastestFootProfile.setTurnCosts(false)
-    List(carProfiles, bestBikeProfile, fastestFootProfile)
-  }
 
   def fromOsm(pathToOsm: String, tagParserFactory: Option[TagParserFactory]): GraphHopper = {
     val cfg = new GraphHopperConfig()
@@ -368,6 +331,4 @@
       .importOrLoad()
 
   }
-=======
->>>>>>> 336f31bc
 }