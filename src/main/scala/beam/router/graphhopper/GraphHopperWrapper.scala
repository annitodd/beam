package beam.router.graphhopper

import beam.agentsim.agents.choice.mode.DrivingCost
import beam.agentsim.agents.vehicles.BeamVehicleType
import beam.agentsim.agents.vehicles.FuelType.FuelTypePrices
import beam.agentsim.events.SpaceTime
import beam.router.BeamRouter.{RoutingRequest, RoutingResponse}
import beam.router.model.{BeamLeg, BeamPath, EmbodiedBeamLeg, EmbodiedBeamTrip}
import beam.router.{Modes, Router}
import beam.sim.common.GeoUtils
import com.conveyal.osmlib.{OSM, OSMEntity}
import com.conveyal.r5.transit.TransportNetwork
import com.graphhopper.GHRequest
import com.graphhopper.config.{CHProfile, Profile}
import com.graphhopper.reader.ReaderWay
import com.graphhopper.routing.ch.{CHPreparationHandler, PrepareContractionHierarchies}
import com.graphhopper.routing.util._
import com.graphhopper.routing.weighting.{FastestWeighting, PriorityWeighting, TurnCostProvider}
import com.graphhopper.storage._
import com.graphhopper.util.{PMap, Parameters, PointList}
import org.matsim.api.core.v01.{Coord, Id}

import scala.collection.JavaConverters._

class GraphHopperWrapper(
  carRouter: String,
  graphDir: String,
  geo: GeoUtils,
  vehicleTypes: Map[Id[BeamVehicleType], BeamVehicleType],
  fuelTypePrices: FuelTypePrices,
  wayId2TravelTime: Map[Long, Double],
  id2Link: Map[Int, (Coord, Coord)]
) extends Router {
  private val graphHopper = {
    val profiles = GraphHopperWrapper.getProfiles(carRouter)
    val graphHopper = new BeamGraphHopper(wayId2TravelTime)
    graphHopper.setGraphHopperLocation(graphDir)
    graphHopper.setProfiles(profiles.asJava)
    graphHopper.getCHPreparationHandler.setCHProfiles(profiles.map(p => new CHProfile(p.getName)).asJava)
    graphHopper.importOrLoad()
    graphHopper
  }

  override def calcRoute(routingRequest: RoutingRequest): RoutingResponse = {
    assert(!routingRequest.withTransit, "Can't route transit yet")
    assert(
      routingRequest.streetVehicles.size == 1,
      "Can only route unimodal trips with single available vehicle so far"
    )
    val origin = geo.utm2Wgs(routingRequest.originUTM)
    val destination = geo.utm2Wgs(routingRequest.destinationUTM)
    val streetVehicle = routingRequest.streetVehicles.head
    val request = new GHRequest(origin.getY, origin.getX, destination.getY, destination.getX)
    if (carRouter == "quasiDynamicGH") {
      request.setProfile("beam_car")
    } else {
      request.setProfile("fastest_car")
    }

    request.setPathDetails(Seq(Parameters.Details.EDGE_ID, Parameters.Details.TIME).asJava)
    val response = graphHopper.route(request)
    val alternatives = if (response.hasErrors) {
      Seq()
    } else {
      response.getAll.asScala.map(responsePath => {
        var linkIds = IndexedSeq.empty[Int]
        var totalTravelTime = (responsePath.getTime / 1000).toInt
        val ghLinkIds: IndexedSeq[Int] =
          responsePath.getPathDetails
            .asScala(Parameters.Details.EDGE_ID)
            .asScala
            .map(pd => pd.getValue.asInstanceOf[Int])
            .toIndexedSeq

        val allLinkTravelTimes = responsePath.getPathDetails
          .asScala(Parameters.Details.TIME)
          .asScala
          .map(pd => pd.getValue.asInstanceOf[Long].toDouble / 1000.0)
          .toIndexedSeq

        var linkTravelTimes: IndexedSeq[Double] = allLinkTravelTimes
          // TODO ask why GH is producing negative travel time
//          .map { x =>
//            require(x > 0, "GOING BACK IN TIME")
//            x
//          }
          //FIXME BECAUSE OF ADDITIONAL ZEROs WE HAVE A DISCREPANCY BETWEEN NUMBER OF LINK IDS AND TRAVEL TIMES
          .take(ghLinkIds.size)

<<<<<<< HEAD
=======
        if (allLinkTravelTimes.size > ghLinkIds.size) {
          allLinkTravelTimes.drop(ghLinkIds.size).foreach { time =>
            totalTravelTime -= time.toInt
          }
        }

>>>>>>> b630b60a
        if (ghLinkIds.size < 2) {
          // An empty path by GH's definition. But we still want it to be from a link to a link.
          val snappedPoint = graphHopper.getLocationIndex.findClosest(origin.getY, origin.getX, EdgeFilter.ALL_EDGES)
          val edgeId = snappedPoint.getClosestEdge.getEdge * 2

          linkIds = IndexedSeq(edgeId)
          linkTravelTimes = IndexedSeq(0.0)
        } else {
          linkIds = ghLinkIds
            .sliding(2)
            .map { list =>
              val (ghId1, ghId2) = (list.head, list.last)
              val leftStraight = id2Link(ghId1 * 2)

              val rightStraight = id2Link(ghId2 * 2)
              val rightReverse = id2Link(ghId2 * 2 + 1)
              if (leftStraight._2 == rightStraight._1 || leftStraight._2 == rightReverse._1) {
                ghId1 * 2
              } else ghId1 * 2 + 1
            }
            .toIndexedSeq

          if (ghLinkIds.size > 1) {
            linkIds = linkIds :+ (if (id2Link(linkIds.last)._2 == id2Link(ghLinkIds.last * 2)._1) ghLinkIds.last * 2
                                  else ghLinkIds.last * 2 + 1)
          }
        }

        val partialFirstLinkTravelTime = linkTravelTimes.head
        val beamTotalTravelTime = totalTravelTime - partialFirstLinkTravelTime.toInt
        val beamLeg = BeamLeg(
          routingRequest.departureTime,
          Modes.BeamMode.CAR,
          beamTotalTravelTime,
          BeamPath(
            linkIds,
            linkTravelTimes,
            None,
            SpaceTime(origin, routingRequest.departureTime),
            SpaceTime(destination, routingRequest.departureTime + beamTotalTravelTime),
            responsePath.getDistance
          )
        )
        EmbodiedBeamTrip(
          IndexedSeq(
            EmbodiedBeamLeg(
              beamLeg,
              streetVehicle.id,
              streetVehicle.vehicleTypeId,
              asDriver = true,
              DrivingCost.estimateDrivingCost(beamLeg, vehicleTypes(streetVehicle.vehicleTypeId), fuelTypePrices),
              unbecomeDriverOnCompletion = true
            )
          )
        )
      })
    }
    RoutingResponse(alternatives, routingRequest.requestId, Some(routingRequest), isEmbodyWithCurrentTravelTime = false)
  }

}

object GraphHopperWrapper {

  def createGraphDirectoryFromR5(
    carRouter: String,
    transportNetwork: TransportNetwork,
    osm: OSM,
    directory: String,
    wayId2TravelTime: Map[Long, Double]
  ): Unit = {
    val carFlagEncoderParams = new PMap
    carFlagEncoderParams.putObject("turn_costs", false)
    val carFlagEncoder = new CarFlagEncoder(carFlagEncoderParams)
    val bikeFlagEncoder = new BikeFlagEncoder
    val footFlagEncoder = new FootFlagEncoder

    val emBuilder: EncodingManager.Builder = new EncodingManager.Builder
    emBuilder.add(carFlagEncoder)
    emBuilder.add(bikeFlagEncoder)
    emBuilder.add(footFlagEncoder)
    val encodingManager = emBuilder.build

    val carCH = if (carRouter == "quasiDynamicGH") {
      CHConfig.nodeBased(
        BeamGraphHopper.profile,
        new BeamWeighting(carFlagEncoder, TurnCostProvider.NO_TURN_COST_PROVIDER, wayId2TravelTime)
      )
    } else {
      CHConfig.nodeBased("fastest_car", new FastestWeighting(carFlagEncoder))
    }

    val bikeCH = CHConfig.nodeBased(
      "best_bike",
      new PriorityWeighting(bikeFlagEncoder, new PMap, TurnCostProvider.NO_TURN_COST_PROVIDER)
    )
    val footCH = CHConfig.nodeBased("fastest_foot", new FastestWeighting(footFlagEncoder))

    val ghDirectory = new GHDirectory(directory, DAType.RAM_STORE)
    val graphHopperStorage = new GraphHopperStorage(ghDirectory, encodingManager, false)
    graphHopperStorage.addCHGraph(carCH)
    graphHopperStorage.addCHGraph(bikeCH)
    graphHopperStorage.addCHGraph(footCH)
    graphHopperStorage.create(1000)

    val vertex = transportNetwork.streetLayer.vertexStore.getCursor
    for (v <- 0 until transportNetwork.streetLayer.vertexStore.getVertexCount) {
      vertex.seek(v)
      graphHopperStorage.getNodeAccess.setNode(v, vertex.getLat, vertex.getLon)
    }

    val forwardEdge = transportNetwork.streetLayer.edgeStore.getCursor
    val backwardEdge = transportNetwork.streetLayer.edgeStore.getCursor
    val relationFlags = encodingManager.createRelationFlags

    for (e <- 0 until transportNetwork.streetLayer.edgeStore.nEdges by 2) {
      forwardEdge.seek(e)
      backwardEdge.seek(e + 1)
      val ghEdge = graphHopperStorage.edge(forwardEdge.getFromVertex, forwardEdge.getToVertex)
      val way = new ReaderWay(forwardEdge.getOSMID)
      val acceptWay = new EncodingManager.AcceptWay
      val osmWay = osm.ways.get(forwardEdge.getOSMID)
      if (osmWay != null) {
        osmWay.tags.forEach((tag: OSMEntity.Tag) => way.setTag(tag.key, tag.value))
      }
      encodingManager.acceptWay(way, acceptWay)
      ghEdge.setDistance(forwardEdge.getLengthM)
      ghEdge.setFlags(encodingManager.handleWayTags(way, acceptWay, relationFlags))
      encodingManager.applyWayTags(way, ghEdge)

      val pl = new PointList
      val coordinates = forwardEdge.getGeometry.getCoordinates
      for (coordinate <- coordinates.slice(1, coordinates.size - 1)) {
        pl.add(coordinate.y, coordinate.x)
      }
      ghEdge.setWayGeometry(pl)
    }
    graphHopperStorage.freeze()

    val handler = new CHPreparationHandler
    handler.addCHConfig(carCH)
    handler.addPreparation(PrepareContractionHierarchies.fromGraphHopperStorage(graphHopperStorage, carCH))
    handler.addCHConfig(bikeCH)
    handler.addPreparation(PrepareContractionHierarchies.fromGraphHopperStorage(graphHopperStorage, bikeCH))
    handler.addCHConfig(footCH)
    handler.addPreparation(PrepareContractionHierarchies.fromGraphHopperStorage(graphHopperStorage, footCH))
    handler.setPreparationThreads(3)
    handler.prepare(graphHopperStorage.getProperties, false)

    getProfiles(carRouter).foreach(
      p => graphHopperStorage.getProperties.put("graph.profiles." + p.getName + ".version", p.getVersion)
    )
    graphHopperStorage.getProperties.put("prepare.ch.done", true)

    graphHopperStorage.flush()
  }

  def getProfiles(carRouter: String) = {
    val carProfiles = if (carRouter == "quasiDynamicGH") {
      val profile = new Profile(BeamGraphHopper.profile)
      profile.setVehicle("car")
      profile.setWeighting(BeamGraphHopper.weightingName)
      profile.setTurnCosts(false)
      profile
    } else {
      val fastestCarProfile = new Profile("fastest_car")
      fastestCarProfile.setVehicle("car")
      fastestCarProfile.setWeighting("fastest")
      fastestCarProfile.setTurnCosts(false)
      fastestCarProfile
    }
    val bestBikeProfile = new Profile("best_bike")
    bestBikeProfile.setVehicle("bike")
    bestBikeProfile.setWeighting("fastest")
    bestBikeProfile.setTurnCosts(false)
    val fastestFootProfile = new Profile("fastest_foot")
    fastestFootProfile.setVehicle("foot")
    fastestFootProfile.setWeighting("fastest")
    fastestFootProfile.setTurnCosts(false)
    List(carProfiles, bestBikeProfile, fastestFootProfile)
  }
}<|MERGE_RESOLUTION|>--- conflicted
+++ resolved
@@ -87,15 +87,12 @@
           //FIXME BECAUSE OF ADDITIONAL ZEROs WE HAVE A DISCREPANCY BETWEEN NUMBER OF LINK IDS AND TRAVEL TIMES
           .take(ghLinkIds.size)
 
-<<<<<<< HEAD
-=======
         if (allLinkTravelTimes.size > ghLinkIds.size) {
           allLinkTravelTimes.drop(ghLinkIds.size).foreach { time =>
             totalTravelTime -= time.toInt
           }
         }
 
->>>>>>> b630b60a
         if (ghLinkIds.size < 2) {
           // An empty path by GH's definition. But we still want it to be from a link to a link.
           val snappedPoint = graphHopper.getLocationIndex.findClosest(origin.getY, origin.getX, EdgeFilter.ALL_EDGES)
