package beam.router.model

import beam.agentsim.events.SpaceTime
import beam.router.BeamRouter.Location
import beam.router.Modes.BeamMode
import beam.router.Modes.BeamMode.WALK
import beam.sim.common.GeoUtils
import beam.utils.{NetworkHelper, TravelTimeUtils}

<<<<<<< HEAD
/** @param startTime  time in seconds from base midnight
=======
/**
  * @param startTime  time in seconds from base midnight
>>>>>>> cc46647f
  * @param mode       BeamMode
  * @param duration   period in seconds
  * @param travelPath BeamPath
  */
case class BeamLeg(startTime: Int, mode: BeamMode, duration: Int, travelPath: BeamPath) {
  val endTime: Int = startTime + duration

  def updateLinks(newLinks: IndexedSeq[Int]): BeamLeg =
    this.copy(travelPath = this.travelPath.copy(newLinks))

  def updateStartTime(newStartTime: Int): BeamLeg = {
    val newTravelPath = this.travelPath.updateStartTime(newStartTime)
    this
      .copy(
        startTime = newStartTime,
        travelPath = newTravelPath
      )
  }

  def scaleToNewDuration(newDuration: Int): BeamLeg = {
    val ratio = if (newDuration == 0 || this.duration == 0) 0 else newDuration.toDouble / this.duration.toDouble
    val newTravelPath = this.travelPath.scaleTravelTimes(ratio)
    this
      .copy(
        duration = newDuration,
        travelPath = newTravelPath
      )
  }

  def scaleLegDuration(scaleBy: Double): BeamLeg = {
    val newTravelPath = this.travelPath.scaleTravelTimes(scaleBy)
    this
      .copy(
        duration = newTravelPath.duration,
        travelPath = newTravelPath
      )

  }

  /** This will append nextLeg to the current leg and update the times in the merged leg to be consistent.
    * The mode of the resulting leg will be based on this leg. Transit stops are not merged, they take the base leg value.
    */
  def appendLeg(nextLeg: BeamLeg): BeamLeg = {
    val newTravelPath = BeamPath(
      travelPath.linkIds ++ nextLeg.travelPath.linkIds,
      travelPath.linkTravelTime ++ nextLeg.travelPath.linkTravelTime,
      travelPath.transitStops,
      travelPath.startPoint,
      nextLeg.travelPath.endPoint,
      travelPath.distanceInM + nextLeg.travelPath.distanceInM
    )
    this.copy(travelPath = newTravelPath).updateStartTime(startTime)
  }

  /** SubLegThrough
    * Returns a new BeamLeg composed as if one traversed the original BeamLeg until throughTime, the link travel times
    * are scaled to ensure overall leg duration is equivalent to throughTime - leg.startTime
    */
  def subLegThrough(throughTime: Int, networkHelper: NetworkHelper, geoUtils: GeoUtils): BeamLeg = {
    val linkAtTime = this.travelPath.linkAtTime(throughTime)
    val indexOfNewEndLink = this.travelPath.linkIds.indexWhere(_ == linkAtTime)
    val newDuration = if (indexOfNewEndLink < 1) { 0 }
    else {
      math.round(this.travelPath.linkTravelTime.take(indexOfNewEndLink + 1).tail.sum).toInt
    }
    val newEndPoint = SpaceTime(
      geoUtils.utm2Wgs(networkHelper.getLink(this.travelPath.linkIds(indexOfNewEndLink)).get.getCoord),
      this.startTime + newDuration
    )
    val newTravelPath = this.travelPath.copy(
      linkIds = this.travelPath.linkIds.take(indexOfNewEndLink + 1),
      linkTravelTime = this.travelPath.linkTravelTime.take(indexOfNewEndLink + 1),
      endPoint = newEndPoint,
      distanceInM = this.travelPath.linkIds
        .take(indexOfNewEndLink + 1)
        .map(networkHelper.getLink(_).map(_.getLength.toInt).getOrElse(0))
        .sum
    )
    this
      .copy(duration = newTravelPath.duration, travelPath = newTravelPath)
      .scaleToNewDuration(throughTime - this.startTime)
  }

  override def toString: String =
    s"BeamLeg($mode @ $startTime,dur:$duration,path: ${travelPath.toShortString})"
}

object BeamLeg {

  def dummyLeg(startTime: Int, location: Location, mode: BeamMode = WALK, duration: Int = 0): BeamLeg =
    new BeamLeg(
      0,
      mode,
      duration,
      BeamPath(Vector(), Vector(), None, SpaceTime(location, startTime), SpaceTime(location, startTime), 0)
    ).updateStartTime(startTime)

  def makeLegsConsistent(legs: List[Option[BeamLeg]]): List[Option[BeamLeg]] = {
    if (legs.exists(_.isDefined)) {
      var runningStartTime = legs.find(_.isDefined).head.get.startTime
      for (legOpt <- legs) yield {
        val newLeg = legOpt.map(leg => leg.updateStartTime(runningStartTime))
        runningStartTime = newLeg.map(_.endTime).getOrElse(runningStartTime)
        newLeg
      }
    } else { legs }
  }

  def makeVectorLegsConsistentAsTrip(legs: List[BeamLeg]): List[BeamLeg] = {
    if (legs.isEmpty) {
      legs
    } else {
      var runningStartTime = legs.head.startTime
      for (leg <- legs) yield {
        val newLeg = leg.updateStartTime(runningStartTime)
        runningStartTime = newLeg.endTime
        newLeg
      }
    }
  }

  def makeVectorLegsConsistentAsOrderdStandAloneLegs(legs: Vector[BeamLeg]): Vector[BeamLeg] = {
    legs.headOption match {
      case None => legs
      case Some(headLeg) =>
        var latestEndTime = headLeg.startTime - 1
        var newLeg = headLeg
        for (leg <- legs) yield {
          if (leg.startTime < latestEndTime) {
            newLeg = leg.updateStartTime(latestEndTime)
          } else {
            newLeg = leg
          }
          latestEndTime = newLeg.endTime
          newLeg
        }
    }
  }
}<|MERGE_RESOLUTION|>--- conflicted
+++ resolved
@@ -7,12 +7,8 @@
 import beam.sim.common.GeoUtils
 import beam.utils.{NetworkHelper, TravelTimeUtils}
 
-<<<<<<< HEAD
-/** @param startTime  time in seconds from base midnight
-=======
 /**
   * @param startTime  time in seconds from base midnight
->>>>>>> cc46647f
   * @param mode       BeamMode
   * @param duration   period in seconds
   * @param travelPath BeamPath
@@ -52,7 +48,8 @@
 
   }
 
-  /** This will append nextLeg to the current leg and update the times in the merged leg to be consistent.
+  /**
+    * This will append nextLeg to the current leg and update the times in the merged leg to be consistent.
     * The mode of the resulting leg will be based on this leg. Transit stops are not merged, they take the base leg value.
     */
   def appendLeg(nextLeg: BeamLeg): BeamLeg = {
@@ -67,7 +64,8 @@
     this.copy(travelPath = newTravelPath).updateStartTime(startTime)
   }
 
-  /** SubLegThrough
+  /**
+    * SubLegThrough
     * Returns a new BeamLeg composed as if one traversed the original BeamLeg until throughTime, the link travel times
     * are scaled to ensure overall leg duration is equivalent to throughTime - leg.startTime
     */
