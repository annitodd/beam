--- conflicted
+++ resolved
@@ -3,12 +3,8 @@
 import beam.agentsim.events.SpaceTime
 import beam.router.model.RoutingModel.TransitStopsInfo
 
-<<<<<<< HEAD
-/** @param linkIds      either matsim linkId or R5 edgeIds that describes whole path
-=======
 /**
   * @param linkIds      either matsim linkId or R5 edgeIds that describes whole path
->>>>>>> cc46647f
   * @param transitStops start and end stop if this path is transit (partial) route
   *
   * IMPORTANT NOTE: Convention is that a BeamPath starts at the **end** of the first link and ends at the end of the last link.
