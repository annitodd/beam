--- conflicted
+++ resolved
@@ -47,7 +47,6 @@
     if (!exists(networkDirPath)) {
       Paths.get(networkDir).toFile.mkdir()
     }
-<<<<<<< HEAD
 
     val unprunedNetworkFilePath = Paths.get(networkDir, UNPRUNED_GRAPH_FILE)  // The first R5 network, created w/out island pruning
     val unprunedNetworkFile: File = unprunedNetworkFilePath.toFile
@@ -61,7 +60,6 @@
       log.debug(s"Initializing router by creating unpruned network from: ${networkDirPath.toAbsolutePath}")
       unprunedTransportNetwork = TransportNetwork.fromDirectory(networkDirPath.toFile, false, false) // Uses the new signature Andrew created
       unprunedTransportNetwork.write(unprunedNetworkFile)
-
       ////
       // Run R5MnetBuilder to create the pruned R5 network and matching MATSim network
       ////
@@ -79,22 +77,7 @@
 
       // Now network has been pruned
       transportNetwork.write(prunedNetworkFile)
-      //beamServices.beamConfig.matsim.modules.network.inputNetworkFile
-//      beamServices.reloadMATSimNetwork = true
       transportNetwork = TransportNetwork.read(prunedNetworkFile) // Needed because R5 closes DB on write
-=======
-    val networkFilePath = Paths.get(networkDir, GRAPH_FILE)
-    val networkFile: File = networkFilePath.toFile
-    if (exists(networkFilePath)) {
-      log.debug(s"Initializing router by reading network from: ${networkFilePath.toAbsolutePath}")
-      transportNetwork = TransportNetwork.read(networkFile)
-    } else {
-      log.debug(s"Network file [${networkFilePath.toAbsolutePath}] not found. ")
-      log.debug(s"Initializing router by creating network from: ${networkDirPath.toAbsolutePath}")
-      transportNetwork = TransportNetwork.fromDirectory(networkDirPath.toFile)
-      transportNetwork.write(networkFile)
-      transportNetwork = TransportNetwork.read(networkFile) // Needed because R5 closes DB on write
->>>>>>> 153327ed
     }
     //
     transportNetwork.rebuildTransientIndexes()
@@ -126,7 +109,6 @@
 
   def updateTimes(travelTimeCalculator: TravelTimeCalculator) = {
     copiedNetwork = deepCopy(transportNetwork).asInstanceOf[TransportNetwork]
-<<<<<<< HEAD
     linkMap.keys.foreach(key => {
       val edge = copiedNetwork.streetLayer.edgeStore.getCursor(key)
       val linkId = edge.getOSMID
@@ -136,21 +118,9 @@
         edge.setSpeed(avgTimeShort)
       }
     })
-  }
-
-//    val edgeStore=copiedNetwork.streetLayer.edgeStore;
-=======
-
-    beamServices.matsimServices.getScenario.getNetwork.getLinks.values().forEach { link =>
-      val linkIndex = link.getId.toString().toInt
-      val edge = copiedNetwork.streetLayer.edgeStore.getCursor(linkIndex)
-      val avgTime = getAverageTime(link.getId, travelTimeCalculator)
-      edge.setSpeed((link.getLength / avgTime).asInstanceOf[Short])
     }
 
     //    val edgeStore=copiedNetwork.streetLayer.edgeStore;
-  }
->>>>>>> 153327ed
 
   def getAverageTime(linkId: Id[Link], travelTimeCalculator: TravelTimeCalculator) = {
     val limit = 86400
