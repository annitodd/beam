package beam.router.r5

import java.nio.file.Files.exists
import java.nio.file.Paths

import beam.sim.config.BeamConfig
import com.conveyal.r5.kryo.KryoNetworkSerializer
import com.conveyal.r5.transit.{TransportNetwork, TripSchedule}
import com.typesafe.scalalogging.LazyLogging
import org.matsim.api.core.v01.network.{Network, NetworkWriter}
import org.matsim.core.network.NetworkUtils
import org.matsim.core.network.io.MatsimNetworkReader

import scala.collection.JavaConverters._
import scala.collection.mutable

trait NetworkCoordinator extends LazyLogging {

  val beamConfig: BeamConfig

  var transportNetwork: TransportNetwork

  var network: Network

  val tripFleetSizeMap: mutable.HashMap[String, Integer] = mutable.HashMap.empty[String, Integer]

  protected def preprocessing(): Unit

  def init(): Unit = {
    tripFleetSizeMap.clear()
    preprocessing()
    loadNetwork()
    postProcessing()
  }

  protected def postProcessing(): Unit

  def loadNetwork(): Unit = {
    val GRAPH_FILE = "/network.dat"
    if (exists(Paths.get(beamConfig.beam.routing.r5.directory, GRAPH_FILE))) {
      logger.info(
        s"Initializing router by reading network from: ${Paths.get(beamConfig.beam.routing.r5.directory, GRAPH_FILE).toAbsolutePath}"
      )
      transportNetwork = KryoNetworkSerializer.read(Paths.get(beamConfig.beam.routing.r5.directory, GRAPH_FILE).toFile)
      if (exists(Paths.get(beamConfig.matsim.modules.network.inputNetworkFile))) {
        network = NetworkUtils.createNetwork()
        new MatsimNetworkReader(network)
          .readFile(beamConfig.matsim.modules.network.inputNetworkFile)
      } else {
        createPhyssimNetwork()
      }
    } else {
      logger.info(
        s"Initializing router by creating network from directory: ${Paths.get(beamConfig.beam.routing.r5.directory).toAbsolutePath}"
      )
      transportNetwork = TransportNetwork.fromDirectory(
        Paths.get(beamConfig.beam.routing.r5.directory).toFile,
        true,
        false
<<<<<<< HEAD
      ) // Uses the new signature Andrew created
=======
      )
>>>>>>> 26e7b107

      // FIXME HACK: It is not only creates PhysSim, but also fixes the speed and the length of `weird` links.
      // Please, fix me in the future
      createPhyssimNetwork()

<<<<<<< HEAD
      transportNetwork.write(Paths.get(beamConfig.beam.routing.r5.directory, GRAPH_FILE).toFile)
      transportNetwork = TransportNetwork.read(
        Paths.get(beamConfig.beam.routing.r5.directory, GRAPH_FILE).toFile
      ) // Needed because R5 closes DB on write
=======
      KryoNetworkSerializer.write(transportNetwork, Paths.get(beamConfig.beam.routing.r5.directory, GRAPH_FILE).toFile)

      // Needed because R5 closes DB on write
      transportNetwork = KryoNetworkSerializer.read(Paths.get(beamConfig.beam.routing.r5.directory, GRAPH_FILE).toFile)
>>>>>>> 26e7b107
    }
  }

  def createPhyssimNetwork(): Unit = {
    logger.info(s"Create the MATSim network from R5 network")
    val rmNetBuilder = new R5MnetBuilder(transportNetwork, beamConfig)
    rmNetBuilder.buildMNet()
    network = rmNetBuilder.getNetwork
    logger.info(s"MATSim network created")
    new NetworkWriter(network)
      .write(beamConfig.matsim.modules.network.inputNetworkFile)
    logger.info(s"MATSim network written")
  }

  def convertFrequenciesToTrips(): Unit = {
    transportNetwork.transitLayer.tripPatterns.asScala.foreach { tp =>
      if (tp.hasFrequencies) {
        val toAdd: Vector[TripSchedule] = tp.tripSchedules.asScala.toVector.flatMap { ts =>
          val tripStartTimes = ts.startTimes(0).until(ts.endTimes(0)).by(ts.headwaySeconds(0)).toVector
          tripStartTimes.zipWithIndex.map {
            case (startTime, ind) =>
              val tsNew = ts.clone()
              val newTripId = s"${tsNew.tripId}-$ind"
              val newArrivals = new Array[Int](ts.arrivals.length)
              val newDepartures = new Array[Int](ts.arrivals.length)
              for (i <- tsNew.arrivals.indices) {
                newArrivals(i) = tsNew.arrivals(i) + startTime
                newDepartures(i) = tsNew.departures(i) + startTime
              }
              tsNew.arrivals = newArrivals
              tsNew.departures = newDepartures
              tsNew.tripId = newTripId
              tsNew.frequencyEntryIds = null
              tsNew.headwaySeconds = null
              tsNew.startTimes = null
              tsNew.endTimes = null
              tsNew
          }
        }
        tp.tripSchedules.clear()
        toAdd.foreach(tp.tripSchedules.add(_))
        tp.hasFrequencies = false
        tp.hasSchedules = true
      }
    }
    transportNetwork.transitLayer.hasFrequencies = false
    estimateInUseFleet()
  }

  def estimateInUseFleet(): Unit = {
    val startStopsByTime: mutable.PriorityQueue[IdAndTime] =
      mutable.PriorityQueue[IdAndTime]()(Ordering.by(IdAndTimeOrder))
    val tripVehiclesEnRoute = mutable.HashMap.empty[String, mutable.Set[String]]
    transportNetwork.transitLayer.tripPatterns.asScala.foreach { tp =>
      if (tp.hasSchedules) {
        tp.tripSchedules.asScala.toVector foreach { ts =>
          val firstArrival: Int = ts.arrivals(0)
          val lastDeparture: Int = ts.departures(ts.getNStops - 1)
          startStopsByTime.enqueue(IdAndTime(firstArrival, ts.tripId, tp.routeId))
          startStopsByTime.enqueue(IdAndTime(lastDeparture, ts.tripId, tp.routeId))
        }
      }
      tripFleetSizeMap.put(tp.routeId, 0)
    }
    while (startStopsByTime.iterator.hasNext) {
      val nextId = startStopsByTime.dequeue()
      if (!tripVehiclesEnRoute.contains(nextId.route)) {
        tripVehiclesEnRoute.put(nextId.route, mutable.Set())
      }
      val theSet = tripVehiclesEnRoute(nextId.route)
      if (theSet.contains(nextId.id)) {
        tripFleetSizeMap.put(nextId.route, Math.max(theSet.size, tripFleetSizeMap(nextId.route)))
        theSet.remove(nextId.id)
      } else {
        theSet.add(nextId.id)
      }
    }
  }
  case class IdAndTime(time: Int, id: String, route: String)
  def IdAndTimeOrder(d: IdAndTime) = -d.time

}<|MERGE_RESOLUTION|>--- conflicted
+++ resolved
@@ -57,27 +57,16 @@
         Paths.get(beamConfig.beam.routing.r5.directory).toFile,
         true,
         false
-<<<<<<< HEAD
-      ) // Uses the new signature Andrew created
-=======
       )
->>>>>>> 26e7b107
 
       // FIXME HACK: It is not only creates PhysSim, but also fixes the speed and the length of `weird` links.
       // Please, fix me in the future
       createPhyssimNetwork()
 
-<<<<<<< HEAD
-      transportNetwork.write(Paths.get(beamConfig.beam.routing.r5.directory, GRAPH_FILE).toFile)
-      transportNetwork = TransportNetwork.read(
-        Paths.get(beamConfig.beam.routing.r5.directory, GRAPH_FILE).toFile
-      ) // Needed because R5 closes DB on write
-=======
       KryoNetworkSerializer.write(transportNetwork, Paths.get(beamConfig.beam.routing.r5.directory, GRAPH_FILE).toFile)
 
       // Needed because R5 closes DB on write
       transportNetwork = KryoNetworkSerializer.read(Paths.get(beamConfig.beam.routing.r5.directory, GRAPH_FILE).toFile)
->>>>>>> 26e7b107
     }
   }
 
