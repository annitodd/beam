--- conflicted
+++ resolved
@@ -19,13 +19,11 @@
   // Propagate exceptions to sender
   // Default Akka behavior on an Exception in any Actor does _not_ involve sending _any_ reply.
   // This appears to be by design: A lot goes on in that case (reconfigurable restart strategy, logging, etc.),
-  // but sending a reply to the sender of the message which _caused_ the exception must be done explicitly, e.g. like
-  // this:
-  override def preRestart(reason: Throwable, message: Option[Any]) {
+  // but sending a reply to the sender of the message which _caused_ the exception must be done explicitly, e.g. like this:
+  override def preRestart(reason:Throwable, message:Option[Any]) {
     super.preRestart(reason, message)
     sender() ! Status.Failure(reason)
   }
-
   // Status.Failure is a special message which causes the Future on the side of the sender to fail,
   // i.e. Await.result re-throws the Exception! In the case of this Actor here, this is a good thing,
   // see the place in BeamSim where the InitTransit message is sent: We want the failure to happen _there_, not _here_.
@@ -41,43 +39,6 @@
   }
 
   def loadNetwork = {
-<<<<<<< HEAD
-    val networkDir = beamServices.beamConfig.beam.routing.r5.directory
-    val networkDirPath = Paths.get(networkDir)
-    if (!exists(networkDirPath)) {
-      Paths.get(networkDir).toFile.mkdir()
-    }
-
-    val unprunedNetworkFilePath = Paths.get(networkDir, UNPRUNED_GRAPH_FILE) // The first R5 network, created w/out
-    // island pruning
-    val partiallyPrunedNetworkFile: File = unprunedNetworkFilePath.toFile
-    val prunedNetworkFilePath = Paths.get(networkDir, PRUNED_GRAPH_FILE) // The final R5 network that matches the
-    // cleaned (pruned) MATSim network
-    val prunedNetworkFile: File = prunedNetworkFilePath.toFile
-    if (exists(prunedNetworkFilePath)) {
-      log.debug(s"Initializing router by reading network from: ${prunedNetworkFilePath.toAbsolutePath}")
-      transportNetwork = TransportNetwork.read(prunedNetworkFile)
-    } else { // Need to create the unpruned and pruned networks from directory
-      log.debug(s"Network file [${prunedNetworkFilePath.toAbsolutePath}] not found. ")
-      log.debug(s"Initializing router by creating unpruned network from: ${networkDirPath.toAbsolutePath}")
-      val partiallyPrunedTransportNetwork = TransportNetwork.fromDirectory(networkDirPath.toFile, false, false) //
-      // Uses the new signature Andrew created
-
-      // Prune the walk network. This seems to work without problems in R5.
-      new TarjanIslandPruner(partiallyPrunedTransportNetwork.streetLayer, StreetLayer.MIN_SUBGRAPH_SIZE, StreetMode
-        .WALK).run()
-
-      partiallyPrunedTransportNetwork.write(partiallyPrunedNetworkFile)
-
-      ////
-      // Convert car network to MATSim network, prune it, compare links one-by-one, and if it was pruned by MATSim,
-      // remove the car flag in R5.
-      ////
-      log.debug(s"Create the cleaned MATSim network from unpuned R5 network")
-      val osmFilePath = beamServices.beamConfig.beam.routing.r5.osmFile
-      val rmNetBuilder = new R5MnetBuilder(partiallyPrunedNetworkFile.toString, beamServices.beamConfig.beam.routing
-        .r5.osmMapdbFile)
-=======
     if (exists(Paths.get(beamServices.beamConfig.beam.routing.r5.directory, GRAPH_FILE))) {
       log.debug(s"Initializing router by reading network from: ${Paths.get(beamServices.beamConfig.beam.routing.r5.directory, GRAPH_FILE).toAbsolutePath}")
       transportNetwork = TransportNetwork.read(Paths.get(beamServices.beamConfig.beam.routing.r5.directory, GRAPH_FILE).toFile)
@@ -89,7 +50,6 @@
 
       log.debug(s"Create the MATSim network from R5 network")
       val rmNetBuilder = new R5MnetBuilder(transportNetwork, beamServices.beamConfig.beam.routing.r5.osmMapdbFile, util.EnumSet.of(EdgeStore.EdgeFlag.ALLOWS_CAR))
->>>>>>> 27500420
       rmNetBuilder.buildMNet()
       log.debug(s"MATSim network created and written")
       rmNetBuilder.writeMNet(beamServices.beamConfig.matsim.modules.network.inputNetworkFile)
