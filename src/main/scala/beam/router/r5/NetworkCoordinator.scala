package beam.router.r5

import java.io.File
import java.nio.file.Files.exists
import java.nio.file.{Path, Paths}

<<<<<<< HEAD
import akka.actor.{Actor, ActorLogging, Props}
import beam.router.BeamRouter.{InitializeRouter, RouterInitialized, UpdateTravelTime}
import beam.router.gtfs.FareCalculator
import beam.router.osm.TollCalculator
import beam.router.r5.NetworkCoordinator.{copiedNetwork, _}
=======
import akka.actor.{Actor, ActorLogging, Props, Status}
import beam.router.r5.NetworkCoordinator._
>>>>>>> d0ac9af1
import beam.sim.BeamServices
import beam.utils.reflection.ReflectionUtils
import com.conveyal.r5.profile.StreetMode
import com.conveyal.r5.streets.{StreetLayer, TarjanIslandPruner}
import com.conveyal.r5.transit.TransportNetwork
import org.matsim.vehicles.Vehicles

/**
  * Created by salma_000 on 8/25/2017.
  */
class NetworkCoordinator(val transitVehicles: Vehicles, val beamServices: BeamServices) extends Actor with ActorLogging {

  loadNetwork

  // Propagate exceptions to sender
  // Default Akka behavior on an Exception in any Actor does _not_ involve sending _any_ reply.
  // This appears to be by design: A lot goes on in that case (reconfigurable restart strategy, logging, etc.),
  // but sending a reply to the sender of the message which _caused_ the exception must be done explicitly, e.g. like this:
  override def preRestart(reason:Throwable, message:Option[Any]) {
    super.preRestart(reason, message)
    sender() ! Status.Failure(reason)
  }
  // Status.Failure is a special message which causes the Future on the side of the sender to fail,
  // i.e. Await.result re-throws the Exception! In the case of this Actor here, this is a good thing,
  // see the place in BeamSim where the InitTransit message is sent: We want the failure to happen _there_, not _here_.
  //
  // Something like this must be done in every place in the code where one Actor may wait forever for a specific answer.
  // Otherwise, the result is that the default failure mode of our software is to hang, not crash.
  // If we want this particular behavior in several Actors, we can make a trait of it.
  //
  // https://stackoverflow.com/questions/29794454/resolving-akka-futures-from-ask-in-the-event-of-a-failure

<<<<<<< HEAD
  def init: Unit = {
    val inputDir = Paths.get(beamServices.beamConfig.beam.routing.r5.directory)
    loadNetwork(inputDir)
    FareCalculator.fromDirectory(inputDir)
    TollCalculator.fromDirectory(inputDir)
=======
  override def receive: Receive = {
    case msg => log.info(s"Unknown message[$msg] received by NetworkCoordinator Actor.")
>>>>>>> d0ac9af1
  }

  def loadNetwork(networkDir: Path) = {
    if (!exists(networkDir)) {
      networkDir.toFile.mkdir()
    }
<<<<<<< HEAD
    val unprunedNetworkFilePath = Paths.get(networkDir.toString, UNPRUNED_GRAPH_FILE)  // The first R5 network, created w/out island pruning
    val unprunedNetworkFile: File = unprunedNetworkFilePath.toFile
    val prunedNetworkFilePath = Paths.get(networkDir.toString, PRUNED_GRAPH_FILE)  // The final R5 network that matches the cleaned (pruned) MATSim network
=======

    val unprunedNetworkFilePath = Paths.get(networkDir, UNPRUNED_GRAPH_FILE)  // The first R5 network, created w/out island pruning
    val partiallyPrunedNetworkFile: File = unprunedNetworkFilePath.toFile
    val prunedNetworkFilePath = Paths.get(networkDir, PRUNED_GRAPH_FILE)  // The final R5 network that matches the cleaned (pruned) MATSim network
>>>>>>> d0ac9af1
    val prunedNetworkFile: File = prunedNetworkFilePath.toFile
    if (exists(prunedNetworkFilePath)) {
      log.debug(s"Initializing router by reading network from: ${prunedNetworkFilePath.toAbsolutePath}")
      transportNetwork = TransportNetwork.read(prunedNetworkFile)
    } else {  // Need to create the unpruned and pruned networks from directory
      log.debug(s"Network file [${prunedNetworkFilePath.toAbsolutePath}] not found. ")
<<<<<<< HEAD
      unprunedTransportNetwork = TransportNetwork.fromDirectory(networkDir.toFile)
      unprunedTransportNetwork.write(unprunedNetworkFile)
=======
      log.debug(s"Initializing router by creating unpruned network from: ${networkDirPath.toAbsolutePath}")
      val partiallyPrunedTransportNetwork = TransportNetwork.fromDirectory(networkDirPath.toFile, false, false) // Uses the new signature Andrew created

      // Prune the walk network. This seems to work without problems in R5.
      new TarjanIslandPruner(partiallyPrunedTransportNetwork.streetLayer, StreetLayer.MIN_SUBGRAPH_SIZE, StreetMode.WALK).run()

      partiallyPrunedTransportNetwork.write(partiallyPrunedNetworkFile)

>>>>>>> d0ac9af1
      ////
      // Convert car network to MATSim network, prune it, compare links one-by-one, and if it was pruned by MATSim,
      // remove the car flag in R5.
      ////
      log.debug(s"Create the cleaned MATSim network from unpuned R5 network")
      val osmFilePath = beamServices.beamConfig.beam.routing.r5.osmFile
      val rmNetBuilder = new R5MnetBuilder(partiallyPrunedNetworkFile.toString, beamServices.beamConfig.beam.routing.r5.osmMapdbFile)
      rmNetBuilder.buildMNet()
      rmNetBuilder.cleanMnet()
      log.debug(s"Pruned MATSim network created and written")
      rmNetBuilder.writeMNet(beamServices.beamConfig.matsim.modules.network.inputNetworkFile)
      log.debug(s"Prune the R5 network")
      rmNetBuilder.pruneR5()
      transportNetwork = rmNetBuilder.getR5Network

      transportNetwork.write(prunedNetworkFile)
      transportNetwork = TransportNetwork.read(prunedNetworkFile) // Needed because R5 closes DB on write
    }
    //
    beamPathBuilder = new BeamPathBuilder(transportNetwork = transportNetwork, beamServices)
    val envelopeInUTM = beamServices.geo.wgs2Utm(transportNetwork.streetLayer.envelope)
    beamServices.geo.utmbbox.maxX = envelopeInUTM.getMaxX + beamServices.beamConfig.beam.spatial.boundingBoxBuffer
    beamServices.geo.utmbbox.maxY = envelopeInUTM.getMaxY + beamServices.beamConfig.beam.spatial.boundingBoxBuffer
    beamServices.geo.utmbbox.minX = envelopeInUTM.getMinX - beamServices.beamConfig.beam.spatial.boundingBoxBuffer
    beamServices.geo.utmbbox.minY = envelopeInUTM.getMinY - beamServices.beamConfig.beam.spatial.boundingBoxBuffer
  }

  private def overrideR5EdgeSearchRadius(newRadius: Double): Unit =
    ReflectionUtils.setFinalField(classOf[StreetLayer], "LINK_RADIUS_METERS", newRadius)

}

object NetworkCoordinator {
  val PRUNED_GRAPH_FILE = "/pruned_network.dat"
  val UNPRUNED_GRAPH_FILE = "/unpruned_network.dat"

  var transportNetwork: TransportNetwork = _
  var linkMap: Map[Int, Long] = Map()
  var beamPathBuilder: BeamPathBuilder = _

  def getOsmId(edgeIndex: Int): Long = {
    linkMap.getOrElse(edgeIndex, {
      val osmLinkId = transportNetwork.streetLayer.edgeStore.getCursor(edgeIndex).getOSMID
      linkMap += edgeIndex -> osmLinkId
      osmLinkId
    })
  }

  def props(transitVehicles: Vehicles, beamServices: BeamServices) = Props(classOf[NetworkCoordinator], transitVehicles, beamServices)
}<|MERGE_RESOLUTION|>--- conflicted
+++ resolved
@@ -4,16 +4,9 @@
 import java.nio.file.Files.exists
 import java.nio.file.{Path, Paths}
 
-<<<<<<< HEAD
-import akka.actor.{Actor, ActorLogging, Props}
-import beam.router.BeamRouter.{InitializeRouter, RouterInitialized, UpdateTravelTime}
-import beam.router.gtfs.FareCalculator
+import akka.actor.{Actor, ActorLogging, Props, Status}
 import beam.router.osm.TollCalculator
-import beam.router.r5.NetworkCoordinator.{copiedNetwork, _}
-=======
-import akka.actor.{Actor, ActorLogging, Props, Status}
 import beam.router.r5.NetworkCoordinator._
->>>>>>> d0ac9af1
 import beam.sim.BeamServices
 import beam.utils.reflection.ReflectionUtils
 import com.conveyal.r5.profile.StreetMode
@@ -46,42 +39,27 @@
   //
   // https://stackoverflow.com/questions/29794454/resolving-akka-futures-from-ask-in-the-event-of-a-failure
 
-<<<<<<< HEAD
-  def init: Unit = {
-    val inputDir = Paths.get(beamServices.beamConfig.beam.routing.r5.directory)
+  override def receive: Receive = {
+    case msg => log.info(s"Unknown message[$msg] received by NetworkCoordinator Actor.")
+    FareCalculator.fromDirectory(Paths.get(beamServices.beamConfig.beam.routing.r5.directory))
     loadNetwork(inputDir)
     FareCalculator.fromDirectory(inputDir)
     TollCalculator.fromDirectory(inputDir)
-=======
-  override def receive: Receive = {
-    case msg => log.info(s"Unknown message[$msg] received by NetworkCoordinator Actor.")
->>>>>>> d0ac9af1
   }
 
   def loadNetwork(networkDir: Path) = {
     if (!exists(networkDir)) {
       networkDir.toFile.mkdir()
     }
-<<<<<<< HEAD
     val unprunedNetworkFilePath = Paths.get(networkDir.toString, UNPRUNED_GRAPH_FILE)  // The first R5 network, created w/out island pruning
-    val unprunedNetworkFile: File = unprunedNetworkFilePath.toFile
+    val partiallyPrunedNetworkFile: File = unprunedNetworkFilePath.toFile
     val prunedNetworkFilePath = Paths.get(networkDir.toString, PRUNED_GRAPH_FILE)  // The final R5 network that matches the cleaned (pruned) MATSim network
-=======
-
-    val unprunedNetworkFilePath = Paths.get(networkDir, UNPRUNED_GRAPH_FILE)  // The first R5 network, created w/out island pruning
-    val partiallyPrunedNetworkFile: File = unprunedNetworkFilePath.toFile
-    val prunedNetworkFilePath = Paths.get(networkDir, PRUNED_GRAPH_FILE)  // The final R5 network that matches the cleaned (pruned) MATSim network
->>>>>>> d0ac9af1
     val prunedNetworkFile: File = prunedNetworkFilePath.toFile
     if (exists(prunedNetworkFilePath)) {
       log.debug(s"Initializing router by reading network from: ${prunedNetworkFilePath.toAbsolutePath}")
       transportNetwork = TransportNetwork.read(prunedNetworkFile)
     } else {  // Need to create the unpruned and pruned networks from directory
       log.debug(s"Network file [${prunedNetworkFilePath.toAbsolutePath}] not found. ")
-<<<<<<< HEAD
-      unprunedTransportNetwork = TransportNetwork.fromDirectory(networkDir.toFile)
-      unprunedTransportNetwork.write(unprunedNetworkFile)
-=======
       log.debug(s"Initializing router by creating unpruned network from: ${networkDirPath.toAbsolutePath}")
       val partiallyPrunedTransportNetwork = TransportNetwork.fromDirectory(networkDirPath.toFile, false, false) // Uses the new signature Andrew created
 
@@ -90,7 +68,6 @@
 
       partiallyPrunedTransportNetwork.write(partiallyPrunedNetworkFile)
 
->>>>>>> d0ac9af1
       ////
       // Convert car network to MATSim network, prune it, compare links one-by-one, and if it was pruned by MATSim,
       // remove the car flag in R5.
