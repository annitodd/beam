package beam.router.r5

import java.nio.file.Files.exists
import java.nio.file.Paths

import akka.actor.{Actor, ActorLogging, Props}
import beam.router.BeamRouter.{InitializeRouter, RouterInitialized, UpdateTravelTime}
import beam.router.r5.NetworkCoordinator.{copiedNetwork, _}
import beam.sim.BeamServices
import beam.utils.Objects.deepCopy
import beam.utils.reflection.ReflectionUtils
import com.conveyal.r5.profile.StreetMode
import com.conveyal.r5.streets.{StreetLayer, TarjanIslandPruner}
import com.conveyal.r5.transit.TransportNetwork
import org.matsim.api.core.v01.Id
import org.matsim.api.core.v01.network.Link
import org.matsim.core.trafficmonitoring.TravelTimeCalculator

/**
  * Created by salma_000 on 8/25/2017.
  */
class NetworkCoordinator(val beamServices: BeamServices) extends Actor with ActorLogging {

  override def receive: Receive = {
    case InitializeRouter =>
      log.info("Initializing Router")
      init
      context.parent ! RouterInitialized
      sender() ! RouterInitialized
    case networkUpdateRequest: UpdateTravelTime =>
      log.info("Received UpdateTravelTime")
      updateTimes(networkUpdateRequest.travelTimeCalculator)
      replaceNetwork

    case msg => log.info(s"Unknown message[$msg] received by NetworkCoordinator Actor.")
  }

  def init: Unit = {
    loadNetwork
  }

  def loadNetwork = {
    val networkDir = beamServices.beamConfig.beam.routing.r5.directory
    val networkDirPath = Paths.get(networkDir)
    val networkPath = Paths.get(networkDir, "network.dat")
    if (exists(networkPath)) {
      log.debug(s"Initializing router by reading network from: ${networkPath.toAbsolutePath}")
      transportNetwork = TransportNetwork.read(networkPath.toFile)
    } else {
      log.debug(s"Network file [${networkPath.toAbsolutePath}] not found. ")
      log.debug(s"Initializing router by creating network from: ${networkDirPath.toAbsolutePath}")
      transportNetwork = TransportNetwork.fromDirectory(networkDirPath.toFile)
      transportNetwork.write(networkPath.toFile)
      transportNetwork = TransportNetwork.read(networkPath.toFile)
    }
<<<<<<< HEAD
=======

    val unprunedNetworkFilePath = Paths.get(networkDir, UNPRUNED_GRAPH_FILE)  // The first R5 network, created w/out island pruning
    val partiallyPrunedNetworkFile: File = unprunedNetworkFilePath.toFile
    val prunedNetworkFilePath = Paths.get(networkDir, PRUNED_GRAPH_FILE)  // The final R5 network that matches the cleaned (pruned) MATSim network
    val prunedNetworkFile: File = prunedNetworkFilePath.toFile
    if (exists(prunedNetworkFilePath)) {
      log.debug(s"Initializing router by reading network from: ${prunedNetworkFilePath.toAbsolutePath}")
      transportNetwork = TransportNetwork.read(prunedNetworkFile)
    } else {  // Need to create the unpruned and pruned networks from directory
      log.debug(s"Network file [${prunedNetworkFilePath.toAbsolutePath}] not found. ")
      log.debug(s"Initializing router by creating unpruned network from: ${networkDirPath.toAbsolutePath}")
      val partiallyPrunedTransportNetwork = TransportNetwork.fromDirectory(networkDirPath.toFile, false, false) // Uses the new signature Andrew created

      // Prune the walk network. This seems to work without problems in R5.
      new TarjanIslandPruner(partiallyPrunedTransportNetwork.streetLayer, StreetLayer.MIN_SUBGRAPH_SIZE, StreetMode.WALK).run()

      partiallyPrunedTransportNetwork.write(partiallyPrunedNetworkFile)

      ////
      // Convert car network to MATSim network, prune it, compare links one-by-one, and if it was pruned by MATSim,
      // remove the car flag in R5.
      ////
      log.debug(s"Create the cleaned MATSim network from unpuned R5 network")
      val osmFilePath = beamServices.beamConfig.beam.routing.r5.osmFile
      val rmNetBuilder = new R5MnetBuilder(partiallyPrunedNetworkFile.toString, beamServices.beamConfig.beam.routing.r5.osmMapdbFile)
      rmNetBuilder.buildMNet()
      rmNetBuilder.cleanMnet()
      log.debug(s"Pruned MATSim network created and written")
      rmNetBuilder.writeMNet(beamServices.beamConfig.matsim.modules.network.inputNetworkFile)
      log.debug(s"Prune the R5 network")
      rmNetBuilder.pruneR5()
      transportNetwork = rmNetBuilder.getR5Network

      transportNetwork.write(prunedNetworkFile)
      transportNetwork = TransportNetwork.read(prunedNetworkFile) // Needed because R5 closes DB on write
    }
    //
>>>>>>> 536fef7b
    beamPathBuilder = new BeamPathBuilder(transportNetwork = transportNetwork, beamServices)
    val envelopeInUTM = beamServices.geo.wgs2Utm(transportNetwork.streetLayer.envelope)
    beamServices.geo.utmbbox.maxX = envelopeInUTM.getMaxX + beamServices.beamConfig.beam.spatial.boundingBoxBuffer
    beamServices.geo.utmbbox.maxY = envelopeInUTM.getMaxY + beamServices.beamConfig.beam.spatial.boundingBoxBuffer
    beamServices.geo.utmbbox.minX = envelopeInUTM.getMinX - beamServices.beamConfig.beam.spatial.boundingBoxBuffer
    beamServices.geo.utmbbox.minY = envelopeInUTM.getMinY - beamServices.beamConfig.beam.spatial.boundingBoxBuffer
  }

  def replaceNetwork = {
    if (transportNetwork != copiedNetwork)
      transportNetwork = copiedNetwork
    else {
      /** To-do: allow switching if we just say warning or we should stop system to allow here
        * Log warning to stop or error to warning
        */
      /**
        * This case is might happen as we are operating non thread safe environment it might happen that
        * transportNetwork variable set by transportNetwork actor not possible visible to if it is not a
        * critical error as worker will be continue working on obsolete state
        */
      log.warning("Router worker continue execution on obsolete state")
      log.error("Router worker continue working on obsolete state")
      log.info("Router worker continue execution on obsolete state")
    }
  }

  def updateTimes(travelTimeCalculator: TravelTimeCalculator) = {
    copiedNetwork = deepCopy(transportNetwork).asInstanceOf[TransportNetwork]
    linkMap.keys.foreach(key => {
      val edge = copiedNetwork.streetLayer.edgeStore.getCursor(key)
      val linkId = edge.getOSMID
      if (linkId > 0) {
        val avgTime = getAverageTime(Id.createLinkId(linkId), travelTimeCalculator)
        val avgTimeShort = (avgTime * 100).asInstanceOf[Short]
        edge.setSpeed(avgTimeShort)
      }
    })
  }

  def getAverageTime(linkId: Id[Link], travelTimeCalculator: TravelTimeCalculator) = {
    val limit = 86400
    val step = 60
    val totalIterations = limit / step

    val totalTime = if (linkId != null) (0 until limit by step).map(i => travelTimeCalculator.getLinkTravelTime(linkId, i.toDouble)).sum else 0.0
    val avgTime = (totalTime / totalIterations)
    avgTime
  }


  private def overrideR5EdgeSearchRadius(newRadius: Double): Unit =
    ReflectionUtils.setFinalField(classOf[StreetLayer], "LINK_RADIUS_METERS", newRadius)
}

object NetworkCoordinator {
  var transportNetwork: TransportNetwork = _
  var copiedNetwork: TransportNetwork = _
  var linkMap: Map[Int, Long] = Map()
  var beamPathBuilder: BeamPathBuilder = _

  def getOsmId(edgeIndex: Int): Long = {
    linkMap.getOrElse(edgeIndex, {
      val osmLinkId = transportNetwork.streetLayer.edgeStore.getCursor(edgeIndex).getOSMID
      linkMap += edgeIndex -> osmLinkId
      osmLinkId
    })
  }

  def props(beamServices: BeamServices) = Props(classOf[NetworkCoordinator], beamServices)
}<|MERGE_RESOLUTION|>--- conflicted
+++ resolved
@@ -1,5 +1,6 @@
 package beam.router.r5
 
+import java.io.File
 import java.nio.file.Files.exists
 import java.nio.file.Paths
 
@@ -42,19 +43,9 @@
   def loadNetwork = {
     val networkDir = beamServices.beamConfig.beam.routing.r5.directory
     val networkDirPath = Paths.get(networkDir)
-    val networkPath = Paths.get(networkDir, "network.dat")
-    if (exists(networkPath)) {
-      log.debug(s"Initializing router by reading network from: ${networkPath.toAbsolutePath}")
-      transportNetwork = TransportNetwork.read(networkPath.toFile)
-    } else {
-      log.debug(s"Network file [${networkPath.toAbsolutePath}] not found. ")
-      log.debug(s"Initializing router by creating network from: ${networkDirPath.toAbsolutePath}")
-      transportNetwork = TransportNetwork.fromDirectory(networkDirPath.toFile)
-      transportNetwork.write(networkPath.toFile)
-      transportNetwork = TransportNetwork.read(networkPath.toFile)
+    if (!exists(networkDirPath)) {
+      Paths.get(networkDir).toFile.mkdir()
     }
-<<<<<<< HEAD
-=======
 
     val unprunedNetworkFilePath = Paths.get(networkDir, UNPRUNED_GRAPH_FILE)  // The first R5 network, created w/out island pruning
     val partiallyPrunedNetworkFile: File = unprunedNetworkFilePath.toFile
@@ -92,7 +83,6 @@
       transportNetwork = TransportNetwork.read(prunedNetworkFile) // Needed because R5 closes DB on write
     }
     //
->>>>>>> 536fef7b
     beamPathBuilder = new BeamPathBuilder(transportNetwork = transportNetwork, beamServices)
     val envelopeInUTM = beamServices.geo.wgs2Utm(transportNetwork.streetLayer.envelope)
     beamServices.geo.utmbbox.maxX = envelopeInUTM.getMaxX + beamServices.beamConfig.beam.spatial.boundingBoxBuffer
@@ -148,6 +138,9 @@
 }
 
 object NetworkCoordinator {
+  val PRUNED_GRAPH_FILE = "/pruned_network.dat"
+  val UNPRUNED_GRAPH_FILE = "/unpruned_network.dat"
+
   var transportNetwork: TransportNetwork = _
   var copiedNetwork: TransportNetwork = _
   var linkMap: Map[Int, Long] = Map()
