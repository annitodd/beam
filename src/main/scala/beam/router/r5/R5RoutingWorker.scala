package beam.router.r5

import java.io.File
import java.nio.file.Files.exists
import java.nio.file.Paths
import java.time.ZonedDateTime
import java.time.temporal.ChronoUnit
import java.util

import akka.actor.Props
import beam.agentsim.agents.PersonAgent
import beam.agentsim.events.SpaceTime
import beam.router.BeamRouter.RoutingResponse
import beam.router.Modes.BeamMode.WALK
import beam.router.Modes._
import beam.router.RoutingModel.BeamLeg._
import beam.router.BeamRouter.{Location, RoutingRequest, RoutingResponse, TripInfo}
import beam.router.Modes.BeamMode
import beam.router.RoutingModel._
import beam.router.RoutingWorker
import beam.router.RoutingWorker.HasProps
import beam.router.gtfs.FareCalculator
import beam.router.r5.R5RoutingWorker.{GRAPH_FILE, transportNetwork}
import beam.sim.BeamServices
import beam.utils.GeoUtils
import com.conveyal.r5.api.ProfileResponse
import com.conveyal.r5.api.util._
import com.conveyal.r5.point_to_point.builder.PointToPointQuery
import com.conveyal.r5.profile.ProfileRequest
import com.conveyal.r5.transit.TransportNetwork
import com.vividsolutions.jts.geom.LineString
import org.matsim.api.core.v01.population.Person
import org.matsim.api.core.v01.{Coord, Id}
import org.matsim.facilities.Facility
import org.opentripplanner.routing.vertextype.TransitStop

import scala.collection.JavaConverters._

class R5RoutingWorker(val beamServices: BeamServices) extends RoutingWorker {
  //TODO this needs to be inferred from the TransitNetwork or configured
  //  val localDateAsString: String = "2016-10-17"
  //  val baseTime: Long = ZonedDateTime.parse(localDateAsString + "T00:00:00-07:00[UTC-07:00]").toEpochSecond
  //TODO make this actually come from beamConfig
  //  val graphPathOutputsNeeded = beamServices.beamConfig.beam.outputs.writeGraphPathTraversals
  val graphPathOutputsNeeded = false

<<<<<<< HEAD
=======
  override var services: BeamServices = beamServices

>>>>>>> 083fb4d7
  override def init: Unit = {
    loadMap
    FareCalculator.fromDirectory(Paths.get(beamServices.beamConfig.beam.routing.r5.directory))
  }

  def loadMap = {
    val networkDir = beamServices.beamConfig.beam.routing.r5.directory
    val networkDirPath = Paths.get(networkDir)
    if (!exists(networkDirPath)) {
      Paths.get(networkDir).toFile.mkdir();
    }
    val networkFilePath = Paths.get(networkDir, GRAPH_FILE)
    val networkFile: File = networkFilePath.toFile
    if (exists(networkFilePath)) {
      log.debug(s"Initializing router by reading network from: ${networkFilePath.toAbsolutePath}")
      transportNetwork = TransportNetwork.read(networkFile)
    } else {
      log.debug(s"Network file [${networkFilePath.toAbsolutePath}] not found. ")
      log.debug(s"Initializing router by creating network from: ${networkDirPath.toAbsolutePath}")
      transportNetwork = TransportNetwork.fromDirectory(networkDirPath.toFile)
      transportNetwork.write(networkFile);
    }
  }

  override def calcRoute(requestId: Id[RoutingRequest], params: TripInfo, person: Person): RoutingResponse = {
    //Gets a response:
    val pointToPointQuery = new PointToPointQuery(transportNetwork)
    val plan: ProfileResponse = pointToPointQuery.getPlan(buildRequest(params.from, params.destination, params.departureTime, params.accessMode))
    val alternatives = buildResponse(plan)
    RoutingResponse(requestId, alternatives)
  }

  protected def buildRequest(fromFacility: Location, toFacility: Location, departureTime: BeamTime, modes: Vector[BeamMode]) : ProfileRequest = {
    val profileRequest = new ProfileRequest()
    //Set timezone to timezone of transport network
    profileRequest.zoneId = transportNetwork.getTimeZone

    val fromPosTransformed = GeoUtils.transform.Utm2Wgs(fromFacility)
    val toPosTransformed = GeoUtils.transform.Utm2Wgs(toFacility)

    profileRequest.fromLon = fromPosTransformed.getX
    profileRequest.fromLat = fromPosTransformed.getY
    profileRequest.toLon = toPosTransformed.getX
    profileRequest.toLat = toPosTransformed.getY
    profileRequest.wheelchair = false
    profileRequest.bikeTrafficStress = 4

    val time = departureTime match {
      case time: DiscreteTime => WindowTime(time.atTime, beamServices.beamConfig.beam.routing.r5)
      case time: WindowTime => time
    }
    profileRequest.fromTime = time.fromTime
    profileRequest.toTime = time.toTime
    profileRequest.date = ZonedDateTime.parse(beamServices.beamConfig.beam.routing.baseDate).toLocalDate

    val legModes: Vector[LegMode] = modes.filter(isR5LegMode).map(_.r5Mode.get.left.get)
    profileRequest.directModes = util.EnumSet.copyOf(legModes.asJavaCollection)

    val isTransit = legModes.size < modes.size
<<<<<<< HEAD
    if(isTransit){
      val transitModes : Vector[TransitModes] = modes.filter(isR5TransitMode).map(_.r5Mode.get.right.get)
=======

    if (isTransit) {
      val transitModes: Vector[TransitModes] = modes.filter(isR5TransitMode).map(_.r5Mode.get.right.get)
>>>>>>> 083fb4d7
      profileRequest.transitModes = util.EnumSet.copyOf(transitModes.asJavaCollection)
      profileRequest.accessModes = profileRequest.directModes
      profileRequest.egressModes = util.EnumSet.of(LegMode.WALK)
    }

    profileRequest
  }

  def buildResponse(plan: ProfileResponse) = {

    var trips = Vector[BeamTrip]()

<<<<<<< HEAD
    for(option <- plan.options.asScala) {
//      log.debug(s"Summary of trip is: $option")
=======
    for (option <- plan.options.asScala) {
      log.debug(s"Summary of trip is: $option")
>>>>>>> 083fb4d7
      /*
        * Iterating all itinerary from a ProfileOption to construct the BeamTrip,
        * itinerary has a PointToPointConnection object that help relating access,
        * egress and transit for the particular itinerary. That contains indexes of
        * access and egress and actual object could be located from lists under option object,
        * as there are separate collections for each.
        *
        * And after locating through these indexes, constructing BeamLeg for each and
        * finally add these legs back to BeamTrip.
        */
      for (itinerary <- option.itinerary.asScala) {
        var legs = Vector[BeamLeg]()

        val access = option.access.get(itinerary.connection.access)
        if (itinerary.transfers >= 1) {
          log.debug(s"Itinerary has ${itinerary.transfers} transfers.")
        }
        // Using itinerary start as access leg's startTime
        val tripStartTime = toBaseMidnightSeconds(itinerary.startTime)
        val isTransit = itinerary.connection.transit != null && !itinerary.connection.transit.isEmpty
        legs = legs :+ BeamLeg(tripStartTime, mapLegMode(access.mode), access.duration, travelPath = buildStreetPath(access))

        //add a Dummy BeamLeg to the beginning and end of that trip BeamTrip using the dummyWalk
        if (access.mode != LegMode.WALK) {
          legs = dummyWalk(tripStartTime) +: legs
          if (!isTransit) legs = legs :+ dummyWalk(tripStartTime + access.duration)
        }

        if (isTransit) {
          var arrivalTime: Long = Long.MinValue
          var isMiddle: Boolean = false

          /*
           Based on "Index in transit list specifies transit with same index" (comment from PointToPointConnection line 14)
           assuming that: For each transit in option there is a TransitJourneyID in connection
           */
          val segments = option.transit.asScala zip itinerary.connection.transit.asScala
          val itFare = FareCalculator.calcFare(segments.toVector)
          log.debug(s"Total fare of itinerary is: $itFare ")
          val fares = FareCalculator.filterTransferFares(FareCalculator.getFareRules(segments.toVector))

          for ((transitSegment, transitJourneyID) <- segments) {

            val segmentPattern = transitSegment.segmentPatterns.get(transitJourneyID.pattern)
            //for first iteration in an itinerary, arivalTime would be null, add Waiting and boarding legs
            if (arrivalTime == Long.MinValue || isMiddle) {
              val accessEndTime = if (!isMiddle) tripStartTime + access.duration else arrivalTime
              isMiddle = false
              // possible wait time is difference in access time end time and departure time, additional five seconds for boarding
              val possibleWaitTime = toBaseMidnightSeconds(segmentPattern.fromDepartureTime.get(transitJourneyID.time)) - accessEndTime - boardingTime
              if (possibleWaitTime > 0) {
                // Waiting and default 5 sec Boarding logs
                legs = legs :+ waiting(accessEndTime, possibleWaitTime) :+ boarding(accessEndTime + possibleWaitTime, boardingTime)
              } else {
                // in case of negative possibleWaitTime boarding duration would be less then 5 sec and dummy wait to make legs consistent
                legs = legs :+ waiting(accessEndTime, 0) :+ boarding(accessEndTime, boardingTime + possibleWaitTime)
              }
            }

            val route = transportNetwork.transitLayer.routes.get(segmentPattern.routeIndex)
            var fare = FareCalculator.calcFare(route, transitSegment)
            log.debug(s"General price of segment [route ${route.route_id}] is $fare.")

            val fromId = transitSegment.from.stopId.split((":"))(1)
            val toId = transitSegment.to.stopId.split((":"))(1)
            var fs = fares.filter(FareCalculator.baseRule(_, route.route_id, fromId, toId)).map(_.fare.price)
            if (!fs.isEmpty)
              fs = Vector(fs.min)
            fare = fs.sum
            log.debug(s"Fare for stop ${fromId} of agency ${route.agency_id}'s route ${route.route_id} is ${fare}.")

            // when this is the last SegmentPattern, we should use the toArrivalTime instead of the toDepartureTime
            val duration = (if (option.transit.indexOf(transitSegment) < option.transit.size() - 1)
              segmentPattern.toDepartureTime.get(transitJourneyID.time).toEpochSecond
            else
              segmentPattern.toArrivalTime.get(transitJourneyID.time).toEpochSecond) -
              segmentPattern.fromDepartureTime.get(transitJourneyID.time).toEpochSecond

            legs = legs :+ new BeamLeg(toBaseMidnightSeconds(segmentPattern.fromDepartureTime.get(transitJourneyID.time)),
              mapTransitMode(transitSegment.mode),
              duration, fare,
              //              Right(buildPath(transitSegment, transitJourneyID)))
              travelPath = buildPath(transitSegment, transitJourneyID))

            arrivalTime = toBaseMidnightSeconds(segmentPattern.toArrivalTime.get(transitJourneyID.time))
            if (transitSegment.middle != null) {
              isMiddle = true
              legs = legs :+ alighting(arrivalTime, alightingTime) :+ // Alighting leg from last transit
                BeamLeg(arrivalTime + alightingTime, mapLegMode(transitSegment.middle.mode), transitSegment.middle.duration, travelPath = buildStreetPath(transitSegment.middle))
              arrivalTime = arrivalTime + alightingTime + transitSegment.middle.duration // in case of middle arrival time would update
            }
          }
          // Alighting leg with 5 sec duration
          legs = legs :+ alighting(arrivalTime, alightingTime)

          // egress would only be present if there is some transit, so its under transit presence check
          if (itinerary.connection.egress != null) {
            val egress = option.egress.get(itinerary.connection.egress)
            //start time would be the arival time of last stop and 5 second alighting
            legs = legs :+ BeamLeg(arrivalTime + alightingTime, mapLegMode(egress.mode), egress.duration, travelPath = buildStreetPath(egress))
            if (egress.mode != WALK) legs :+ dummyWalk(arrivalTime + alightingTime + egress.duration)
          }
        }

        trips = trips :+ BeamTrip(legs)
      }
    }
    trips
  }

  private def boardingTime = {
    5
  }

  private def alightingTime = {
    5
  }

  // TODO Need to figure out vehicle id for access, egress, middle, transit and specify as argument of StreetPath
  private def buildStreetPath(segment: StreetSegment): BeamStreetPath = {
    var activeLinkIds = Vector[String]()
    var spaceTime = Vector[SpaceTime]()
    for (edge: StreetEdgeInfo <- segment.streetEdges.asScala) {
      activeLinkIds = activeLinkIds :+ edge.edgeId.toString
      //      if(graphPathOutputsNeeded) {
      //        activeCoords = activeCoords :+ toCoord(edge.geometry)
      //      }
      //TODO: time need to be extrected and provided as last argument of SpaceTime
      spaceTime = spaceTime :+ SpaceTime(edge.geometry.getCoordinate.x, edge.geometry.getCoordinate.y, -1)
    }

    BeamStreetPath(activeLinkIds, trajectory = Some(spaceTime))
  }

  private def buildPath(segment: TransitSegment, transitJourneyID: TransitJourneyID): BeamTransitSegment = {
    val segmentPattern: SegmentPattern = segment.segmentPatterns.get(transitJourneyID.pattern)
    val beamVehicleId = Id.createVehicleId(segmentPattern.tripIds.get(transitJourneyID.time))
    val departureTime = toBaseMidnightSeconds(segmentPattern.fromDepartureTime.get(transitJourneyID.time))

    BeamTransitSegment(beamVehicleId, createStopId(segment.from.stopId), createStopId(segment.to.stopId), departureTime)
  }

  def createStopId(stopId: String): Id[TransitStop] = {
    Id.create(stopId, classOf[TransitStop])
  }

  /*
    private def buildPath(profileRequest: ProfileRequest, streetMode: StreetMode): BeamStreetPath = {
      val streetRouter = new StreetRouter(transportNetwork.streetLayer)
      streetRouter.profileRequest = profileRequest
      streetRouter.streetMode = streetMode

      // TODO use target pruning instead of a distance limit
      streetRouter.distanceLimitMeters = 100000

      streetRouter.setOrigin(profileRequest.fromLat, profileRequest.fromLon)
      streetRouter.setDestination(profileRequest.toLat, profileRequest.toLon)

      streetRouter.route

      //Gets lowest weight state for end coordinate split
      val lastState = streetRouter.getState(streetRouter.getDestinationSplit())
      val streetPath = new StreetPath(lastState, transportNetwork)

      var activeLinkIds = Vector[String]()
      //TODO the coords and times should only be collected if the particular logging event that requires them is enabled
      var activeCoords = Vector[Coord]()
      var activeTimes = Vector[Long]()

      for (state <- streetPath.getStates.asScala) {
        val edgeIdx = state.backEdge
        if (edgeIdx != -1) {
          val edge = transportNetwork.streetLayer.edgeStore.getCursor(edgeIdx)
          activeLinkIds = activeLinkIds :+ edgeIdx.toString
          if(graphPathOutputsNeeded){
            activeCoords = activeCoords :+ toCoord(edge.getGeometry)
            activeTimes = activeTimes :+ state.getDurationSeconds.toLong
          }
        }
      }
      BeamStreetPath(activeLinkIds, activeCoords, activeTimes)
    }*/

  private def toBaseMidnightSeconds(time: ZonedDateTime): Long = {
    val baseDate = ZonedDateTime.parse(beamServices.beamConfig.beam.routing.baseDate)
    ChronoUnit.SECONDS.between(baseDate, time)
  }

  override def getPerson(personId: Id[PersonAgent]): Person = beamServices.matsimServices.getScenario.getPopulation.getPersons.get(personId)

  private def toCoord(geometry: LineString): Coord = {
    new Coord(geometry.getCoordinate.x, geometry.getCoordinate.y, geometry.getCoordinate.z)
  }
}

object R5RoutingWorker extends HasProps {
  val GRAPH_FILE = "/network.dat"

  var transportNetwork: TransportNetwork = null

  override def props(beamServices: BeamServices) = Props(classOf[R5RoutingWorker], beamServices)
}<|MERGE_RESOLUTION|>--- conflicted
+++ resolved
@@ -44,11 +44,7 @@
   //  val graphPathOutputsNeeded = beamServices.beamConfig.beam.outputs.writeGraphPathTraversals
   val graphPathOutputsNeeded = false
 
-<<<<<<< HEAD
-=======
-  override var services: BeamServices = beamServices
-
->>>>>>> 083fb4d7
+
   override def init: Unit = {
     loadMap
     FareCalculator.fromDirectory(Paths.get(beamServices.beamConfig.beam.routing.r5.directory))
@@ -108,14 +104,8 @@
     profileRequest.directModes = util.EnumSet.copyOf(legModes.asJavaCollection)
 
     val isTransit = legModes.size < modes.size
-<<<<<<< HEAD
-    if(isTransit){
-      val transitModes : Vector[TransitModes] = modes.filter(isR5TransitMode).map(_.r5Mode.get.right.get)
-=======
-
     if (isTransit) {
       val transitModes: Vector[TransitModes] = modes.filter(isR5TransitMode).map(_.r5Mode.get.right.get)
->>>>>>> 083fb4d7
       profileRequest.transitModes = util.EnumSet.copyOf(transitModes.asJavaCollection)
       profileRequest.accessModes = profileRequest.directModes
       profileRequest.egressModes = util.EnumSet.of(LegMode.WALK)
@@ -128,13 +118,8 @@
 
     var trips = Vector[BeamTrip]()
 
-<<<<<<< HEAD
-    for(option <- plan.options.asScala) {
+    for (option <- plan.options.asScala) {
 //      log.debug(s"Summary of trip is: $option")
-=======
-    for (option <- plan.options.asScala) {
-      log.debug(s"Summary of trip is: $option")
->>>>>>> 083fb4d7
       /*
         * Iterating all itinerary from a ProfileOption to construct the BeamTrip,
         * itinerary has a PointToPointConnection object that help relating access,
