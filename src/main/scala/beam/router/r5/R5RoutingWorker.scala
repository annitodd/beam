package beam.router.r5

import java.time.ZonedDateTime
import java.time.temporal.ChronoUnit
import java.util

import akka.actor._
import akka.pattern._
import beam.agentsim.agents.vehicles.BeamVehicle
import beam.agentsim.agents.vehicles.VehicleProtocol.StreetVehicle
import beam.router.BeamRouter._
import beam.router.Modes.BeamMode.WALK
import beam.router.Modes._
import beam.router.RoutingModel.BeamLeg._
import beam.router.RoutingModel.{EmbodiedBeamTrip, _}
import beam.router.gtfs.FareCalculator
import beam.router.gtfs.FareCalculator._
<<<<<<< HEAD
import beam.router.osm.TollCalculator
import beam.router.r5.NetworkCoordinator._
=======
>>>>>>> cb791b80
import beam.router.r5.R5RoutingWorker.TripWithFares
import beam.router.{Modes, StreetSegmentTrajectoryResolver}
import beam.sim.BeamServices
import com.conveyal.r5.api.ProfileResponse
import com.conveyal.r5.api.util._
import com.conveyal.r5.profile.{ProfileRequest, StreetMode}
import com.conveyal.r5.streets.EdgeStore
import com.conveyal.r5.transit.{RouteInfo, TransportNetwork}
import org.matsim.api.core.v01.network.Network
import org.matsim.api.core.v01.{Coord, Id}
import org.matsim.core.router.util.TravelTime
import org.matsim.vehicles.Vehicle

import scala.collection.JavaConverters._
import scala.concurrent.Future
import scala.language.postfixOps

<<<<<<< HEAD
class R5RoutingWorker(beamServices: BeamServices, fareCalculator: FareCalculator, tollCalculator: TollCalculator) extends Actor with ActorLogging {

  val distanceThresholdToIgnoreWalking = beamServices.beamConfig.beam.agentsim.thresholdForWalkingInMeters // distance in meters
  val BUSHWALKING_SPEED_IN_METERS_PER_SECOND = 0.447; // 1 mile per hour
=======
class R5RoutingWorker(val beamServices: BeamServices, val transportNetwork: TransportNetwork, val network: Network, val fareCalculator: FareCalculator) extends Actor with ActorLogging {
  val distanceThresholdToIgnoreWalking = beamServices.beamConfig.beam.agentsim.thresholdForWalkingInMeters // meters
  val BUSHWHACKING_SPEED_IN_METERS_PER_SECOND=0.447; // 1 mile per hour
>>>>>>> cb791b80

  var maybeTravelTime: Option[TravelTime] = None
  var transitSchedule: Map[Id[Vehicle], (RouteInfo, Seq[BeamLeg])] = Map()

  // Let the dispatcher on which the Future in receive will be running
  // be the dispatcher on which this actor is running.
  import context.dispatcher

  override final def receive: Receive = {
    case TransitInited(newTransitSchedule) =>
      transitSchedule = newTransitSchedule
    case RoutingRequest(params: RoutingRequestTripInfo) =>
      val eventualResponse = Future {
        calcRoute(params)
      }
      eventualResponse.failed.foreach(e => e.printStackTrace())
      eventualResponse pipeTo sender
    case UpdateTravelTime(travelTime) =>
      this.maybeTravelTime = Some(travelTime)
  }

<<<<<<< HEAD
  def calcRoute(routingRequestTripInfo: RoutingRequestTripInfo): RoutingResponse = {
    val maxStreetTime = 2 * 60 // two hours/ 120 min

    // For each street vehicle (including body, if available): Route from origin to street vehicle, from street vehicle to destination.
    val isRouteForPerson = routingRequestTripInfo.streetVehicles.exists(_.mode == WALK)
=======
>>>>>>> cb791b80


    def getPlanFromR5(from: Coord, to: Coord, time: WindowTime, directMode: LegMode, accessMode: LegMode, transitModes: Seq[TransitModes], egressMode: LegMode): ProfileResponse = {val maxStreetTime = 2 * 60
      // If we already have observed travel times, probably from the previous iteration,
      // let R5 use those. Otherwise, let R5 use its own travel time estimates.
      val pointToPointQuery = maybeTravelTime match {
        case Some(travelTime) => new BeamPointToPointQuery(beamServices.beamConfig, transportNetwork, (edge: EdgeStore#Edge, durationSeconds: Int, streetMode: StreetMode, req: ProfileRequest) => {
          if (edge.getOSMID < 0) {
            // An R5 internal edge, probably connecting transit to the street network. We don't have those in the
            // MATSim network.
            (edge.getLengthM / edge.calculateSpeed(req, streetMode)).toFloat
          } else {travelTime.getLinkTravelTime(network.getLinks.get(Id.createLinkId(edge.getEdgeIndex)), durationSeconds, null, null).asInstanceOf[Float]}
        })
        case None => new BeamPointToPointQuery(beamServices.beamConfig, transportNetwork, new EdgeStore.DefaultTravelTimeCalculator)
      }

      val profileRequest = new ProfileRequest()
      profileRequest.fromLon = from.getX
      profileRequest.fromLat = from.getY
      profileRequest.toLon = to.getX
      profileRequest.toLat = to.getY
      profileRequest.maxWalkTime = 3 * 60
      profileRequest.maxCarTime = 4 * 60
      profileRequest.maxBikeTime = 4 * 60
      profileRequest.streetTime = maxStreetTime
      profileRequest.maxTripDurationMinutes = 4 * 60
      profileRequest.wheelchair = false
      profileRequest.bikeTrafficStress = 4
      profileRequest.zoneId = transportNetwork.getTimeZone
      profileRequest.fromTime = time.fromTime
      profileRequest.toTime = time.toTime
      profileRequest.date = beamServices.dates.localBaseDate
      profileRequest.directModes = util.EnumSet.of(directMode)

      if (transitModes.nonEmpty) {
        profileRequest.transitModes = util.EnumSet.copyOf(transitModes.asJavaCollection)
        profileRequest.accessModes = util.EnumSet.of(accessMode)
        profileRequest.egressModes = util.EnumSet.of(egressMode)
      }
<<<<<<< HEAD

      pointToPointQuery.getPlan(profileRequest)
    }
=======
      log.debug(profileRequest.toString)
      val result = try{
        pointToPointQuery.getPlan(profileRequest)
      }catch{
        case e: IllegalStateException =>
          new ProfileResponse
        case e: ArrayIndexOutOfBoundsException =>
          new ProfileResponse
      }
      log.debug(s"# options found = ${result.options.size()}")
      return result
    }


  def calcRoute(routingRequestTripInfo: RoutingRequestTripInfo): RoutingResponse = {
    log.debug(routingRequestTripInfo.toString)

    // For each street vehicle (including body, if available): Route from origin to street vehicle, from street vehicle to destination.
    val isRouteForPerson = routingRequestTripInfo.streetVehicles.exists(_.mode == WALK)
>>>>>>> cb791b80

    def tripsForVehicle(vehicle: StreetVehicle): Seq[EmbodiedBeamTrip] = {
      /*
       * Our algorithm captures a few different patterns of travel. Two of these require extra routing beyond what we
       * call the "main" route calculation below. In both cases, we have a single main transit route
       * which is only calculate once in the code below. But we optionally add a WALK leg from the origin to the
       * beginning of the route (called "mainRouteFromVehicle" as opposed to main route from origin). Or we optionally
       * add a vehicle-based trip on the egress portion of the trip (called "mainRouteToVehicle" as opposed to main route
       * to destination).
       *
       * Note that we don't use the R5 egress concept to accomplish the mainRouteToVehicle pattern because
       * we want to fix the location of the vehicle, not make it dynamic (this may change when we enable TNC's with transit).
       * Also note that in both cases, these patterns are only the result of human travelers, we assume AI is fixed to
       * a vehicle and therefore only needs the simplest of routes.
       *
       * For the mainRouteFromVehicle pattern, the traveler is using a vehicle within the context of a
       * trip that could be multimodal (e.g. drive to transit) or unimodal (drive only). We don't assume the vehicle is
       * co-located with the person, so this first block of code determines the distance from the vehicle to the person and based
       * on a threshold, optionally routes a WALK leg to the vehicle and adjusts the main route location & time accordingly.
       *
       */
      val mainRouteFromVehicle = routingRequestTripInfo.streetVehiclesAsAccess && isRouteForPerson && vehicle.mode != WALK
      val maybeWalkToVehicle: Option[BeamLeg] = if (mainRouteFromVehicle) {
        val time = routingRequestTripInfo.departureTime match {
          case time: DiscreteTime => WindowTime(time.atTime, beamServices.beamConfig.beam.routing.r5.departureWindow)
          case time: WindowTime => time
        }

        if (beamServices.geo.distInMeters(vehicle.location.loc, routingRequestTripInfo.origin) > distanceThresholdToIgnoreWalking) {
          val from = beamServices.geo.snapToR5Edge(transportNetwork.streetLayer, beamServices.geo.utm2Wgs(routingRequestTripInfo.origin), 10E3)
          val to = beamServices.geo.snapToR5Edge(transportNetwork.streetLayer, beamServices.geo.utm2Wgs(vehicle.location.loc), 10E3)
          val directMode = LegMode.WALK
          val accessMode = LegMode.WALK
          val egressMode = LegMode.WALK
          val transitModes = Nil
          val profileResponse = getPlanFromR5(from, to, time, directMode, accessMode, transitModes, egressMode)

          if (profileResponse.options.isEmpty) {
            return Nil // Cannot walk to vehicle, so no options from this vehicle.
          }

          val travelTime = profileResponse.options.get(0).itinerary.get(0).duration
          val streetSegment = profileResponse.options.get(0).access.get(0)
          Some(BeamLeg(time.atTime, mapLegMode(LegMode.WALK), travelTime, travelPath = buildStreetPath(streetSegment, time.atTime)))
        } else {
          Some(dummyWalk(time.atTime))
        }
      }else{ None }
      /*
       * For the mainRouteToVehicle pattern (see above), we look for RequestTripInfo.streetVehiclesAsAccess == false, and then we
       * route separately from the vehicle to the destination with an estimate of the start time and adjust the timing of this route
       * after finding the main route from origin to vehicle.
       */
      val mainRouteToVehicle = !routingRequestTripInfo.streetVehiclesAsAccess && isRouteForPerson && vehicle.mode != WALK
      val maybeUseVehicleOnEgress: Option[BeamLeg] = if (mainRouteToVehicle) {
        // assume 13 mph / 5.8 m/s as average PT speed: http://cityobservatory.org/urban-buses-are-slowing-down/
        val estimateDurationToGetToVeh: Int = math.round(beamServices.geo.distInMeters(routingRequestTripInfo.origin,vehicle.location.loc) / 5.8).intValue()
        var time = routingRequestTripInfo.departureTime match {
          case time: DiscreteTime => WindowTime(time.atTime + estimateDurationToGetToVeh, beamServices.beamConfig.beam.routing.r5.departureWindow)
          case time: WindowTime => time.copy(time.atTime + estimateDurationToGetToVeh)
        }
        val from = beamServices.geo.snapToR5Edge(transportNetwork.streetLayer, beamServices.geo.utm2Wgs(vehicle.location.loc), 10E3)
        val to = beamServices.geo.snapToR5Edge(transportNetwork.streetLayer, beamServices.geo.utm2Wgs(routingRequestTripInfo.destination), 10E3)
        val directMode = vehicle.mode.r5Mode.get.left.get
        val accessMode = vehicle.mode.r5Mode.get.left.get
        val egressMode = LegMode.WALK
        val transitModes = Nil
        val profileResponse = getPlanFromR5(from, to, time, directMode, accessMode, transitModes, egressMode)
        if (!profileResponse.options.isEmpty) {
          val travelTime = profileResponse.options.get(0).itinerary.get(0).duration
          val streetSegment = profileResponse.options.get(0).access.get(0)
          Some(BeamLeg(time.atTime, vehicle.mode, travelTime, travelPath = buildStreetPath(streetSegment, time.atTime)))
        }else{ None }
      }else{ None }

      val theOrigin = if(mainRouteToVehicle) { routingRequestTripInfo.origin } else { vehicle.location.loc }
      val theDestination = if(mainRouteToVehicle) { vehicle.location.loc  } else { routingRequestTripInfo.destination }
      val from = beamServices.geo.snapToR5Edge(transportNetwork.streetLayer, beamServices.geo.utm2Wgs(theOrigin), 10E3)
      val to = beamServices.geo.snapToR5Edge(transportNetwork.streetLayer, beamServices.geo.utm2Wgs(theDestination), 10E3)
      val directMode = if(mainRouteToVehicle) { LegMode.WALK } else { vehicle.mode.r5Mode.get.left.get }
      val accessMode = directMode
      val egressMode = LegMode.WALK
      val walkToVehicleDuration = maybeWalkToVehicle.map(leg => leg.duration).getOrElse(0l).toInt
      val time = routingRequestTripInfo.departureTime match {
        case time: DiscreteTime => WindowTime(time.atTime + walkToVehicleDuration, beamServices.beamConfig.beam.routing.r5.departureWindow)
        case time: WindowTime => WindowTime(time.atTime + walkToVehicleDuration, 0)
      }
      val transitModes: Vector[TransitModes] = routingRequestTripInfo.transitModes.map(_.r5Mode.get.right.get)
      val profileResponse: ProfileResponse = getPlanFromR5(from, to, time, directMode, accessMode, transitModes, egressMode)
      val tripsWithFares = profileResponse.options.asScala.flatMap(option => {
        /*
          * Iterating all itinerary from a ProfileOption to construct the BeamTrip,
          * itinerary has a PointToPointConnection object that help relating access,
          * egress and transit for the particular itinerary. That contains indexes of
          * access and egress and actual object could be located from lists under option object,
          * as there are separate collections for each.
          *
          * And after locating through these indexes, constructing BeamLeg for each and
          * finally add these legs back to BeamTrip.
          */
        option.itinerary.asScala.filter{itin =>
          val startTime = beamServices.dates.toBaseMidnightSeconds(itin.startTime, transportNetwork.transitLayer.routes.size() == 0)
          //TODO make a more sensible window not just 30 minutes
          startTime >= time.fromTime && startTime <= time.fromTime + 1800
        }.map(itinerary => {
          var legsWithFares = Vector[(BeamLeg, Double)]()
          maybeWalkToVehicle.foreach(legsWithFares +:= (_, 0.0))

          val access = option.access.get(itinerary.connection.access)
          val toll = if (access.mode == LegMode.CAR) {
            val osm = access.streetEdges.asScala.map(e => transportNetwork.streetLayer.edgeStore.getCursor(e.edgeId).getOSMID).toVector
            tollCalculator.calcToll(osm)
          } else 0.0
          // Using itinerary start as access leg's startTime
          val tripStartTime = beamServices.dates.toBaseMidnightSeconds(itinerary.startTime, transportNetwork.transitLayer.routes.size() == 0)
          val isTransit = itinerary.connection.transit != null && !itinerary.connection.transit.isEmpty
          //        legFares += legs.size -> toll
          legsWithFares :+= (BeamLeg(tripStartTime, mapLegMode(access.mode), access.duration, travelPath = buildStreetPath(access, tripStartTime)), 0.0)

          //add a Dummy walk BeamLeg to the end of that trip
          if (isRouteForPerson && access.mode != LegMode.WALK) {
            if (!isTransit) legsWithFares = legsWithFares :+ (dummyWalk(tripStartTime + access.duration), 0.0)
          }

          if (isTransit) {
            var arrivalTime: Long = Long.MinValue
            /*
             Based on "Index in transit list specifies transit with same index" (comment from PointToPointConnection line 14)
             assuming that: For each transit in option there is a TransitJourneyID in connection
             */
            val segments = option.transit.asScala zip itinerary.connection.transit.asScala
            val fareSegments = getFareSegments(segments.toVector)
            val fares = filterTransferFares(fareSegments)

            segments.foreach { case (transitSegment, transitJourneyID) =>
              val segmentPattern = transitSegment.segmentPatterns.get(transitJourneyID.pattern)
//              val tripPattern = transportNetwork.transitLayer.tripPatterns.get(segmentPattern.patternIdx)
              val tripId = segmentPattern.tripIds.get(transitJourneyID.time)
//              val trip = tripPattern.tripSchedules.asScala.find(_.tripId == tripId).get
              val fs = fares.filter(_.patternIndex == transitJourneyID.pattern).map(_.fare.price)
              val fare = if (fs.nonEmpty) fs.min else 0.0
              val segmentLegs = transitSchedule(Id.createVehicleId(tripId))._2.slice(segmentPattern.fromIndex, segmentPattern.toIndex)
              legsWithFares ++= segmentLegs.zipWithIndex.map(beamLeg => (beamLeg._1, if(beamLeg._2 == 0) fare else 0.0))
              arrivalTime = beamServices.dates.toBaseMidnightSeconds(segmentPattern.toArrivalTime.get(transitJourneyID.time), isTransit)
              if (transitSegment.middle != null) {
                legsWithFares :+= (BeamLeg(arrivalTime, mapLegMode(transitSegment.middle.mode), transitSegment.middle.duration, travelPath = buildStreetPath(transitSegment.middle, arrivalTime)), 0.0)
                arrivalTime = arrivalTime + transitSegment.middle.duration // in case of middle arrival time would update
              }
            }

            // egress would only be present if there is some transit, so its under transit presence check
            if (itinerary.connection.egress != null) {
              val egress = option.egress.get(itinerary.connection.egress)
              //start time would be the arrival time of last stop and 5 second alighting
              legsWithFares :+= (BeamLeg(arrivalTime, mapLegMode(egress.mode), egress.duration, buildStreetPath(egress, arrivalTime)), 0.0)
              if (isRouteForPerson && egress.mode != LegMode.WALK) legsWithFares :+= (dummyWalk(arrivalTime + egress.duration), 0.0)
            }
          }
          maybeUseVehicleOnEgress.foreach{ leg =>
            val departAt = legsWithFares.last._1.endTime
            legsWithFares :+= (leg.copy(startTime = departAt), 0.0)
            legsWithFares :+= (dummyWalk(departAt + leg.duration), 0.0)
          }
          TripWithFares(BeamTrip(legsWithFares.map(_._1), mapLegMode(access.mode)), legsWithFares.map(_._2).zipWithIndex.map(_.swap).toMap)
        })
      })

      tripsWithFares.map(tripWithFares => {
        val embodiedLegs: Vector[EmbodiedBeamLeg] = for ((beamLeg, index) <- tripWithFares.trip.legs.zipWithIndex) yield {
          val cost = tripWithFares.legFares.getOrElse(index, 0.0) // FIXME this value is never used.
          if (Modes.isR5TransitMode(beamLeg.mode)) {
            EmbodiedBeamLeg(beamLeg, beamLeg.travelPath.transitStops.get.vehicleId, false, None, 0.0, false)
          } else {
            val unbecomeDriverAtComplete = Modes.isR5LegMode(beamLeg.mode) && (beamLeg.mode != WALK || beamLeg == tripWithFares.trip.legs.last)
            if (beamLeg.mode == WALK) {
              val body = routingRequestTripInfo.streetVehicles.find(_.mode == WALK).get
              EmbodiedBeamLeg(beamLeg, body.id, body.asDriver, None, 0.0, unbecomeDriverAtComplete)
            } else {
              EmbodiedBeamLeg(beamLeg, vehicle.id, vehicle.asDriver, None, 0.0, unbecomeDriverAtComplete)
            }
          }
        }
        EmbodiedBeamTrip(embodiedLegs)
      })

    }

    val embodiedTrips = routingRequestTripInfo.streetVehicles.flatMap(vehicle => tripsForVehicle(vehicle))

<<<<<<< HEAD
    if (!embodiedTrips.exists(_.tripClassifier == WALK)) {
      log.warning("No walk route found. {}",
        JsonUtilities.objectMapper.writeValueAsString(routingRequestTripInfo))
      val maybeBody = routingRequestTripInfo.streetVehicles.find(_.mode == WALK)
      if (maybeBody.isDefined) {
        log.warning("Adding dummy walk route with maximum street time.")
        val originX = routingRequestTripInfo.origin.getX();
        val originY = routingRequestTripInfo.origin.getY();

        val destX = routingRequestTripInfo.destination.getX();
        val destY = routingRequestTripInfo.destination.getY();

        val distanceInMeters = beamServices.geo.distInMeters(new Coord(originX, originY), new Coord(destX, destY))
        val bushWalkingTime = Math.round(distanceInMeters / BUSHWALKING_SPEED_IN_METERS_PER_SECOND);

        val dummyTrip = EmbodiedBeamTrip(
          Vector(
            EmbodiedBeamLeg(BeamLeg(routingRequestTripInfo.departureTime.atTime, WALK, bushWalkingTime))
=======
    if(!embodiedTrips.exists(_.tripClassifier == WALK)) {
      log.debug("No walk route found. {}", routingRequestTripInfo)
      val maybeBody = routingRequestTripInfo.streetVehicles.find(_.mode == WALK)
      if (maybeBody.isDefined) {
        log.debug("Adding dummy walk route with maximum street time.")
        val origin = new Coord(routingRequestTripInfo.origin.getX, routingRequestTripInfo.origin.getY)
        val dest = new Coord(routingRequestTripInfo.destination.getX, routingRequestTripInfo.destination.getY)
        val beelineDistanceInMeters = beamServices.geo.distInMeters(origin, dest)
        val bushwhackingTime = Math.round(beelineDistanceInMeters/BUSHWHACKING_SPEED_IN_METERS_PER_SECOND)
        val dummyTrip = EmbodiedBeamTrip(
          Vector(
            EmbodiedBeamLeg(BeamLeg(routingRequestTripInfo.departureTime.atTime, WALK, bushwhackingTime),
              maybeBody.get.id, maybeBody.get.asDriver, None, 0, unbecomeDriverOnCompletion = false)
>>>>>>> cb791b80
          )
        )
        RoutingResponse(embodiedTrips :+ dummyTrip)
      } else {
        log.debug("Not adding a dummy walk route since agent has no body.")
        RoutingResponse(embodiedTrips)
      }
    } else {
      RoutingResponse(embodiedTrips)
    }
  }

  private def buildStreetPath(segment: StreetSegment, tripStartTime: Long): BeamPath = {
    var activeLinkIds = Vector[String]()
    for (edge: StreetEdgeInfo <- segment.streetEdges.asScala) {
      if (!network.getLinks.containsKey(Id.createLinkId(edge.edgeId.longValue()))) {
        throw new RuntimeException("Link not found: " + edge.edgeId)
      }
      activeLinkIds = activeLinkIds :+ edge.edgeId.toString
    }
    BeamPath(activeLinkIds, None, new StreetSegmentTrajectoryResolver(segment, tripStartTime))
  }

  /**
    * Use to extract a collection of FareSegments for an itinerary.
    *
    * @param segments
    * @return a collection of FareSegments for an itinerary.
    */
  private def getFareSegments(segments: Vector[(TransitSegment, TransitJourneyID)]): Vector[BeamFareSegment] = {
    segments.groupBy(s => getRoute(s._1, s._2).agency_id).flatMap(t => {
      val pattern = getPattern(t._2.head._1, t._2.head._2)
      val route = getRoute(pattern)
      val agencyId = route.agency_id
      val routeId = route.route_id

      val fromId = getStopId(t._2.head._1.from)
      val toId = getStopId(t._2.last._1.to)

      val fromTime = pattern.fromDepartureTime.get(t._2.head._2.time)
      val toTime = getPattern(t._2.last._1, t._2.last._2).toArrivalTime.get(t._2.last._2.time)
      val duration = ChronoUnit.SECONDS.between(fromTime, toTime)


      val containsIds = t._2.flatMap(s => Vector(getStopId(s._1.from), getStopId(s._1.to))).toSet

      var rules = getFareSegments(agencyId, routeId, fromId, toId, containsIds).map(f => BeamFareSegment(f, t._2.head._2.pattern, duration))

      if (rules.isEmpty)
        rules = t._2.flatMap(s => getFareSegments(s._1, s._2, fromTime))

      rules
    }).toVector
  }

  private def getFareSegments(transitSegment: TransitSegment, transitJourneyID: TransitJourneyID, fromTime: ZonedDateTime): Vector[BeamFareSegment] = {
    val pattern = getPattern(transitSegment, transitJourneyID)
    val route = getRoute(pattern)
    val routeId = route.route_id
    val agencyId = route.agency_id

    val fromStopId = getStopId(transitSegment.from)
    val toStopId = getStopId(transitSegment.to)
    val duration = ChronoUnit.SECONDS.between(fromTime, pattern.toArrivalTime.get(transitJourneyID.time))

    var fr = getFareSegments(agencyId, routeId, fromStopId, toStopId).map(f => BeamFareSegment(f, transitJourneyID.pattern, duration))
    if (fr.nonEmpty)
      fr = Vector(fr.minBy(_.fare.price))
    fr
  }

  private def getFareSegments(agencyId: String, routeId: String, fromId: String, toId: String, containsIds: Set[String] = null): Vector[BeamFareSegment] = {
    fareCalculator.getFareSegments(agencyId, routeId, fromId, toId, containsIds)
  }

  private def getRoute(transitSegment: TransitSegment, transitJourneyID: TransitJourneyID) =
    transportNetwork.transitLayer.routes.get(getPattern(transitSegment, transitJourneyID).routeIndex)

  private def getRoute(segmentPattern: SegmentPattern) =
    transportNetwork.transitLayer.routes.get(segmentPattern.routeIndex)

  private def getPattern(transitSegment: TransitSegment, transitJourneyID: TransitJourneyID) =
    transitSegment.segmentPatterns.get(transitJourneyID.pattern)

  private def getStopId(stop: Stop) = stop.stopId.split(":")(1)

}

object R5RoutingWorker {
<<<<<<< HEAD
  def props(beamServices: BeamServices, fareCalculator: FareCalculator, tollCalculator: TollCalculator) = Props(classOf[R5RoutingWorker], beamServices, fareCalculator, tollCalculator)
=======
  def props(beamServices: BeamServices, transportNetwork: TransportNetwork, network: Network, fareCalculator: FareCalculator) = Props(new R5RoutingWorker(beamServices, transportNetwork, network, fareCalculator))
>>>>>>> cb791b80

  case class TripWithFares(trip: BeamTrip, legFares: Map[Int, Double])

}<|MERGE_RESOLUTION|>--- conflicted
+++ resolved
@@ -6,7 +6,6 @@
 
 import akka.actor._
 import akka.pattern._
-import beam.agentsim.agents.vehicles.BeamVehicle
 import beam.agentsim.agents.vehicles.VehicleProtocol.StreetVehicle
 import beam.router.BeamRouter._
 import beam.router.Modes.BeamMode.WALK
@@ -15,11 +14,7 @@
 import beam.router.RoutingModel.{EmbodiedBeamTrip, _}
 import beam.router.gtfs.FareCalculator
 import beam.router.gtfs.FareCalculator._
-<<<<<<< HEAD
 import beam.router.osm.TollCalculator
-import beam.router.r5.NetworkCoordinator._
-=======
->>>>>>> cb791b80
 import beam.router.r5.R5RoutingWorker.TripWithFares
 import beam.router.{Modes, StreetSegmentTrajectoryResolver}
 import beam.sim.BeamServices
@@ -37,16 +32,9 @@
 import scala.concurrent.Future
 import scala.language.postfixOps
 
-<<<<<<< HEAD
-class R5RoutingWorker(beamServices: BeamServices, fareCalculator: FareCalculator, tollCalculator: TollCalculator) extends Actor with ActorLogging {
-
-  val distanceThresholdToIgnoreWalking = beamServices.beamConfig.beam.agentsim.thresholdForWalkingInMeters // distance in meters
+class R5RoutingWorker(val beamServices: BeamServices, val transportNetwork: TransportNetwork, val network: Network, val fareCalculator: FareCalculator, tollCalculator: TollCalculator) extends Actor with ActorLogging {
+  val distanceThresholdToIgnoreWalking = beamServices.beamConfig.beam.agentsim.thresholdForWalkingInMeters // meters
   val BUSHWALKING_SPEED_IN_METERS_PER_SECOND = 0.447; // 1 mile per hour
-=======
-class R5RoutingWorker(val beamServices: BeamServices, val transportNetwork: TransportNetwork, val network: Network, val fareCalculator: FareCalculator) extends Actor with ActorLogging {
-  val distanceThresholdToIgnoreWalking = beamServices.beamConfig.beam.agentsim.thresholdForWalkingInMeters // meters
-  val BUSHWHACKING_SPEED_IN_METERS_PER_SECOND=0.447; // 1 mile per hour
->>>>>>> cb791b80
 
   var maybeTravelTime: Option[TravelTime] = None
   var transitSchedule: Map[Id[Vehicle], (RouteInfo, Seq[BeamLeg])] = Map()
@@ -68,78 +56,64 @@
       this.maybeTravelTime = Some(travelTime)
   }
 
-<<<<<<< HEAD
+
+  def getPlanFromR5(from: Coord, to: Coord, time: WindowTime, directMode: LegMode, accessMode: LegMode, transitModes: Seq[TransitModes], egressMode: LegMode): ProfileResponse = {
+    val maxStreetTime = 2 * 60
+    // If we already have observed travel times, probably from the previous iteration,
+    // let R5 use those. Otherwise, let R5 use its own travel time estimates.
+    val pointToPointQuery = maybeTravelTime match {
+      case Some(travelTime) => new BeamPointToPointQuery(beamServices.beamConfig, transportNetwork, (edge: EdgeStore#Edge, durationSeconds: Int, streetMode: StreetMode, req: ProfileRequest) => {
+        if (edge.getOSMID < 0) {
+          // An R5 internal edge, probably connecting transit to the street network. We don't have those in the
+          // MATSim network.
+          (edge.getLengthM / edge.calculateSpeed(req, streetMode)).toFloat
+        } else {
+          travelTime.getLinkTravelTime(network.getLinks.get(Id.createLinkId(edge.getEdgeIndex)), durationSeconds, null, null).asInstanceOf[Float]
+        }
+      })
+      case None => new BeamPointToPointQuery(beamServices.beamConfig, transportNetwork, new EdgeStore.DefaultTravelTimeCalculator)
+    }
+    val profileRequest = new ProfileRequest()
+    profileRequest.fromLon = from.getX
+    profileRequest.fromLat = from.getY
+    profileRequest.toLon = to.getX
+    profileRequest.toLat = to.getY
+    profileRequest.maxWalkTime = 3 * 60
+    profileRequest.maxCarTime = 4 * 60
+    profileRequest.maxBikeTime = 4 * 60
+    profileRequest.streetTime = maxStreetTime
+    profileRequest.maxTripDurationMinutes = 4 * 60
+    profileRequest.wheelchair = false
+    profileRequest.bikeTrafficStress = 4
+    profileRequest.zoneId = transportNetwork.getTimeZone
+    profileRequest.fromTime = time.fromTime
+    profileRequest.toTime = time.toTime
+    profileRequest.date = beamServices.dates.localBaseDate
+    profileRequest.directModes = util.EnumSet.of(directMode)
+    if (transitModes.nonEmpty) {
+      profileRequest.transitModes = util.EnumSet.copyOf(transitModes.asJavaCollection)
+      profileRequest.accessModes = util.EnumSet.of(accessMode)
+      profileRequest.egressModes = util.EnumSet.of(egressMode)
+    }
+    log.debug(profileRequest.toString)
+    val result = try {
+      pointToPointQuery.getPlan(profileRequest)
+    } catch {
+      case e: IllegalStateException =>
+        new ProfileResponse
+      case e: ArrayIndexOutOfBoundsException =>
+        new ProfileResponse
+    }
+    log.debug(s"# options found = ${result.options.size()}")
+    return result
+  }
+
+
   def calcRoute(routingRequestTripInfo: RoutingRequestTripInfo): RoutingResponse = {
-    val maxStreetTime = 2 * 60 // two hours/ 120 min
+    log.debug(routingRequestTripInfo.toString)
 
     // For each street vehicle (including body, if available): Route from origin to street vehicle, from street vehicle to destination.
     val isRouteForPerson = routingRequestTripInfo.streetVehicles.exists(_.mode == WALK)
-=======
->>>>>>> cb791b80
-
-
-    def getPlanFromR5(from: Coord, to: Coord, time: WindowTime, directMode: LegMode, accessMode: LegMode, transitModes: Seq[TransitModes], egressMode: LegMode): ProfileResponse = {val maxStreetTime = 2 * 60
-      // If we already have observed travel times, probably from the previous iteration,
-      // let R5 use those. Otherwise, let R5 use its own travel time estimates.
-      val pointToPointQuery = maybeTravelTime match {
-        case Some(travelTime) => new BeamPointToPointQuery(beamServices.beamConfig, transportNetwork, (edge: EdgeStore#Edge, durationSeconds: Int, streetMode: StreetMode, req: ProfileRequest) => {
-          if (edge.getOSMID < 0) {
-            // An R5 internal edge, probably connecting transit to the street network. We don't have those in the
-            // MATSim network.
-            (edge.getLengthM / edge.calculateSpeed(req, streetMode)).toFloat
-          } else {travelTime.getLinkTravelTime(network.getLinks.get(Id.createLinkId(edge.getEdgeIndex)), durationSeconds, null, null).asInstanceOf[Float]}
-        })
-        case None => new BeamPointToPointQuery(beamServices.beamConfig, transportNetwork, new EdgeStore.DefaultTravelTimeCalculator)
-      }
-
-      val profileRequest = new ProfileRequest()
-      profileRequest.fromLon = from.getX
-      profileRequest.fromLat = from.getY
-      profileRequest.toLon = to.getX
-      profileRequest.toLat = to.getY
-      profileRequest.maxWalkTime = 3 * 60
-      profileRequest.maxCarTime = 4 * 60
-      profileRequest.maxBikeTime = 4 * 60
-      profileRequest.streetTime = maxStreetTime
-      profileRequest.maxTripDurationMinutes = 4 * 60
-      profileRequest.wheelchair = false
-      profileRequest.bikeTrafficStress = 4
-      profileRequest.zoneId = transportNetwork.getTimeZone
-      profileRequest.fromTime = time.fromTime
-      profileRequest.toTime = time.toTime
-      profileRequest.date = beamServices.dates.localBaseDate
-      profileRequest.directModes = util.EnumSet.of(directMode)
-
-      if (transitModes.nonEmpty) {
-        profileRequest.transitModes = util.EnumSet.copyOf(transitModes.asJavaCollection)
-        profileRequest.accessModes = util.EnumSet.of(accessMode)
-        profileRequest.egressModes = util.EnumSet.of(egressMode)
-      }
-<<<<<<< HEAD
-
-      pointToPointQuery.getPlan(profileRequest)
-    }
-=======
-      log.debug(profileRequest.toString)
-      val result = try{
-        pointToPointQuery.getPlan(profileRequest)
-      }catch{
-        case e: IllegalStateException =>
-          new ProfileResponse
-        case e: ArrayIndexOutOfBoundsException =>
-          new ProfileResponse
-      }
-      log.debug(s"# options found = ${result.options.size()}")
-      return result
-    }
-
-
-  def calcRoute(routingRequestTripInfo: RoutingRequestTripInfo): RoutingResponse = {
-    log.debug(routingRequestTripInfo.toString)
-
-    // For each street vehicle (including body, if available): Route from origin to street vehicle, from street vehicle to destination.
-    val isRouteForPerson = routingRequestTripInfo.streetVehicles.exists(_.mode == WALK)
->>>>>>> cb791b80
 
     def tripsForVehicle(vehicle: StreetVehicle): Seq[EmbodiedBeamTrip] = {
       /*
@@ -167,7 +141,6 @@
           case time: DiscreteTime => WindowTime(time.atTime, beamServices.beamConfig.beam.routing.r5.departureWindow)
           case time: WindowTime => time
         }
-
         if (beamServices.geo.distInMeters(vehicle.location.loc, routingRequestTripInfo.origin) > distanceThresholdToIgnoreWalking) {
           val from = beamServices.geo.snapToR5Edge(transportNetwork.streetLayer, beamServices.geo.utm2Wgs(routingRequestTripInfo.origin), 10E3)
           val to = beamServices.geo.snapToR5Edge(transportNetwork.streetLayer, beamServices.geo.utm2Wgs(vehicle.location.loc), 10E3)
@@ -176,18 +149,18 @@
           val egressMode = LegMode.WALK
           val transitModes = Nil
           val profileResponse = getPlanFromR5(from, to, time, directMode, accessMode, transitModes, egressMode)
-
           if (profileResponse.options.isEmpty) {
             return Nil // Cannot walk to vehicle, so no options from this vehicle.
           }
-
           val travelTime = profileResponse.options.get(0).itinerary.get(0).duration
           val streetSegment = profileResponse.options.get(0).access.get(0)
           Some(BeamLeg(time.atTime, mapLegMode(LegMode.WALK), travelTime, travelPath = buildStreetPath(streetSegment, time.atTime)))
         } else {
           Some(dummyWalk(time.atTime))
         }
-      }else{ None }
+      } else {
+        None
+      }
       /*
        * For the mainRouteToVehicle pattern (see above), we look for RequestTripInfo.streetVehiclesAsAccess == false, and then we
        * route separately from the vehicle to the destination with an estimate of the start time and adjust the timing of this route
@@ -196,7 +169,7 @@
       val mainRouteToVehicle = !routingRequestTripInfo.streetVehiclesAsAccess && isRouteForPerson && vehicle.mode != WALK
       val maybeUseVehicleOnEgress: Option[BeamLeg] = if (mainRouteToVehicle) {
         // assume 13 mph / 5.8 m/s as average PT speed: http://cityobservatory.org/urban-buses-are-slowing-down/
-        val estimateDurationToGetToVeh: Int = math.round(beamServices.geo.distInMeters(routingRequestTripInfo.origin,vehicle.location.loc) / 5.8).intValue()
+        val estimateDurationToGetToVeh: Int = math.round(beamServices.geo.distInMeters(routingRequestTripInfo.origin, vehicle.location.loc) / 5.8).intValue()
         var time = routingRequestTripInfo.departureTime match {
           case time: DiscreteTime => WindowTime(time.atTime + estimateDurationToGetToVeh, beamServices.beamConfig.beam.routing.r5.departureWindow)
           case time: WindowTime => time.copy(time.atTime + estimateDurationToGetToVeh)
@@ -212,14 +185,30 @@
           val travelTime = profileResponse.options.get(0).itinerary.get(0).duration
           val streetSegment = profileResponse.options.get(0).access.get(0)
           Some(BeamLeg(time.atTime, vehicle.mode, travelTime, travelPath = buildStreetPath(streetSegment, time.atTime)))
-        }else{ None }
-      }else{ None }
-
-      val theOrigin = if(mainRouteToVehicle) { routingRequestTripInfo.origin } else { vehicle.location.loc }
-      val theDestination = if(mainRouteToVehicle) { vehicle.location.loc  } else { routingRequestTripInfo.destination }
+        } else {
+          None
+        }
+      } else {
+        None
+      }
+
+      val theOrigin = if (mainRouteToVehicle) {
+        routingRequestTripInfo.origin
+      } else {
+        vehicle.location.loc
+      }
+      val theDestination = if (mainRouteToVehicle) {
+        vehicle.location.loc
+      } else {
+        routingRequestTripInfo.destination
+      }
       val from = beamServices.geo.snapToR5Edge(transportNetwork.streetLayer, beamServices.geo.utm2Wgs(theOrigin), 10E3)
       val to = beamServices.geo.snapToR5Edge(transportNetwork.streetLayer, beamServices.geo.utm2Wgs(theDestination), 10E3)
-      val directMode = if(mainRouteToVehicle) { LegMode.WALK } else { vehicle.mode.r5Mode.get.left.get }
+      val directMode = if (mainRouteToVehicle) {
+        LegMode.WALK
+      } else {
+        vehicle.mode.r5Mode.get.left.get
+      }
       val accessMode = directMode
       val egressMode = LegMode.WALK
       val walkToVehicleDuration = maybeWalkToVehicle.map(leg => leg.duration).getOrElse(0l).toInt
@@ -240,7 +229,7 @@
           * And after locating through these indexes, constructing BeamLeg for each and
           * finally add these legs back to BeamTrip.
           */
-        option.itinerary.asScala.filter{itin =>
+        option.itinerary.asScala.filter { itin =>
           val startTime = beamServices.dates.toBaseMidnightSeconds(itin.startTime, transportNetwork.transitLayer.routes.size() == 0)
           //TODO make a more sensible window not just 30 minutes
           startTime >= time.fromTime && startTime <= time.fromTime + 1800
@@ -276,13 +265,13 @@
 
             segments.foreach { case (transitSegment, transitJourneyID) =>
               val segmentPattern = transitSegment.segmentPatterns.get(transitJourneyID.pattern)
-//              val tripPattern = transportNetwork.transitLayer.tripPatterns.get(segmentPattern.patternIdx)
+              //              val tripPattern = transportNetwork.transitLayer.tripPatterns.get(segmentPattern.patternIdx)
               val tripId = segmentPattern.tripIds.get(transitJourneyID.time)
-//              val trip = tripPattern.tripSchedules.asScala.find(_.tripId == tripId).get
+              //              val trip = tripPattern.tripSchedules.asScala.find(_.tripId == tripId).get
               val fs = fares.filter(_.patternIndex == transitJourneyID.pattern).map(_.fare.price)
               val fare = if (fs.nonEmpty) fs.min else 0.0
               val segmentLegs = transitSchedule(Id.createVehicleId(tripId))._2.slice(segmentPattern.fromIndex, segmentPattern.toIndex)
-              legsWithFares ++= segmentLegs.zipWithIndex.map(beamLeg => (beamLeg._1, if(beamLeg._2 == 0) fare else 0.0))
+              legsWithFares ++= segmentLegs.zipWithIndex.map(beamLeg => (beamLeg._1, if (beamLeg._2 == 0) fare else 0.0))
               arrivalTime = beamServices.dates.toBaseMidnightSeconds(segmentPattern.toArrivalTime.get(transitJourneyID.time), isTransit)
               if (transitSegment.middle != null) {
                 legsWithFares :+= (BeamLeg(arrivalTime, mapLegMode(transitSegment.middle.mode), transitSegment.middle.duration, travelPath = buildStreetPath(transitSegment.middle, arrivalTime)), 0.0)
@@ -298,7 +287,7 @@
               if (isRouteForPerson && egress.mode != LegMode.WALK) legsWithFares :+= (dummyWalk(arrivalTime + egress.duration), 0.0)
             }
           }
-          maybeUseVehicleOnEgress.foreach{ leg =>
+          maybeUseVehicleOnEgress.foreach { leg =>
             val departAt = legsWithFares.last._1.endTime
             legsWithFares :+= (leg.copy(startTime = departAt), 0.0)
             legsWithFares :+= (dummyWalk(departAt + leg.duration), 0.0)
@@ -329,27 +318,7 @@
 
     val embodiedTrips = routingRequestTripInfo.streetVehicles.flatMap(vehicle => tripsForVehicle(vehicle))
 
-<<<<<<< HEAD
     if (!embodiedTrips.exists(_.tripClassifier == WALK)) {
-      log.warning("No walk route found. {}",
-        JsonUtilities.objectMapper.writeValueAsString(routingRequestTripInfo))
-      val maybeBody = routingRequestTripInfo.streetVehicles.find(_.mode == WALK)
-      if (maybeBody.isDefined) {
-        log.warning("Adding dummy walk route with maximum street time.")
-        val originX = routingRequestTripInfo.origin.getX();
-        val originY = routingRequestTripInfo.origin.getY();
-
-        val destX = routingRequestTripInfo.destination.getX();
-        val destY = routingRequestTripInfo.destination.getY();
-
-        val distanceInMeters = beamServices.geo.distInMeters(new Coord(originX, originY), new Coord(destX, destY))
-        val bushWalkingTime = Math.round(distanceInMeters / BUSHWALKING_SPEED_IN_METERS_PER_SECOND);
-
-        val dummyTrip = EmbodiedBeamTrip(
-          Vector(
-            EmbodiedBeamLeg(BeamLeg(routingRequestTripInfo.departureTime.atTime, WALK, bushWalkingTime))
-=======
-    if(!embodiedTrips.exists(_.tripClassifier == WALK)) {
       log.debug("No walk route found. {}", routingRequestTripInfo)
       val maybeBody = routingRequestTripInfo.streetVehicles.find(_.mode == WALK)
       if (maybeBody.isDefined) {
@@ -357,12 +326,11 @@
         val origin = new Coord(routingRequestTripInfo.origin.getX, routingRequestTripInfo.origin.getY)
         val dest = new Coord(routingRequestTripInfo.destination.getX, routingRequestTripInfo.destination.getY)
         val beelineDistanceInMeters = beamServices.geo.distInMeters(origin, dest)
-        val bushwhackingTime = Math.round(beelineDistanceInMeters/BUSHWHACKING_SPEED_IN_METERS_PER_SECOND)
+        val bushwhackingTime = Math.round(beelineDistanceInMeters / BUSHWALKING_SPEED_IN_METERS_PER_SECOND)
         val dummyTrip = EmbodiedBeamTrip(
           Vector(
             EmbodiedBeamLeg(BeamLeg(routingRequestTripInfo.departureTime.atTime, WALK, bushwhackingTime),
               maybeBody.get.id, maybeBody.get.asDriver, None, 0, unbecomeDriverOnCompletion = false)
->>>>>>> cb791b80
           )
         )
         RoutingResponse(embodiedTrips :+ dummyTrip)
@@ -434,9 +402,8 @@
     fr
   }
 
-  private def getFareSegments(agencyId: String, routeId: String, fromId: String, toId: String, containsIds: Set[String] = null): Vector[BeamFareSegment] = {
+  private def getFareSegments(agencyId: String, routeId: String, fromId: String, toId: String, containsIds: Set[String] = null): Vector[BeamFareSegment] =
     fareCalculator.getFareSegments(agencyId, routeId, fromId, toId, containsIds)
-  }
 
   private def getRoute(transitSegment: TransitSegment, transitJourneyID: TransitJourneyID) =
     transportNetwork.transitLayer.routes.get(getPattern(transitSegment, transitJourneyID).routeIndex)
@@ -448,15 +415,10 @@
     transitSegment.segmentPatterns.get(transitJourneyID.pattern)
 
   private def getStopId(stop: Stop) = stop.stopId.split(":")(1)
-
 }
 
 object R5RoutingWorker {
-<<<<<<< HEAD
-  def props(beamServices: BeamServices, fareCalculator: FareCalculator, tollCalculator: TollCalculator) = Props(classOf[R5RoutingWorker], beamServices, fareCalculator, tollCalculator)
-=======
-  def props(beamServices: BeamServices, transportNetwork: TransportNetwork, network: Network, fareCalculator: FareCalculator) = Props(new R5RoutingWorker(beamServices, transportNetwork, network, fareCalculator))
->>>>>>> cb791b80
+  def props(beamServices: BeamServices, transportNetwork: TransportNetwork, network: Network, fareCalculator: FareCalculator, tollCalculator: TollCalculator) = Props(new R5RoutingWorker(beamServices, transportNetwork, network, fareCalculator, tollCalculator))
 
   case class TripWithFares(trip: BeamTrip, legFares: Map[Int, Double])
 
