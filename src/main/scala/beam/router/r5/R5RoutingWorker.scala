package beam.router.r5

import java.time.ZonedDateTime
import java.time.temporal.ChronoUnit
import java.util

import akka.actor._
import akka.pattern.ask
import akka.util.Timeout
import beam.router.BeamRouter.{RoutingRequest, RoutingRequestTripInfo, RoutingResponse}
import beam.router.Modes.BeamMode.WALK
import beam.router.Modes.{BeamMode, _}
import beam.router.RoutingModel.BeamLeg._
import beam.router.RoutingModel.{EmbodiedBeamTrip, _}
import beam.router.RoutingWorker
import beam.router.RoutingWorker.HasProps
import beam.router.gtfs.FareCalculator
import beam.router.gtfs.FareCalculator._
import beam.router.r5.NetworkCoordinator.{beamPathBuilder, _}
import beam.router.r5.R5RoutingWorker.TripWithFares
import beam.sim.BeamServices
import com.conveyal.r5.api.ProfileResponse
import com.conveyal.r5.api.util._
import com.conveyal.r5.common.JsonUtilities
import com.conveyal.r5.point_to_point.builder.PointToPointQuery
import com.conveyal.r5.profile.ProfileRequest
import org.matsim.api.core.v01.Id

import scala.collection.JavaConverters._
import scala.concurrent.Await
import scala.concurrent.duration._
import scala.language.postfixOps

class R5RoutingWorker(val beamServices: BeamServices, val fareCalculator: ActorRef, val workerId: Int) extends RoutingWorker {
  //TODO this needs to be inferred from the TransitNetwork or configured
  //  val localDateAsString: String = "2016-10-17"
  //  val baseTime: Long = ZonedDateTime.parse(localDateAsString + "T00:00:00-07:00[UTC-07:00]").toEpochSecond
  //TODO make this actually come from beamConfig
  //  val graphPathOutputsNeeded = beamServices.beamConfig.beam.outputs.writeGraphPathTraversals
  val graphPathOutputsNeeded = false
  val distanceThresholdToIgnoreWalking = beamServices.beamConfig.beam.agentsim.thresholdForWalkingInMeters // meters
  var hasWarnedAboutLegPair = Set[Tuple2[Int, Int]]()

  implicit val timeout = Timeout(5 seconds)

  override def calcRoute(requestId: Id[RoutingRequest], routingRequestTripInfo: RoutingRequestTripInfo): RoutingResponse = {
    val pointToPointQuery = new PointToPointQuery(transportNetwork)
    val maxStreetTime = 2 * 60
    // Route from all street vehicles (including body, if available) to destination.
    // TODO: Route from origin to street vehicle.
    val embodiedTrips = routingRequestTripInfo.streetVehicles.flatMap(vehicle => {
      if (beamServices.geo.distInMeters(vehicle.location.loc, routingRequestTripInfo.origin) <= distanceThresholdToIgnoreWalking)
        log.warning("Vehicle {} out of range, and multi-stage routing not implemented yet. Agent is effectively teleporting.", vehicle.id)
      val profileRequest = new ProfileRequest()
      val fromPosTransformed =  beamServices.geo.snapToR5Edge(transportNetwork.streetLayer,beamServices.geo.utm2Wgs(vehicle.location.loc),10E3)
      val toPosTransformed = beamServices.geo.snapToR5Edge(transportNetwork.streetLayer,beamServices.geo.utm2Wgs(routingRequestTripInfo.destination),10E3)
      profileRequest.fromLon = fromPosTransformed.getX
      profileRequest.fromLat = fromPosTransformed.getY
      profileRequest.toLon = toPosTransformed.getX
      profileRequest.toLat = toPosTransformed.getY
      profileRequest.maxWalkTime = 3 * 60
      profileRequest.maxCarTime = 4 * 60
      profileRequest.maxBikeTime = 4 * 60
      profileRequest.streetTime = maxStreetTime
      profileRequest.maxTripDurationMinutes = 4 * 60
      profileRequest.wheelchair = false
      profileRequest.bikeTrafficStress = 4
      profileRequest.zoneId = transportNetwork.getTimeZone
      val time = routingRequestTripInfo.departureTime match {
        case time: DiscreteTime => WindowTime(time.atTime, beamServices.beamConfig.beam.routing.r5.departureWindow)
        case time: WindowTime => time
      }
<<<<<<< HEAD
    }
    if(embodiedTrips.isEmpty) {
      log.warning("No route found. {}", JsonUtilities.objectMapper.writeValueAsString(profileRequestWithVehicles.profileRequest))
      val beamTrip = BeamTrip(Vector(BeamLeg(routingRequestTripInfo.departureTime.atTime, WALK, profileRequestWithVehicles.profileRequest.streetTime * 60)))
      EmbodiedBeamTrip.embodyWithStreetVehicles(beamTrip, walkModeToVehicle, walkModeToVehicle, Map() ,beamServices)
    }
    RoutingResponse(requestId, embodiedTrips)
  }

  protected def buildRequestsForNonPerson(routingRequestTripInfo: RoutingRequestTripInfo): ProfileRequestToVehicles = {
    val originalProfileModeToVehicle = new mutable.HashMap[BeamMode, mutable.Set[StreetVehicle]] with mutable.MultiMap[BeamMode, StreetVehicle]

    // From requester's origin to destination, the street modes must be within XXm of origin because this agent can't walk
    val streetVehiclesAtRequesterOrigin: Vector[StreetVehicle] = routingRequestTripInfo.streetVehicles.filter(veh => beamServices.geo.distInMeters(veh.location.loc, routingRequestTripInfo.origin) <= distanceThresholdToIgnoreWalking)
    if (streetVehiclesAtRequesterOrigin.isEmpty) {
      log.error(s"A routing request for a Non Person (which therefore cannot walk) was submitted with no StreetVehicle within ${distanceThresholdToIgnoreWalking} m of the requested origin.")
    }
    val uniqueBeamModes: Vector[BeamMode] = streetVehiclesAtRequesterOrigin.map(_.mode).distinct
    val uniqueLegModes: Vector[LegMode] = uniqueBeamModes.map(_.r5Mode.get match { case Left(leg) => leg }).distinct
    uniqueBeamModes.foreach(beamMode =>
      streetVehiclesAtRequesterOrigin.filter(_.mode == beamMode).foreach(veh =>
        originalProfileModeToVehicle.addBinding(beamMode, veh)
      )
    )

    val profileRequest = new ProfileRequest()
    profileRequest.zoneId = transportNetwork.getTimeZone
    val fromPosTransformed = beamServices.geo.utm2Wgs(routingRequestTripInfo.origin)
    val toPosTransformed = beamServices.geo.utm2Wgs(routingRequestTripInfo.destination)
    profileRequest.fromLon = fromPosTransformed.getX
    profileRequest.fromLat = fromPosTransformed.getY
    profileRequest.toLon = toPosTransformed.getX
    profileRequest.toLat = toPosTransformed.getY
    profileRequest.maxWalkTime = 2 * 60
    profileRequest.maxCarTime = 3 * 60
    profileRequest.streetTime = 0
    profileRequest.maxBikeTime = 3*60
    profileRequest.maxTripDurationMinutes = 3 * 60
    profileRequest.wheelchair = false
    profileRequest.bikeTrafficStress = 4
    val time = routingRequestTripInfo.departureTime match {
      case time: DiscreteTime => WindowTime(time.atTime, beamServices.beamConfig.beam.routing.r5.departureWindow)
      case time: WindowTime => time
    }
    profileRequest.fromTime = time.fromTime
    profileRequest.toTime = time.toTime
    profileRequest.date = beamServices.dates.localBaseDate
    profileRequest.directModes = util.EnumSet.copyOf(uniqueLegModes.asJavaCollection)

    ProfileRequestToVehicles(profileRequest, originalProfileModeToVehicle)
  }
=======
      profileRequest.fromTime = time.fromTime
      profileRequest.toTime = time.toTime
      profileRequest.date = beamServices.dates.localBaseDate
      profileRequest.directModes = util.EnumSet.of(vehicle.mode.r5Mode.get.left.get)
      if (routingRequestTripInfo.transitModes.nonEmpty) {
        val transitModes: Vector[TransitModes] = routingRequestTripInfo.transitModes.map(_.r5Mode.get.right.get)
        profileRequest.transitModes = util.EnumSet.copyOf(transitModes.asJavaCollection)
        profileRequest.accessModes = util.EnumSet.of(vehicle.mode.r5Mode.get.left.get)
        profileRequest.egressModes = util.EnumSet.of(LegMode.WALK)
      }
      val profileResponse = pointToPointQuery.getPlan(profileRequest)
      val isRouteForPerson = routingRequestTripInfo.streetVehicles.exists(_.mode == WALK)
      val tripsWithFares = extractTripsAndCalculateFares(profileResponse, isRouteForPerson)
      tripsWithFares.map(tripWithFares => EmbodiedBeamTrip.embodyWithStreetVehicles(tripWithFares, vehicle, routingRequestTripInfo.streetVehicles.find(_.mode == WALK).orNull, beamServices))
    })
>>>>>>> 288ead81

    if(!embodiedTrips.exists(_.tripClassifier == WALK)) {
      log.warning("No walk route found. Adding one with maximum street time. {}",
        JsonUtilities.objectMapper.writeValueAsString(routingRequestTripInfo))
      RoutingResponse(requestId, embodiedTrips :+
        EmbodiedBeamTrip(BeamTrip(Vector(BeamLeg(routingRequestTripInfo.departureTime.atTime, WALK, maxStreetTime * 60)))))
    } else {
      RoutingResponse(requestId, embodiedTrips)
    }
  }

  def extractTripsAndCalculateFares(plan: ProfileResponse, forPerson: Boolean): Seq[TripWithFares] = {
    plan.options.asScala.flatMap(option => {
      /*
        * Iterating all itinerary from a ProfileOption to construct the BeamTrip,
        * itinerary has a PointToPointConnection object that help relating access,
        * egress and transit for the particular itinerary. That contains indexes of
        * access and egress and actual object could be located from lists under option object,
        * as there are separate collections for each.
        *
        * And after locating through these indexes, constructing BeamLeg for each and
        * finally add these legs back to BeamTrip.
        */
      option.itinerary.asScala.map(itinerary => {
        var legs = Vector[BeamLeg]()
        var legFares = Map[Int, Double]()

        val access = option.access.get(itinerary.connection.access)

        // Using itinerary start as access leg's startTime
        val tripStartTime = beamServices.dates.toBaseMidnightSeconds(itinerary.startTime, transportNetwork.transitLayer.routes.size() == 0)
        val isTransit = itinerary.connection.transit != null && !itinerary.connection.transit.isEmpty
        legs = legs :+ BeamLeg(tripStartTime, mapLegMode(access.mode), access.duration, travelPath = beamPathBuilder.buildStreetPath(access, tripStartTime))

        //add a Dummy BeamLeg to the beginning and end of that trip BeamTrip using the dummyWalk
        if (forPerson && access.mode != LegMode.WALK) {
          legs = dummyWalk(tripStartTime) +: legs
          if (!isTransit) legs = legs :+ dummyWalk(tripStartTime + access.duration)
        }

        if (isTransit) {
          var arrivalTime: Long = Long.MinValue
          var isMiddle: Boolean = false
          /*
           Based on "Index in transit list specifies transit with same index" (comment from PointToPointConnection line 14)
           assuming that: For each transit in option there is a TransitJourneyID in connection
           */
          val segments = option.transit.asScala zip itinerary.connection.transit.asScala
          val fares = filterTransferFares(getFareSegments(segments.toVector))

          segments.foreach { case (transitSegment, transitJourneyID) =>

            val segmentPattern = transitSegment.segmentPatterns.get(transitJourneyID.pattern)

            val fs = fares.filter(_.patternIndex == transitJourneyID.pattern).map(_.fare.price)
            val fare = if (fs.nonEmpty) fs.min else 0.0

            // when this is the last SegmentPattern, we should use the toArrivalTime instead of the toDepartureTime
            val duration = (if (option.transit.indexOf(transitSegment) < option.transit.size() - 1)
              segmentPattern.toDepartureTime
            else
              segmentPattern.toArrivalTime).get(transitJourneyID.time).toEpochSecond -
              segmentPattern.fromDepartureTime.get(transitJourneyID.time).toEpochSecond

            val segmentLegs = buildPath(beamServices.dates.toBaseMidnightSeconds(segmentPattern.fromDepartureTime.get(transitJourneyID.time), isTransit),
              mapTransitMode(transitSegment.mode),
              duration,
              transitSegment,
              transitJourneyID)

            legFares += legs.size -> fare
            legs = legs ++ segmentLegs
            arrivalTime = beamServices.dates.toBaseMidnightSeconds(segmentPattern.toArrivalTime.get(transitJourneyID.time), isTransit)
            if (transitSegment.middle != null) {
              isMiddle = true
              legs = legs :+ BeamLeg(arrivalTime, mapLegMode(transitSegment.middle.mode), transitSegment.middle.duration, travelPath = beamPathBuilder.buildStreetPath(transitSegment.middle, arrivalTime))
              arrivalTime = arrivalTime + transitSegment.middle.duration // in case of middle arrival time would update
            }
          }

          // egress would only be present if there is some transit, so its under transit presence check
          if (itinerary.connection.egress != null) {
            val egress = option.egress.get(itinerary.connection.egress)
            //start time would be the arrival time of last stop and 5 second alighting
            legs = legs :+ BeamLeg(arrivalTime, mapLegMode(egress.mode), egress.duration, beamPathBuilder.buildStreetPath(egress, arrivalTime))
            if (forPerson && egress.mode != LegMode.WALK) legs :+ dummyWalk(arrivalTime + egress.duration)
          }
        }
        TripWithFares(BeamTrip(legs, mapLegMode(access.mode)), legFares)

      })
    })
  }

  private def buildPath(departureTime: Long, mode: BeamMode, totalDuration: Long, transitSegment: TransitSegment, transitJourneyID: TransitJourneyID): Vector[BeamLeg] = {
    var legs: Vector[BeamLeg] = Vector()
    val segmentPattern: SegmentPattern = transitSegment.segmentPatterns.get(transitJourneyID.pattern)
    val beamVehicleId = Id.createVehicleId(segmentPattern.tripIds.get(transitJourneyID.time))
    val tripPattern = transportNetwork.transitLayer.tripPatterns.get(transitSegment.segmentPatterns.get(0).patternIdx)
    val allStopInds = tripPattern.stops.map(transportNetwork.transitLayer.stopIdForIndex.get(_)).toVector
    val stopsInTrip = tripPattern.stops.toVector.slice(allStopInds.indexOf(transitSegment.from.stopId), allStopInds.indexOf(transitSegment.to.stopId) + 1)

    if (stopsInTrip.size == 1) {
      log.debug("Access and egress point the same on trip. No transit needed.")
      legs
    } else {
      var workingDepature = departureTime
      stopsInTrip.sliding(2).foreach { stopPair =>
        val legPair = beamServices.transitLegsByStopAndDeparture.get((stopPair(0), stopPair(1), workingDepature))
        legPair match {
          case Some(lp) =>
            legs = legs :+ lp.leg
            lp.nextLeg match {
              case Some(theNextLeg) =>
                workingDepature = theNextLeg.startTime
              case None =>
                if(!hasWarnedAboutLegPair.contains(Tuple2(stopPair(0),stopPair(1)))){
                  log.warning(s"Leg pair ${stopPair(0)} to ${stopPair(1)} at ${workingDepature} not found in beamServices.transitLegsByStopAndDeparture")
                  hasWarnedAboutLegPair = hasWarnedAboutLegPair + Tuple2(stopPair(0),stopPair(1))
                }
            }
          case None =>
        }
      }
      legs
    }
  }

  /**
    * Use to extract a collection of FareSegments for an itinerary.
    *
    * @param segments
    * @return a collection of FareSegments for an itinerary.
    */
  def getFareSegments(segments: Vector[(TransitSegment, TransitJourneyID)]): Vector[BeamFareSegment] = {
    segments.groupBy(s => getRoute(s._1, s._2).agency_id).flatMap(t => {
      val pattern = getPattern(t._2.head._1, t._2.head._2)
      val route = getRoute(pattern)
      val agencyId = route.agency_id
      val routeId = route.route_id

      val fromId = getStopId(t._2.head._1.from)
      val toId = getStopId(t._2.last._1.to)

      val fromTime = pattern.fromDepartureTime.get(t._2.head._2.time)
      val toTime = getPattern(t._2.last._1, t._2.last._2).toArrivalTime.get(t._2.last._2.time)
      val duration = ChronoUnit.SECONDS.between(fromTime, toTime)


      val containsIds = t._2.flatMap(s => Vector(getStopId(s._1.from), getStopId(s._1.to))).toSet

      var rules = getFareSegments(agencyId, routeId, fromId, toId, containsIds).map(f => BeamFareSegment(f, t._2.head._2.pattern, duration))

      if (rules.isEmpty)
        rules = t._2.flatMap(s => getFareSegments(s._1, s._2, fromTime))

      rules
    }).toVector
  }

  def getFareSegments(transitSegment: TransitSegment, transitJourneyID: TransitJourneyID, fromTime: ZonedDateTime): Vector[BeamFareSegment] = {
    val pattern = getPattern(transitSegment, transitJourneyID)
    val route = getRoute(pattern)
    val routeId = route.route_id
    val agencyId = route.agency_id

    val fromStopId = getStopId(transitSegment.from)
    val toStopId = getStopId(transitSegment.to)
    val duration = ChronoUnit.SECONDS.between(fromTime, pattern.toArrivalTime.get(transitJourneyID.time))

    var fr = getFareSegments(agencyId, routeId, fromStopId, toStopId).map(f => BeamFareSegment(f, transitJourneyID.pattern, duration))
    if (fr.nonEmpty)
      fr = Vector(fr.minBy(_.fare.price))
    fr
  }

  def getFareSegments(agencyId: String, routeId: String, fromId: String, toId: String, containsIds: Set[String] = null): Vector[BeamFareSegment] = {
    val response = Await.result(ask(fareCalculator, FareCalculator.GetFareSegmentsRequest(agencyId, routeId, fromId, toId, containsIds)), timeout.duration).asInstanceOf[FareCalculator.GetFareSegmentsResponse]
    response.fareSegments
  }

  private def getRoute(transitSegment: TransitSegment, transitJourneyID: TransitJourneyID) =
    transportNetwork.transitLayer.routes.get(getPattern(transitSegment, transitJourneyID).routeIndex)

  private def getRoute(segmentPattern: SegmentPattern) =
    transportNetwork.transitLayer.routes.get(segmentPattern.routeIndex)

  private def getPattern(transitSegment: TransitSegment, transitJourneyID: TransitJourneyID) =
    transitSegment.segmentPatterns.get(transitJourneyID.pattern)

  private def getStopId(stop: Stop) = stop.stopId.split(":")(1)

}

object R5RoutingWorker extends HasProps {
  override def props(beamServices: BeamServices, fareCalculator: ActorRef, workerId: Int) = Props(classOf[R5RoutingWorker], beamServices, fareCalculator, workerId)

  case class TripWithFares(trip: BeamTrip, legFares: Map[Int, Double])

}<|MERGE_RESOLUTION|>--- conflicted
+++ resolved
@@ -70,59 +70,6 @@
         case time: DiscreteTime => WindowTime(time.atTime, beamServices.beamConfig.beam.routing.r5.departureWindow)
         case time: WindowTime => time
       }
-<<<<<<< HEAD
-    }
-    if(embodiedTrips.isEmpty) {
-      log.warning("No route found. {}", JsonUtilities.objectMapper.writeValueAsString(profileRequestWithVehicles.profileRequest))
-      val beamTrip = BeamTrip(Vector(BeamLeg(routingRequestTripInfo.departureTime.atTime, WALK, profileRequestWithVehicles.profileRequest.streetTime * 60)))
-      EmbodiedBeamTrip.embodyWithStreetVehicles(beamTrip, walkModeToVehicle, walkModeToVehicle, Map() ,beamServices)
-    }
-    RoutingResponse(requestId, embodiedTrips)
-  }
-
-  protected def buildRequestsForNonPerson(routingRequestTripInfo: RoutingRequestTripInfo): ProfileRequestToVehicles = {
-    val originalProfileModeToVehicle = new mutable.HashMap[BeamMode, mutable.Set[StreetVehicle]] with mutable.MultiMap[BeamMode, StreetVehicle]
-
-    // From requester's origin to destination, the street modes must be within XXm of origin because this agent can't walk
-    val streetVehiclesAtRequesterOrigin: Vector[StreetVehicle] = routingRequestTripInfo.streetVehicles.filter(veh => beamServices.geo.distInMeters(veh.location.loc, routingRequestTripInfo.origin) <= distanceThresholdToIgnoreWalking)
-    if (streetVehiclesAtRequesterOrigin.isEmpty) {
-      log.error(s"A routing request for a Non Person (which therefore cannot walk) was submitted with no StreetVehicle within ${distanceThresholdToIgnoreWalking} m of the requested origin.")
-    }
-    val uniqueBeamModes: Vector[BeamMode] = streetVehiclesAtRequesterOrigin.map(_.mode).distinct
-    val uniqueLegModes: Vector[LegMode] = uniqueBeamModes.map(_.r5Mode.get match { case Left(leg) => leg }).distinct
-    uniqueBeamModes.foreach(beamMode =>
-      streetVehiclesAtRequesterOrigin.filter(_.mode == beamMode).foreach(veh =>
-        originalProfileModeToVehicle.addBinding(beamMode, veh)
-      )
-    )
-
-    val profileRequest = new ProfileRequest()
-    profileRequest.zoneId = transportNetwork.getTimeZone
-    val fromPosTransformed = beamServices.geo.utm2Wgs(routingRequestTripInfo.origin)
-    val toPosTransformed = beamServices.geo.utm2Wgs(routingRequestTripInfo.destination)
-    profileRequest.fromLon = fromPosTransformed.getX
-    profileRequest.fromLat = fromPosTransformed.getY
-    profileRequest.toLon = toPosTransformed.getX
-    profileRequest.toLat = toPosTransformed.getY
-    profileRequest.maxWalkTime = 2 * 60
-    profileRequest.maxCarTime = 3 * 60
-    profileRequest.streetTime = 0
-    profileRequest.maxBikeTime = 3*60
-    profileRequest.maxTripDurationMinutes = 3 * 60
-    profileRequest.wheelchair = false
-    profileRequest.bikeTrafficStress = 4
-    val time = routingRequestTripInfo.departureTime match {
-      case time: DiscreteTime => WindowTime(time.atTime, beamServices.beamConfig.beam.routing.r5.departureWindow)
-      case time: WindowTime => time
-    }
-    profileRequest.fromTime = time.fromTime
-    profileRequest.toTime = time.toTime
-    profileRequest.date = beamServices.dates.localBaseDate
-    profileRequest.directModes = util.EnumSet.copyOf(uniqueLegModes.asJavaCollection)
-
-    ProfileRequestToVehicles(profileRequest, originalProfileModeToVehicle)
-  }
-=======
       profileRequest.fromTime = time.fromTime
       profileRequest.toTime = time.toTime
       profileRequest.date = beamServices.dates.localBaseDate
@@ -138,13 +85,23 @@
       val tripsWithFares = extractTripsAndCalculateFares(profileResponse, isRouteForPerson)
       tripsWithFares.map(tripWithFares => EmbodiedBeamTrip.embodyWithStreetVehicles(tripWithFares, vehicle, routingRequestTripInfo.streetVehicles.find(_.mode == WALK).orNull, beamServices))
     })
->>>>>>> 288ead81
 
     if(!embodiedTrips.exists(_.tripClassifier == WALK)) {
-      log.warning("No walk route found. Adding one with maximum street time. {}",
+      log.warning("No walk route found. {}",
         JsonUtilities.objectMapper.writeValueAsString(routingRequestTripInfo))
-      RoutingResponse(requestId, embodiedTrips :+
-        EmbodiedBeamTrip(BeamTrip(Vector(BeamLeg(routingRequestTripInfo.departureTime.atTime, WALK, maxStreetTime * 60)))))
+      val maybeBody = routingRequestTripInfo.streetVehicles.find(_.mode == WALK)
+      if (maybeBody.isDefined) {
+        log.warning("Adding dummy walk route with maximum street time.")
+        val dummyTrip = EmbodiedBeamTrip.embodyWithStreetVehicles(
+          TripWithFares(BeamTrip(Vector(BeamLeg(routingRequestTripInfo.departureTime.atTime, WALK, maxStreetTime * 60))), Map()),
+          maybeBody.get,
+          maybeBody.get,
+          beamServices)
+        RoutingResponse(requestId, embodiedTrips :+ dummyTrip)
+      } else {
+        log.warning("Not adding a dummy walk route since agent has no body.")
+        RoutingResponse(requestId, embodiedTrips)
+      }
     } else {
       RoutingResponse(requestId, embodiedTrips)
     }
