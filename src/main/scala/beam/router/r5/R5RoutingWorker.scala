--- conflicted
+++ resolved
@@ -9,19 +9,13 @@
 
 import akka.actor.Props
 import beam.agentsim.agents.PersonAgent
-<<<<<<< HEAD
+import beam.agentsim.events.SpaceTime
+import beam.router.BeamRouter.RoutingResponse
 import beam.router.Modes.BeamMode.WALK
 import beam.router.Modes._
 import beam.router.RoutingModel.BeamLeg._
 import beam.router.BeamRouter.{RouteLocation, RoutingRequest, RoutingRequestParams, RoutingResponse}
 import beam.router.Modes.BeamMode
-=======
-import beam.agentsim.events.SpaceTime
-import beam.router.BeamRouter.RoutingResponse
-import beam.router.Modes.BeamMode.WALK
-import beam.router.Modes._
-import beam.router.RoutingModel.BeamLeg._
->>>>>>> 1a836d3b
 import beam.router.RoutingModel._
 import beam.router.RoutingWorker
 import beam.router.RoutingWorker.HasProps
@@ -36,31 +30,19 @@
 import com.vividsolutions.jts.geom.LineString
 import org.matsim.api.core.v01.population.Person
 import org.matsim.api.core.v01.{Coord, Id}
-<<<<<<< HEAD
-=======
 import org.matsim.facilities.Facility
 import org.opentripplanner.routing.vertextype.TransitStop
->>>>>>> 1a836d3b
 
 import scala.collection.JavaConverters._
 
 class R5RoutingWorker(val beamServices: BeamServices) extends RoutingWorker {
   //TODO this needs to be inferred from the TransitNetwork or configured
-<<<<<<< HEAD
-  val localDateAsString: String = "2016-10-17"
-  val baseTime: Long = ZonedDateTime.parse(localDateAsString + "T00:00:00-07:00[UTC-07:00]").toEpochSecond
-=======
 //  val localDateAsString: String = "2016-10-17"
 //  val baseTime: Long = ZonedDateTime.parse(localDateAsString + "T00:00:00-07:00[UTC-07:00]").toEpochSecond
->>>>>>> 1a836d3b
   //TODO make this actually come from beamConfig
 //  val graphPathOutputsNeeded = beamServices.beamConfig.beam.outputs.writeGraphPathTraversals
   val graphPathOutputsNeeded = false
 
-<<<<<<< HEAD
-=======
-  override var services: BeamServices = beamServices
->>>>>>> 1a836d3b
   override def init: Unit = loadMap
 
   def loadMap = {
@@ -82,7 +64,6 @@
     }
   }
 
-<<<<<<< HEAD
   override def calcRoute(requestId: Id[RoutingRequest], fromFacility: RouteLocation, toFacility:RouteLocation, params: RoutingRequestParams, person: Person): RoutingResponse = {
     //Gets a response:
     val pointToPointQuery = new PointToPointQuery(transportNetwork)
@@ -92,33 +73,17 @@
   }
 
   protected def buildRequest(fromFacility: RouteLocation, toFacility: RouteLocation, departureTime: BeamTime, modes: Vector[BeamMode]) : ProfileRequest = {
-=======
-  override def calcRoute(fromFacility: Facility[_], toFacility: Facility[_], departureTime: BeamTime, modes: Vector[BeamMode], person: Person): RoutingResponse = {
-    //Gets a response:
-    val pointToPointQuery = new PointToPointQuery(transportNetwork)
-    val plan: ProfileResponse = pointToPointQuery.getPlan(buildRequest(fromFacility, toFacility, departureTime, modes))
-    log.debug("Plan executed successfully, started building response.")
-    buildResponse(plan)
-  }
-
-  def buildRequest(fromFacility: Facility[_], toFacility: Facility[_], departureTime: BeamTime, modes: Vector[BeamMode]): ProfileRequest = {
->>>>>>> 1a836d3b
     val profileRequest = new ProfileRequest()
     //Set timezone to timezone of transport network
     profileRequest.zoneId = transportNetwork.getTimeZone
 
-<<<<<<< HEAD
     val fromPosTransformed = GeoUtils.transform.Utm2Wgs(fromFacility)
     val toPosTransformed = GeoUtils.transform.Utm2Wgs(toFacility)
-=======
-    val fromLocation = GeoUtils.transform.Utm2Wgs(fromFacility.getCoord)
-    val toLocation = GeoUtils.transform.Utm2Wgs(toFacility.getCoord)
->>>>>>> 1a836d3b
-
-    profileRequest.fromLon = fromLocation.getX
-    profileRequest.fromLat = fromLocation.getY
-    profileRequest.toLon = toLocation.getX
-    profileRequest.toLat = toLocation.getY
+
+    profileRequest.fromLon = fromPosTransformed.getX
+    profileRequest.fromLat = fromPosTransformed.getY
+    profileRequest.toLon = toPosTransformed.getX
+    profileRequest.toLat = toPosTransformed.getY
     profileRequest.wheelchair = false
     profileRequest.bikeTrafficStress = 4
 
@@ -145,19 +110,11 @@
     profileRequest
   }
 
-<<<<<<< HEAD
   def buildResponse(plan: ProfileResponse) = {
 
     var trips = Vector[BeamTrip]()
     for(option <- plan.options.asScala) {
 //      log.debug(s"Summary of trip is: $option")
-=======
-  def buildResponse(plan: ProfileResponse): RoutingResponse = {
-
-    var trips = Vector[BeamTrip]()
-    for(option <- plan.options.asScala) {
-      log.debug(s"Summary of trip is: $option")
->>>>>>> 1a836d3b
       /*
         * Iterating all itinerary from a ProfileOption to construct the BeamTrip,
         * itinerary has a PointToPointConnection object that help relating access,
@@ -176,11 +133,7 @@
         // Using itinerary start as access leg's startTime
         val tripStartTime = toBaseMidnightSeconds(itinerary.startTime)
         val isTransit = itinerary.connection.transit != null && !itinerary.connection.transit.isEmpty
-<<<<<<< HEAD
-        legs = legs :+ BeamLeg(tripStartTime, mapLegMode(access.mode), access.duration, buildGraphPath(access))
-=======
         legs = legs :+ BeamLeg(tripStartTime, mapLegMode(access.mode), access.duration, buildPath(access))
->>>>>>> 1a836d3b
 
         //add a Dummy BeamLeg to the beginning and end of that trip BeamTrip using the dummyWalk
         if(access.mode != LegMode.WALK) {
@@ -224,25 +177,13 @@
             legs = legs :+ new BeamLeg(toBaseMidnightSeconds(segmentPattern.fromDepartureTime.get(transitJourneyID.time)),
               mapTransitMode(transitSegment.mode),
               duration,
-<<<<<<< HEAD
-              buildGraphPath(transitSegment, transitJourneyID),
-              // TODO Need to figure out vehicle id for access, egress, middle, transit and specify as last argument of BeamLeg
-              //TODO shouldn't we use the id instead of index
-              beamVehicleId = Some(Id.createVehicleId(segmentPattern.tripIds.get(transitJourneyID.time))),
-              endStopId = Some(toStopId))
-=======
               Right(buildPath(transitSegment, transitJourneyID)))
->>>>>>> 1a836d3b
 
             arrivalTime = toBaseMidnightSeconds(segmentPattern.toArrivalTime.get(transitJourneyID.time))
             if(transitSegment.middle != null) {
               isMiddle = true
               legs = legs :+ alighting(arrivalTime, alightingTime) :+ // Alighting leg from last transit
-<<<<<<< HEAD
-                BeamLeg(arrivalTime + alightingTime, mapLegMode(transitSegment.middle.mode), transitSegment.middle.duration, buildGraphPath(transitSegment.middle))
-=======
                 BeamLeg(arrivalTime + alightingTime, mapLegMode(transitSegment.middle.mode), transitSegment.middle.duration, buildPath(transitSegment.middle))
->>>>>>> 1a836d3b
                 arrivalTime = arrivalTime + alightingTime + transitSegment.middle.duration // in case of middle arrival time would update
             }
           }
@@ -253,11 +194,7 @@
           if(itinerary.connection.egress != null) {
             val egress = option.egress.get(itinerary.connection.egress)
             //start time would be the arival time of last stop and 5 second alighting
-<<<<<<< HEAD
-            legs = legs :+ BeamLeg(arrivalTime + alightingTime, mapLegMode(egress.mode), egress.duration, buildGraphPath(egress))
-=======
             legs = legs :+ BeamLeg(arrivalTime + alightingTime, mapLegMode(egress.mode), egress.duration, buildPath(egress))
->>>>>>> 1a836d3b
             if(egress.mode != WALK) legs :+ dummyWalk(arrivalTime + alightingTime + egress.duration)
           }
         }
@@ -265,11 +202,7 @@
         trips = trips :+ BeamTrip(legs)
       }
     }
-<<<<<<< HEAD
     trips
-=======
-    RoutingResponse(trips)
->>>>>>> 1a836d3b
   }
 
   private def boardingTime = {
@@ -279,18 +212,6 @@
   private def alightingTime = {
     5
   }
-<<<<<<< HEAD
-
-  private def buildGraphPath(segment: StreetSegment): BeamGraphPath = {
-    var activeLinkIds = Vector[String]()
-    var activeCoords = Vector[Coord]()
-    var activeTimes = Vector[Long]()
-    for (edge: StreetEdgeInfo <- segment.streetEdges.asScala) {
-      activeLinkIds = activeLinkIds :+ edge.edgeId.toString
-      if(graphPathOutputsNeeded) {
-        activeCoords = activeCoords :+ toCoord(edge.geometry)
-      }
-=======
   // TODO Need to figure out vehicle id for access, egress, middle, transit and specify as argument of StreetPath
   private def buildPath(segment: StreetSegment): BeamStreetPath = {
     var activeLinkIds = Vector[String]()
@@ -302,33 +223,11 @@
 //      }
       //TODO: time need to be extrected and provided as last argument of SpaceTime
       spaceTime = spaceTime :+ SpaceTime(edge.geometry.getCoordinate.x, edge.geometry.getCoordinate.y, -1)
->>>>>>> 1a836d3b
     }
 
     BeamStreetPath(activeLinkIds, trajectory = Some(spaceTime))
   }
 
-<<<<<<< HEAD
-  private def buildGraphPath(segment: TransitSegment, transitJourneyID: TransitJourneyID): BeamGraphPath = {
-    val segmentPattern: SegmentPattern = segment.segmentPatterns.get(transitJourneyID.pattern)
-    var activeLinkIds = Vector[String]()
-    var activeCoords = Vector[Coord]()
-    var activeTimes = Vector[Long]()
-
-    activeLinkIds = activeLinkIds :+ segment.from.stopId
-    activeLinkIds = activeLinkIds :+ segment.to.stopId
-    if(graphPathOutputsNeeded) {
-      activeCoords = activeCoords :+ new Coord(segment.from.lon, segment.from.lat)
-      activeCoords = activeCoords :+ new Coord(segment.to.lon, segment.to.lat)
-      activeTimes = activeTimes :+ toBaseMidnightSeconds(segmentPattern.fromDepartureTime.get(transitJourneyID.time))
-      activeTimes = activeTimes :+ toBaseMidnightSeconds(segmentPattern.toArrivalTime.get(transitJourneyID.time))
-    }
-
-    BeamGraphPath(activeLinkIds, activeCoords, activeTimes)
-  }
-
-  private def buildPath(profileRequest: ProfileRequest, streetMode: StreetMode): BeamGraphPath = {
-=======
   def createStopId(stopId: String): Id[TransitStop] = {
     Id.create(stopId, classOf[TransitStop])
   }
@@ -342,7 +241,6 @@
   }
 /*
   private def buildPath(profileRequest: ProfileRequest, streetMode: StreetMode): BeamStreetPath = {
->>>>>>> 1a836d3b
     val streetRouter = new StreetRouter(transportNetwork.streetLayer)
     streetRouter.profileRequest = profileRequest
     streetRouter.streetMode = streetMode
