package beam.router.r5

import java.nio.file.Paths
import java.time.temporal.ChronoUnit
import java.time.{ZoneId, ZoneOffset, ZonedDateTime}
import java.util
import java.util.concurrent.{ExecutorService, Executors}

import akka.actor._
import akka.pattern._
import beam.agentsim.agents.choice.mode.{DrivingCost, ModeIncentive, PtFares}
import beam.agentsim.agents.modalbehaviors.ModeChoiceCalculator
import beam.agentsim.agents.vehicles.FuelType.FuelType
import beam.agentsim.agents.vehicles.VehicleProtocol.StreetVehicle
import beam.agentsim.agents.vehicles._
import beam.agentsim.events.SpaceTime
import beam.agentsim.infrastructure.taz.TAZTreeMap
import beam.router.BeamRouter._
import beam.router.Modes.BeamMode.{CAR, WALK}
import beam.router.Modes._
import beam.router._
import beam.router.gtfs.FareCalculator
import beam.router.gtfs.FareCalculator._
import beam.router.model.BeamLeg._
import beam.router.model.RoutingModel.LinksTimesDistances
import beam.router.model.{EmbodiedBeamTrip, RoutingModel, _}
import beam.router.osm.TollCalculator
import beam.router.r5.R5RoutingWorker.{R5Request, TripWithFares}
import beam.router.r5.profile.BeamMcRaptorSuboptimalPathProfileRouter
import beam.sim.BeamServices
import beam.sim.common.{GeoUtils, GeoUtilsImpl}
import beam.sim.config.{BeamConfig, MatSimBeamConfigBuilder}
import beam.sim.metrics.{Metrics, MetricsSupport}
import beam.sim.population.AttributesOfIndividual
import beam.utils.BeamVehicleUtils.{readBeamVehicleTypeFile, readFuelTypeFile, readVehiclesFile}
import beam.utils._
import beam.utils.reflection.ReflectionUtils
import com.conveyal.r5.api.ProfileResponse
import com.conveyal.r5.api.util._
import com.conveyal.r5.profile._
import com.conveyal.r5.streets._
import com.conveyal.r5.transit.{RouteInfo, TransportNetwork}
import com.google.common.cache.{CacheBuilder, CacheLoader}
import com.google.common.util.concurrent.ThreadFactoryBuilder
import com.typesafe.config.Config
import org.matsim.api.core.v01.network.Network
import org.matsim.api.core.v01.population.Person
import org.matsim.api.core.v01.{Coord, Id, Scenario}
import org.matsim.core.controler.ControlerI
import org.matsim.core.router.util.TravelTime
import org.matsim.core.scenario.{MutableScenario, ScenarioUtils}
import org.matsim.households.Household
import org.matsim.vehicles.{Vehicle, Vehicles}

import scala.collection.JavaConverters._
import scala.collection.concurrent.TrieMap
import scala.collection.mutable
import scala.collection.mutable.ArrayBuffer
import scala.concurrent.duration._
import scala.concurrent.{ExecutionContext, Future}
import scala.language.postfixOps
import scala.util.{Failure, Success, Try}

case class WorkerParameters(
  beamServices: BeamServices,
  transportNetwork: TransportNetwork,
  network: Network,
  scenario: Scenario,
  fareCalculator: FareCalculator,
  tollCalculator: TollCalculator,
  transitVehicles: Vehicles,
  travelTimeAndCost: TravelTimeAndCost,
  transitMap: Map[Id[BeamVehicle], (RouteInfo, Seq[BeamLeg])]
)

case class LegWithFare(leg: BeamLeg, fare: Double)

object DestinationUnreachableException extends Exception

class R5RoutingWorker(workerParams: WorkerParameters) extends Actor with ActorLogging with MetricsSupport {

  def this(config: Config) {
    this(workerParams = {
      val beamConfig = BeamConfig(config)
      val outputDirectory = FileUtils.getConfigOutputFile(
        beamConfig.beam.outputs.baseOutputDirectory,
        beamConfig.beam.agentsim.simulationName,
        beamConfig.beam.outputs.addTimestampToOutputDirectory
      )
      val matsimConfig = new MatSimBeamConfigBuilder(config).buildMatSimConf()
      matsimConfig.planCalcScore().setMemorizingExperiencedPlans(true)
      ReflectionUtils.setFinalField(classOf[StreetLayer], "LINK_RADIUS_METERS", 2000.0)
      LoggingUtil.createFileLogger(outputDirectory, beamConfig.beam.logger.keepConsoleAppenderOn)
      matsimConfig.controler.setOutputDirectory(outputDirectory)
      matsimConfig.controler().setWritePlansInterval(beamConfig.beam.outputs.writePlansInterval)
      val scenario = ScenarioUtils.loadScenario(matsimConfig).asInstanceOf[MutableScenario]
      val networkCoordinator = DefaultNetworkCoordinator(beamConfig)
      networkCoordinator.init()
      scenario.setNetwork(networkCoordinator.network)
      val network = networkCoordinator.network
      val transportNetwork = networkCoordinator.transportNetwork

      val netHelper: NetworkHelper = new NetworkHelperImpl(network)
      val vehicleCsvReader: VehicleCsvReader = new VehicleCsvReader(beamConfig)

      val beamServices: BeamServices = new BeamServices {
        override lazy val controler: ControlerI = ???
        override val beamConfig: BeamConfig = BeamConfig(config)
        override lazy val geo: GeoUtils = new GeoUtilsImpl(beamConfig)
        val transportNetwork = networkCoordinator.transportNetwork
        override var modeChoiceCalculatorFactory: AttributesOfIndividual => ModeChoiceCalculator = _
        override val dates: DateUtils = DateUtils(
          ZonedDateTime.parse(beamConfig.beam.routing.baseDate).toLocalDateTime,
          ZonedDateTime.parse(beamConfig.beam.routing.baseDate)
        )
        override var beamRouter: ActorRef = _
        override val agencyAndRouteByVehicleIds: TrieMap[Id[Vehicle], (String, String)] = TrieMap()
        override var personHouseholds: Map[Id[Person], Household] = Map()
        val fuelTypePrices: Map[FuelType, Double] =
          readFuelTypeFile(beamConfig.beam.agentsim.agents.vehicles.fuelTypesFilePath).toMap

        val vehicleTypes: Map[Id[BeamVehicleType], BeamVehicleType] =
          readBeamVehicleTypeFile(beamConfig.beam.agentsim.agents.vehicles.vehicleTypesFilePath, fuelTypePrices)

        private val baseFilePath = Paths.get(beamConfig.beam.agentsim.agents.vehicles.vehicleTypesFilePath).getParent
        private val vehicleCsvReader = new VehicleCsvReader(beamConfig)
        private val consumptionRateFilterStore =
          new ConsumptionRateFilterStoreImpl(
            vehicleCsvReader.getVehicleEnergyRecordsUsing,
            Option(baseFilePath.toString),
            primaryConsumptionRateFilePathsByVehicleType =
              vehicleTypes.values.map(x => (x, x.primaryVehicleEnergyFile)).toIndexedSeq,
            secondaryConsumptionRateFilePathsByVehicleType =
              vehicleTypes.values.map(x => (x, x.secondaryVehicleEnergyFile)).toIndexedSeq
          )
        val vehicleEnergy = new VehicleEnergy(
          consumptionRateFilterStore,
          vehicleCsvReader.getLinkToGradeRecordsUsing
        )

        // TODO Fix me once `TrieMap` is removed
        val privateVehicles: TrieMap[Id[BeamVehicle], BeamVehicle] =
          TrieMap(
            readVehiclesFile(beamConfig.beam.agentsim.agents.vehicles.vehiclesFilePath, vehicleTypes).toSeq: _*
          )

        override val modeIncentives: ModeIncentive =
          ModeIncentive(beamConfig.beam.agentsim.agents.modeIncentive.filePath)
        override val ptFares: PtFares = PtFares(beamConfig.beam.agentsim.agents.ptFare.filePath)
        override def startNewIteration(): Unit = throw new Exception("???")
        override def matsimServices_=(x$1: org.matsim.core.controler.MatsimServices): Unit = ???
        override val rideHailTransitModes: List[BeamMode] = BeamMode.massTransitModes
<<<<<<< HEAD
        override val tazTreeMap: TAZTreeMap =
          beam.sim.BeamServices.getTazTreeMap(beamConfig.beam.agentsim.taz.file)
=======
        override val tazTreeMap: beam.agentsim.infrastructure.TAZTreeMap =
          beam.sim.BeamServices.getTazTreeMap(beamConfig.beam.agentsim.taz.filePath)
>>>>>>> 3bfed81f

        override def matsimServices: org.matsim.core.controler.MatsimServices = ???

        override def networkHelper: NetworkHelper = netHelper
        override def setTransitFleetSizes(
          tripFleetSizeMap: mutable.HashMap[String, Integer]
        ): Unit = {}
      }

      val defaultTravelTimeByLink = (time: Int, linkId: Int, mode: StreetMode) => {
        val edge = transportNetwork.streetLayer.edgeStore.getCursor(linkId)
        val tt = (edge.getLengthM / edge.calculateSpeed(new ProfileRequest, mode)).round
        tt.toInt
      }
      val initializer =
        new TransitInitializer(
          beamServices,
          transportNetwork,
          scenario.getTransitVehicles,
          defaultTravelTimeByLink
        )
      val transits = initializer.initMap

      val fareCalculator = new FareCalculator(beamConfig.beam.routing.r5.directory)
      val tollCalculator = new TollCalculator(beamConfig)
      // TODO FIX ME
      val travelTimeAndCost = new TravelTimeAndCost {
        override def overrideTravelTimeAndCostFor(
          origin: Location,
          destination: Location,
          departureTime: Int,
          mode: BeamMode
        ): TimeAndCost = TimeAndCost(None, None)
      }
      BeamRouter.checkForConsistentTimeZoneOffsets(beamServices, transportNetwork)
      WorkerParameters(
        beamServices,
        transportNetwork,
        network,
        scenario,
        fareCalculator,
        tollCalculator,
        scenario.getTransitVehicles,
        travelTimeAndCost,
        transits
      )
    })
  }

  val WorkerParameters(
    beamServices,
    transportNetwork,
    network,
    scenario,
    fareCalculator,
    tollCalculator,
    transitVehicles,
    travelTimeAndCost,
    transitMap
  ) = workerParams

  private val distanceThresholdToIgnoreWalking =
    beamServices.beamConfig.beam.agentsim.thresholdForWalkingInMeters // meters

  val numOfThreads: Int =
    if (Runtime.getRuntime.availableProcessors() <= 2) 1
    else Runtime.getRuntime.availableProcessors() - 2
  private val execSvc: ExecutorService = Executors.newFixedThreadPool(
    numOfThreads,
    new ThreadFactoryBuilder().setDaemon(true).setNameFormat("r5-routing-worker-%d").build()
  )
  implicit val executionContext: ExecutionContext = ExecutionContext.fromExecutorService(execSvc)

  val tickTask: Cancellable =
    context.system.scheduler.schedule(2.seconds, 10.seconds, self, "tick")(context.dispatcher)
  var msgs: Long = 0
  var firstMsgTime: Option[ZonedDateTime] = None
  log.info("R5RoutingWorker_v2[{}] `{}` is ready", hashCode(), self.path)
  log.info(
    "Num of available processors: {}. Will use: {}",
    Runtime.getRuntime.availableProcessors(),
    numOfThreads
  )

  def getNameAndHashCode: String = s"R5RoutingWorker_v2[${hashCode()}], Path: `${self.path}`"

  var workAssigner: ActorRef = context.parent

  private var maybeTravelTime: Option[TravelTime] = None

  private var transitSchedule: Map[Id[BeamVehicle], (RouteInfo, Seq[BeamLeg])] = transitMap

  private val cache = CacheBuilder
    .newBuilder()
    .recordStats()
    .maximumSize(1000)
    .build(new CacheLoader[R5Request, ProfileResponse] {
      override def load(key: R5Request): ProfileResponse = {
        getPlanFromR5(key)
      }
    })

  override def preStart(): Unit = {
    askForMoreWork()
  }

  override def postStop(): Unit = {
    tickTask.cancel()
    execSvc.shutdown()
  }

  // Let the dispatcher on which the Future in receive will be running
  // be the dispatcher on which this actor is running.

  override final def receive: Receive = {
    case "tick" =>
      firstMsgTime match {
        case Some(firstMsgTimeValue) =>
          val seconds =
            ChronoUnit.SECONDS.between(firstMsgTimeValue, ZonedDateTime.now(ZoneOffset.UTC))
          if (seconds > 0) {
            val rate = msgs.toDouble / seconds
            if (seconds > 60) {
              firstMsgTime = None
              msgs = 0
            }
            if (beamServices.beamConfig.beam.outputs.displayPerformanceTimings) {
              log.info(
                "Receiving {} per seconds of RoutingRequest with first message time set to {} for the next round",
                rate,
                firstMsgTime
              )
            } else {
              log.debug(
                "Receiving {} per seconds of RoutingRequest with first message time set to {} for the next round",
                rate,
                firstMsgTime
              )
            }
          }
        case None => //
      }
    case WorkAvailable =>
      workAssigner = sender
      askForMoreWork()

    case TransitInited(newTransitSchedule) =>
      transitSchedule = newTransitSchedule
      askForMoreWork()

    case request: RoutingRequest =>
      msgs += 1
      if (firstMsgTime.isEmpty) firstMsgTime = Some(ZonedDateTime.now(ZoneOffset.UTC))
      val eventualResponse = Future {
        latency("request-router-time", Metrics.RegularLevel) {
          calcRoute(request)
            .copy(requestId = request.requestId)
        }
      }
      eventualResponse.onComplete {
        case scala.util.Failure(ex) =>
          log.error(ex, "calcRoute failed")
        case _ =>
      }
      eventualResponse pipeTo sender
      askForMoreWork()

    case UpdateTravelTimeLocal(travelTime) =>
      maybeTravelTime = Some(travelTime)
      log.info(s"{} UpdateTravelTimeLocal. Set new travel time", getNameAndHashCode)
      cache.invalidateAll()
      askForMoreWork()

    case UpdateTravelTimeRemote(map) =>
      val travelTimeCalc =
        TravelTimeCalculatorHelper.CreateTravelTimeCalculator(beamServices.beamConfig.beam.agentsim.timeBinSize, map)
      maybeTravelTime = Some(travelTimeCalc)
      log.info(
        s"{} UpdateTravelTimeRemote. Set new travel time from map with size {}",
        getNameAndHashCode,
        map.keySet().size()
      )
      cache.invalidateAll()
      askForMoreWork

    case EmbodyWithCurrentTravelTime(
        leg: BeamLeg,
        vehicleId: Id[Vehicle],
        vehicleTypeId: Id[BeamVehicleType],
        embodyRequestId: Int
        ) =>
      val travelTime = (time: Int, linkId: Int) =>
        maybeTravelTime match {
          case Some(matsimTravelTime) =>
            getTravelTime(time, linkId, matsimTravelTime).toInt
          case None =>
            val edge = transportNetwork.streetLayer.edgeStore.getCursor(linkId)
            (edge.getLengthM / edge.calculateSpeed(
              new ProfileRequest,
              StreetMode.valueOf(leg.mode.r5Mode.get.left.get.toString)
            )).toInt
      }
      val updatedLeg = updateLegWithCurrentTravelTime(leg)
      sender ! RoutingResponse(
        Vector(
          EmbodiedBeamTrip(
            Vector(
              EmbodiedBeamLeg(
                updatedLeg,
                vehicleId,
                vehicleTypeId,
                asDriver = true,
                0,
                unbecomeDriverOnCompletion = true
              )
            )
          )
        ),
        embodyRequestId
      )
      askForMoreWork()
  }

  private def askForMoreWork(): Unit =
    if (workAssigner != null) workAssigner ! GimmeWork //Master will retry if it hasn't heard

  def updateLegWithCurrentTravelTime(leg: BeamLeg): BeamLeg = {
    val linksTimesAndDistances = RoutingModel.linksToTimeAndDistance(
      leg.travelPath.linkIds,
      leg.startTime,
      travelTimeByLinkCalculator,
      toR5StreetMode(leg.mode),
      transportNetwork.streetLayer
    )
    val updatedTravelPath = buildStreetPath(linksTimesAndDistances, leg.startTime)
    leg.copy(travelPath = updatedTravelPath, duration = updatedTravelPath.duration)
  }

  def lengthOfLink(linkId: Int): Double = {
    val edge = transportNetwork.streetLayer.edgeStore.getCursor(linkId)
    edge.getLengthM
  }

  private def getPlanUsingCache(request: R5Request) = {
    var plan = latencyIfNonNull("cache-router-time", Metrics.VerboseLevel) {
      cache.getIfPresent(request)
    }
    if (plan == null) {
      val planWithTime = measure(cache.get(request))
      plan = planWithTime._1

      var nt = ""
      if (request.transitModes.isEmpty) nt = "non"

      record(s"noncache-${nt}transit-router-time", Metrics.VerboseLevel, planWithTime._2)
      record("noncache-router-time", Metrics.VerboseLevel, planWithTime._2)
    }
    plan
  }

  def getPlanFromR5(request: R5Request): ProfileResponse = {
    countOccurrence("r5-plans-count")
    val maxStreetTime = 2 * 60
    // If we already have observed travel times, probably from the pre
    // let R5 use those. Otherwise, let R5 use its own travel time estimates.
    val profileRequest = new ProfileRequest()
    profileRequest.fromLon = request.from.getX
    profileRequest.fromLat = request.from.getY
    profileRequest.toLon = request.to.getX
    profileRequest.toLat = request.to.getY
    profileRequest.maxWalkTime = 3 * 60
    profileRequest.maxCarTime = 4 * 60
    profileRequest.maxBikeTime = 4 * 60
    profileRequest.streetTime = maxStreetTime
    profileRequest.maxTripDurationMinutes = 4 * 60
    profileRequest.wheelchair = false
    profileRequest.bikeTrafficStress = 4
    profileRequest.zoneId = transportNetwork.getTimeZone
    profileRequest.fromTime = request.time
    profileRequest.toTime = request.time + 61 // Important to allow 61 seconds for transit schedules to be considered!
    profileRequest.date = beamServices.dates.localBaseDate
    profileRequest.directModes = if (request.directMode == null) {
      util.EnumSet.noneOf(classOf[LegMode])
    } else {
      util.EnumSet.of(request.directMode)
    }
    profileRequest.suboptimalMinutes = 0
    if (request.transitModes.nonEmpty) {
      profileRequest.transitModes = util.EnumSet.copyOf(request.transitModes.asJavaCollection)
      profileRequest.accessModes = util.EnumSet.of(request.accessMode)
      profileRequest.egressModes = util.EnumSet.of(request.egressMode)
    }
    //    log.debug(profileRequest.toString)
    val result = try {
      getPlan(profileRequest, request.timeValueOfMoney)
    } catch {
      case _: IllegalStateException =>
        new ProfileResponse
      case _: ArrayIndexOutOfBoundsException =>
        new ProfileResponse
    }
    //    log.debug(s"# options found = ${result.options.size()}")
    result
  }

  def calcRoute(routingRequest: RoutingRequest): RoutingResponse = {
    //    log.debug(routingRequest.toString)

    // For each street vehicle (including body, if available): Route from origin to street vehicle, from street vehicle to destination.
    val isRouteForPerson = routingRequest.streetVehicles.exists(_.mode == WALK)

    def tripsForVehicle(vehicle: StreetVehicle): Seq[EmbodiedBeamTrip] = {
      if (vehicle.locationUTM == null) {
        log.error("Vehicle has no location: {}", vehicle)
      }
      /*
       * Our algorithm captures a few different patterns of travel. Two of these require extra routing beyond what we
       * call the "main" route calculation below. In both cases, we have a single main transit route
       * which is only calculate once in the code below. But we optionally add a WALK leg from the origin to the
       * beginning of the route (called "mainRouteFromVehicle" as opposed to main route from origin). Or we optionally
       * add a vehicle-based trip on the egress portion of the trip (called "mainRouteToVehicle" as opposed to main route
       * to destination).
       *
       * Or we use the R5 egress concept to accomplish "mainRouteRideHailTransit" pattern we use DRIVE mode on both
       * access and egress legs. For the other "mainRoute" patterns, we want to fix the location of the vehicle, not
       * make it dynamic. Also note that in all cases, these patterns are only the result of human travelers, we assume
       * AI is fixed to a vehicle and therefore only needs the simplest of routes.
       *
       * For the mainRouteFromVehicle pattern, the traveler is using a vehicle within the context of a
       * trip that could be multimodal (e.g. drive to transit) or unimodal (drive only). We don't assume the vehicle is
       * co-located with the person, so this first block of code determines the distance from the vehicle to the person and based
       * on a threshold, optionally routes a WALK leg to the vehicle and adjusts the main route location & time accordingly.
       *
       */
      // First classify the main route type
      val mainRouteFromVehicle = routingRequest.streetVehiclesUseIntermodalUse == Access && isRouteForPerson && vehicle.mode != WALK
      val mainRouteToVehicle = routingRequest.streetVehiclesUseIntermodalUse == Egress && isRouteForPerson && vehicle.mode != WALK
      val mainRouteRideHailTransit = routingRequest.streetVehiclesUseIntermodalUse == AccessAndEgress && isRouteForPerson && vehicle.mode != WALK

      val maybeWalkToVehicle: Option[BeamLeg] = if (mainRouteFromVehicle) {
        if (beamServices.geo.distUTMInMeters(vehicle.locationUTM.loc, routingRequest.originUTM) > distanceThresholdToIgnoreWalking) {
          val from = beamServices.geo.snapToR5Edge(
            transportNetwork.streetLayer,
            beamServices.geo.utm2Wgs(routingRequest.originUTM),
            10E3
          )
          val to = beamServices.geo.snapToR5Edge(
            transportNetwork.streetLayer,
            beamServices.geo.utm2Wgs(vehicle.locationUTM.loc),
            10E3
          )
          val directMode = LegMode.WALK
          val accessMode = LegMode.WALK
          val egressMode = LegMode.WALK
          val transitModes = Nil
          val profileResponse =
            latency("walkToVehicleRoute-router-time", Metrics.RegularLevel) {
              cache.get(
                R5Request(
                  from,
                  to,
                  routingRequest.departureTime,
                  directMode,
                  accessMode,
                  transitModes,
                  egressMode,
                  routingRequest.timeValueOfMoney
                )
              )
            }
          if (profileResponse.options.isEmpty) {
            Some(R5RoutingWorker.createBushwackingBeamLeg(routingRequest.departureTime, from, to, beamServices))
          } else {
            val streetSegment = profileResponse.options.get(0).access.get(0)
            val theTravelPath = buildStreetPath(streetSegment, routingRequest.departureTime, StreetMode.WALK)
            Some(
              BeamLeg(
                routingRequest.departureTime,
                mapLegMode(LegMode.WALK),
                theTravelPath.duration,
                travelPath = theTravelPath
              )
            )
          }
        } else {
          Some(dummyLeg(routingRequest.departureTime, vehicle.locationUTM.loc))
        }
      } else {
        None
      }
      /*
       * For the mainRouteToVehicle pattern (see above), we look for RequestTripInfo.streetVehiclesUseIntermodalUse == Egress, and then we
       * route separately from the vehicle to the destination with an estimate of the start time and adjust the timing of this route
       * after finding the main route from origin to vehicle.
       */
      val maybeUseVehicleOnEgressTry: Try[Vector[LegWithFare]] = Try {
        if (mainRouteToVehicle) {
          // assume 13 mph / 5.8 m/s as average PT speed: http://cityobservatory.org/urban-buses-are-slowing-down/
          val estimateDurationToGetToVeh: Int = math
            .round(beamServices.geo.distUTMInMeters(routingRequest.originUTM, vehicle.locationUTM.loc) / 5.8)
            .intValue()
          val time = routingRequest.departureTime + estimateDurationToGetToVeh
          val from = beamServices.geo.snapToR5Edge(
            transportNetwork.streetLayer,
            beamServices.geo.utm2Wgs(vehicle.locationUTM.loc),
            10E3
          )
          val to = beamServices.geo.snapToR5Edge(
            transportNetwork.streetLayer,
            beamServices.geo.utm2Wgs(routingRequest.destinationUTM),
            10E3
          )
          val directMode = vehicle.mode.r5Mode.get.left.get
          val accessMode = vehicle.mode.r5Mode.get.left.get
          val egressMode = LegMode.WALK
          val transitModes = Nil
          val profileResponse =
            latency("vehicleOnEgressRoute-router-time", Metrics.RegularLevel) {
              cache.get(
                R5Request(
                  from,
                  to,
                  time,
                  directMode,
                  accessMode,
                  transitModes,
                  egressMode,
                  routingRequest.timeValueOfMoney
                )
              )
            }
          if (!profileResponse.options.isEmpty) {
            val streetSegment = profileResponse.options.get(0).access.get(0)
            buildStreetBasedLegs(streetSegment, time)
          } else {
            throw DestinationUnreachableException // Cannot go to destination with this vehicle, so no options from this vehicle.
          }
        } else {
          Vector()
        }
      }

      maybeUseVehicleOnEgressTry match {
        case Success(maybeUseVehicleOnEgress) => {
          val theOrigin = if (mainRouteToVehicle || mainRouteRideHailTransit) {
            routingRequest.originUTM
          } else {
            vehicle.locationUTM.loc
          }
          val theDestination = if (mainRouteToVehicle) {
            vehicle.locationUTM.loc
          } else {
            routingRequest.destinationUTM
          }
          val from = beamServices.geo.snapToR5Edge(
            transportNetwork.streetLayer,
            beamServices.geo.utm2Wgs(theOrigin),
            10E3
          )
          val to = beamServices.geo.snapToR5Edge(
            transportNetwork.streetLayer,
            beamServices.geo.utm2Wgs(theDestination),
            10E3
          )
          val directMode = if (mainRouteToVehicle) {
            LegMode.WALK
          } else if (mainRouteRideHailTransit) {
            null
          } else {
            vehicle.mode.r5Mode.get.left.get
          }
          val accessMode = if (mainRouteRideHailTransit) {
            LegMode.CAR
          } else {
            directMode
          }
          val egressMode = if (mainRouteRideHailTransit) {
            LegMode.CAR
          } else {
            LegMode.WALK
          }
          val walkToVehicleDuration =
            maybeWalkToVehicle.map(leg => leg.duration).getOrElse(0)
          val time = routingRequest.departureTime + walkToVehicleDuration
          val transitModes: IndexedSeq[TransitModes] =
            routingRequest.transitModes.map(_.r5Mode.get.right.get)
          val latencyTag = (if (transitModes.isEmpty)
                              "mainVehicleToDestinationRoute"
                            else "mainTransitRoute") + "-router-time"
          val profileResponse: ProfileResponse =
            latency(latencyTag, Metrics.RegularLevel) {
              cache.get(
                R5Request(
                  from,
                  to,
                  time,
                  directMode,
                  accessMode,
                  transitModes,
                  egressMode,
                  routingRequest.timeValueOfMoney
                )
              )
            }

          val tripsWithFares = profileResponse.options.asScala.flatMap { option =>
            /*
             * Iterating all itinerary from a ProfileOption to construct the BeamTrip,
             * itinerary has a PointToPointConnection object that help relating access,
             * egress and transit for the particular itinerary. That contains indexes of
             * access and egress and actual object could be located from lists under option object,
             * as there are separate collections for each.
             *
             * And after locating through these indexes, constructing BeamLeg for each and
             * finally add these legs back to BeamTrip.
             */
            option.itinerary.asScala.view
              .filter { itin =>
                val startTime = beamServices.dates.toBaseMidnightSeconds(
                  itin.startTime,
                  transportNetwork.transitLayer.routes.size() == 0
                )
                //TODO make a more sensible window not just 30 minutes
                startTime >= time && startTime <= time + 1800
              }
              .map { itinerary =>
                toBeamTrip(
                  isRouteForPerson,
                  maybeWalkToVehicle,
                  maybeUseVehicleOnEgress,
                  option,
                  itinerary,
                  routingRequest
                )
              }
          }

          tripsWithFares.map(tripWithFares => {
            val indexOfFirstCarLegInParkingTrip = tripWithFares.trip.legs
              .sliding(2)
              .indexWhere(pair => pair.size == 2 && pair.head.mode == CAR && pair.head.mode == pair.last.mode)
            val embodiedLegs: IndexedSeq[EmbodiedBeamLeg] =
              for ((beamLeg, index) <- tripWithFares.trip.legs.zipWithIndex) yield {
                var cost = tripWithFares.legFares.getOrElse(index, 0.0)
                val age = routingRequest.attributesOfIndividual.flatMap(_.age)
                val ids = beamServices.agencyAndRouteByVehicleIds.get(
                  beamLeg.travelPath.transitStops.fold(vehicle.id)(_.vehicleId)
                )
                cost =
                  ids.fold(cost)(id => beamServices.ptFares.getPtFare(Some(id._1), Some(id._2), age).getOrElse(cost))

                if (Modes.isR5TransitMode(beamLeg.mode)) {
                  EmbodiedBeamLeg(
                    beamLeg,
                    beamLeg.travelPath.transitStops.get.vehicleId,
                    BeamVehicleType.defaultTransitBeamVehicleType.id,
                    asDriver = false,
                    cost,
                    unbecomeDriverOnCompletion = false
                  )
                } else {
                  val unbecomeDriverAtComplete = Modes
                    .isR5LegMode(beamLeg.mode) && vehicle.asDriver && ((beamLeg.mode == CAR && (indexOfFirstCarLegInParkingTrip < 0 || index != indexOfFirstCarLegInParkingTrip)) ||
                  (beamLeg.mode != CAR && beamLeg.mode != WALK) ||
                  (beamLeg.mode == WALK && index == tripWithFares.trip.legs.size - 1))
                  if (beamLeg.mode == WALK) {
                    val body = routingRequest.streetVehicles.find(_.mode == WALK).get
                    EmbodiedBeamLeg(beamLeg, body.id, body.vehicleTypeId, body.asDriver, 0.0, unbecomeDriverAtComplete)
                  } else {
                    if (beamLeg.mode == CAR) {
                      cost = cost + DrivingCost
                        .estimateDrivingCost(beamLeg, vehicle.vehicleTypeId, beamServices)
                    }
                    EmbodiedBeamLeg(
                      beamLeg,
                      vehicle.id,
                      vehicle.vehicleTypeId,
                      vehicle.asDriver,
                      cost,
                      unbecomeDriverAtComplete
                    )
                  }
                }
              }
            EmbodiedBeamTrip(embodiedLegs)
          })
        }
        case Failure(e) if e == DestinationUnreachableException => Nil
        case Failure(e)                                         => throw e
      }
    }

    val embodiedTrips =
      routingRequest.streetVehicles.flatMap(vehicle => tripsForVehicle(vehicle))

    if (!embodiedTrips.exists(_.tripClassifier == WALK)) {
      //      log.debug("No walk route found. {}", routingRequest)
      val maybeBody = routingRequest.streetVehicles.find(_.mode == WALK)
      if (maybeBody.isDefined) {
        val dummyTrip = R5RoutingWorker.createBushwackingTrip(
          new Coord(routingRequest.originUTM.getX, routingRequest.originUTM.getY),
          new Coord(routingRequest.destinationUTM.getX, routingRequest.destinationUTM.getY),
          routingRequest.departureTime,
          maybeBody.get,
          beamServices
        )
        RoutingResponse(
          embodiedTrips :+ dummyTrip,
          routingRequest.requestId
        )
      } else {
        //        log.debug("Not adding a dummy walk route since agent has no body.")
        RoutingResponse(
          embodiedTrips,
          routingRequest.requestId
        )
      }
    } else {
      RoutingResponse(embodiedTrips, routingRequest.requestId)
    }
  }

  def buildStreetBasedLegs(r5Leg: StreetSegment, tripStartTime: Int): Vector[LegWithFare] = {
    val theTravelPath = buildStreetPath(r5Leg, tripStartTime, toR5StreetMode(r5Leg.mode))
    val toll = if (r5Leg.mode == LegMode.CAR) {
      val osm = r5Leg.streetEdges.asScala
        .map(
          e =>
            transportNetwork.streetLayer.edgeStore
              .getCursor(e.edgeId)
              .getOSMID
        )
        .toVector
      tollCalculator.calcTollByOsmIds(osm) + tollCalculator.calcTollByLinkIds(theTravelPath)
    } else 0.0
    val theLeg = BeamLeg(
      tripStartTime,
      mapLegMode(r5Leg.mode),
      theTravelPath.duration,
      travelPath = theTravelPath
    )
    Vector(LegWithFare(theLeg, toll))
  }

  private def buildStreetPath(
    segment: StreetSegment,
    tripStartTime: Int,
    mode: StreetMode
  ): BeamPath = {
    var activeLinkIds = ArrayBuffer[Int]()
    for (edge: StreetEdgeInfo <- segment.streetEdges.asScala) {
      val maybeLink = beamServices.networkHelper.getLink(edge.edgeId)
      if (maybeLink.isEmpty) {
        throw new RuntimeException("Link not found: " + edge.edgeId)
      }
      activeLinkIds += edge.edgeId.intValue()
    }
    val linksTimesDistances = RoutingModel.linksToTimeAndDistance(
      activeLinkIds,
      tripStartTime,
      travelTimeByLinkCalculator,
      mode,
      transportNetwork.streetLayer
    )
    val distance = linksTimesDistances.distances.tail.sum // note we exclude the first link to keep with MATSim convention
    BeamPath(
      activeLinkIds,
      linksTimesDistances.travelTimes,
      None,
      SpaceTime(
        segment.geometry.getStartPoint.getX,
        segment.geometry.getStartPoint.getY,
        tripStartTime
      ),
      SpaceTime(
        segment.geometry.getEndPoint.getX,
        segment.geometry.getEndPoint.getY,
        tripStartTime + linksTimesDistances.travelTimes.tail.sum
      ),
      distance
    )
  }

  private def buildStreetPath(
    linksTimesDistances: LinksTimesDistances,
    tripStartTime: Int
  ): BeamPath = {
    val startLoc = beamServices.geo.coordOfR5Edge(transportNetwork.streetLayer, linksTimesDistances.linkIds.head)
    val endLoc = beamServices.geo.coordOfR5Edge(transportNetwork.streetLayer, linksTimesDistances.linkIds.last)
    BeamPath(
      linksTimesDistances.linkIds,
      linksTimesDistances.travelTimes,
      None,
      SpaceTime(startLoc.getX, startLoc.getY, tripStartTime),
      SpaceTime(
        endLoc.getX,
        endLoc.getY,
        tripStartTime + linksTimesDistances.travelTimes.tail.sum
      ),
      linksTimesDistances.distances.tail.foldLeft(0.0)(_ + _)
    )
  }

  /**
    * Use to extract a collection of FareSegments for an itinerary.
    *
    * @param segments IndexedSeq[(TransitSegment, TransitJourneyID)]
    * @return a collection of FareSegments for an itinerary.
    */
  private def getFareSegments(
    segments: IndexedSeq[(TransitSegment, TransitJourneyID)]
  ): IndexedSeq[BeamFareSegment] = {
    segments
      .groupBy(s => getRoute(s._1, s._2).agency_id)
      .flatMap(t => {
        val pattern = getPattern(t._2.head._1, t._2.head._2)
        val fromTime = pattern.fromDepartureTime.get(t._2.head._2.time)

        var rules = t._2.flatMap(s => getFareSegments(s._1, s._2, fromTime))

        if (rules.isEmpty) {
          val route = getRoute(pattern)
          val agencyId = route.agency_id
          val routeId = route.route_id

          val fromId = getStopId(t._2.head._1.from)
          val toId = getStopId(t._2.last._1.to)

          val toTime = getPattern(t._2.last._1, t._2.last._2).toArrivalTime
            .get(t._2.last._2.time)
          val duration = ChronoUnit.SECONDS.between(fromTime, toTime)

          val containsIds =
            t._2
              .flatMap(s => IndexedSeq(getStopId(s._1.from), getStopId(s._1.to)))
              .toSet

          rules = getFareSegments(agencyId, routeId, fromId, toId, containsIds)
            .map(f => BeamFareSegment(f, pattern.patternIdx, duration))
        }
        rules
      })
      .toIndexedSeq
  }

  private def getFareSegments(
    transitSegment: TransitSegment,
    transitJourneyID: TransitJourneyID,
    fromTime: ZonedDateTime
  ): IndexedSeq[BeamFareSegment] = {
    val pattern = getPattern(transitSegment, transitJourneyID)
    val route = getRoute(pattern)
    val routeId = route.route_id
    val agencyId = route.agency_id

    val fromStopId = getStopId(transitSegment.from)
    val toStopId = getStopId(transitSegment.to)
    val duration =
      ChronoUnit.SECONDS
        .between(fromTime, pattern.toArrivalTime.get(transitJourneyID.time))

    var fr = getFareSegments(agencyId, routeId, fromStopId, toStopId).map(
      f => BeamFareSegment(f, pattern.patternIdx, duration)
    )
    if (fr.nonEmpty && fr.forall(_.patternIndex == fr.head.patternIndex))
      fr = Vector(fr.minBy(_.fare.price))
    fr
  }

  private def getFareSegments(
    agencyId: String,
    routeId: String,
    fromId: String,
    toId: String,
    containsIds: Set[String] = null
  ): IndexedSeq[BeamFareSegment] =
    fareCalculator.getFareSegments(agencyId, routeId, fromId, toId, containsIds)

  private def getRoute(transitSegment: TransitSegment, transitJourneyID: TransitJourneyID) =
    transportNetwork.transitLayer.routes
      .get(getPattern(transitSegment, transitJourneyID).routeIndex)

  private def getRoute(segmentPattern: SegmentPattern) =
    transportNetwork.transitLayer.routes.get(segmentPattern.routeIndex)

  private def getPattern(transitSegment: TransitSegment, transitJourneyID: TransitJourneyID) =
    transitSegment.segmentPatterns.get(transitJourneyID.pattern)

  private def getStopId(stop: Stop) = stop.stopId.split(":")(1)

  def getTimezone: ZoneId = this.transportNetwork.getTimeZone

  private def travelTimeCalculator(startTime: Int): TravelTimeCalculator =
    maybeTravelTime match {
      case Some(travelTime) =>
        (edge: EdgeStore#Edge, durationSeconds: Int, streetMode: StreetMode, req: ProfileRequest) =>
          {
            if (streetMode != StreetMode.CAR || edge.getOSMID < 0) {
              // An R5 internal edge, probably connecting transit to the street network. We don't have those in the
              // MATSim network.
              (edge.getLengthM / edge.calculateSpeed(req, streetMode)).toFloat
            } else {
              getTravelTime(startTime + durationSeconds, edge.getEdgeIndex, travelTime).toFloat
            }
          }
      case None => new EdgeStore.DefaultTravelTimeCalculator
    }

  private def travelTimeByLinkCalculator(time: Int, linkId: Int, mode: StreetMode): Int = {
    maybeTravelTime match {
      case Some(matsimTravelTime) if mode == StreetMode.CAR =>
        getTravelTime(time, linkId, matsimTravelTime).round.toInt

      case _ =>
        val edge = transportNetwork.streetLayer.edgeStore.getCursor(linkId)
        //        (new EdgeStore.DefaultTravelTimeCalculator).getTravelTimeMilliseconds(edge,)
        val tt = (edge.getLengthM / edge.calculateSpeed(new ProfileRequest, mode)).round
        tt.toInt
    }
  }

  private def getTravelTime(time: Int, linkId: Int, travelTime: TravelTime): Double = {
    val link = beamServices.networkHelper.getLinkUnsafe(linkId)
    assert(link != null)
    val tt = travelTime.getLinkTravelTime(link, time, null, null)
    val travelSpeed = link.getLength / tt
    if (travelSpeed < beamServices.beamConfig.beam.physsim.quick_fix_minCarSpeedInMetersPerSecond) {
      link.getLength / beamServices.beamConfig.beam.physsim.quick_fix_minCarSpeedInMetersPerSecond
    } else {
      tt
    }
  }

  private val turnCostCalculator: TurnCostCalculator =
    new TurnCostCalculator(transportNetwork.streetLayer, true) {
      override def computeTurnCost(fromEdge: Int, toEdge: Int, streetMode: StreetMode): Int = 0
    }

  private def travelCostCalculator(timeValueOfMoney: Double, startTime: Int): TravelCostCalculator =
    (edge: EdgeStore#Edge, legDurationSeconds: Int, traversalTimeSeconds: Float) => {
      traversalTimeSeconds + (timeValueOfMoney * tollCalculator.calcTollByLinkId(
        edge.getEdgeIndex,
        startTime + legDurationSeconds
      )).toFloat

    }

  //Does point to point routing with data from request
  def getPlan(request: ProfileRequest, timeValueOfMoney: Double): ProfileResponse = {
    val startRouting = System.currentTimeMillis
    request.zoneId = transportNetwork.getTimeZone
    //Do the query and return result
    val profileResponse = new ProfileResponse
    val option = new ProfileOption
    request.reverseSearch = false
    //For direct modes

    for (mode <- request.directModes.asScala) {
      val streetRouter = new StreetRouter(
        transportNetwork.streetLayer,
        travelTimeCalculator(request.fromTime),
        turnCostCalculator,
        travelCostCalculator(timeValueOfMoney, request.fromTime)
      )
      var streetPath: StreetPath = null
      streetRouter.profileRequest = request
      streetRouter.streetMode = toR5StreetMode(mode)
      streetRouter.timeLimitSeconds = request.streetTime * 60
      if (streetRouter.setOrigin(request.fromLat, request.fromLon)) {
        if (streetRouter.setDestination(request.toLat, request.toLon)) {
          latency("route-transit-time", Metrics.VerboseLevel) {
            streetRouter.route() //latency 1
          }
          val lastState =
            streetRouter.getState(streetRouter.getDestinationSplit)
          if (lastState != null) {
            streetPath = new StreetPath(lastState, transportNetwork, false)
            val streetSegment =
              new StreetSegment(streetPath, mode, transportNetwork.streetLayer)
            option.addDirect(streetSegment, request.getFromTimeDateZD)
          } else {
            //            log.debug("Direct mode {} last state wasn't found", mode)
          }
        } else {
          //          log.debug("Direct mode {} destination wasn't found!", mode)
        }
      } else {
        //        log.debug("Direct mode {} origin wasn't found!", mode)
      }
    }
    option.summary = option.generateSummary
    profileResponse.addOption(option)
    if (request.hasTransit) {
      val accessRouter = findAccessPaths(request, timeValueOfMoney)
      val egressRouter = findEgressPaths(request, timeValueOfMoney)
      import scala.collection.JavaConverters._
      //latency 2nd step
      val router = new BeamMcRaptorSuboptimalPathProfileRouter(
        transportNetwork,
        request,
        accessRouter.mapValues(_.getReachedStops).asJava,
        egressRouter.mapValues(_.getReachedStops).asJava
      )
      router.NUMBER_OF_SEARCHES = beamServices.beamConfig.beam.routing.r5.numberOfSamples
      val usefullpathList = new util.ArrayList[PathWithTimes]
      // getPaths actually returns a set, which is important so that things are deduplicated. However we need a list
      // so we can sort it below.
      latency("getpath-transit-time", Metrics.VerboseLevel) {
        usefullpathList.addAll(router.getPaths) //latency of get paths
      }
      //This sort is necessary only for text debug output so it will be disabled when it is finished
      /**
        * Orders first no transfers then one transfers 2 etc
        * - then orders according to first trip:
        *   - board stop
        *   - alight stop
        *   - alight time
        * - same for one transfer trip
        */
      usefullpathList.sort((o1: PathWithTimes, o2: PathWithTimes) => {
        def foo(o1: PathWithTimes, o2: PathWithTimes) = {
          var c = 0
          c = Integer.compare(o1.patterns.length, o2.patterns.length)
          if (c == 0) c = Integer.compare(o1.boardStops(0), o2.boardStops(0))
          if (c == 0) c = Integer.compare(o1.alightStops(0), o2.alightStops(0))
          if (c == 0) c = Integer.compare(o1.alightTimes(0), o2.alightTimes(0))
          if (c == 0 && o1.patterns.length == 2) {
            c = Integer.compare(o1.boardStops(1), o2.boardStops(1))
            if (c == 0)
              c = Integer.compare(o1.alightStops(1), o2.alightStops(1))
            if (c == 0)
              c = Integer.compare(o1.alightTimes(1), o2.alightTimes(1))
          }
          c
        }

        foo(o1, o2)
      })
      //      log.debug("Usefull paths:{}", usefullpathList.size)

      for (path <- usefullpathList.asScala) {
        profileResponse.addTransitPath(
          accessRouter.asJava,
          egressRouter.asJava,
          path,
          transportNetwork,
          request.getFromTimeDateZD
        )
      }
      latency("transfer-transit-time", Metrics.VerboseLevel) {
        profileResponse.generateStreetTransfers(transportNetwork, request)
      } // latency possible candidate
    }
    profileResponse.recomputeStats(request)
    //    log.debug("Returned {} options", profileResponse.getOptions.size)
    //    log.debug("Took {} ms", System.currentTimeMillis - startRouting)
    profileResponse
  }

  /**
    * Finds all egress paths from to coordinate to end stop and adds routers to egressRouter
    *
    * @param request ProfileRequest
    */
  private def findEgressPaths(request: ProfileRequest, timeValueOfMoney: Double) = {
    val egressRouter = mutable.Map[LegMode, StreetRouter]()
    //For egress
    //TODO: this must be reverse search
    request.reverseSearch = true

    for (mode <- request.egressModes.asScala) {
      val streetRouter = new StreetRouter(
        transportNetwork.streetLayer,
        travelTimeCalculator(request.fromTime),
        turnCostCalculator,
        travelCostCalculator(timeValueOfMoney, request.fromTime)
      )
      streetRouter.transitStopSearch = true
      streetRouter.quantityToMinimize = StreetRouter.State.RoutingVariable.DURATION_SECONDS
      streetRouter.streetMode = toR5StreetMode(mode)
      streetRouter.profileRequest = request
      streetRouter.timeLimitSeconds = request.getTimeLimit(mode)
      if (streetRouter.setOrigin(request.toLat, request.toLon)) {
        streetRouter.route()
        val stops = streetRouter.getReachedStops
        egressRouter.put(mode, streetRouter)
        log.debug("Added {} edgres stops for mode {}", stops.size, mode)
      } else
        log.debug(
          "MODE:{}, Edge near the origin coordinate wasn't found. Routing didn't start!",
          mode
        )
    }
    egressRouter
  }

  def toBeamTrip(
    isRouteForPerson: Boolean,
    maybeWalkToVehicle: Option[BeamLeg],
    maybeUseVehicleOnEgress: Seq[LegWithFare],
    option: ProfileOption,
    itinerary: Itinerary,
    routingRequest: RoutingRequest
  ): TripWithFares = {
    // Using itinerary start as access leg's startTime
    val tripStartTime = beamServices.dates
      .toBaseMidnightSeconds(
        itinerary.startTime,
        transportNetwork.transitLayer.routes.size() == 0
      )
      .toInt

    val legsWithFares = mutable.ArrayBuffer.empty[LegWithFare]
    maybeWalkToVehicle.foreach(walkLeg => {
      // If there's a gap between access leg start time and walk leg, we need to move that ahead
      // this covers the various contingencies for doing this.
      val delayStartTime =
        Math.max(0.0, (tripStartTime - routingRequest.departureTime) - walkLeg.duration)
      legsWithFares += LegWithFare(walkLeg.updateStartTime(walkLeg.startTime + delayStartTime.toInt), 0.0)
    })

    val isTransit = itinerary.connection.transit != null && !itinerary.connection.transit.isEmpty

    val access = option.access.get(itinerary.connection.access)
    legsWithFares ++= buildStreetBasedLegs(access, tripStartTime)

    // Optionally add a Dummy walk BeamLeg to the end of that trip
    if (isRouteForPerson && access.mode != LegMode.WALK) {
      if (!isTransit)
        legsWithFares += LegWithFare(
          dummyLeg(legsWithFares.last.leg.endTime, legsWithFares.last.leg.travelPath.endPoint.loc),
          0.0
        )
    }

    if (isTransit) {
      var arrivalTime: Int = Int.MinValue
      /*
   Based on "Index in transit list specifies transit with same index" (comment from PointToPointConnection line 14)
   assuming that: For each transit in option there is a TransitJourneyID in connection
       */
      val segments = option.transit.asScala zip itinerary.connection.transit.asScala
      val fares = latency("fare-transit-time", Metrics.VerboseLevel) {
        val fareSegments = getFareSegments(segments.toVector)
        filterFaresOnTransfers(fareSegments)
      }

      segments.foreach {
        case (transitSegment, transitJourneyID) =>
          val segmentPattern =
            transitSegment.segmentPatterns.get(transitJourneyID.pattern)
          //              val tripPattern = transportNetwork.transitLayer.tripPatterns.get(segmentPattern.patternIdx)
          val tripId = segmentPattern.tripIds.get(transitJourneyID.time)
          //              val trip = tripPattern.tripSchedules.asScala.find(_.tripId == tripId).get
          val fs =
            fares.view
              .filter(_.patternIndex == segmentPattern.patternIdx)
              .map(_.fare.price)
          val fare = if (fs.nonEmpty) fs.min else 0.0
          val segmentLegs =
            transitSchedule(Id.createVehicleId(tripId))._2
              .slice(segmentPattern.fromIndex, segmentPattern.toIndex)
          legsWithFares ++= segmentLegs.zipWithIndex
            .map(beamLeg => LegWithFare(beamLeg._1, if (beamLeg._2 == 0) fare else 0.0))
          arrivalTime = beamServices.dates
            .toBaseMidnightSeconds(
              segmentPattern.toArrivalTime.get(transitJourneyID.time),
              isTransit
            )
            .toInt
          if (transitSegment.middle != null) {
            legsWithFares += LegWithFare(
              BeamLeg(
                arrivalTime,
                mapLegMode(transitSegment.middle.mode),
                transitSegment.middle.duration,
                travelPath = buildStreetPath(
                  transitSegment.middle,
                  arrivalTime,
                  toR5StreetMode(transitSegment.middle.mode)
                )
              ),
              0.0
            )
            arrivalTime = arrivalTime + transitSegment.middle.duration // in case of middle arrival time would update
          }
      }

      // egress would only be present if there is some transit, so its under transit presence check
      if (itinerary.connection.egress != null) {
        val egress = option.egress.get(itinerary.connection.egress)
        legsWithFares ++= buildStreetBasedLegs(egress, arrivalTime)
        if (isRouteForPerson && egress.mode != LegMode.WALK)
          legsWithFares += LegWithFare(
            dummyLeg(arrivalTime + egress.duration, legsWithFares.last.leg.travelPath.endPoint.loc),
            0.0
          )
      }
    }
    maybeUseVehicleOnEgress.foreach { legWithFare =>
      val departAt = legsWithFares.last.leg.endTime
      val updatedLeg = legWithFare.leg.updateStartTime(departAt)
      legsWithFares += LegWithFare(updatedLeg, legWithFare.fare)
    }
    if (maybeUseVehicleOnEgress.nonEmpty && isRouteForPerson) {
      legsWithFares += LegWithFare(
        dummyLeg(legsWithFares.last.leg.endTime, legsWithFares.last.leg.travelPath.endPoint.loc),
        0.0
      )
    }
    // TODO is it correct way to find first non-dummy leg
    val fistNonDummyLeg = legsWithFares.collectFirst {
      case legWithFare if legWithFare.leg.mode == BeamMode.WALK && legWithFare.leg.travelPath.linkIds.nonEmpty =>
        legWithFare.leg
    }

    val withUpdatedTimeAndCost = legsWithFares.map {
      case legWithFare =>
        val leg = legWithFare.leg
        val fare = legWithFare.fare
        val travelPath = leg.travelPath
        val TimeAndCost(timeOpt, costOpt) = travelTimeAndCost.overrideTravelTimeAndCostFor(
          travelPath.startPoint.loc,
          travelPath.endPoint.loc,
          leg.startTime,
          leg.mode
        )
        val updatedTravelPath = if (timeOpt.isDefined) {
          val newTravelTime = timeOpt.get
          val newLinkTravelTimes =
            TravelTimeUtils.scaleTravelTime(newTravelTime, travelPath.endPoint.time, travelPath.linkTravelTime)
          BeamPath(
            linkIds = travelPath.linkIds,
            linkTravelTime = newLinkTravelTimes,
            transitStops = travelPath.transitStops,
            startPoint = travelPath.startPoint,
            endPoint = travelPath.endPoint.copy(time = newTravelTime),
            distanceInM = travelPath.distanceInM
          )
        } else {
          travelPath
        }

        val newCost = costOpt
          .map { cost =>
            if (fistNonDummyLeg.contains(leg)) cost
            else 0.0
          }
          .getOrElse(fare)

        // Update travel path and cost
        LegWithFare(leg.copy(travelPath = updatedTravelPath), newCost)
    }

    TripWithFares(
      BeamTrip(withUpdatedTimeAndCost.map(_.leg).toVector),
      withUpdatedTimeAndCost.map(_.fare).zipWithIndex.map(_.swap).toMap
    )
  }

  /**
    * Finds access paths from from coordinate in request and adds all routers with paths to accessRouter map
    *
    * @param request ProfileRequest
    */
  private def findAccessPaths(request: ProfileRequest, timeValueOfMoney: Double) = {
    request.reverseSearch = false
    // Routes all access modes
    val accessRouter = mutable.Map[LegMode, StreetRouter]()

    for (mode <- request.accessModes.asScala) {
      val streetRouter = new StreetRouter(
        transportNetwork.streetLayer,
        travelTimeCalculator(request.fromTime),
        turnCostCalculator,
        travelCostCalculator(timeValueOfMoney, request.fromTime)
      )
      streetRouter.profileRequest = request
      streetRouter.streetMode = toR5StreetMode(mode)
      //Gets correct maxCar/Bike/Walk time in seconds for access leg based on mode since it depends on the mode
      streetRouter.timeLimitSeconds = request.getTimeLimit(mode)
      streetRouter.transitStopSearch = true
      streetRouter.quantityToMinimize = StreetRouter.State.RoutingVariable.DURATION_SECONDS
      if (streetRouter.setOrigin(request.fromLat, request.fromLon)) {
        streetRouter.route()
        //Searching for access paths
        accessRouter.put(mode, streetRouter)
      } else
        log.debug(
          "MODE:{}, Edge near the origin coordinate wasn't found. Routing didn't start!",
          mode
        )
    }
    accessRouter
  }

}

object R5RoutingWorker {
  val BUSHWHACKING_SPEED_IN_METERS_PER_SECOND = 0.447 // 1 mile per hour

  def props(
    beamServices: BeamServices,
    transportNetwork: TransportNetwork,
    network: Network,
    scenario: Scenario,
    fareCalculator: FareCalculator,
    tollCalculator: TollCalculator,
    transitVehicles: Vehicles,
    travelTimeAndCost: TravelTimeAndCost
  ) = Props(
    new R5RoutingWorker(
      WorkerParameters(
        beamServices,
        transportNetwork,
        network,
        scenario,
        fareCalculator,
        tollCalculator,
        transitVehicles,
        travelTimeAndCost,
        Map.empty
      )
    )
  )

  case class TripWithFares(trip: BeamTrip, legFares: Map[Int, Double])

  case class R5Request(
    from: Coord,
    to: Coord,
    time: Int,
    directMode: LegMode,
    accessMode: LegMode,
    transitModes: Seq[TransitModes],
    egressMode: LegMode,
    timeValueOfMoney: Double
  )

  def linkIdToCoord(id: Int, transportNetwork: TransportNetwork): Coord = {
    val edge = transportNetwork.streetLayer.edgeStore.getCursor(id)
    new Coord(
      (edge.getGeometry.getEndPoint.getX + edge.getGeometry.getStartPoint.getX) / 2.0,
      (edge.getGeometry.getEndPoint.getY + edge.getGeometry.getStartPoint.getY) / 2.0
    )
  }

  def createBushwackingBeamLeg(
    atTime: Int,
    startUTM: Location,
    endUTM: Location,
    beamServices: BeamServices
  ): BeamLeg = {
    val beelineDistanceInMeters = beamServices.geo.distUTMInMeters(startUTM, endUTM)
    val bushwhackingTime = Math.round(beelineDistanceInMeters / BUSHWHACKING_SPEED_IN_METERS_PER_SECOND)
    createBushwackingBeamLeg(atTime, bushwhackingTime.toInt, startUTM, endUTM, beelineDistanceInMeters)
  }

  def createBushwackingBeamLeg(
    atTime: Int,
    duration: Int,
    startUTM: Location,
    endUTM: Location,
    distance: Double
  ): BeamLeg = {
    val path =
      BeamPath(Vector(), Vector(), None, SpaceTime(startUTM, atTime), SpaceTime(endUTM, atTime + duration), distance)
    BeamLeg(atTime, WALK, duration, path)
  }

  def createBushwackingTrip(
    originUTM: Location,
    destUTM: Location,
    atTime: Int,
    body: StreetVehicle,
    beamServices: BeamServices
  ): EmbodiedBeamTrip = {
    EmbodiedBeamTrip(
      Vector(
        EmbodiedBeamLeg(
          createBushwackingBeamLeg(atTime, originUTM, destUTM, beamServices),
          body.id,
          body.vehicleTypeId,
          asDriver = true,
          0,
          unbecomeDriverOnCompletion = false
        )
      )
    )
  }

}<|MERGE_RESOLUTION|>--- conflicted
+++ resolved
@@ -150,13 +150,8 @@
         override def startNewIteration(): Unit = throw new Exception("???")
         override def matsimServices_=(x$1: org.matsim.core.controler.MatsimServices): Unit = ???
         override val rideHailTransitModes: List[BeamMode] = BeamMode.massTransitModes
-<<<<<<< HEAD
         override val tazTreeMap: TAZTreeMap =
-          beam.sim.BeamServices.getTazTreeMap(beamConfig.beam.agentsim.taz.file)
-=======
-        override val tazTreeMap: beam.agentsim.infrastructure.TAZTreeMap =
           beam.sim.BeamServices.getTazTreeMap(beamConfig.beam.agentsim.taz.filePath)
->>>>>>> 3bfed81f
 
         override def matsimServices: org.matsim.core.controler.MatsimServices = ???
 
