package beam.router.r5

import java.io.File
import java.lang.reflect.{Field, Modifier}
import java.nio.file.Files.exists
import java.nio.file.Paths
import java.time.ZonedDateTime
import java.time.temporal.ChronoUnit
import java.util
import org.apache.log4j.Logger

import akka.actor.{ActorLogging, Props}
import beam.agentsim.agents.PersonAgent
import beam.agentsim.agents.vehicles.BeamVehicle.StreetVehicle
import beam.agentsim.agents.vehicles.{HumanBodyVehicle, HumanBodyVehicleData, PassengerSchedule}
import beam.agentsim.events.SpaceTime
import beam.router.BeamRouter.RoutingResponse
import beam.router.Modes.BeamMode.{SUBWAY, WALK}
import beam.router.Modes._
import beam.router.RoutingModel.BeamLeg._
import beam.router.BeamRouter.{Location, RoutingRequest, RoutingRequestTripInfo, RoutingResponse}
import beam.router.Modes.BeamMode
import beam.router.RoutingModel._
import beam.router.{Modes, RoutingWorker}
import beam.router.RoutingWorker.HasProps
import beam.router.r5.R5RoutingWorker.{GRAPH_FILE, ProfileRequestToVehicles, transportNetwork}
import beam.sim.BeamServices
import beam.utils.{CloneSerializedObject, GeoUtils}
import com.conveyal.r5.api.ProfileResponse
import com.conveyal.r5.api.util._
import com.conveyal.r5.point_to_point.builder.PointToPointQuery
import com.conveyal.r5.profile.ProfileRequest
import com.conveyal.r5.streets.StreetLayer
import com.conveyal.r5.transit.{TransitLayer, TransportNetwork}
import com.vividsolutions.jts.geom.LineString
import org.matsim.api.core.v01.population.Person
import org.matsim.api.core.v01.{Coord, Id}
import org.matsim.core.trafficmonitoring.TravelTimeCalculator
import org.matsim.vehicles.{Vehicle, VehicleType}
import org.matsim.facilities.Facility
import org.opentripplanner.routing.vertextype.TransitStop

import scala.collection.JavaConverters._
import scala.collection.mutable

class R5RoutingWorker(val beamServices: BeamServices) extends RoutingWorker  {
  //TODO this needs to be inferred from the TransitNetwork or configured
//  val localDateAsString: String = "2016-10-17"
//  val baseTime: Long = ZonedDateTime.parse(localDateAsString + "T00:00:00-07:00[UTC-07:00]").toEpochSecond
  //TODO make this actually come from beamConfig
//  val graphPathOutputsNeeded = beamServices.beamConfig.beam.outputs.writeGraphPathTraversals
  val graphPathOutputsNeeded = false
  val logger = akka.event.Logging.getLogger(this.context.system, this)
  override def init: Unit = loadMap

  def loadMap = {
    val networkDir = beamServices.beamConfig.beam.routing.r5.directory
    val networkDirPath = Paths.get(networkDir)
    if (!exists(networkDirPath)) {
      Paths.get(networkDir).toFile.mkdir();
    }
    val networkFilePath = Paths.get(networkDir, GRAPH_FILE)
    val networkFile : File = networkFilePath.toFile
    if (exists(networkFilePath)) {
      log.debug(s"Initializing router by reading network from: ${networkFilePath.toAbsolutePath}")
      transportNetwork = TransportNetwork.read(networkFile)
    } else {
      log.debug(s"Network file [${networkFilePath.toAbsolutePath}] not found. ")
      log.debug(s"Initializing router by creating network from: ${networkDirPath.toAbsolutePath}")
      transportNetwork = TransportNetwork.fromDirectory(networkDirPath.toFile)
      transportNetwork.write(networkFile);
      transportNetwork = TransportNetwork.read(networkFile) // Needed because R5 closes DB on write
    }
    overrideR5EdgeSearchRadius(2000)

    initTransitVehicles()
  }

  /*
   * Plan of action:
   * Each TripSchedule within each TripPatter represents a transit vehicle trip and will spawn a transitDriverAgent and a vehicle
   * The arrivals/departures within the TripSchedules are vectors of the same length as the "stops" field in the TripPattern
   * The stop IDs will be used to extract the Coordinate of the stop from the transitLayer (don't see exactly how yet)
   * Also should hold onto the route and trip IDs and use route to lookup the transit agency which ultimately should
   * be used to decide what type of vehicle to assign
   *
   */
  def initTransitVehicles() = {
    //    transportNetwork.transitLayer.routes.listIterator().asScala.foreach{ routeInfo =>
    //      log.debug(routeInfo.toString)
    //    }
    transportNetwork.transitLayer.tripPatterns.listIterator().asScala.foreach { tripPattern =>
      //      log.debug(tripPattern.toString)
      val route = transportNetwork.transitLayer.routes.get(tripPattern.routeIndex)
      val mode = Modes.mapTransitMode(TransitLayer.getTransitModes(route.route_type))
      tripPattern.tripSchedules.asScala.foreach { tripSchedule =>
        // First create a unique for this trip which will become the transit agent and vehicle ids
        val tripVehId = Id.create(tripSchedule.tripId, classOf[Vehicle])
        val numStops = tripSchedule.departures.size
        val passengerSchedule = PassengerSchedule()
        tripSchedule.departures.zipWithIndex.foreach { case (departure, i) =>
          val duration = if(i == numStops-1){ 1L }else{ tripSchedule.arrivals(i+1) - departure }
          val fromStop = transportNetwork.transitLayer.stopIdForIndex.get(tripPattern.stops(i))
          val toStop = transportNetwork.transitLayer.stopIdForIndex.get(if(i == numStops-1){ tripPattern.stops(0) }else{ tripPattern.stops(i+1)})
          val transitLeg = BeamTransitSegment(fromStop,toStop,departure)
          val theLeg = BeamLeg(departure.toLong, mode, duration, transitLeg)
          passengerSchedule.addLegs(Seq(theLeg))
          beamServices.transitVehiclesByBeamLeg += (theLeg -> tripVehId)
        }
        // Create the driver agent and vehicle here
        //TODO we need to use the correct vehicle based on the agency and/or route info, for now we hard code 1 == BUS/OTHER and 2 == TRAIN
        val matsimVehicle = if(mode==SUBWAY){
          beamServices.matsimServices.getScenario.getTransitVehicles.getVehicleTypes.get(Id.create("2",classOf[VehicleType]))
        }else{
          beamServices.matsimServices.getScenario.getTransitVehicles.getVehicleTypes.get(Id.create("1",classOf[VehicleType]))
        }
//        val transitVehRef = context.actorOf(TransitVehicle.props(services, matsimBodyVehicle, personId, HumanBodyVehicle.PowertrainForHumanBody()),BeamVehicle.buildActorName(matsimBodyVehicle))

      }
    }
  }

  override def calcRoute(requestId: Id[RoutingRequest], routingRequestTripInfo: RoutingRequestTripInfo, person: Person): RoutingResponse = {
    //Gets a response:
    /**
      *Make sure not to use static transportNetwork reference more than once respectively copy ref before doing it, otherwise you might be using different
      *transportNetwork reference during the same operation when it’s get updated
      */


    val pointToPointQuery = new PointToPointQuery(transportNetwork)

    val profileRequestToVehicles: ProfileRequestToVehicles = buildRequests(routingRequestTripInfo)
    val originalResponse: Vector[BeamTrip] = buildResponse(pointToPointQuery.getPlan(profileRequestToVehicles.originalProfile))
    val walkModeToVehicle: Map[BeamMode, Id[Vehicle]] = Map( (WALK -> profileRequestToVehicles.originalProfileModeToVehicle.get(WALK).get.head) )

    var embodiedTrips: Vector[EmbodiedBeamTrip] = Vector()
    originalResponse.filter(_.accessMode == WALK).foreach { trip =>
      embodiedTrips = embodiedTrips :+ EmbodiedBeamTrip.embodyWithStreetVehicles(trip, walkModeToVehicle, walkModeToVehicle, beamServices)
    }

    profileRequestToVehicles.originalProfileModeToVehicle.keys.foreach{ mode =>
      val vehicleIds = profileRequestToVehicles.originalProfileModeToVehicle.get(mode).get
      originalResponse.filter(_.accessMode == mode).foreach { trip =>
        vehicleIds.foreach { vehId: Id[Vehicle] =>
          embodiedTrips = embodiedTrips :+ EmbodiedBeamTrip.embodyWithStreetVehicles(trip, walkModeToVehicle ++ Map( (mode -> vehId) ), walkModeToVehicle, beamServices)
        }
      }
    }

    //TODO: process the walkOnly and vehicleCentered profiles and their responses here...

    RoutingResponse(requestId, embodiedTrips)
  }

  /*
   * buildRequests
   *
   * Here we build the Vector of routing requests to send to R5. There could be 1-3 origins associated with the
   * location of the requester and her CAR and BIKE if those personal vehicles are sufficiently far from her location
   * (otherwise we ignore the difference).
   */
  protected def buildRequests(routingRequestTripInfo: RoutingRequestTripInfo) : ProfileRequestToVehicles = {
    //TODO parameterize the distance threshold here
    val distanceThresholdToIgnoreWalking = 100.0 // meters

    val originalProfileModeToVehicle = new mutable.HashMap[BeamMode, mutable.Set[Id[Vehicle]]] with mutable.MultiMap[BeamMode, Id[Vehicle]]
    var walkOnlyProfiles: Vector[ProfileRequest] = Vector[ProfileRequest]()
    var vehicleAsOriginProfiles: Map[ProfileRequest,Id[Vehicle]] = Map[ProfileRequest,Id[Vehicle]]()

    ////////////////////////////////////////////////////////////////////////////////////////////////////////////////////
    // First request is from requester's origin to destination, the street modes in addition to WALK depend on
    // whether StreetVehicles are within XXm of the origin
    ////////////////////////////////////////////////////////////////////////////////////////////////////////////////////

    val streetVehiclesAtRequesterOrigin: Vector[StreetVehicle] = routingRequestTripInfo.streetVehicles.filter(veh => GeoUtils.distInMeters(veh.location.loc, routingRequestTripInfo.origin) <= distanceThresholdToIgnoreWalking  )
    val uniqueBeamModes: Vector[BeamMode] = streetVehiclesAtRequesterOrigin.map(veh => veh.mode).distinct
    val uniqueLegModes: Vector[LegMode] = uniqueBeamModes.map(mode => mode.r5Mode.get match { case Left(leg) => leg }).distinct
    uniqueBeamModes.foreach(beamMode =>
      streetVehiclesAtRequesterOrigin.filter(veh => veh.mode == beamMode).foreach(veh =>
        originalProfileModeToVehicle.addBinding(beamMode,veh.id)
      )
    )
    if(!uniqueBeamModes.contains(WALK))log.warning("R5RoutingWorker expects a HumanBodyVehicle to be included in StreetVehicle vector passed from RoutingRequest but none were found.")

    val profileRequest = new ProfileRequest()
    //Set timezone to timezone of transport network
    profileRequest.zoneId = transportNetwork.getTimeZone
    val fromPosTransformed = GeoUtils.transform.Utm2Wgs(routingRequestTripInfo.origin)
    val toPosTransformed = GeoUtils.transform.Utm2Wgs(routingRequestTripInfo.destination)
    profileRequest.fromLon = fromPosTransformed.getX
    profileRequest.fromLat = fromPosTransformed.getY
    profileRequest.toLon = toPosTransformed.getX
    profileRequest.toLat = toPosTransformed.getY
    profileRequest.maxWalkTime = 3*3600
    profileRequest.maxCarTime = 6*3600
    profileRequest.maxBikeTime = 3*3600
    profileRequest.wheelchair = false
    profileRequest.bikeTrafficStress = 4
    val time = routingRequestTripInfo.departureTime match {
      case time: DiscreteTime => WindowTime(time.atTime, beamServices.beamConfig.beam.routing.r5)
      case time: WindowTime => time
    }
    profileRequest.fromTime = time.fromTime
    profileRequest.toTime = time.toTime
    profileRequest.date = ZonedDateTime.parse(beamServices.beamConfig.beam.routing.baseDate).toLocalDate
    profileRequest.directModes = util.EnumSet.copyOf( uniqueLegModes.asJavaCollection )
    val isTransit = routingRequestTripInfo.transitModes.size > 0
    if(isTransit){
      val transitModes : Vector[TransitModes] = routingRequestTripInfo.transitModes.map(_.r5Mode.get.right.get)
      profileRequest.transitModes = util.EnumSet.copyOf(transitModes.asJavaCollection)
      profileRequest.accessModes = profileRequest.directModes
      profileRequest.egressModes = util.EnumSet.of(LegMode.WALK)
    }

    ////////////////////////////////////////////////////////////////////////////////////////////////////////////////////
    // The next requests are for walk only trips to vehicles and simultaneously the vehicle to destination
    ////////////////////////////////////////////////////////////////////////////////////////////////////////////////////
    //TODO can we configure the walkOnly trips so that only one alternative is returned by R5 or do we need to deal with that in post?
    val streetVehiclesNotAtRequesterOrigin: Vector[StreetVehicle] = routingRequestTripInfo.streetVehicles.filter(veh => GeoUtils.distInMeters(veh.location.loc, routingRequestTripInfo.origin) > distanceThresholdToIgnoreWalking  )
    streetVehiclesNotAtRequesterOrigin.foreach{ veh =>
      // Walking to Vehicle
      val newFromPosTransformed = GeoUtils.transform.Utm2Wgs(veh.location.loc)
      val newProfileRequest = profileRequest.clone()
      newProfileRequest.toLon = newFromPosTransformed.getX
      newProfileRequest.toLat = newFromPosTransformed.getY
      newProfileRequest.directModes = util.EnumSet.copyOf(Vector(LegMode.WALK).asJavaCollection)
      walkOnlyProfiles = walkOnlyProfiles :+ newProfileRequest

      // Vehicle to Destination
      val newProfileRequest2 = profileRequest.clone()
      newProfileRequest2.fromLon = newFromPosTransformed.getX
      newProfileRequest2.fromLat = newFromPosTransformed.getY
      newProfileRequest2.directModes = util.EnumSet.copyOf(Vector(veh.mode.r5Mode.get.left.get).asJavaCollection)
      vehicleAsOriginProfiles = vehicleAsOriginProfiles + (newProfileRequest2 -> veh.id)
    }

    ProfileRequestToVehicles(profileRequest, originalProfileModeToVehicle, walkOnlyProfiles, vehicleAsOriginProfiles)
  }

  def buildResponse(plan: ProfileResponse): Vector[BeamTrip] = {

    var trips = Vector[BeamTrip]()
    for(option <- plan.options.asScala) {
//      log.debug(s"Summary of trip is: $option")
      /*
        * Iterating all itinerary from a ProfileOption to construct the BeamTrip,
        * itinerary has a PointToPointConnection object that help relating access,
        * egress and transit for the particular itinerary. That contains indexes of
        * access and egress and actual object could be located from lists under option object,
        * as there are separate collections for each.
        *
        * And after locating through these indexes, constructing BeamLeg for each and
        * finally add these legs back to BeamTrip.
        */
      for(itinerary <- option.itinerary.asScala) {
        var legs = Vector[BeamLeg]()

        val access = option.access.get(itinerary.connection.access)

        // Using itinerary start as access leg's startTime
        val tripStartTime = toBaseMidnightSeconds(itinerary.startTime)
        val isTransit = itinerary.connection.transit != null && !itinerary.connection.transit.isEmpty
        legs = legs :+ BeamLeg(tripStartTime, mapLegMode(access.mode), access.duration, buildStreetPath(access))

        //add a Dummy BeamLeg to the beginning and end of that trip BeamTrip using the dummyWalk
        if(access.mode != LegMode.WALK) {
          legs = dummyWalk(tripStartTime) +: legs
          if(!isTransit) legs = legs :+ dummyWalk(tripStartTime + access.duration)
        }

        if(isTransit) {
          var arrivalTime: Long = Long.MinValue
          var isMiddle: Boolean = false
          /*
           Based on "Index in transit list specifies transit with same index" (comment from PointToPointConnection line 14)
           assuming that: For each transit in option there is a TransitJourneyID in connection
           */
          for ((transitSegment, transitJourneyID) <- option.transit.asScala zip itinerary.connection.transit.asScala) {

            val segmentPattern = transitSegment.segmentPatterns.get(transitJourneyID.pattern)

            val toStopId: String = transportNetwork.transitLayer.stopIdForIndex.get(segmentPattern.toIndex)
            // when this is the last SegmentPattern, we should use the toArrivalTime instead of the toDepartureTime
            val duration = ( if(option.transit.indexOf(transitSegment) < option.transit.size() - 1)
                              segmentPattern.toDepartureTime.get(transitJourneyID.time).toEpochSecond
                            else
                              segmentPattern.toArrivalTime.get(transitJourneyID.time).toEpochSecond ) -
              segmentPattern.fromDepartureTime.get(transitJourneyID.time).toEpochSecond

            legs = legs :+ new BeamLeg(toBaseMidnightSeconds(segmentPattern.fromDepartureTime.get(transitJourneyID.time)),
              mapTransitMode(transitSegment.mode),
              duration,
              buildPath(transitSegment, transitJourneyID))

            arrivalTime = toBaseMidnightSeconds(segmentPattern.toArrivalTime.get(transitJourneyID.time))
            if(transitSegment.middle != null) {
              isMiddle = true
              legs = legs :+ BeamLeg(arrivalTime, mapLegMode(transitSegment.middle.mode), transitSegment.middle.duration, buildStreetPath(transitSegment.middle))
              arrivalTime = arrivalTime + transitSegment.middle.duration // in case of middle arrival time would update
            }
          }

          // egress would only be present if there is some transit, so its under transit presence check
          if(itinerary.connection.egress != null) {
            val egress = option.egress.get(itinerary.connection.egress)
            //start time would be the arival time of last stop and 5 second alighting
            legs = legs :+ BeamLeg(arrivalTime, mapLegMode(egress.mode), egress.duration, buildStreetPath(egress))
            if(egress.mode != WALK) legs :+ dummyWalk(arrivalTime + egress.duration)
          }
        }

        trips = trips :+ BeamTrip(legs, mapLegMode(access.mode))
      }
    }
    trips
  }

  // TODO Need to figure out vehicle id for access, egress, middle, transit and specify as argument of StreetPath
  private def buildStreetPath(segment: StreetSegment): BeamStreetPath = {
    var activeLinkIds = Vector[String]()
    var spaceTime = Vector[SpaceTime]()
    for (edge: StreetEdgeInfo <- segment.streetEdges.asScala) {
      activeLinkIds = activeLinkIds :+ edge.edgeId.toString
//      if(graphPathOutputsNeeded) {
//        activeCoords = activeCoords :+ toCoord(edge.geometry)
//      }
      //TODO: time need to be extrected and provided as last argument of SpaceTime
      spaceTime = spaceTime :+ SpaceTime(edge.geometry.getCoordinate.x, edge.geometry.getCoordinate.y, -1)
    }

    BeamStreetPath(activeLinkIds, trajectory = Some(spaceTime))
  }

  private def buildPath(segment: TransitSegment, transitJourneyID: TransitJourneyID): BeamTransitSegment = {
    val segmentPattern: SegmentPattern = segment.segmentPatterns.get(transitJourneyID.pattern)
    val beamVehicleId = Id.createVehicleId(segmentPattern.tripIds.get(transitJourneyID.time))
    val departureTime = toBaseMidnightSeconds(segmentPattern.fromDepartureTime.get(transitJourneyID.time))

    BeamTransitSegment(segment.from.stopId, segment.to.stopId, departureTime)
  }
/*
  private def buildPath(profileRequest: ProfileRequest, streetMode: StreetMode): BeamStreetPath = {
    val streetRouter = new StreetRouter(transportNetwork.streetLayer)
    streetRouter.profileRequest = profileRequest
    streetRouter.streetMode = streetMode

    // TODO use target pruning instead of a distance limit
    streetRouter.distanceLimitMeters = 100000

    streetRouter.setOrigin(profileRequest.fromLat, profileRequest.fromLon)
    streetRouter.setDestination(profileRequest.toLat, profileRequest.toLon)

    streetRouter.route

    //Gets lowest weight state for end coordinate split
    val lastState = streetRouter.getState(streetRouter.getDestinationSplit())
    val streetPath = new StreetPath(lastState, transportNetwork)

    var activeLinkIds = Vector[String]()
    //TODO the coords and times should only be collected if the particular logging event that requires them is enabled
    var activeCoords = Vector[Coord]()
    var activeTimes = Vector[Long]()

    for (state <- streetPath.getStates.asScala) {
      val edgeIdx = state.backEdge
      if (edgeIdx != -1) {
        val edge = transportNetwork.streetLayer.edgeStore.getCursor(edgeIdx)
        activeLinkIds = activeLinkIds :+ edgeIdx.toString
        if(graphPathOutputsNeeded){
          activeCoords = activeCoords :+ toCoord(edge.getGeometry)
          activeTimes = activeTimes :+ state.getDurationSeconds.toLong
        }
      }
    }
    BeamStreetPath(activeLinkIds, activeCoords, activeTimes)
  }*/

  private def toBaseMidnightSeconds(time: ZonedDateTime): Long = {
    val baseDate = ZonedDateTime.parse(beamServices.beamConfig.beam.routing.baseDate)
    ChronoUnit.SECONDS.between(baseDate, time)
  }

  private def toCoord(geometry: LineString): Coord = {
    new Coord(geometry.getCoordinate.x, geometry.getCoordinate.y, geometry.getCoordinate.z)
  }

  private def overrideR5EdgeSearchRadius(newRadius: Double): Unit = {
    val field: Field = classOf[StreetLayer].getField("LINK_RADIUS_METERS")
    field.setAccessible(true);
    val modifiersField: Field = classOf[Field].getDeclaredField("modifiers");
    modifiersField.setAccessible(true);
    modifiersField.setInt(field, field.getModifiers() & ~Modifier.FINAL);
    field.set(null, newRadius);
  }
}

object R5RoutingWorker extends HasProps  {

  val GRAPH_FILE = "/network.dat"
  var transportNetwork: TransportNetwork = null
  var linkMap: util.Map[Int, Long] = new util.HashMap[Int, Long]()
  var copiedNetwork:TransportNetwork  = null
  val logger = Logger.getLogger("R5RoutingWorker")
  override def props(beamServices: BeamServices) = Props(classOf[R5RoutingWorker], beamServices)
  case class ProfileRequestToVehicles(originalProfile: ProfileRequest,
                                      originalProfileModeToVehicle: mutable.Map[BeamMode,mutable.Set[Id[Vehicle]]],
                                      walkOnlyProfiles: Vector[ProfileRequest],
                                      vehicleAsOriginProfiles: Map[ProfileRequest,Id[Vehicle]])

  def replaceNetwork = {
    if(transportNetwork != copiedNetwork)
      transportNetwork = copiedNetwork
    else{
      /**To-do: allow switching if we just say warning or we should stop system to allow here
        * Log warning to stop or error to warning
        */
      /**
        * This case is might happen as we are operating non thread safe environment it might happen that
        * transportNetwork variable set by transportNetwork actor not possible visible to if it is not a
        * critical error as worker will be continue working on obsolete state
        */
      logger.warn("Router worker continue execution on obsolete state")
      logger.error("Router worker continue working on obsolete state")
      logger.info("Router worker continue execution on obsolete state")
    }
  }

  def updateTimes(travelTimeCalculator: TravelTimeCalculator) = {
    copiedNetwork = CloneSerializedObject.deepCopy(transportNetwork).asInstanceOf[TransportNetwork]
<<<<<<< HEAD
    logger.info("No of edges -> " + copiedNetwork.streetLayer.edgeStore.nEdges())
    for (i <- 0 until copiedNetwork.streetLayer.edgeStore.nEdges() - 1){
      val edge = copiedNetwork.streetLayer.edgeStore.getCursor(i)
      val linkId = edge.getOSMID
      logger.info("Average time for link [" + linkId + "] => " + edge.getEdgeIndex + ", " + i)
      if(linkId > 0) {
        val avgTime = getAverageTime(linkId, travelTimeCalculator)
        System.out.println(" - " + avgTime)
        edge.setSpeed(avgTime)
=======
    System.out.println("No of edges -> " + copiedNetwork.streetLayer.edgeStore.nEdges())

    linkMap.keySet().forEach((key) => {
        val edge = copiedNetwork.streetLayer.edgeStore.getCursor(key)
        val linkId = edge.getOSMID
        System.out.print("Average time for link [" + linkId + "] => " + edge.getEdgeIndex + ", " + key)

        if(linkId > 0) {
          val avgTime = getAverageTime(linkId, travelTimeCalculator) // question about this
          System.out.println(" - " + avgTime)
          edge.setSpeed(avgTime)
        }else{
          System.out.println()
        }
>>>>>>> 287dea23
      }
    )
  }

  def getAverageTime(linkId: Long, travelTimeCalculator: TravelTimeCalculator) = {
    var totalTime = 0.0
    var totalIterations = 0
    val link: Id[org.matsim.api.core.v01.network.Link] = Id.createLinkId(linkId)

    if(link != null) {
      for (i <- 0 until 86400 by 60) {
        totalTime = totalTime + travelTimeCalculator.getLinkTravelTime(link, i.toDouble)
        totalIterations = totalIterations + 1
      }
    }

    (totalTime/totalIterations).toShort
  }

  def getOsmId(edgeIndex: Int): Long = {
    if(linkMap.containsKey(edgeIndex)){
      linkMap.get(edgeIndex)
    }else {
      val osmLinkId = R5RoutingWorker.transportNetwork.streetLayer.edgeStore.getCursor(edgeIndex).getOSMID
      linkMap.put(edgeIndex, osmLinkId)
      osmLinkId
    }
  }
}<|MERGE_RESOLUTION|>--- conflicted
+++ resolved
@@ -9,7 +9,7 @@
 import java.util
 import org.apache.log4j.Logger
 
-import akka.actor.{ActorLogging, Props}
+import akka.actor.Props
 import beam.agentsim.agents.PersonAgent
 import beam.agentsim.agents.vehicles.BeamVehicle.StreetVehicle
 import beam.agentsim.agents.vehicles.{HumanBodyVehicle, HumanBodyVehicleData, PassengerSchedule}
@@ -43,14 +43,14 @@
 import scala.collection.JavaConverters._
 import scala.collection.mutable
 
-class R5RoutingWorker(val beamServices: BeamServices) extends RoutingWorker  {
+class R5RoutingWorker(val beamServices: BeamServices) extends RoutingWorker {
   //TODO this needs to be inferred from the TransitNetwork or configured
 //  val localDateAsString: String = "2016-10-17"
 //  val baseTime: Long = ZonedDateTime.parse(localDateAsString + "T00:00:00-07:00[UTC-07:00]").toEpochSecond
   //TODO make this actually come from beamConfig
 //  val graphPathOutputsNeeded = beamServices.beamConfig.beam.outputs.writeGraphPathTraversals
   val graphPathOutputsNeeded = false
-  val logger = akka.event.Logging.getLogger(this.context.system, this)
+
   override def init: Unit = loadMap
 
   def loadMap = {
@@ -428,34 +428,17 @@
 
   def updateTimes(travelTimeCalculator: TravelTimeCalculator) = {
     copiedNetwork = CloneSerializedObject.deepCopy(transportNetwork).asInstanceOf[TransportNetwork]
-<<<<<<< HEAD
     logger.info("No of edges -> " + copiedNetwork.streetLayer.edgeStore.nEdges())
-    for (i <- 0 until copiedNetwork.streetLayer.edgeStore.nEdges() - 1){
-      val edge = copiedNetwork.streetLayer.edgeStore.getCursor(i)
+    linkMap.keySet().forEach((key) => {
+      val edge = copiedNetwork.streetLayer.edgeStore.getCursor(key)
       val linkId = edge.getOSMID
-      logger.info("Average time for link [" + linkId + "] => " + edge.getEdgeIndex + ", " + i)
+      logger.info("Average time for link [" + linkId + "] => " + edge.getEdgeIndex + ", " + key)
       if(linkId > 0) {
         val avgTime = getAverageTime(linkId, travelTimeCalculator)
         System.out.println(" - " + avgTime)
         edge.setSpeed(avgTime)
-=======
-    System.out.println("No of edges -> " + copiedNetwork.streetLayer.edgeStore.nEdges())
-
-    linkMap.keySet().forEach((key) => {
-        val edge = copiedNetwork.streetLayer.edgeStore.getCursor(key)
-        val linkId = edge.getOSMID
-        System.out.print("Average time for link [" + linkId + "] => " + edge.getEdgeIndex + ", " + key)
-
-        if(linkId > 0) {
-          val avgTime = getAverageTime(linkId, travelTimeCalculator) // question about this
-          System.out.println(" - " + avgTime)
-          edge.setSpeed(avgTime)
-        }else{
-          System.out.println()
-        }
->>>>>>> 287dea23
-      }
-    )
+      }
+    })
   }
 
   def getAverageTime(linkId: Long, travelTimeCalculator: TravelTimeCalculator) = {
