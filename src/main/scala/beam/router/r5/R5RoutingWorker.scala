package beam.router.r5

import java.util

import akka.actor.Props
import beam.agentsim.agents.vehicles.BeamVehicle.{BeamVehicleIdAndRef, StreetVehicle}
import beam.agentsim.agents.vehicles._
import beam.agentsim.agents.{InitializeTrigger, TransitDriverAgent}
import beam.agentsim.scheduler.BeamAgentScheduler.ScheduleTrigger
import beam.router.BeamRouter.{RoutingRequest, RoutingRequestTripInfo, RoutingResponse}
import beam.router.Modes.BeamMode.{BUS, CABLE_CAR, FERRY, RAIL, SUBWAY, TRAM, WALK}
import beam.router.Modes.{BeamMode, _}
import beam.router.RoutingModel.BeamLeg._
import beam.router.RoutingModel._
import beam.router.RoutingWorker.HasProps
import beam.router.gtfs.FareCalculator
import beam.router.r5.NetworkCoordinator.{beamPathBuilder, _}
import beam.router.r5.R5RoutingWorker.{ProfileRequestToVehicles, TripFareTuple}
import beam.router.{Modes, RoutingWorker, TrajectoryByEdgeIdsResolver}
import beam.sim.BeamServices
import beam.sim.common.GeoUtils._
import com.conveyal.r5.api.ProfileResponse
import com.conveyal.r5.api.util._
import com.conveyal.r5.point_to_point.builder.PointToPointQuery
import com.conveyal.r5.profile.{ProfileRequest, StreetMode}
import com.conveyal.r5.transit.{RouteInfo, TransitLayer}
import org.matsim.api.core.v01.Id
import org.matsim.api.core.v01.population.Person
import org.matsim.utils.objectattributes.attributable.Attributes
import org.matsim.vehicles.{Vehicle, VehicleType, VehicleUtils}
import org.opentripplanner.routing.vertextype.TransitStop

import scala.collection.JavaConverters._
import scala.collection.mutable

class R5RoutingWorker(val beamServices: BeamServices, val workerId: Int) extends RoutingWorker {
  //TODO this needs to be inferred from the TransitNetwork or configured
  //  val localDateAsString: String = "2016-10-17"
  //  val baseTime: Long = ZonedDateTime.parse(localDateAsString + "T00:00:00-07:00[UTC-07:00]").toEpochSecond
  //TODO make this actually come from beamConfig
  //  val graphPathOutputsNeeded = beamServices.beamConfig.beam.outputs.writeGraphPathTraversals
  val graphPathOutputsNeeded = false
  val distanceThresholdToIgnoreWalking = beamServices.beamConfig.beam.agentsim.thresholdForWalkingInMeters // meters
  var hasWarnedAboutLegPair = Set[Tuple2[Int,Int]]()

  override def init: Unit = {
  }

  /*
   * Plan of action:
   * Each TripSchedule within each TripPattern represents a transit vehicle trip and will spawn a transitDriverAgent and a vehicle
   * The arrivals/departures within the TripSchedules are vectors of the same length as the "stops" field in the TripPattern
   * The stop IDs will be used to extract the Coordinate of the stop from the transitLayer (don't see exactly how yet)
   * Also should hold onto the route and trip IDs and use route to lookup the transit agency which ultimately should
   * be used to decide what type of vehicle to assign
   *
   */
  def initTransit(): Unit = {
    //    transportNetwork.transitLayer.routes.listIterator().asScala.foreach{ routeInfo =>
    //      log.debug(routeInfo.toString)
    //    }
<<<<<<< HEAD
    val transitCache = mutable.Map[(Int, Int), BeamPath]()

    val size = transportNetwork.transitLayer.tripPatterns.size()
    val workerNumber = beamServices.beamConfig.beam.routing.workerNumber
    val patternsPerWorker = size / workerNumber
    val patternsStartIndex = patternsPerWorker * workerId
    //XXX: last worker takes rest of schedule
    val patternsEndIndex = if (workerId == workerNumber - 1) {
      size
    } else {
      patternsStartIndex + patternsPerWorker
    }
    log.info(s" ${transportNetwork.transitLayer.tripPatterns.size()} trips founded, Start Transit initialization of [$patternsStartIndex, $patternsEndIndex) slice")
    val transitTrips = transportNetwork.transitLayer.tripPatterns.subList(patternsStartIndex, patternsEndIndex).asScala.toArray
=======
    log.info(s"Start Transit initialization  ${ prunedTransportNetwork.transitLayer.tripPatterns.size()} trips founded")
    val transitTrips  = prunedTransportNetwork.transitLayer.tripPatterns.listIterator().asScala.toArray
>>>>>>> 4c17685b
    val transitData = transitTrips.flatMap { tripPattern =>
      //      log.debug(tripPattern.toString)
      val route = prunedTransportNetwork.transitLayer.routes.get(tripPattern.routeIndex)
      val mode = Modes.mapTransitMode(TransitLayer.getTransitModes(route.route_type))
      val transitRouteTrips = tripPattern.tripSchedules.asScala
      transitRouteTrips.filter(_.getNStops > 0).map { transitTrip =>
        // First create a unique for this trip which will become the transit agent and vehicle ids
        val tripVehId = Id.create(transitTrip.tripId, classOf[Vehicle])
        val numStops = transitTrip.departures.length
        val passengerSchedule = PassengerSchedule()

        if (numStops > 1) {
          var stopStopDepartTuple = (-1, -1, 0L)
          var previousBeamLeg: Option[BeamLeg] = None
          val travelStops = transitTrip.departures.zipWithIndex.sliding(2)
          travelStops.foreach { case Array((departureFrom, from), (departureTo, to)) =>
            val duration = transitTrip.arrivals(to) - departureFrom
            //XXX: inconsistency between Stop.stop_id and and data in stopIdForIndex, Stop.stop_id = stopIdForIndex + 1
            //XXX: we have to use data from stopIdForIndex otherwise router want find vehicle by beamleg in beamServices.transitVehiclesByBeamLeg
            val fromStopIdx = tripPattern.stops(from)
            val toStopIdx = tripPattern.stops(to)
            val fromStopId = tripPattern.stops(from)
            val toStopId = tripPattern.stops(to)
            val stopsInfo = TransitStopsInfo(fromStopId, toStopId)
            val transitPath = if (isOnStreetTransit(mode)) {
              transitCache.get((fromStopIdx,toStopIdx)).fold{
                val bp = beamPathBuilder.routeTransitPathThroughStreets(departureFrom.toLong, fromStopIdx, toStopIdx, stopsInfo, duration)
                transitCache += ((fromStopIdx,toStopIdx)->bp)
              bp}
              {x =>
                beamPathBuilder.createFromExistingWithUpdatedTimes(x,departureFrom,duration)
              }
            } else {
              val edgeIds = beamPathBuilder.resolveFirstLastTransitEdges(fromStopIdx, toStopIdx)
<<<<<<< HEAD
              BeamPath(edgeIds, Option(stopsInfo), TrajectoryByEdgeIdsResolver(transportNetwork.streetLayer, departureFrom.toLong, duration))
=======
              BeamPath(edgeIds, Option(stopsInfo), new TrajectoryByEdgeIdsResolver(prunedTransportNetwork.streetLayer, departureFrom.toLong, duration) )
>>>>>>> 4c17685b
            }
            val theLeg = BeamLeg(departureFrom.toLong, mode, duration, transitPath)
            passengerSchedule.addLegs(Seq(theLeg))
            beamServices.transitVehiclesByBeamLeg += (theLeg -> tripVehId)

            previousBeamLeg.foreach { prevLeg =>
              beamServices.transitLegsByStopAndDeparture += (stopStopDepartTuple -> BeamLegWithNext(prevLeg, Some(theLeg)))
            }
            previousBeamLeg = Some(theLeg)
            val previousTransitStops: TransitStopsInfo = previousBeamLeg.get.travelPath.transitStops match {
              case Some(stops) =>
                stops
              case None =>
                TransitStopsInfo(-1, -1)
            }
            stopStopDepartTuple = (previousTransitStops.fromStopId, previousTransitStops.toStopId, previousBeamLeg.get.startTime)
            //            if(stopStopDepartTuple._1.eq("0") && stopStopDepartTuple._2.eq("23")){
//            if (stopStopDepartTuple._1.equals("0") || stopStopDepartTuple._2.equals("0")) {
//              val i = 0
//            }
          }
          beamServices.transitLegsByStopAndDeparture += (stopStopDepartTuple -> BeamLegWithNext(previousBeamLeg.get, None))
        } else {
          log.warning(s"Transit trip  ${transitTrip.tripId} has only one stop ")
          val departureStart = transitTrip.departures(0)
          val fromStopIdx = tripPattern.stops(0)
          //XXX: inconsistency between Stop.stop_id and and data in stopIdForIndex, Stop.stop_id = stopIdForIndex + 1
          //XXX: we have to use data from stopIdForIndex otherwise router want find vehicle by beamleg in beamServices.transitVehiclesByBeamLeg
          val duration = 1L
          val edgeIds = beamPathBuilder.resolveFirstLastTransitEdges(fromStopIdx)
          val stopsInfo = TransitStopsInfo(fromStopIdx, fromStopIdx)
          val transitPath = BeamPath(edgeIds, Option(stopsInfo),
<<<<<<< HEAD
            new TrajectoryByEdgeIdsResolver(transportNetwork.streetLayer, departureStart.toLong, duration))
=======
            new TrajectoryByEdgeIdsResolver(prunedTransportNetwork.streetLayer, departureStart.toLong, duration) )
>>>>>>> 4c17685b
          val theLeg = BeamLeg(departureStart.toLong, mode, duration, transitPath)
          passengerSchedule.addLegs(Seq(theLeg))
          beamServices.transitVehiclesByBeamLeg += (theLeg -> tripVehId)
        }

        (tripVehId, route, passengerSchedule)
      }
    }
    val transitScheduleToCreate = transitData.filter(_._3.schedule.nonEmpty).sortBy(_._3.getStartLeg().startTime)
    transitScheduleToCreate.foreach { case (tripVehId, route, passengerSchedule) =>
      createTransitVehicle(tripVehId, route, passengerSchedule)
    }

    log.info(s"Finished Transit initialization trips, ${transitData.length}")
  }

  def createTransitVehicle(transitVehId: Id[Vehicle], route: RouteInfo, passengerSchedule: PassengerSchedule) = {

    val mode = Modes.mapTransitMode(TransitLayer.getTransitModes(route.route_type))
    val vehicleTypeId = Id.create(mode.toString.toLowerCase, classOf[VehicleType])
    val vehicleType = transitVehicles.getVehicleTypes.get(vehicleTypeId)
    mode match {
      case (BUS | SUBWAY | TRAM | CABLE_CAR | RAIL | FERRY) if vehicleType != null =>
        val matSimTransitVehicle = VehicleUtils.getFactory.createVehicle(transitVehId, vehicleType)
        matSimTransitVehicle.getType.setDescription(mode.value)
        val consumption = Option(vehicleType.getEngineInformation).map(_.getGasConsumption).getOrElse(Powertrain.AverageMilesPerGallon)
        val transitVehProps = TransitVehicle.props(beamServices, matSimTransitVehicle.getId, TransitVehicleData(), Powertrain.PowertrainFromMilesPerGallon(consumption), matSimTransitVehicle, new Attributes())
        val transitVehRef = context.actorOf(transitVehProps, BeamVehicle.buildActorName(matSimTransitVehicle))
        beamServices.vehicles += (transitVehId -> matSimTransitVehicle)
        beamServices.vehicleRefs += (transitVehId -> transitVehRef)
        beamServices.schedulerRef ! ScheduleTrigger(InitializeTrigger(0.0), transitVehRef)

        val vehicleIdAndRef = BeamVehicleIdAndRef(transitVehId, transitVehRef)
        val transitDriverId = TransitDriverAgent.createAgentIdFromVehicleId(transitVehId)
        val transitDriverAgentProps = TransitDriverAgent.props(beamServices, transitDriverId, vehicleIdAndRef, passengerSchedule)
        val transitDriver = context.actorOf(transitDriverAgentProps, transitDriverId.toString)
        beamServices.agentRefs += (transitDriverId.toString -> transitDriver)
        beamServices.transitDriversByVehicle += (transitVehId -> transitDriverId)
        beamServices.schedulerRef ! ScheduleTrigger(InitializeTrigger(0.0), transitDriver)

      case _ =>
        log.error(mode + " is not supported yet")
    }
  }

  override def calcRoute(requestId: Id[RoutingRequest], routingRequestTripInfo: RoutingRequestTripInfo, person: Person): RoutingResponse = {
    //Gets a response:
    val pointToPointQuery = new PointToPointQuery(prunedTransportNetwork)
    val isRouteForPerson = routingRequestTripInfo.streetVehicles.exists(_.mode == WALK)

    val profileRequestToVehicles: ProfileRequestToVehicles = if (isRouteForPerson) {
      buildRequestsForPerson(routingRequestTripInfo)
    } else {
      buildRequestsForNonPerson(routingRequestTripInfo)
    }
    val profileResponse = try {
      Some(pointToPointQuery.getPlan(profileRequestToVehicles.originalProfile))
    }catch{
      case e: IllegalStateException =>
        None
    }
    profileResponse match {
      case Some(response) =>
        val originalResponse = buildResponse(response, isRouteForPerson)
        val walkModeToVehicle: Map[BeamMode, StreetVehicle] = if (isRouteForPerson) Map(WALK -> profileRequestToVehicles.originalProfileModeToVehicle(WALK).head) else Map()

        var embodiedTrips: Vector[EmbodiedBeamTrip] = Vector()
        originalResponse.trips.zipWithIndex.filter(_._1.accessMode == WALK).foreach { trip =>
          embodiedTrips = embodiedTrips :+ EmbodiedBeamTrip.embodyWithStreetVehicles(trip._1, walkModeToVehicle, walkModeToVehicle, originalResponse.tripFares(trip._2), beamServices)
        }

        profileRequestToVehicles.originalProfileModeToVehicle.keys.foreach { mode =>
          val streetVehicles = profileRequestToVehicles.originalProfileModeToVehicle(mode)
          originalResponse.trips.zipWithIndex.filter(_._1.accessMode == mode).foreach { trip =>
            streetVehicles.foreach { veh: StreetVehicle =>
              embodiedTrips = embodiedTrips :+ EmbodiedBeamTrip.embodyWithStreetVehicles(trip._1, walkModeToVehicle ++ Map(mode -> veh), walkModeToVehicle, originalResponse.tripFares(trip._2), beamServices)
            }
          }
        }
        RoutingResponse(requestId, embodiedTrips)
      case None =>
        RoutingResponse(requestId, Vector())
    }
  }

  protected def buildRequestsForNonPerson(routingRequestTripInfo: RoutingRequestTripInfo): ProfileRequestToVehicles = {
    val originalProfileModeToVehicle = new mutable.HashMap[BeamMode, mutable.Set[StreetVehicle]] with mutable.MultiMap[BeamMode, StreetVehicle]
    ////////////////////////////////////////////////////////////////////////////////////////////////////////////////////
    // From requester's origin to destination, the street modes must be within XXm of origin because this agent can't walk
    ////////////////////////////////////////////////////////////////////////////////////////////////////////////////////

    val streetVehiclesAtRequesterOrigin: Vector[StreetVehicle] = routingRequestTripInfo.streetVehicles.filter(veh => beamServices.geo.distInMeters(veh.location.loc, routingRequestTripInfo.origin) <= distanceThresholdToIgnoreWalking)
    if (streetVehiclesAtRequesterOrigin.isEmpty) {
      log.error(s"A routing request for a Non Person (which therefore cannot walk) was submitted with no StreetVehicle within ${distanceThresholdToIgnoreWalking} m of the requested origin.")
    }
    val uniqueBeamModes: Vector[BeamMode] = streetVehiclesAtRequesterOrigin.map(_.mode).distinct
    val uniqueLegModes: Vector[LegMode] = uniqueBeamModes.map(_.r5Mode.get match { case Left(leg) => leg }).distinct
    uniqueBeamModes.foreach(beamMode =>
      streetVehiclesAtRequesterOrigin.filter(_.mode == beamMode).foreach(veh =>
        originalProfileModeToVehicle.addBinding(beamMode, veh)
      )
    )

    val profileRequest = new ProfileRequest()
    //Set timezone to timezone of transport network
    profileRequest.zoneId = prunedTransportNetwork.getTimeZone
    val fromPosTransformed = beamServices.geo.utm2Wgs(routingRequestTripInfo.origin)
    val toPosTransformed = beamServices.geo.utm2Wgs(routingRequestTripInfo.destination)
    profileRequest.fromLon = fromPosTransformed.getX
    profileRequest.fromLat = fromPosTransformed.getY
    profileRequest.toLon = toPosTransformed.getX
    profileRequest.toLat = toPosTransformed.getY
    //    profileRequest.maxWalkTime = 2*60
    profileRequest.maxCarTime = 3 * 60
    //    profileRequest.maxBikeTime = 3*60
    profileRequest.maxTripDurationMinutes = 3 * 60
    profileRequest.wheelchair = false
    profileRequest.bikeTrafficStress = 4
    val time = routingRequestTripInfo.departureTime match {
      case time: DiscreteTime => WindowTime(time.atTime, beamServices.beamConfig.beam.routing.r5)
      case time: WindowTime => time
    }
    profileRequest.fromTime = time.fromTime
    profileRequest.toTime = time.toTime
    profileRequest.date = beamServices.dates.localBaseDate
    //      ZonedDateTime.parse(beamServices.beamConfig.beam.routing.baseDate).toLocalDate
    profileRequest.directModes = util.EnumSet.copyOf(uniqueLegModes.asJavaCollection)
    // We constrain these to be non-transit trips since they are by NonPersons who we assume don't board transit
    profileRequest.accessModes = profileRequest.directModes

    ProfileRequestToVehicles(profileRequest, originalProfileModeToVehicle, Vector(), Map())
  }

  /*
     * buildRequests
     *
     * Here we build the Vector of routing requests to send to R5. There could be 1-3 origins associated with the
     * location of the requester and her CAR and BIKE if those personal vehicles are sufficiently far from her location
     * (otherwise we ignore the difference).
     */
  protected def buildRequestsForPerson(routingRequestTripInfo: RoutingRequestTripInfo): ProfileRequestToVehicles = {

    val originalProfileModeToVehicle = new mutable.HashMap[BeamMode, mutable.Set[StreetVehicle]] with mutable.MultiMap[BeamMode, StreetVehicle]
    var walkOnlyProfiles: Vector[ProfileRequest] = Vector[ProfileRequest]()
    var vehicleAsOriginProfiles: Map[ProfileRequest, StreetVehicle] = Map[ProfileRequest, StreetVehicle]()

    ////////////////////////////////////////////////////////////////////////////////////////////////////////////////////
    // First request is from requester's origin to destination, the street modes in addition to WALK depend on
    // whether StreetVehicles are within XXm of the origin
    ////////////////////////////////////////////////////////////////////////////////////////////////////////////////////

    val streetVehiclesAtRequesterOrigin: Vector[StreetVehicle] = routingRequestTripInfo.streetVehicles.filter(veh => beamServices.geo.distInMeters(veh.location.loc, routingRequestTripInfo.origin) <= distanceThresholdToIgnoreWalking)
    val uniqueBeamModes: Vector[BeamMode] = streetVehiclesAtRequesterOrigin.map(_.mode).distinct
    val uniqueLegModes: Vector[LegMode] = uniqueBeamModes.map(_.r5Mode.get match { case Left(leg) => leg }).distinct
    uniqueBeamModes.foreach(beamMode =>
      streetVehiclesAtRequesterOrigin.filter(_.mode == beamMode).foreach(veh =>
        originalProfileModeToVehicle.addBinding(beamMode, veh)
      )
    )
    if (!uniqueBeamModes.contains(WALK))
      log.warning("R5RoutingWorker expects a HumanBodyVehicle to be included in StreetVehicle vector passed from RoutingRequest but none were found.")

    val profileRequest = new ProfileRequest()
    //Set timezone to timezone of transport network
<<<<<<< HEAD
    profileRequest.zoneId = transportNetwork.getTimeZone
    val fromPosTransformed =  beamServices.geo.snapToR5Edge(transportNetwork.streetLayer,beamServices.geo.utm2Wgs(routingRequestTripInfo.origin))
    val toPosTransformed = beamServices.geo.snapToR5Edge(transportNetwork.streetLayer,beamServices.geo.utm2Wgs(routingRequestTripInfo.destination))
=======
    profileRequest.zoneId = prunedTransportNetwork.getTimeZone
    val fromPosTransformed = beamServices.geo.utm2Wgs(routingRequestTripInfo.origin)
    val toPosTransformed = beamServices.geo.utm2Wgs(routingRequestTripInfo.destination)
>>>>>>> 4c17685b
    profileRequest.fromLon = fromPosTransformed.getX
    profileRequest.fromLat = fromPosTransformed.getY
    profileRequest.toLon = toPosTransformed.getX
    profileRequest.toLat = toPosTransformed.getY
    profileRequest.maxWalkTime = 60
    profileRequest.maxCarTime = 3 * 60
    profileRequest.maxBikeTime = 3 * 60
    profileRequest.maxTripDurationMinutes = 3 * 60
    profileRequest.wheelchair = false
    profileRequest.bikeTrafficStress = 4
    val time = routingRequestTripInfo.departureTime match {
      case time: DiscreteTime => WindowTime(time.atTime, beamServices.beamConfig.beam.routing.r5)
      case time: WindowTime => time
    }
    profileRequest.fromTime = time.fromTime
    profileRequest.toTime = time.toTime
    profileRequest.date = beamServices.dates.localBaseDate
    profileRequest.directModes = util.EnumSet.copyOf(uniqueLegModes.asJavaCollection)
    val isTransit = routingRequestTripInfo.transitModes.nonEmpty
    if (isTransit) {
      val transitModes: Vector[TransitModes] = routingRequestTripInfo.transitModes.map(_.r5Mode.get.right.get)
      profileRequest.transitModes = util.EnumSet.copyOf(transitModes.asJavaCollection)
      profileRequest.accessModes = profileRequest.directModes
      profileRequest.egressModes = util.EnumSet.of(LegMode.WALK)
    }

    ////////////////////////////////////////////////////////////////////////////////////////////////////////////////////
    // The next requests are for walk only trips to vehicles and simultaneously the vehicle to destination
    ////////////////////////////////////////////////////////////////////////////////////////////////////////////////////
    //TODO can we configure the walkOnly trips so that only one alternative is returned by R5 or do we need to deal with that in post?
    val streetVehiclesNotAtRequesterOrigin: Vector[StreetVehicle] = routingRequestTripInfo.streetVehicles.filter(veh => beamServices.geo.distInMeters(veh.location.loc, routingRequestTripInfo.origin) > distanceThresholdToIgnoreWalking)
    streetVehiclesNotAtRequesterOrigin.foreach { veh =>
      // Walking to Vehicle
      val newFromPosTransformed = veh.location.loc.toWgs
      val newProfileRequest = profileRequest.clone()
      newProfileRequest.toLon = newFromPosTransformed.getX
      newProfileRequest.toLat = newFromPosTransformed.getY
      newProfileRequest.directModes = util.EnumSet.copyOf(Vector(LegMode.WALK).asJavaCollection)
      walkOnlyProfiles = walkOnlyProfiles :+ newProfileRequest

      // Vehicle to Destination
      val vehToDestination = profileRequest.clone()
      vehToDestination.fromLon = newFromPosTransformed.getX
      vehToDestination.fromLat = newFromPosTransformed.getY
      vehToDestination.directModes = util.EnumSet.copyOf(Vector(veh.mode.r5Mode.get.left.get).asJavaCollection)
      vehicleAsOriginProfiles = vehicleAsOriginProfiles + (vehToDestination -> veh)
    }

    ProfileRequestToVehicles(profileRequest, originalProfileModeToVehicle, walkOnlyProfiles, vehicleAsOriginProfiles)
  }


  private def createProfileRequest(routingRequestTripInfo: RoutingRequestTripInfo) = {
    val profileRequest = new ProfileRequest()
    //Set timezone to timezone of transport network
    profileRequest.zoneId = prunedTransportNetwork.getTimeZone
    val fromLocation = beamServices.geo.utm2Wgs(routingRequestTripInfo.origin)
    val toLocation = beamServices.geo.utm2Wgs(routingRequestTripInfo.destination)
    profileRequest.fromLon = fromLocation.getX
    profileRequest.fromLat = fromLocation.getY
    profileRequest.toLon = toLocation.getX
    profileRequest.toLat = toLocation.getY
    // Max times for walk, bike or car may not required, as R5 already has reasonable defaults, see ProfileRequest
    //    profileRequest.maxWalkTime = 3*60
    //    profileRequest.maxCarTime = 6*60
    //    profileRequest.maxBikeTime = 3*60
    profileRequest.wheelchair = false
    profileRequest.bikeTrafficStress = 4
    val time = routingRequestTripInfo.departureTime match {
      case time: DiscreteTime => WindowTime(time.atTime, beamServices.beamConfig.beam.routing.r5)
      case time: WindowTime => time
    }
    profileRequest.fromTime = time.fromTime
    profileRequest.toTime = time.toTime
    profileRequest.date = beamServices.dates.localBaseDate
    profileRequest
  }


  def buildResponse(plan: ProfileResponse, forPerson: Boolean): TripFareTuple = {

    var trips = Vector[BeamTrip]()
    var tripFares = Vector[Map[Int, Double]]()
    plan.options.asScala.foreach(option => {
      /*
        * Iterating all itinerary from a ProfileOption to construct the BeamTrip,
        * itinerary has a PointToPointConnection object that help relating access,
        * egress and transit for the particular itinerary. That contains indexes of
        * access and egress and actual object could be located from lists under option object,
        * as there are separate collections for each.
        *
        * And after locating through these indexes, constructing BeamLeg for each and
        * finally add these legs back to BeamTrip.
        */
      option.itinerary.asScala.foreach(itinerary => {
        var legs = Vector[BeamLeg]()
        var legFares = Map[Int, Double]()

        val access = option.access.get(itinerary.connection.access)

        // Using itinerary start as access leg's startTime
<<<<<<< HEAD
        val tripStartTime = beamServices.dates.toBaseMidnightSeconds(itinerary.startTime, transportNetwork.transitLayer.routes.size() == 0)
=======
        val tripStartTime = beamServices.dates.toBaseMidnightSeconds(itinerary.startTime,prunedTransportNetwork.transitLayer.routes.size()==0)
>>>>>>> 4c17685b
        val isTransit = itinerary.connection.transit != null && !itinerary.connection.transit.isEmpty
        legs = legs :+ BeamLeg(tripStartTime, mapLegMode(access.mode), access.duration, travelPath = beamPathBuilder.buildStreetPath(access, tripStartTime))

        //add a Dummy BeamLeg to the beginning and end of that trip BeamTrip using the dummyWalk
        if (forPerson && access.mode != LegMode.WALK) {
          legs = dummyWalk(tripStartTime) +: legs
          if (!isTransit) legs = legs :+ dummyWalk(tripStartTime + access.duration)
        }

        if (isTransit) {
          var arrivalTime: Long = Long.MinValue
          var isMiddle: Boolean = false
          /*
           Based on "Index in transit list specifies transit with same index" (comment from PointToPointConnection line 14)
           assuming that: For each transit in option there is a TransitJourneyID in connection
           */
          val segments = option.transit.asScala zip itinerary.connection.transit.asScala
          val fares = FareCalculator.filterTransferFares(FareCalculator.getFareSegments(segments.toVector))

          segments.foreach { case (transitSegment, transitJourneyID) =>

            val segmentPattern = transitSegment.segmentPatterns.get(transitJourneyID.pattern)

            val fs = fares.filter(_.patternIndex == transitJourneyID.pattern).map(_.fare.price)
            val fare = if (fs.nonEmpty) fs.min else 0.0

            // when this is the last SegmentPattern, we should use the toArrivalTime instead of the toDepartureTime
            val duration = (if (option.transit.indexOf(transitSegment) < option.transit.size() - 1)
              segmentPattern.toDepartureTime
            else
              segmentPattern.toArrivalTime).get(transitJourneyID.time).toEpochSecond -
              segmentPattern.fromDepartureTime.get(transitJourneyID.time).toEpochSecond

            val segmentLegs = buildPath(beamServices.dates.toBaseMidnightSeconds(segmentPattern.fromDepartureTime.get(transitJourneyID.time), isTransit),
              mapTransitMode(transitSegment.mode),
              duration,
              transitSegment,
              transitJourneyID)

            legFares += legs.size -> fare
            legs = legs ++ segmentLegs
            arrivalTime = beamServices.dates.toBaseMidnightSeconds(segmentPattern.toArrivalTime.get(transitJourneyID.time), isTransit)
            if (transitSegment.middle != null) {
              isMiddle = true
              legs = legs :+ BeamLeg(arrivalTime, mapLegMode(transitSegment.middle.mode), transitSegment.middle.duration, travelPath = beamPathBuilder.buildStreetPath(transitSegment.middle, arrivalTime))
              arrivalTime = arrivalTime + transitSegment.middle.duration // in case of middle arrival time would update
            }
          }

          // egress would only be present if there is some transit, so its under transit presence check
          if (itinerary.connection.egress != null) {
            val egress = option.egress.get(itinerary.connection.egress)
            //start time would be the arrival time of last stop and 5 second alighting
            legs = legs :+ BeamLeg(arrivalTime, mapLegMode(egress.mode), egress.duration, beamPathBuilder.buildStreetPath(egress, arrivalTime))
            if (forPerson && egress.mode != LegMode.WALK) legs :+ dummyWalk(arrivalTime + egress.duration)
          }
        }

        trips = trips :+ BeamTrip(legs, mapLegMode(access.mode))
        tripFares = tripFares :+ legFares
      })
    })
    TripFareTuple(trips, tripFares)
  }

  /*
  private def buildStreetPath(segment: StreetSegment): BeamStreetPath = {
    var activeLinkIds = Vector[String]()
    var spaceTime = Vector[SpaceTime]()
    for (edge: StreetEdgeInfo <- segment.streetEdges.asScala) {
      activeLinkIds = activeLinkIds :+ edge.edgeId.toString
      //      if(graphPathOutputsNeeded) {
      //        activeCoords = activeCoords :+ GeoUtils.toCoord(edge.geometry)
      //      }
      //TODO: time need to be extrected and provided as last argument of SpaceTime
      spaceTime = spaceTime :+ SpaceTime(edge.geometry.getCoordinate.x, edge.geometry.getCoordinate.y, -1)
    }

    BeamStreetPath(activeLinkIds, trajectory = Some(spaceTime))
  }
  */

  private def buildPath(departureTime: Long, mode: BeamMode, totalDuration: Long, transitSegment: TransitSegment, transitJourneyID: TransitJourneyID): Vector[BeamLeg] = {
    var legs: Vector[BeamLeg] = Vector()
    val segmentPattern: SegmentPattern = transitSegment.segmentPatterns.get(transitJourneyID.pattern)
    val beamVehicleId = Id.createVehicleId(segmentPattern.tripIds.get(transitJourneyID.time))
<<<<<<< HEAD
    val tripPattern = transportNetwork.transitLayer.tripPatterns.get(transitSegment.segmentPatterns.get(0).patternIdx)
    val allStopInds = tripPattern.stops.map(transportNetwork.transitLayer.stopIdForIndex.get(_)).toVector
    val stopsInTrip = tripPattern.stops.toVector.slice(allStopInds.indexOf(transitSegment.from.stopId), allStopInds.indexOf(transitSegment.to.stopId) + 1)
=======
    val tripPattern = prunedTransportNetwork.transitLayer.tripPatterns.get(transitSegment.segmentPatterns.get(0).patternIdx)
    val allStopInds = tripPattern.stops.map(prunedTransportNetwork.transitLayer.stopIdForIndex.get(_)).toVector
    val stopsInTrip = tripPattern.stops.map(_.toString).toVector.slice(allStopInds.indexOf(transitSegment.from.stopId), allStopInds.indexOf(transitSegment.to.stopId)+1)
>>>>>>> 4c17685b

    if (stopsInTrip.size == 1) {
      log.debug("Access and egress point the same on trip. No transit needed.")
      legs
    } else {
      var workingDepature = departureTime
      stopsInTrip.sliding(2).foreach { stopPair =>
        val legPair = beamServices.transitLegsByStopAndDeparture.get((stopPair(0), stopPair(1), workingDepature))
        legPair match {
          case Some(lp) =>
            legs = legs :+ lp.leg
            lp.nextLeg match {
              case Some(theNextLeg) =>
                workingDepature = theNextLeg.startTime
              case None =>
                if(!hasWarnedAboutLegPair.contains(Tuple2(stopPair(0),stopPair(1)))){
                  log.warning(s"Leg pair ${stopPair(0)} to ${stopPair(1)} at ${workingDepature} not found in beamServices.transitLegsByStopAndDeparture")
                  hasWarnedAboutLegPair = hasWarnedAboutLegPair + Tuple2(stopPair(0),stopPair(1))
                }
            }
          case None =>
        }
      }
      legs
    }
  }

  def createStopId(stopId: String): Id[TransitStop] = {
    Id.create(stopId, classOf[TransitStop])
  }

  /*
    private def buildPath(profileRequest: ProfileRequest, streetMode: StreetMode): BeamStreetPath = {
      val streetRouter = new StreetRouter(transportNetwork.streetLayer)
      streetRouter.profileRequest = profileRequest
      streetRouter.streetMode = streetMode

      // TODO use target pruning instead of a distance limit
      streetRouter.distanceLimitMeters = 100000

      streetRouter.setOrigin(profileRequest.fromLat, profileRequest.fromLon)
      streetRouter.setDestination(profileRequest.toLat, profileRequest.toLon)

      streetRouter.route

      //Gets lowest weight state for end coordinate split
      val lastState = streetRouter.getState(streetRouter.getDestinationSplit())
      val streetPath = new StreetPath(lastState, transportNetwork)

      var activeLinkIds = Vector[String]()
      //TODO the coords and times should only be collected if the particular logging event that requires them is enabled
      var activeCoords = Vector[Coord]()
      var activeTimes = Vector[Long]()

      for (state <- streetPath.getStates.asScala) {
        val edgeIdx = state.backEdge
        if (edgeIdx != -1) {
          val edge = transportNetwork.streetLayer.edgeStore.getCursor(edgeIdx)
          activeLinkIds = activeLinkIds :+ edgeIdx.toString
          if(graphPathOutputsNeeded){
            activeCoords = activeCoords :+ GeoUtils.toCoord(edge.getGeometry)
            activeTimes = activeTimes :+ state.getDurationSeconds.toLong
          }
        }
      }
      BeamStreetPath(activeLinkIds, activeCoords, activeTimes)
    }*/

  private def transitVehicles = {
    beamServices.matsimServices.getScenario.getTransitVehicles
  }
}

object R5RoutingWorker extends HasProps {
  override def props(beamServices: BeamServices, workerId: Int) = Props(classOf[R5RoutingWorker], beamServices, workerId)

  case class ProfileRequestToVehicles(originalProfile: ProfileRequest,
                                      originalProfileModeToVehicle: mutable.Map[BeamMode, mutable.Set[StreetVehicle]],
                                      walkOnlyProfiles: Vector[ProfileRequest],
                                      vehicleAsOriginProfiles: Map[ProfileRequest, StreetVehicle])

  case class TripFareTuple(trips: Vector[BeamTrip], tripFares: Vector[Map[Int, Double]])

}<|MERGE_RESOLUTION|>--- conflicted
+++ resolved
@@ -41,7 +41,6 @@
   //  val graphPathOutputsNeeded = beamServices.beamConfig.beam.outputs.writeGraphPathTraversals
   val graphPathOutputsNeeded = false
   val distanceThresholdToIgnoreWalking = beamServices.beamConfig.beam.agentsim.thresholdForWalkingInMeters // meters
-  var hasWarnedAboutLegPair = Set[Tuple2[Int,Int]]()
 
   override def init: Unit = {
   }
@@ -59,7 +58,6 @@
     //    transportNetwork.transitLayer.routes.listIterator().asScala.foreach{ routeInfo =>
     //      log.debug(routeInfo.toString)
     //    }
-<<<<<<< HEAD
     val transitCache = mutable.Map[(Int, Int), BeamPath]()
 
     val size = transportNetwork.transitLayer.tripPatterns.size()
@@ -74,10 +72,6 @@
     }
     log.info(s" ${transportNetwork.transitLayer.tripPatterns.size()} trips founded, Start Transit initialization of [$patternsStartIndex, $patternsEndIndex) slice")
     val transitTrips = transportNetwork.transitLayer.tripPatterns.subList(patternsStartIndex, patternsEndIndex).asScala.toArray
-=======
-    log.info(s"Start Transit initialization  ${ prunedTransportNetwork.transitLayer.tripPatterns.size()} trips founded")
-    val transitTrips  = prunedTransportNetwork.transitLayer.tripPatterns.listIterator().asScala.toArray
->>>>>>> 4c17685b
     val transitData = transitTrips.flatMap { tripPattern =>
       //      log.debug(tripPattern.toString)
       val route = prunedTransportNetwork.transitLayer.routes.get(tripPattern.routeIndex)
@@ -112,11 +106,7 @@
               }
             } else {
               val edgeIds = beamPathBuilder.resolveFirstLastTransitEdges(fromStopIdx, toStopIdx)
-<<<<<<< HEAD
               BeamPath(edgeIds, Option(stopsInfo), TrajectoryByEdgeIdsResolver(transportNetwork.streetLayer, departureFrom.toLong, duration))
-=======
-              BeamPath(edgeIds, Option(stopsInfo), new TrajectoryByEdgeIdsResolver(prunedTransportNetwork.streetLayer, departureFrom.toLong, duration) )
->>>>>>> 4c17685b
             }
             val theLeg = BeamLeg(departureFrom.toLong, mode, duration, transitPath)
             passengerSchedule.addLegs(Seq(theLeg))
@@ -149,11 +139,7 @@
           val edgeIds = beamPathBuilder.resolveFirstLastTransitEdges(fromStopIdx)
           val stopsInfo = TransitStopsInfo(fromStopIdx, fromStopIdx)
           val transitPath = BeamPath(edgeIds, Option(stopsInfo),
-<<<<<<< HEAD
             new TrajectoryByEdgeIdsResolver(transportNetwork.streetLayer, departureStart.toLong, duration))
-=======
-            new TrajectoryByEdgeIdsResolver(prunedTransportNetwork.streetLayer, departureStart.toLong, duration) )
->>>>>>> 4c17685b
           val theLeg = BeamLeg(departureStart.toLong, mode, duration, transitPath)
           passengerSchedule.addLegs(Seq(theLeg))
           beamServices.transitVehiclesByBeamLeg += (theLeg -> tripVehId)
@@ -318,15 +304,9 @@
 
     val profileRequest = new ProfileRequest()
     //Set timezone to timezone of transport network
-<<<<<<< HEAD
     profileRequest.zoneId = transportNetwork.getTimeZone
     val fromPosTransformed =  beamServices.geo.snapToR5Edge(transportNetwork.streetLayer,beamServices.geo.utm2Wgs(routingRequestTripInfo.origin))
     val toPosTransformed = beamServices.geo.snapToR5Edge(transportNetwork.streetLayer,beamServices.geo.utm2Wgs(routingRequestTripInfo.destination))
-=======
-    profileRequest.zoneId = prunedTransportNetwork.getTimeZone
-    val fromPosTransformed = beamServices.geo.utm2Wgs(routingRequestTripInfo.origin)
-    val toPosTransformed = beamServices.geo.utm2Wgs(routingRequestTripInfo.destination)
->>>>>>> 4c17685b
     profileRequest.fromLon = fromPosTransformed.getX
     profileRequest.fromLat = fromPosTransformed.getY
     profileRequest.toLon = toPosTransformed.getX
@@ -428,11 +408,7 @@
         val access = option.access.get(itinerary.connection.access)
 
         // Using itinerary start as access leg's startTime
-<<<<<<< HEAD
         val tripStartTime = beamServices.dates.toBaseMidnightSeconds(itinerary.startTime, transportNetwork.transitLayer.routes.size() == 0)
-=======
-        val tripStartTime = beamServices.dates.toBaseMidnightSeconds(itinerary.startTime,prunedTransportNetwork.transitLayer.routes.size()==0)
->>>>>>> 4c17685b
         val isTransit = itinerary.connection.transit != null && !itinerary.connection.transit.isEmpty
         legs = legs :+ BeamLeg(tripStartTime, mapLegMode(access.mode), access.duration, travelPath = beamPathBuilder.buildStreetPath(access, tripStartTime))
 
@@ -519,15 +495,9 @@
     var legs: Vector[BeamLeg] = Vector()
     val segmentPattern: SegmentPattern = transitSegment.segmentPatterns.get(transitJourneyID.pattern)
     val beamVehicleId = Id.createVehicleId(segmentPattern.tripIds.get(transitJourneyID.time))
-<<<<<<< HEAD
     val tripPattern = transportNetwork.transitLayer.tripPatterns.get(transitSegment.segmentPatterns.get(0).patternIdx)
     val allStopInds = tripPattern.stops.map(transportNetwork.transitLayer.stopIdForIndex.get(_)).toVector
     val stopsInTrip = tripPattern.stops.toVector.slice(allStopInds.indexOf(transitSegment.from.stopId), allStopInds.indexOf(transitSegment.to.stopId) + 1)
-=======
-    val tripPattern = prunedTransportNetwork.transitLayer.tripPatterns.get(transitSegment.segmentPatterns.get(0).patternIdx)
-    val allStopInds = tripPattern.stops.map(prunedTransportNetwork.transitLayer.stopIdForIndex.get(_)).toVector
-    val stopsInTrip = tripPattern.stops.map(_.toString).toVector.slice(allStopInds.indexOf(transitSegment.from.stopId), allStopInds.indexOf(transitSegment.to.stopId)+1)
->>>>>>> 4c17685b
 
     if (stopsInTrip.size == 1) {
       log.debug("Access and egress point the same on trip. No transit needed.")
