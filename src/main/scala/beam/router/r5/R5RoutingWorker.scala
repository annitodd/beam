package beam.router.r5

import java.util

import akka.actor.Props
import beam.agentsim.agents.vehicles.BeamVehicle.{BeamVehicleIdAndRef, StreetVehicle}
import beam.agentsim.agents.vehicles._
import beam.agentsim.agents.{InitializeTrigger, TransitDriverAgent}
import beam.agentsim.scheduler.BeamAgentScheduler.ScheduleTrigger
import beam.router.BeamRouter.{RoutingRequest, RoutingRequestTripInfo, RoutingResponse}
import beam.router.Modes.BeamMode.{BUS, CABLE_CAR, FERRY, RAIL, SUBWAY, TRAM, WALK}
import beam.router.Modes.{BeamMode, _}
import beam.router.RoutingModel.BeamLeg._
import beam.router.RoutingModel._
import beam.router.RoutingWorker.HasProps
import beam.router.gtfs.FareCalculator
import beam.router.r5.NetworkCoordinator.{beamPathBuilder, _}
import beam.router.r5.R5RoutingWorker.{ProfileRequestToVehicles, TripFareTuple}
import beam.router.{Modes, RoutingWorker, TrajectoryByEdgeIdsResolver}
import beam.sim.BeamServices
import beam.sim.common.GeoUtils._
import com.conveyal.r5.api.ProfileResponse
import com.conveyal.r5.api.util._
import com.conveyal.r5.point_to_point.builder.PointToPointQuery
import com.conveyal.r5.profile.{ProfileRequest, StreetMode}
import com.conveyal.r5.transit.{RouteInfo, TransitLayer}
import org.matsim.api.core.v01.Id
import org.matsim.api.core.v01.population.Person
import org.matsim.utils.objectattributes.attributable.Attributes
import org.matsim.vehicles._

import scala.collection.JavaConverters._
import scala.collection.mutable

class R5RoutingWorker(val beamServices: BeamServices, val workerId: Int) extends RoutingWorker {
  //TODO this needs to be inferred from the TransitNetwork or configured
  //  val localDateAsString: String = "2016-10-17"
  //  val baseTime: Long = ZonedDateTime.parse(localDateAsString + "T00:00:00-07:00[UTC-07:00]").toEpochSecond
  //TODO make this actually come from beamConfig
  //  val graphPathOutputsNeeded = beamServices.beamConfig.beam.outputs.writeGraphPathTraversals
  val graphPathOutputsNeeded = false
  val distanceThresholdToIgnoreWalking = beamServices.beamConfig.beam.agentsim.thresholdForWalkingInMeters // meters
  var hasWarnedAboutLegPair = Set[Tuple2[Int, Int]]()

  override def init: Unit = {
  }

  /*
   * Plan of action:
   * Each TripSchedule within each TripPattern represents a transit vehicle trip and will spawn a transitDriverAgent and a vehicle
   * The arrivals/departures within the TripSchedules are vectors of the same length as the "stops" field in the TripPattern
   * The stop IDs will be used to extract the Coordinate of the stop from the transitLayer (don't see exactly how yet)
   * Also should hold onto the route and trip IDs and use route to lookup the transit agency which ultimately should
   * be used to decide what type of vehicle to assign
   *
   */
  def initTransit(): Unit = {
    //    transportNetwork.transitLayer.routes.listIterator().asScala.foreach{ routeInfo =>
    //      log.debug(routeInfo.toString)
    //    }
    val transitCache = mutable.Map[(Int, Int), BeamPath]()

    val size = transportNetwork.transitLayer.tripPatterns.size()
    val workerNumber = beamServices.beamConfig.beam.routing.workerNumber
    val patternsPerWorker = size / workerNumber
    val patternsStartIndex = patternsPerWorker * workerId
    //XXX: last worker takes rest of schedule
    val patternsEndIndex = if (workerId == workerNumber - 1) {
      size
    } else {
      patternsStartIndex + patternsPerWorker
    }
    log.info(s" ${transportNetwork.transitLayer.tripPatterns.size()} trips founded, Start Transit initialization of [$patternsStartIndex, $patternsEndIndex) slice")
    val transitTrips = transportNetwork.transitLayer.tripPatterns.subList(patternsStartIndex, patternsEndIndex).asScala.toArray
    val transitData = transitTrips.flatMap { tripPattern =>
      val route = transportNetwork.transitLayer.routes.get(tripPattern.routeIndex)
      val mode = Modes.mapTransitMode(TransitLayer.getTransitModes(route.route_type))
      val transitRouteTrips = tripPattern.tripSchedules.asScala
      transitRouteTrips.filter(_.getNStops > 0).map { transitTrip =>
        // First create a unique for this trip which will become the transit agent and vehicle ids
        val tripVehId = Id.create(transitTrip.tripId, classOf[Vehicle])
        val numStops = transitTrip.departures.length
        val passengerSchedule = PassengerSchedule()

        if (numStops > 1) {
          var stopStopDepartTuple = (-1, -1, 0L)
          var previousBeamLeg: Option[BeamLeg] = None
          val travelStops = transitTrip.departures.zipWithIndex.sliding(2)
          travelStops.foreach { case Array((departureTimeFrom, from), (depatureTimeTo, to)) =>
            val duration = transitTrip.arrivals(to) - departureTimeFrom
            //XXX: inconsistency between Stop.stop_id and and data in stopIdForIndex, Stop.stop_id = stopIdForIndex + 1
            //XXX: we have to use data from stopIdForIndex otherwise router want find vehicle by beamleg in beamServices.transitVehiclesByBeamLeg
            val fromStopIdx = tripPattern.stops(from)
            val toStopIdx = tripPattern.stops(to)
            val fromStopId = tripPattern.stops(from)
            val toStopId = tripPattern.stops(to)
            val stopsInfo = TransitStopsInfo(fromStopId, toStopId)
            if(tripVehId.toString.equals("SM:43|10748241:T1|15:00") && departureTimeFrom.toLong == 1500L){
              val i =0
            }
            val transitPath = if (isOnStreetTransit(mode)) {
<<<<<<< HEAD
              transitCache.get((fromStopIdx, toStopIdx)).fold {
                val bp = beamPathBuilder.routeTransitPathThroughStreets(departureFrom.toLong, fromStopIdx, toStopIdx, stopsInfo, duration)
                transitCache += ((fromStopIdx, toStopIdx) -> bp)
                bp
              } { x =>
                beamPathBuilder.createFromExistingWithUpdatedTimes(x, departureFrom, duration)
=======
              transitCache.get((fromStopIdx,toStopIdx)).fold{
                val bp = beamPathBuilder.routeTransitPathThroughStreets(departureTimeFrom.toLong, fromStopIdx, toStopIdx, stopsInfo, duration)
                transitCache += ((fromStopIdx,toStopIdx)->bp)
              bp}
              {x =>
                beamPathBuilder.createFromExistingWithUpdatedTimes(x,departureTimeFrom,duration)
>>>>>>> 97392e5c
              }
            } else {
              val edgeIds = beamPathBuilder.resolveFirstLastTransitEdges(fromStopIdx, toStopIdx)
              BeamPath(edgeIds, Option(stopsInfo), TrajectoryByEdgeIdsResolver(transportNetwork.streetLayer, departureTimeFrom.toLong, duration))
            }
            val theLeg = BeamLeg(departureTimeFrom.toLong, mode, duration, transitPath)
            passengerSchedule.addLegs(Seq(theLeg))
            beamServices.transitVehiclesByBeamLeg += (theLeg -> tripVehId)

            previousBeamLeg.foreach { prevLeg =>
              beamServices.transitLegsByStopAndDeparture += (stopStopDepartTuple -> BeamLegWithNext(prevLeg, Some(theLeg)))
            }
            previousBeamLeg = Some(theLeg)
            val previousTransitStops: TransitStopsInfo = previousBeamLeg.get.travelPath.transitStops match {
              case Some(stops) =>
                stops
              case None =>
                TransitStopsInfo(-1, -1)
            }
            stopStopDepartTuple = (previousTransitStops.fromStopId, previousTransitStops.toStopId, previousBeamLeg.get.startTime)
          }
          beamServices.transitLegsByStopAndDeparture += (stopStopDepartTuple -> BeamLegWithNext(previousBeamLeg.get, None))
        } else {
          log.warning(s"Transit trip  ${transitTrip.tripId} has only one stop ")
          val departureStart = transitTrip.departures(0)
          val fromStopIdx = tripPattern.stops(0)
          //XXX: inconsistency between Stop.stop_id and and data in stopIdForIndex, Stop.stop_id = stopIdForIndex + 1
          //XXX: we have to use data from stopIdForIndex otherwise router want find vehicle by beamleg in beamServices.transitVehiclesByBeamLeg
          val duration = 1L
          val edgeIds = beamPathBuilder.resolveFirstLastTransitEdges(fromStopIdx)
          val stopsInfo = TransitStopsInfo(fromStopIdx, fromStopIdx)
          val transitPath = BeamPath(edgeIds, Option(stopsInfo),
            new TrajectoryByEdgeIdsResolver(transportNetwork.streetLayer, departureStart.toLong, duration))
          val theLeg = BeamLeg(departureStart.toLong, mode, duration, transitPath)
          passengerSchedule.addLegs(Seq(theLeg))
          beamServices.transitVehiclesByBeamLeg += (theLeg -> tripVehId)
        }

        (tripVehId, route, passengerSchedule)
      }
    }
    val transitScheduleToCreate = transitData.filter(_._3.schedule.nonEmpty).sortBy(_._3.getStartLeg().startTime)
    transitScheduleToCreate.foreach { case (tripVehId, route, passengerSchedule) =>
      createTransitVehicle(tripVehId, route, passengerSchedule)
    }

    log.info(s"Finished Transit initialization trips, ${transitData.length}")
  }

  def createTransitVehicle(transitVehId: Id[Vehicle], route: RouteInfo, passengerSchedule: PassengerSchedule) = {

    val mode = Modes.mapTransitMode(TransitLayer.getTransitModes(route.route_type))
    val vehicleTypeId = Id.create(mode.toString.toUpperCase + "-" + route.agency_id, classOf[VehicleType])

    val vehicleType = if (transitVehicles.getVehicleTypes.containsKey(vehicleTypeId)){
      transitVehicles.getVehicleTypes.get(vehicleTypeId);
    } else {
      log.info(s"no specific vehicleType available for mode and transit agency pair '${vehicleTypeId.toString})', using default vehicleType instead")
      transitVehicles.getVehicleTypes.get(Id.create(mode.toString.toUpperCase + "-DEFAULT", classOf[VehicleType]));
    }

    mode match {
      case (BUS | SUBWAY | TRAM | CABLE_CAR | RAIL | FERRY) if vehicleType != null =>
        val matSimTransitVehicle = VehicleUtils.getFactory.createVehicle(transitVehId, vehicleType)
        matSimTransitVehicle.getType.setDescription(mode.value)
        val consumption = Option(vehicleType.getEngineInformation).map(_.getGasConsumption).getOrElse(Powertrain.AverageMilesPerGallon)
        val transitVehProps = TransitVehicle.props(beamServices, matSimTransitVehicle.getId, TransitVehicleData(), Powertrain.PowertrainFromMilesPerGallon(consumption), matSimTransitVehicle, new Attributes())
        val transitVehRef = context.actorOf(transitVehProps, BeamVehicle.buildActorName(matSimTransitVehicle))
        beamServices.vehicles += (transitVehId -> matSimTransitVehicle)
        beamServices.vehicleRefs += (transitVehId -> transitVehRef)
        beamServices.schedulerRef ! ScheduleTrigger(InitializeTrigger(0.0), transitVehRef)

        val vehicleIdAndRef = BeamVehicleIdAndRef(transitVehId, transitVehRef)
        val transitDriverId = TransitDriverAgent.createAgentIdFromVehicleId(transitVehId)
        val transitDriverAgentProps = TransitDriverAgent.props(beamServices, transitDriverId, vehicleIdAndRef, passengerSchedule)
        val transitDriver = context.actorOf(transitDriverAgentProps, transitDriverId.toString)
        beamServices.agentRefs += (transitDriverId.toString -> transitDriver)
        beamServices.transitDriversByVehicle += (transitVehId -> transitDriverId)
        beamServices.schedulerRef ! ScheduleTrigger(InitializeTrigger(0.0), transitDriver)

      case _ =>
        log.error(mode + " is not supported yet")
    }
  }

  override def calcRoute(requestId: Id[RoutingRequest], routingRequestTripInfo: RoutingRequestTripInfo, person: Person): RoutingResponse = {
    //Gets a response:
    if(routingRequestTripInfo.departureTime == 1500){
      val i = 0
    }
    val pointToPointQuery = new PointToPointQuery(transportNetwork)
    val isRouteForPerson = routingRequestTripInfo.streetVehicles.exists(_.mode == WALK)

    val profileRequestToVehicles: ProfileRequestToVehicles = if (isRouteForPerson) {
      buildRequestsForPerson(routingRequestTripInfo)
    } else {
      buildRequestsForNonPerson(routingRequestTripInfo)
    }
    val profileResponse = try {
      Some(pointToPointQuery.getPlan(profileRequestToVehicles.originalProfile))
    } catch {
      case e: IllegalStateException =>
        None
    }
    profileResponse match {
      case Some(response) =>
        val originalResponse = buildResponse(response, isRouteForPerson)
        val walkModeToVehicle: Map[BeamMode, StreetVehicle] = if (isRouteForPerson) Map(WALK -> profileRequestToVehicles.originalProfileModeToVehicle(WALK).head) else Map()

        var embodiedTrips: Vector[EmbodiedBeamTrip] = Vector()
        originalResponse.trips.zipWithIndex.filter(_._1.accessMode == WALK).foreach { trip =>
          embodiedTrips = embodiedTrips :+ EmbodiedBeamTrip.embodyWithStreetVehicles(trip._1, walkModeToVehicle, walkModeToVehicle, originalResponse.tripFares(trip._2), beamServices)
        }

        profileRequestToVehicles.originalProfileModeToVehicle.keys.foreach { mode =>
          val streetVehicles = profileRequestToVehicles.originalProfileModeToVehicle(mode)
          originalResponse.trips.zipWithIndex.filter(_._1.accessMode == mode).foreach { trip =>
            streetVehicles.foreach { veh: StreetVehicle =>
              embodiedTrips = embodiedTrips :+ EmbodiedBeamTrip.embodyWithStreetVehicles(trip._1, walkModeToVehicle ++ Map(mode -> veh), walkModeToVehicle, originalResponse.tripFares(trip._2), beamServices)
            }
          }
        }
        if(embodiedTrips.isEmpty){
          val i = 0
        }
        RoutingResponse(requestId, embodiedTrips)
      case None =>
        RoutingResponse(requestId, Vector())
    }
  }

  protected def buildRequestsForNonPerson(routingRequestTripInfo: RoutingRequestTripInfo): ProfileRequestToVehicles = {
    val originalProfileModeToVehicle = new mutable.HashMap[BeamMode, mutable.Set[StreetVehicle]] with mutable.MultiMap[BeamMode, StreetVehicle]
    ////////////////////////////////////////////////////////////////////////////////////////////////////////////////////
    // From requester's origin to destination, the street modes must be within XXm of origin because this agent can't walk
    ////////////////////////////////////////////////////////////////////////////////////////////////////////////////////

    val streetVehiclesAtRequesterOrigin: Vector[StreetVehicle] = routingRequestTripInfo.streetVehicles.filter(veh => beamServices.geo.distInMeters(veh.location.loc, routingRequestTripInfo.origin) <= distanceThresholdToIgnoreWalking)
    if (streetVehiclesAtRequesterOrigin.isEmpty) {
      log.error(s"A routing request for a Non Person (which therefore cannot walk) was submitted with no StreetVehicle within ${distanceThresholdToIgnoreWalking} m of the requested origin.")
    }
    val uniqueBeamModes: Vector[BeamMode] = streetVehiclesAtRequesterOrigin.map(_.mode).distinct
    val uniqueLegModes: Vector[LegMode] = uniqueBeamModes.map(_.r5Mode.get match { case Left(leg) => leg }).distinct
    uniqueBeamModes.foreach(beamMode =>
      streetVehiclesAtRequesterOrigin.filter(_.mode == beamMode).foreach(veh =>
        originalProfileModeToVehicle.addBinding(beamMode, veh)
      )
    )

<<<<<<< HEAD
    val profileRequest = createProfileRequest(routingRequestTripInfo)
=======
    val profileRequest = new ProfileRequest()
    //Set timezone to timezone of transport network
    profileRequest.zoneId = transportNetwork.getTimeZone
    val fromPosTransformed = beamServices.geo.utm2Wgs(routingRequestTripInfo.origin)
    val toPosTransformed = beamServices.geo.utm2Wgs(routingRequestTripInfo.destination)
    profileRequest.fromLon = fromPosTransformed.getX
    profileRequest.fromLat = fromPosTransformed.getY
    profileRequest.toLon = toPosTransformed.getX
    profileRequest.toLat = toPosTransformed.getY
        profileRequest.maxWalkTime = 2*60
    profileRequest.maxCarTime = 3 * 60
    profileRequest.streetTime = 3 * 60
    //    profileRequest.maxBikeTime = 3*60
    profileRequest.maxTripDurationMinutes = 3 * 60
    profileRequest.wheelchair = false
    profileRequest.bikeTrafficStress = 4
    val time = routingRequestTripInfo.departureTime match {
      case time: DiscreteTime => WindowTime(time.atTime, beamServices.beamConfig.beam.routing.r5.departureWindow)
      case time: WindowTime => time
    }
    profileRequest.fromTime = time.fromTime
    profileRequest.toTime = time.toTime
    profileRequest.date = beamServices.dates.localBaseDate
    //      ZonedDateTime.parse(beamServices.beamConfig.beam.routing.baseDate).toLocalDate
>>>>>>> 97392e5c
    profileRequest.directModes = util.EnumSet.copyOf(uniqueLegModes.asJavaCollection)
    // We constrain these to be non-transit trips since they are by NonPersons who we assume don't board transit
    profileRequest.accessModes = profileRequest.directModes

    ProfileRequestToVehicles(profileRequest, originalProfileModeToVehicle, Vector(), Map())
  }

  /*
     * buildRequests
     *
     * Here we build the Vector of routing requests to send to R5. There could be 1-3 origins associated with the
     * location of the requester and her CAR and BIKE if those personal vehicles are sufficiently far from her location
     * (otherwise we ignore the difference).
     */
  protected def buildRequestsForPerson(routingRequestTripInfo: RoutingRequestTripInfo): ProfileRequestToVehicles = {

    val originalProfileModeToVehicle = new mutable.HashMap[BeamMode, mutable.Set[StreetVehicle]] with mutable.MultiMap[BeamMode, StreetVehicle]
    var walkOnlyProfiles: Vector[ProfileRequest] = Vector[ProfileRequest]()
    var vehicleAsOriginProfiles: Map[ProfileRequest, StreetVehicle] = Map[ProfileRequest, StreetVehicle]()

    ////////////////////////////////////////////////////////////////////////////////////////////////////////////////////
    // First request is from requester's origin to destination, the street modes in addition to WALK depend on
    // whether StreetVehicles are within XXm of the origin
    ////////////////////////////////////////////////////////////////////////////////////////////////////////////////////

    val streetVehiclesAtRequesterOrigin: Vector[StreetVehicle] = routingRequestTripInfo.streetVehicles.filter(veh => beamServices.geo.distInMeters(veh.location.loc, routingRequestTripInfo.origin) <= distanceThresholdToIgnoreWalking)
    val uniqueBeamModes: Vector[BeamMode] = streetVehiclesAtRequesterOrigin.map(_.mode).distinct
    val uniqueLegModes: Vector[LegMode] = uniqueBeamModes.map(_.r5Mode.get match { case Left(leg) => leg }).distinct
    uniqueBeamModes.foreach(beamMode =>
      streetVehiclesAtRequesterOrigin.filter(_.mode == beamMode).foreach(veh =>
        originalProfileModeToVehicle.addBinding(beamMode, veh)
      )
    )
    if (!uniqueBeamModes.contains(WALK))
      log.warning("R5RoutingWorker expects a HumanBodyVehicle to be included in StreetVehicle vector passed from RoutingRequest but none were found.")

<<<<<<< HEAD
    val profileRequest = createProfileRequest(routingRequestTripInfo, true)
    profileRequest.maxWalkTime = 60
    profileRequest.maxBikeTime = 3 * 60
=======
    val profileRequest = new ProfileRequest()
    //Set timezone to timezone of transport network
    profileRequest.zoneId = transportNetwork.getTimeZone
    val fromPosTransformed =  beamServices.geo.snapToR5Edge(transportNetwork.streetLayer,beamServices.geo.utm2Wgs(routingRequestTripInfo.origin),10E3)
    val toPosTransformed = beamServices.geo.snapToR5Edge(transportNetwork.streetLayer,beamServices.geo.utm2Wgs(routingRequestTripInfo.destination),10E3)
    profileRequest.fromLon = fromPosTransformed.getX
    profileRequest.fromLat = fromPosTransformed.getY
    profileRequest.toLon = toPosTransformed.getX
    profileRequest.toLat = toPosTransformed.getY
    profileRequest.maxWalkTime = 3 * 60
    profileRequest.maxCarTime = 4 * 60
    profileRequest.maxBikeTime = 4 * 60
    profileRequest.streetTime = 4 * 60
    profileRequest.maxTripDurationMinutes = 4 * 60
    profileRequest.wheelchair = false
    profileRequest.bikeTrafficStress = 4
    val time = routingRequestTripInfo.departureTime match {
      case time: DiscreteTime => WindowTime(time.atTime, beamServices.beamConfig.beam.routing.r5.departureWindow)
      case time: WindowTime => time
    }
    profileRequest.fromTime = time.fromTime
    profileRequest.toTime = time.toTime
    profileRequest.date = beamServices.dates.localBaseDate
>>>>>>> 97392e5c
    profileRequest.directModes = util.EnumSet.copyOf(uniqueLegModes.asJavaCollection)
    val isTransit = routingRequestTripInfo.transitModes.nonEmpty
    if (isTransit) {
      val transitModes: Vector[TransitModes] = routingRequestTripInfo.transitModes.map(_.r5Mode.get.right.get)
      profileRequest.transitModes = util.EnumSet.copyOf(transitModes.asJavaCollection)
      profileRequest.accessModes = profileRequest.directModes
      profileRequest.egressModes = util.EnumSet.of(LegMode.WALK)
    }

    ////////////////////////////////////////////////////////////////////////////////////////////////////////////////////
    // The next requests are for walk only trips to vehicles and simultaneously the vehicle to destination
    ////////////////////////////////////////////////////////////////////////////////////////////////////////////////////
    //TODO can we configure the walkOnly trips so that only one alternative is returned by R5 or do we need to deal with that in post?
    val streetVehiclesNotAtRequesterOrigin: Vector[StreetVehicle] = routingRequestTripInfo.streetVehicles.filter(veh => beamServices.geo.distInMeters(veh.location.loc, routingRequestTripInfo.origin) > distanceThresholdToIgnoreWalking)
    streetVehiclesNotAtRequesterOrigin.foreach { veh =>
      // Walking to Vehicle
      val newFromPosTransformed = veh.location.loc.toWgs
      val newProfileRequest = profileRequest.clone()
      newProfileRequest.toLon = newFromPosTransformed.getX
      newProfileRequest.toLat = newFromPosTransformed.getY
      newProfileRequest.directModes = util.EnumSet.copyOf(Vector(LegMode.WALK).asJavaCollection)
      walkOnlyProfiles = walkOnlyProfiles :+ newProfileRequest

      // Vehicle to Destination
      val vehToDestination = profileRequest.clone()
      vehToDestination.fromLon = newFromPosTransformed.getX
      vehToDestination.fromLat = newFromPosTransformed.getY
      vehToDestination.directModes = util.EnumSet.copyOf(Vector(veh.mode.r5Mode.get.left.get).asJavaCollection)
      vehicleAsOriginProfiles = vehicleAsOriginProfiles + (vehToDestination -> veh)
    }

    ProfileRequestToVehicles(profileRequest, originalProfileModeToVehicle, walkOnlyProfiles, vehicleAsOriginProfiles)
  }

  private def createProfileRequest(routingRequestTripInfo: RoutingRequestTripInfo, isPerson: Boolean = false) = {
    val profileRequest = new ProfileRequest()
    //Set timezone to timezone of transport network
    profileRequest.zoneId = transportNetwork.getTimeZone
    var fromLocation = beamServices.geo.utm2Wgs(routingRequestTripInfo.origin)
    var toLocation = beamServices.geo.utm2Wgs(routingRequestTripInfo.destination)
    if(isPerson) {
      fromLocation =  beamServices.geo.snapToR5Edge(transportNetwork.streetLayer, fromLocation)
      toLocation = beamServices.geo.snapToR5Edge(transportNetwork.streetLayer, toLocation)
    }
    profileRequest.fromLon = fromLocation.getX
    profileRequest.fromLat = fromLocation.getY
    profileRequest.toLon = toLocation.getX
    profileRequest.toLat = toLocation.getY
    profileRequest.wheelchair = false
    profileRequest.bikeTrafficStress = 4
    val time = routingRequestTripInfo.departureTime match {
      case time: DiscreteTime => WindowTime(time.atTime, beamServices.beamConfig.beam.routing.r5.departureWindow)
      case time: WindowTime => time
    }
    profileRequest.fromTime = time.fromTime
    profileRequest.toTime = time.toTime
    profileRequest.date = beamServices.dates.localBaseDate
    profileRequest.maxCarTime = 3 * 60
    profileRequest.maxTripDurationMinutes = 3 * 60
    profileRequest
  }


  def buildResponse(plan: ProfileResponse, forPerson: Boolean): TripFareTuple = {

    var trips = Vector[BeamTrip]()
    var tripFares = Vector[Map[Int, Double]]()
    plan.options.asScala.foreach(option => {
      /*
        * Iterating all itinerary from a ProfileOption to construct the BeamTrip,
        * itinerary has a PointToPointConnection object that help relating access,
        * egress and transit for the particular itinerary. That contains indexes of
        * access and egress and actual object could be located from lists under option object,
        * as there are separate collections for each.
        *
        * And after locating through these indexes, constructing BeamLeg for each and
        * finally add these legs back to BeamTrip.
        */
      option.itinerary.asScala.foreach(itinerary => {
        var legs = Vector[BeamLeg]()
        var legFares = Map[Int, Double]()

        val access = option.access.get(itinerary.connection.access)

        // Using itinerary start as access leg's startTime
        val tripStartTime = beamServices.dates.toBaseMidnightSeconds(itinerary.startTime, transportNetwork.transitLayer.routes.size() == 0)
        val isTransit = itinerary.connection.transit != null && !itinerary.connection.transit.isEmpty
        legs = legs :+ BeamLeg(tripStartTime, mapLegMode(access.mode), access.duration, travelPath = beamPathBuilder.buildStreetPath(access, tripStartTime))

        //add a Dummy BeamLeg to the beginning and end of that trip BeamTrip using the dummyWalk
        if (forPerson && access.mode != LegMode.WALK) {
          legs = dummyWalk(tripStartTime) +: legs
          if (!isTransit) legs = legs :+ dummyWalk(tripStartTime + access.duration)
        }

        if (isTransit) {
          var arrivalTime: Long = Long.MinValue
          var isMiddle: Boolean = false
          /*
           Based on "Index in transit list specifies transit with same index" (comment from PointToPointConnection line 14)
           assuming that: For each transit in option there is a TransitJourneyID in connection
           */
          val segments = option.transit.asScala zip itinerary.connection.transit.asScala
          val fares = FareCalculator.filterTransferFares(FareCalculator.getFareSegments(segments.toVector))

          segments.foreach { case (transitSegment, transitJourneyID) =>

            val segmentPattern = transitSegment.segmentPatterns.get(transitJourneyID.pattern)

            val fs = fares.filter(_.patternIndex == transitJourneyID.pattern).map(_.fare.price)
            val fare = if (fs.nonEmpty) fs.min else 0.0

            // when this is the last SegmentPattern, we should use the toArrivalTime instead of the toDepartureTime
            val duration = (if (option.transit.indexOf(transitSegment) < option.transit.size() - 1)
              segmentPattern.toDepartureTime
            else
              segmentPattern.toArrivalTime).get(transitJourneyID.time).toEpochSecond -
              segmentPattern.fromDepartureTime.get(transitJourneyID.time).toEpochSecond

            val segmentLegs = buildPath(beamServices.dates.toBaseMidnightSeconds(segmentPattern.fromDepartureTime.get(transitJourneyID.time), isTransit),
              mapTransitMode(transitSegment.mode),
              duration,
              transitSegment,
              transitJourneyID)

            legFares += legs.size -> fare
            legs = legs ++ segmentLegs
            arrivalTime = beamServices.dates.toBaseMidnightSeconds(segmentPattern.toArrivalTime.get(transitJourneyID.time), isTransit)
            if (transitSegment.middle != null) {
              isMiddle = true
              legs = legs :+ BeamLeg(arrivalTime, mapLegMode(transitSegment.middle.mode), transitSegment.middle.duration, travelPath = beamPathBuilder.buildStreetPath(transitSegment.middle, arrivalTime))
              arrivalTime = arrivalTime + transitSegment.middle.duration // in case of middle arrival time would update
            }
          }

          // egress would only be present if there is some transit, so its under transit presence check
          if (itinerary.connection.egress != null) {
            val egress = option.egress.get(itinerary.connection.egress)
            //start time would be the arrival time of last stop and 5 second alighting
            legs = legs :+ BeamLeg(arrivalTime, mapLegMode(egress.mode), egress.duration, beamPathBuilder.buildStreetPath(egress, arrivalTime))
            if (forPerson && egress.mode != LegMode.WALK) legs :+ dummyWalk(arrivalTime + egress.duration)
          }
        }

        trips = trips :+ BeamTrip(legs, mapLegMode(access.mode))
        tripFares = tripFares :+ legFares
      })
    })
    TripFareTuple(trips, tripFares)
  }

  private def buildPath(departureTime: Long, mode: BeamMode, totalDuration: Long, transitSegment: TransitSegment, transitJourneyID: TransitJourneyID): Vector[BeamLeg] = {
    var legs: Vector[BeamLeg] = Vector()
    val tripPattern = transportNetwork.transitLayer.tripPatterns.get(transitSegment.segmentPatterns.get(transitJourneyID.pattern).patternIdx)
    val allStopIds = tripPattern.stops.map(transportNetwork.transitLayer.stopIdForIndex.get(_)).toVector
    val stopsInTrip = tripPattern.stops.toVector.slice(allStopIds.indexOf(transitSegment.from.stopId), allStopIds.indexOf(transitSegment.to.stopId) + 1)

    if (stopsInTrip.size == 1) {
      log.debug("Access and egress point the same on trip. No transit needed.")
      legs
    } else {
      var workingDeparture = departureTime
      stopsInTrip.sliding(2).foreach { stopPair =>
        val legPair = beamServices.transitLegsByStopAndDeparture.get((stopPair(0), stopPair(1), workingDeparture))
        legPair match {
          case Some(lp) =>
            legs = legs :+ lp.leg
            lp.nextLeg match {
              case Some(theNextLeg) =>
                workingDeparture = theNextLeg.startTime
              case None =>
                if (!hasWarnedAboutLegPair.contains(Tuple2(stopPair(0), stopPair(1)))) {
                  log.warning(s"Leg pair ${stopPair(0)} to ${stopPair(1)} at ${workingDeparture} not found in beamServices.transitLegsByStopAndDeparture")
                  hasWarnedAboutLegPair = hasWarnedAboutLegPair + Tuple2(stopPair(0), stopPair(1))
                }
            }
          case None =>
        }
      }
      legs
    }
  }

  /*
    private def buildPath(profileRequest: ProfileRequest, streetMode: StreetMode): BeamStreetPath = {
      val streetRouter = new StreetRouter(transportNetwork.streetLayer)
      streetRouter.profileRequest = profileRequest
      streetRouter.streetMode = streetMode

      // TODO use target pruning instead of a distance limit
      streetRouter.distanceLimitMeters = 100000

      streetRouter.setOrigin(profileRequest.fromLat, profileRequest.fromLon)
      streetRouter.setDestination(profileRequest.toLat, profileRequest.toLon)

      streetRouter.route

      //Gets lowest weight state for end coordinate split
      val lastState = streetRouter.getState(streetRouter.getDestinationSplit())
      val streetPath = new StreetPath(lastState, transportNetwork)

      var activeLinkIds = Vector[String]()
      //TODO the coords and times should only be collected if the particular logging event that requires them is enabled
      var activeCoords = Vector[Coord]()
      var activeTimes = Vector[Long]()

      for (state <- streetPath.getStates.asScala) {
        val edgeIdx = state.backEdge
        if (edgeIdx != -1) {
          val edge = transportNetwork.streetLayer.edgeStore.getCursor(edgeIdx)
          activeLinkIds = activeLinkIds :+ edgeIdx.toString
          if(graphPathOutputsNeeded){
            activeCoords = activeCoords :+ GeoUtils.toCoord(edge.getGeometry)
            activeTimes = activeTimes :+ state.getDurationSeconds.toLong
          }
        }
      }
      BeamStreetPath(activeLinkIds, activeCoords, activeTimes)
    }*/

  private def transitVehicles = {
    beamServices.matsimServices.getScenario.getTransitVehicles
  }
}

object R5RoutingWorker extends HasProps {
  override def props(beamServices: BeamServices, workerId: Int) = Props(classOf[R5RoutingWorker], beamServices, workerId)

  case class ProfileRequestToVehicles(originalProfile: ProfileRequest,
                                      originalProfileModeToVehicle: mutable.Map[BeamMode, mutable.Set[StreetVehicle]],
                                      walkOnlyProfiles: Vector[ProfileRequest],
                                      vehicleAsOriginProfiles: Map[ProfileRequest, StreetVehicle])

  case class TripFareTuple(trips: Vector[BeamTrip], tripFares: Vector[Map[Int, Double]])

}<|MERGE_RESOLUTION|>--- conflicted
+++ resolved
@@ -99,21 +99,12 @@
               val i =0
             }
             val transitPath = if (isOnStreetTransit(mode)) {
-<<<<<<< HEAD
-              transitCache.get((fromStopIdx, toStopIdx)).fold {
-                val bp = beamPathBuilder.routeTransitPathThroughStreets(departureFrom.toLong, fromStopIdx, toStopIdx, stopsInfo, duration)
-                transitCache += ((fromStopIdx, toStopIdx) -> bp)
-                bp
-              } { x =>
-                beamPathBuilder.createFromExistingWithUpdatedTimes(x, departureFrom, duration)
-=======
               transitCache.get((fromStopIdx,toStopIdx)).fold{
                 val bp = beamPathBuilder.routeTransitPathThroughStreets(departureTimeFrom.toLong, fromStopIdx, toStopIdx, stopsInfo, duration)
                 transitCache += ((fromStopIdx,toStopIdx)->bp)
               bp}
               {x =>
                 beamPathBuilder.createFromExistingWithUpdatedTimes(x,departureTimeFrom,duration)
->>>>>>> 97392e5c
               }
             } else {
               val edgeIds = beamPathBuilder.resolveFirstLastTransitEdges(fromStopIdx, toStopIdx)
@@ -263,9 +254,6 @@
       )
     )
 
-<<<<<<< HEAD
-    val profileRequest = createProfileRequest(routingRequestTripInfo)
-=======
     val profileRequest = new ProfileRequest()
     //Set timezone to timezone of transport network
     profileRequest.zoneId = transportNetwork.getTimeZone
@@ -290,7 +278,6 @@
     profileRequest.toTime = time.toTime
     profileRequest.date = beamServices.dates.localBaseDate
     //      ZonedDateTime.parse(beamServices.beamConfig.beam.routing.baseDate).toLocalDate
->>>>>>> 97392e5c
     profileRequest.directModes = util.EnumSet.copyOf(uniqueLegModes.asJavaCollection)
     // We constrain these to be non-transit trips since they are by NonPersons who we assume don't board transit
     profileRequest.accessModes = profileRequest.directModes
@@ -327,35 +314,9 @@
     if (!uniqueBeamModes.contains(WALK))
       log.warning("R5RoutingWorker expects a HumanBodyVehicle to be included in StreetVehicle vector passed from RoutingRequest but none were found.")
 
-<<<<<<< HEAD
     val profileRequest = createProfileRequest(routingRequestTripInfo, true)
     profileRequest.maxWalkTime = 60
     profileRequest.maxBikeTime = 3 * 60
-=======
-    val profileRequest = new ProfileRequest()
-    //Set timezone to timezone of transport network
-    profileRequest.zoneId = transportNetwork.getTimeZone
-    val fromPosTransformed =  beamServices.geo.snapToR5Edge(transportNetwork.streetLayer,beamServices.geo.utm2Wgs(routingRequestTripInfo.origin),10E3)
-    val toPosTransformed = beamServices.geo.snapToR5Edge(transportNetwork.streetLayer,beamServices.geo.utm2Wgs(routingRequestTripInfo.destination),10E3)
-    profileRequest.fromLon = fromPosTransformed.getX
-    profileRequest.fromLat = fromPosTransformed.getY
-    profileRequest.toLon = toPosTransformed.getX
-    profileRequest.toLat = toPosTransformed.getY
-    profileRequest.maxWalkTime = 3 * 60
-    profileRequest.maxCarTime = 4 * 60
-    profileRequest.maxBikeTime = 4 * 60
-    profileRequest.streetTime = 4 * 60
-    profileRequest.maxTripDurationMinutes = 4 * 60
-    profileRequest.wheelchair = false
-    profileRequest.bikeTrafficStress = 4
-    val time = routingRequestTripInfo.departureTime match {
-      case time: DiscreteTime => WindowTime(time.atTime, beamServices.beamConfig.beam.routing.r5.departureWindow)
-      case time: WindowTime => time
-    }
-    profileRequest.fromTime = time.fromTime
-    profileRequest.toTime = time.toTime
-    profileRequest.date = beamServices.dates.localBaseDate
->>>>>>> 97392e5c
     profileRequest.directModes = util.EnumSet.copyOf(uniqueLegModes.asJavaCollection)
     val isTransit = routingRequestTripInfo.transitModes.nonEmpty
     if (isTransit) {
