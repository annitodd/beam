package beam.router.r5

import java.io.File
import java.nio.file.{Files, Paths}
import java.nio.file.Files.exists
import java.time.ZonedDateTime
import java.time.temporal.ChronoUnit
import java.util

import akka.actor.Props
import beam.agentsim.agents.vehicles.BeamVehicle.{BeamVehicleIdAndRef, StreetVehicle}
import beam.agentsim.agents.vehicles._
import beam.agentsim.agents.{InitializeTrigger, TransitDriverAgent}
import beam.agentsim.events.SpaceTime
import beam.agentsim.scheduler.BeamAgentScheduler.ScheduleTrigger
import beam.router.BeamRouter.{RoutingRequest, RoutingRequestTripInfo, RoutingResponse}
import beam.router.Modes.BeamMode.{BUS, CABLE_CAR, FERRY, RAIL, SUBWAY, TRAM, TRANSIT, WALK}
import beam.router.Modes.{BeamMode, _}
import beam.router.RoutingModel.BeamLeg._
import beam.router.RoutingModel._
import beam.router.RoutingWorker.HasProps
import beam.router.gtfs.FareCalculator
<<<<<<< HEAD
import beam.router.osm.TollCalculator
import beam.router.r5.NetworkCoordinator.transportNetwork
=======
import beam.router.r5.NetworkCoordinator._
>>>>>>> fa863d56
import beam.router.r5.R5RoutingWorker.{ProfileRequestToVehicles, TripFareTuple}
import beam.router.{Modes, RoutingWorker, TrajectoryByEdgeIdsResolver}
import beam.sim.BeamServices
import beam.sim.common.GeoUtils._
import com.conveyal.r5.api.ProfileResponse
import com.conveyal.r5.api.util._
import com.conveyal.r5.point_to_point.builder.PointToPointQuery
import com.conveyal.r5.profile.ProfileRequest
import com.conveyal.r5.transit.{RouteInfo, TransitLayer, TransportNetwork}
import org.matsim.api.core.v01.Id
import org.matsim.api.core.v01.population.Person
import org.matsim.utils.objectattributes.attributable.Attributes
import org.matsim.vehicles.{Vehicle, VehicleType, VehicleUtils}
import org.opentripplanner.routing.vertextype.TransitStop

import scala.collection.JavaConverters._
import scala.collection.mutable

class R5RoutingWorker(val beamServices: BeamServices) extends RoutingWorker {
  //TODO this needs to be inferred from the TransitNetwork or configured
  //  val localDateAsString: String = "2016-10-17"
  //  val baseTime: Long = ZonedDateTime.parse(localDateAsString + "T00:00:00-07:00[UTC-07:00]").toEpochSecond
  //TODO make this actually come from beamConfig
  //  val graphPathOutputsNeeded = beamServices.beamConfig.beam.outputs.writeGraphPathTraversals
  val graphPathOutputsNeeded = false
  val distanceThresholdToIgnoreWalking = beamServices.beamConfig.beam.agentsim.thresholdForWalkingInMeters // meters

  /*
   * Plan of action:
   * Each TripSchedule within each TripPattern represents a transit vehicle trip and will spawn a transitDriverAgent and a vehicle
   * The arrivals/departures within the TripSchedules are vectors of the same length as the "stops" field in the TripPattern
   * The stop IDs will be used to extract the Coordinate of the stop from the transitLayer (don't see exactly how yet)
   * Also should hold onto the route and trip IDs and use route to lookup the transit agency which ultimately should
   * be used to decide what type of vehicle to assign
   *
   */
  def initTransit(): Unit = {
    log.info(s"Start Transit initialization  ${transportNetwork.transitLayer.tripPatterns.size()} trips founded")
    val transitTrips = transportNetwork.transitLayer.tripPatterns.listIterator().asScala.toArray
    val transitData = transitTrips.flatMap { tripPattern =>
      //      log.debug(tripPattern.toString)
      val route = transportNetwork.transitLayer.routes.get(tripPattern.routeIndex)
      val mode = Modes.mapTransitMode(TransitLayer.getTransitModes(route.route_type))
      val transitRouteTrips = tripPattern.tripSchedules.asScala
      transitRouteTrips.filter(_.getNStops > 0).map { transitTrip =>
        // First create a unique for this trip which will become the transit agent and vehicle ids
        val tripVehId = Id.create(transitTrip.tripId, classOf[Vehicle])
        val numStops = transitTrip.departures.length
        val passengerSchedule = PassengerSchedule()

        if (numStops > 1) {
          var stopStopDepartTuple: Tuple3[String,String,Long] = ("","",0L)
          var previousBeamLeg: Option[BeamLeg] = None
          val travelStops = transitTrip.departures.zipWithIndex.sliding(2)
          travelStops.foreach { case Array((departureFrom, from), (departureTo, to)) =>
            val duration = transitTrip.arrivals(to) - departureFrom
            //XXX: inconsistency between Stop.stop_id and and data in stopIdForIndex, Stop.stop_id = stopIdForIndex + 1
            //XXX: we have to use data from stopIdForIndex otherwise router want find vehicle by beamleg in beamServices.transitVehiclesByBeamLeg
            val fromStopIdx = tripPattern.stops(from)
            val toStopIdx = tripPattern.stops(to)
            val fromStopId = tripPattern.stops(from).toString
            val toStopId = tripPattern.stops(to).toString
            val stopsInfo = TransitStopsInfo(fromStopId, toStopId)
            val transitPath = if (isOnStreetTransit(mode)) {
              beamPathBuilder.routeTransitPathThroughStreets(departureFrom.toLong, fromStopIdx, toStopIdx, stopsInfo)
            } else {
              val edgeIds = beamPathBuilder.resolveFirstLastTransitEdges(fromStopIdx, toStopIdx)
              BeamPath(edgeIds, Option(stopsInfo), new TrajectoryByEdgeIdsResolver(transportNetwork.streetLayer, departureFrom.toLong, duration) )
            }
            val theLeg = BeamLeg(departureFrom.toLong, mode, duration, transitPath)
            passengerSchedule.addLegs(Seq(theLeg))
            beamServices.transitVehiclesByBeamLeg += (theLeg -> tripVehId)

            previousBeamLeg match {
              case Some(prevLeg) =>
                beamServices.transitLegsByStopAndDeparture += (stopStopDepartTuple -> BeamLegWithNext(prevLeg,Some(theLeg)))
              case None =>
            }
            previousBeamLeg = Some(theLeg)
            stopStopDepartTuple = (previousBeamLeg.get.travelPath.transitStops.get.fromStopId, previousBeamLeg.get.travelPath.transitStops.get.toStopId, previousBeamLeg.get.startTime)
//            if(stopStopDepartTuple._1.eq("0") && stopStopDepartTuple._2.eq("23")){
            if(stopStopDepartTuple._1.equals("0") || stopStopDepartTuple._2.equals("0")){
              val i = 0
            }
          }
          beamServices.transitLegsByStopAndDeparture += (stopStopDepartTuple -> BeamLegWithNext(previousBeamLeg.get,None))
        } else {
          log.warning(s"Transit trip  ${transitTrip.tripId} has only one stop ")
          val departureStart = transitTrip.departures(0)
          val fromStopIdx = tripPattern.stops(0)
          //XXX: inconsistency between Stop.stop_id and and data in stopIdForIndex, Stop.stop_id = stopIdForIndex + 1
          //XXX: we have to use data from stopIdForIndex otherwise router want find vehicle by beamleg in beamServices.transitVehiclesByBeamLeg
          val fromStopId = fromStopIdx.toString
          val duration = 1L
          val edgeIds = beamPathBuilder.resolveFirstLastTransitEdges(fromStopIdx)
          val stopsInfo = TransitStopsInfo(fromStopId, fromStopId)
          val transitPath = BeamPath(edgeIds, Option(stopsInfo),
            new TrajectoryByEdgeIdsResolver(transportNetwork.streetLayer, departureStart.toLong, duration) )
          val theLeg = BeamLeg(departureStart.toLong, mode, duration, transitPath)
          passengerSchedule.addLegs(Seq(theLeg))
          beamServices.transitVehiclesByBeamLeg += (theLeg -> tripVehId)
        }

        (tripVehId, route, passengerSchedule)
      }
    }
    val transitScheduleToCreate = transitData.filter(_._3.schedule.nonEmpty).sortBy(_._3.getStartLeg().startTime)
    transitScheduleToCreate.foreach{ case (tripVehId, route, passengerSchedule) =>
      createTransitVehicle(tripVehId, route, passengerSchedule)
    }

    log.info(s"Finished Transit initialization trips, ${transitData.length}")
  }

  def createTransitVehicle(transitVehId: Id[Vehicle], route: RouteInfo, passengerSchedule: PassengerSchedule) = {

    val mode = Modes.mapTransitMode(TransitLayer.getTransitModes(route.route_type))
    val vehicleTypeId = Id.create(mode.toString.toLowerCase, classOf[VehicleType])
    val vehicleType = transitVehicles.getVehicleTypes.get(vehicleTypeId)
    mode match {
      case (BUS | SUBWAY | TRAM | CABLE_CAR| RAIL| FERRY) if vehicleType != null =>
        val matSimTransitVehicle = VehicleUtils.getFactory.createVehicle(transitVehId, vehicleType)
        matSimTransitVehicle.getType.setDescription(mode.value)
        val consumption = Option(vehicleType.getEngineInformation).map(_.getGasConsumption).getOrElse(Powertrain.AverageMilesPerGallon)
        val transitVehProps = TransitVehicle.props(beamServices, matSimTransitVehicle.getId, TransitVehicleData(), Powertrain.PowertrainFromMilesPerGallon(consumption), matSimTransitVehicle, new Attributes())
        val transitVehRef = context.actorOf(transitVehProps, BeamVehicle.buildActorName(matSimTransitVehicle))
        beamServices.vehicles += (transitVehId -> matSimTransitVehicle)
        beamServices.vehicleRefs += (transitVehId -> transitVehRef)
        beamServices.schedulerRef ! ScheduleTrigger(InitializeTrigger(0.0), transitVehRef)

        val vehicleIdAndRef = BeamVehicleIdAndRef(transitVehId, transitVehRef)
        val transitDriverId = TransitDriverAgent.createAgentIdFromVehicleId(transitVehId)
        val transitDriverAgentProps = TransitDriverAgent.props(beamServices, transitDriverId, vehicleIdAndRef, passengerSchedule)
        val transitDriver = context.actorOf(transitDriverAgentProps, transitDriverId.toString)
        beamServices.agentRefs += (transitDriverId.toString -> transitDriver)
        beamServices.transitDriversByVehicle += (transitVehId -> transitDriverId)
        beamServices.schedulerRef ! ScheduleTrigger(InitializeTrigger(0.0), transitDriver)

      case _ =>
        log.error(mode + " is not supported yet")
    }
  }

  override def calcRoute(requestId: Id[RoutingRequest], routingRequestTripInfo: RoutingRequestTripInfo, person: Person): RoutingResponse = {
    //Gets a response:
    /**
      * Make sure not to use static transportNetwork reference more than once respectively copy ref before doing it, otherwise you might be using different
      * transportNetwork reference during the same operation when it’s get updated
      */


    val pointToPointQuery = new PointToPointQuery(transportNetwork)
    val isRouteForPerson = routingRequestTripInfo.streetVehicles.exists(_.mode == WALK)

    val profileRequestToVehicles: ProfileRequestToVehicles = if (isRouteForPerson) {
      buildRequestsForPerson(routingRequestTripInfo)
    } else {
      buildRequestsForNonPerson(routingRequestTripInfo)
    }
    val originalResponse = buildResponse(pointToPointQuery.getPlan(profileRequestToVehicles.originalProfile), isRouteForPerson)
    val walkModeToVehicle: Map[BeamMode, StreetVehicle] = if (isRouteForPerson) Map(WALK -> profileRequestToVehicles.originalProfileModeToVehicle(WALK).head) else Map()

    var embodiedTrips: Vector[EmbodiedBeamTrip] = Vector()
    originalResponse.trips.zipWithIndex.filter(_._1.accessMode == WALK).foreach { trip =>
      embodiedTrips = embodiedTrips :+ EmbodiedBeamTrip.embodyWithStreetVehicles(trip._1, walkModeToVehicle, walkModeToVehicle, originalResponse.tripFares(trip._2), beamServices)
    }

    profileRequestToVehicles.originalProfileModeToVehicle.keys.foreach { mode =>
      val streetVehicles = profileRequestToVehicles.originalProfileModeToVehicle(mode)
      originalResponse.trips.zipWithIndex.filter(_._1.accessMode == mode).foreach { trip =>
        streetVehicles.foreach { veh: StreetVehicle =>
          embodiedTrips = embodiedTrips :+ EmbodiedBeamTrip.embodyWithStreetVehicles(trip._1, walkModeToVehicle ++ Map(mode -> veh), walkModeToVehicle, originalResponse.tripFares(trip._2), beamServices)
        }
      }
    }

    //TODO: process the walkOnly and vehicleCentered profiles and their responses here...

    RoutingResponse(requestId, embodiedTrips)
  }

  protected def buildRequestsForNonPerson(routingRequestTripInfo: RoutingRequestTripInfo): ProfileRequestToVehicles = {
    val originalProfileModeToVehicle = new mutable.HashMap[BeamMode, mutable.Set[StreetVehicle]] with mutable.MultiMap[BeamMode, StreetVehicle]
    ////////////////////////////////////////////////////////////////////////////////////////////////////////////////////
    // From requester's origin to destination, the street modes must be within XXm of origin because this agent can't walk
    ////////////////////////////////////////////////////////////////////////////////////////////////////////////////////

    val streetVehiclesAtRequesterOrigin: Vector[StreetVehicle] = routingRequestTripInfo.streetVehicles.filter(veh => beamServices.geo.distInMeters(veh.location.loc, routingRequestTripInfo.origin) <= distanceThresholdToIgnoreWalking  )
    if(streetVehiclesAtRequesterOrigin.isEmpty){
      log.error(s"A routing request for a Non Person (which therefore cannot walk) was submitted with no StreetVehicle within ${distanceThresholdToIgnoreWalking} m of the requested origin.")
    }
    val uniqueBeamModes: Vector[BeamMode] = streetVehiclesAtRequesterOrigin.map(_.mode).distinct
    val uniqueLegModes: Vector[LegMode] = uniqueBeamModes.map(_.r5Mode.get match { case Left(leg) => leg }).distinct
    uniqueBeamModes.foreach(beamMode =>
      streetVehiclesAtRequesterOrigin.filter(_.mode == beamMode).foreach(veh =>
        originalProfileModeToVehicle.addBinding(beamMode, veh)
      )
    )

    val profileRequest = new ProfileRequest()
    //Set timezone to timezone of transport network
    profileRequest.zoneId = transportNetwork.getTimeZone
    val fromPosTransformed = beamServices.geo.utm2Wgs(routingRequestTripInfo.origin)
    val toPosTransformed = beamServices.geo.utm2Wgs(routingRequestTripInfo.destination)
    profileRequest.fromLon = fromPosTransformed.getX
    profileRequest.fromLat = fromPosTransformed.getY
    profileRequest.toLon = toPosTransformed.getX
    profileRequest.toLat = toPosTransformed.getY
//    profileRequest.maxWalkTime = 2*60
    profileRequest.maxCarTime = 3*60
//    profileRequest.maxBikeTime = 3*60
    profileRequest.maxTripDurationMinutes=3*60
    profileRequest.wheelchair = false
    profileRequest.bikeTrafficStress = 4
    val time = routingRequestTripInfo.departureTime match {
      case time: DiscreteTime => WindowTime(time.atTime, beamServices.beamConfig.beam.routing.r5)
      case time: WindowTime => time
    }
    profileRequest.fromTime = time.fromTime
    profileRequest.toTime = time.toTime
    profileRequest.date = beamServices.dates.localBaseDate
//      ZonedDateTime.parse(beamServices.beamConfig.beam.routing.baseDate).toLocalDate
    profileRequest.directModes = util.EnumSet.copyOf( uniqueLegModes.asJavaCollection )
    // We constrain these to be non-transit trips since they are by NonPersons who we assume don't board transit
    profileRequest.accessModes = profileRequest.directModes

    ProfileRequestToVehicles(profileRequest, originalProfileModeToVehicle, Vector(), Map())
  }

  /*
     * buildRequests
     *
     * Here we build the Vector of routing requests to send to R5. There could be 1-3 origins associated with the
     * location of the requester and her CAR and BIKE if those personal vehicles are sufficiently far from her location
     * (otherwise we ignore the difference).
     */
  protected def buildRequestsForPerson(routingRequestTripInfo: RoutingRequestTripInfo): ProfileRequestToVehicles = {

    val originalProfileModeToVehicle = new mutable.HashMap[BeamMode, mutable.Set[StreetVehicle]] with mutable.MultiMap[BeamMode, StreetVehicle]
    var walkOnlyProfiles: Vector[ProfileRequest] = Vector[ProfileRequest]()
    var vehicleAsOriginProfiles: Map[ProfileRequest, StreetVehicle] = Map[ProfileRequest, StreetVehicle]()

    ////////////////////////////////////////////////////////////////////////////////////////////////////////////////////
    // First request is from requester's origin to destination, the street modes in addition to WALK depend on
    // whether StreetVehicles are within XXm of the origin
    ////////////////////////////////////////////////////////////////////////////////////////////////////////////////////

    val streetVehiclesAtRequesterOrigin: Vector[StreetVehicle] = routingRequestTripInfo.streetVehicles.filter(veh => beamServices.geo.distInMeters(veh.location.loc, routingRequestTripInfo.origin) <= distanceThresholdToIgnoreWalking  )
    val uniqueBeamModes: Vector[BeamMode] = streetVehiclesAtRequesterOrigin.map(_.mode).distinct
    val uniqueLegModes: Vector[LegMode] = uniqueBeamModes.map(_.r5Mode.get match { case Left(leg) => leg }).distinct
    uniqueBeamModes.foreach(beamMode =>
      streetVehiclesAtRequesterOrigin.filter(_.mode == beamMode).foreach(veh =>
        originalProfileModeToVehicle.addBinding(beamMode, veh)
      )
    )
    if (!uniqueBeamModes.contains(WALK))
      log.warning("R5RoutingWorker expects a HumanBodyVehicle to be included in StreetVehicle vector passed from RoutingRequest but none were found.")

    val profileRequest = new ProfileRequest()
    //Set timezone to timezone of transport network
    profileRequest.zoneId = transportNetwork.getTimeZone
    val fromPosTransformed = beamServices.geo.utm2Wgs(routingRequestTripInfo.origin)
    val toPosTransformed = beamServices.geo.utm2Wgs(routingRequestTripInfo.destination)
    profileRequest.fromLon = fromPosTransformed.getX
    profileRequest.fromLat = fromPosTransformed.getY
    profileRequest.toLon = toPosTransformed.getX
    profileRequest.toLat = toPosTransformed.getY
    profileRequest.maxWalkTime = 60
    profileRequest.maxCarTime = 3*60
    profileRequest.maxBikeTime = 3*60
    profileRequest.maxTripDurationMinutes=3*60
    profileRequest.wheelchair = false
    profileRequest.bikeTrafficStress = 4
    val time = routingRequestTripInfo.departureTime match {
      case time: DiscreteTime => WindowTime(time.atTime, beamServices.beamConfig.beam.routing.r5)
      case time: WindowTime => time
    }
    profileRequest.fromTime = time.fromTime
    profileRequest.toTime = time.toTime
    profileRequest.date = beamServices.dates.localBaseDate
    profileRequest.directModes = util.EnumSet.copyOf( uniqueLegModes.asJavaCollection )
    val isTransit = routingRequestTripInfo.transitModes.nonEmpty
    if (isTransit) {
      val transitModes: Vector[TransitModes] = routingRequestTripInfo.transitModes.map(_.r5Mode.get.right.get)
      profileRequest.transitModes = util.EnumSet.copyOf(transitModes.asJavaCollection)
      profileRequest.accessModes = profileRequest.directModes
      profileRequest.egressModes = util.EnumSet.of(LegMode.WALK)
    }

    ////////////////////////////////////////////////////////////////////////////////////////////////////////////////////
    // The next requests are for walk only trips to vehicles and simultaneously the vehicle to destination
    ////////////////////////////////////////////////////////////////////////////////////////////////////////////////////
    //TODO can we configure the walkOnly trips so that only one alternative is returned by R5 or do we need to deal with that in post?
    val streetVehiclesNotAtRequesterOrigin: Vector[StreetVehicle] = routingRequestTripInfo.streetVehicles.filter(veh => beamServices.geo.distInMeters(veh.location.loc, routingRequestTripInfo.origin) > distanceThresholdToIgnoreWalking )
    streetVehiclesNotAtRequesterOrigin.foreach{ veh =>
      // Walking to Vehicle
      val newFromPosTransformed = veh.location.loc.toWgs
      val newProfileRequest = profileRequest.clone()
      newProfileRequest.toLon = newFromPosTransformed.getX
      newProfileRequest.toLat = newFromPosTransformed.getY
      newProfileRequest.directModes = util.EnumSet.copyOf(Vector(LegMode.WALK).asJavaCollection)
      walkOnlyProfiles = walkOnlyProfiles :+ newProfileRequest

      // Vehicle to Destination
      val vehToDestination = profileRequest.clone()
      vehToDestination.fromLon = newFromPosTransformed.getX
      vehToDestination.fromLat = newFromPosTransformed.getY
      vehToDestination.directModes = util.EnumSet.copyOf(Vector(veh.mode.r5Mode.get.left.get).asJavaCollection)
      vehicleAsOriginProfiles = vehicleAsOriginProfiles + (vehToDestination -> veh)
    }

    ProfileRequestToVehicles(profileRequest, originalProfileModeToVehicle, walkOnlyProfiles, vehicleAsOriginProfiles)
  }


  private def createProfileRequest(routingRequestTripInfo: RoutingRequestTripInfo) = {
    val profileRequest = new ProfileRequest()
    //Set timezone to timezone of transport network
    profileRequest.zoneId = transportNetwork.getTimeZone
    val fromLocation = beamServices.geo.utm2Wgs(routingRequestTripInfo.origin)
    val toLocation = beamServices.geo.utm2Wgs(routingRequestTripInfo.destination)
    profileRequest.fromLon = fromLocation.getX
    profileRequest.fromLat = fromLocation.getY
    profileRequest.toLon = toLocation.getX
    profileRequest.toLat = toLocation.getY
    // Max times for walk, bike or car may not required, as R5 already has reasonable defaults, see ProfileRequest
    //    profileRequest.maxWalkTime = 3*60
    //    profileRequest.maxCarTime = 6*60
    //    profileRequest.maxBikeTime = 3*60
    profileRequest.wheelchair = false
    profileRequest.bikeTrafficStress = 4
    val time = routingRequestTripInfo.departureTime match {
      case time: DiscreteTime => WindowTime(time.atTime, beamServices.beamConfig.beam.routing.r5)
      case time: WindowTime => time
    }
    profileRequest.fromTime = time.fromTime
    profileRequest.toTime = time.toTime
    profileRequest.date = beamServices.dates.localBaseDate
    profileRequest
  }


  def buildResponse(plan: ProfileResponse, forPerson: Boolean): TripFareTuple = {

    var trips = Vector[BeamTrip]()
    var tripFares = Vector[Map[Int, Double]]()
    plan.options.asScala.foreach(option => {
      /*
        * Iterating all itinerary from a ProfileOption to construct the BeamTrip,
        * itinerary has a PointToPointConnection object that help relating access,
        * egress and transit for the particular itinerary. That contains indexes of
        * access and egress and actual object could be located from lists under option object,
        * as there are separate collections for each.
        *
        * And after locating through these indexes, constructing BeamLeg for each and
        * finally add these legs back to BeamTrip.
        */
      option.itinerary.asScala.foreach(itinerary => {
        var legs = Vector[BeamLeg]()
        var legFares = Map[Int, Double]()

        val access = option.access.get(itinerary.connection.access)
        val toll = if (access.mode == LegMode.CAR) {
          val osm = access.streetEdges.asScala.map(e => transportNetwork.streetLayer.edgeStore.getCursor(e.edgeId).getOSMID).toVector
          TollCalculator.calcToll(osm)
        } else 0.0
        // Using itinerary start as access leg's startTime
        val tripStartTime = beamServices.dates.toBaseMidnightSeconds(itinerary.startTime,transportNetwork.transitLayer.routes.size()==0)
        val isTransit = itinerary.connection.transit != null && !itinerary.connection.transit.isEmpty
<<<<<<< HEAD
        legFares += legs.size -> toll
        legs = legs :+ BeamLeg(tripStartTime, mapLegMode(access.mode), access.duration, buildStreetPath(access))
=======
        legs = legs :+ BeamLeg(tripStartTime, mapLegMode(access.mode), access.duration, travelPath = beamPathBuilder.buildStreetPath(access,tripStartTime))
>>>>>>> fa863d56

        //add a Dummy BeamLeg to the beginning and end of that trip BeamTrip using the dummyWalk
        if (forPerson && access.mode != LegMode.WALK) {
          legs = dummyWalk(tripStartTime) +: legs
          if (!isTransit) legs = legs :+ dummyWalk(tripStartTime + access.duration)
        }

        if (isTransit) {
          var arrivalTime: Long = Long.MinValue
          var isMiddle: Boolean = false
          /*
           Based on "Index in transit list specifies transit with same index" (comment from PointToPointConnection line 14)
           assuming that: For each transit in option there is a TransitJourneyID in connection
           */
          val segments = option.transit.asScala zip itinerary.connection.transit.asScala
          val fares = FareCalculator.filterTransferFares(FareCalculator.getFareSegments(segments.toVector))

          segments.foreach { case (transitSegment, transitJourneyID) =>

            val segmentPattern = transitSegment.segmentPatterns.get(transitJourneyID.pattern)

            val fs = fares.filter(_.patternIndex == transitJourneyID.pattern).map(_.fare.price)
            val fare = if (fs.nonEmpty) fs.min else 0.0
            // when this is the last SegmentPattern, we should use the toArrivalTime instead of the toDepartureTime
            val duration = (if (option.transit.indexOf(transitSegment) < option.transit.size() - 1)
              segmentPattern.toDepartureTime
            else
              segmentPattern.toArrivalTime).get(transitJourneyID.time).toEpochSecond -
              segmentPattern.fromDepartureTime.get(transitJourneyID.time).toEpochSecond

            val segmentLegs = buildPath(beamServices.dates.toBaseMidnightSeconds(segmentPattern.fromDepartureTime.get(transitJourneyID.time), isTransit),
              mapTransitMode(transitSegment.mode),
              duration,
              transitSegment,
              transitJourneyID)

            legFares += legs.size -> fare
            legs = legs ++ segmentLegs
            arrivalTime = beamServices.dates.toBaseMidnightSeconds(segmentPattern.toArrivalTime.get(transitJourneyID.time),isTransit)
            if (transitSegment.middle != null) {
              isMiddle = true
              legs = legs :+ BeamLeg(arrivalTime, mapLegMode(transitSegment.middle.mode), transitSegment.middle.duration, travelPath = beamPathBuilder.buildStreetPath(transitSegment.middle,arrivalTime))
              arrivalTime = arrivalTime + transitSegment.middle.duration // in case of middle arrival time would update
            }
          }

          // egress would only be present if there is some transit, so its under transit presence check
          if (itinerary.connection.egress != null) {
            val egress = option.egress.get(itinerary.connection.egress)
            //start time would be the arrival time of last stop and 5 second alighting
            legs = legs :+ BeamLeg(arrivalTime, mapLegMode(egress.mode), egress.duration, beamPathBuilder.buildStreetPath(egress,arrivalTime))
            if (forPerson && egress.mode != LegMode.WALK) legs :+ dummyWalk(arrivalTime + egress.duration)
          }
        }

        trips = trips :+ BeamTrip(legs, mapLegMode(access.mode))
        tripFares = tripFares :+ legFares
      })
    })
    TripFareTuple(trips, tripFares)
  }

  /*
  private def buildStreetPath(segment: StreetSegment): BeamStreetPath = {
    var activeLinkIds = Vector[String]()
    var spaceTime = Vector[SpaceTime]()
    for (edge: StreetEdgeInfo <- segment.streetEdges.asScala) {
      activeLinkIds = activeLinkIds :+ edge.edgeId.toString
      //      if(graphPathOutputsNeeded) {
      //        activeCoords = activeCoords :+ GeoUtils.toCoord(edge.geometry)
      //      }
      //TODO: time need to be extrected and provided as last argument of SpaceTime
      spaceTime = spaceTime :+ SpaceTime(edge.geometry.getCoordinate.x, edge.geometry.getCoordinate.y, -1)
    }

    BeamStreetPath(activeLinkIds, trajectory = Some(spaceTime))
  }
  */

  private def buildPath(departureTime: Long, mode: BeamMode, totalDuration: Long, transitSegment: TransitSegment, transitJourneyID: TransitJourneyID): Vector[BeamLeg] = {
    var legs: Vector[BeamLeg] = Vector()
    val segmentPattern: SegmentPattern = transitSegment.segmentPatterns.get(transitJourneyID.pattern)
    val beamVehicleId = Id.createVehicleId(segmentPattern.tripIds.get(transitJourneyID.time))
    val tripPattern = transportNetwork.transitLayer.tripPatterns.get(transitSegment.segmentPatterns.get(0).patternIdx)
    val allStopInds = tripPattern.stops.map(transportNetwork.transitLayer.stopIdForIndex.get(_)).toVector
    val stopsInTrip = tripPattern.stops.map(_.toString).toVector.slice(allStopInds.indexOf(transitSegment.from.stopId), allStopInds.indexOf(transitSegment.to.stopId)+1)

    var workingDepature = departureTime
    if(stopsInTrip.size==1){
      log.debug("Access and egress point the same on trip. No transit needed.")
      legs
    }else {
      stopsInTrip.sliding(2).foreach { stopPair =>
        val legPair = beamServices.transitLegsByStopAndDeparture.get((stopPair(0), stopPair(1), workingDepature))
        legPair match {
          case Some(lp) =>
            legs = legs :+ lp.leg
            lp.nextLeg match {
              case Some(theNextLeg) =>
                workingDepature = theNextLeg.startTime
              case None =>
                log.warning(s"Leg pair ${stopPair(0)} to ${stopPair(1)} at ${workingDepature} not found in beamServices.transitLegsByStopAndDeparture")
            }
          case None =>
        }
      }
      legs
    }
  }

  def createStopId(stopId: String): Id[TransitStop] = {
    Id.create(stopId, classOf[TransitStop])
  }

  /*
    private def buildPath(profileRequest: ProfileRequest, streetMode: StreetMode): BeamStreetPath = {
      val streetRouter = new StreetRouter(transportNetwork.streetLayer)
      streetRouter.profileRequest = profileRequest
      streetRouter.streetMode = streetMode

      // TODO use target pruning instead of a distance limit
      streetRouter.distanceLimitMeters = 100000

      streetRouter.setOrigin(profileRequest.fromLat, profileRequest.fromLon)
      streetRouter.setDestination(profileRequest.toLat, profileRequest.toLon)

      streetRouter.route

      //Gets lowest weight state for end coordinate split
      val lastState = streetRouter.getState(streetRouter.getDestinationSplit())
      val streetPath = new StreetPath(lastState, transportNetwork)

      var activeLinkIds = Vector[String]()
      //TODO the coords and times should only be collected if the particular logging event that requires them is enabled
      var activeCoords = Vector[Coord]()
      var activeTimes = Vector[Long]()

      for (state <- streetPath.getStates.asScala) {
        val edgeIdx = state.backEdge
        if (edgeIdx != -1) {
          val edge = transportNetwork.streetLayer.edgeStore.getCursor(edgeIdx)
          activeLinkIds = activeLinkIds :+ edgeIdx.toString
          if(graphPathOutputsNeeded){
            activeCoords = activeCoords :+ GeoUtils.toCoord(edge.getGeometry)
            activeTimes = activeTimes :+ state.getDurationSeconds.toLong
          }
        }
      }
      BeamStreetPath(activeLinkIds, activeCoords, activeTimes)
    }*/

  private def transitVehicles = {
    beamServices.matsimServices.getScenario.getTransitVehicles
  }
}

object R5RoutingWorker extends HasProps {
  override def props(beamServices: BeamServices) = Props(classOf[R5RoutingWorker], beamServices)

  case class ProfileRequestToVehicles(originalProfile: ProfileRequest,
                                      originalProfileModeToVehicle: mutable.Map[BeamMode, mutable.Set[StreetVehicle]],
                                      walkOnlyProfiles: Vector[ProfileRequest],
                                      vehicleAsOriginProfiles: Map[ProfileRequest, StreetVehicle])

  case class TripFareTuple(trips: Vector[BeamTrip], tripFares: Vector[Map[Int, Double]])

}<|MERGE_RESOLUTION|>--- conflicted
+++ resolved
@@ -20,12 +20,8 @@
 import beam.router.RoutingModel._
 import beam.router.RoutingWorker.HasProps
 import beam.router.gtfs.FareCalculator
-<<<<<<< HEAD
 import beam.router.osm.TollCalculator
-import beam.router.r5.NetworkCoordinator.transportNetwork
-=======
 import beam.router.r5.NetworkCoordinator._
->>>>>>> fa863d56
 import beam.router.r5.R5RoutingWorker.{ProfileRequestToVehicles, TripFareTuple}
 import beam.router.{Modes, RoutingWorker, TrajectoryByEdgeIdsResolver}
 import beam.sim.BeamServices
@@ -395,12 +391,8 @@
         // Using itinerary start as access leg's startTime
         val tripStartTime = beamServices.dates.toBaseMidnightSeconds(itinerary.startTime,transportNetwork.transitLayer.routes.size()==0)
         val isTransit = itinerary.connection.transit != null && !itinerary.connection.transit.isEmpty
-<<<<<<< HEAD
         legFares += legs.size -> toll
-        legs = legs :+ BeamLeg(tripStartTime, mapLegMode(access.mode), access.duration, buildStreetPath(access))
-=======
-        legs = legs :+ BeamLeg(tripStartTime, mapLegMode(access.mode), access.duration, travelPath = beamPathBuilder.buildStreetPath(access,tripStartTime))
->>>>>>> fa863d56
+        legs = legs :+ BeamLeg(tripStartTime, mapLegMode(access.mode), access.duration, travelPath = buildStreetPath(access))
 
         //add a Dummy BeamLeg to the beginning and end of that trip BeamTrip using the dummyWalk
         if (forPerson && access.mode != LegMode.WALK) {
