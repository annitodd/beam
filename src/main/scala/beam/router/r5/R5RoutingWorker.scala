package beam.router.r5

import java.time.temporal.ChronoUnit
import java.time.{ZoneId, ZoneOffset, ZonedDateTime}
import java.util
import java.util.concurrent.Executors
import java.util.UUID

import akka.actor.Status.Success
import akka.actor._
import akka.pattern._
import beam.agentsim.agents.household.HouseholdActor
import beam.agentsim.agents.modalbehaviors.ModeChoiceCalculator
import beam.agentsim.agents.vehicles.BeamVehicle
import beam.agentsim.agents.vehicles.BeamVehicleType.TransitVehicle
import beam.agentsim.agents.vehicles.EnergyEconomyAttributes.Powertrain
import beam.agentsim.agents.vehicles.VehicleProtocol.StreetVehicle
import beam.agentsim.events.SpaceTime
import beam.router.BeamRouter._
import beam.router.Modes.BeamMode.{BUS, CABLE_CAR, FERRY, RAIL, SUBWAY, TRAM, WALK}
import beam.router.Modes._
import beam.router.RoutingModel.BeamLeg._
import beam.router.RoutingModel.{EmbodiedBeamTrip, _}
import beam.router.gtfs.FareCalculator
import beam.router.gtfs.FareCalculator._
import beam.router.osm.TollCalculator
import beam.router.r5.profile.BeamMcRaptorSuboptimalPathProfileRouter
import beam.router.r5.R5RoutingWorker.{R5Request, TripWithFares}
import beam.router.{Modes, RoutingModel}
import beam.sim.common.{GeoUtils, GeoUtilsImpl}
import beam.sim.config.{BeamConfig, MatSimBeamConfigBuilder}
import beam.sim.metrics.{Metrics, MetricsSupport}
import beam.sim.{BeamHelper, BeamServices, TransitInitializer}
import beam.utils.reflection.ReflectionUtils
import beam.utils.{DateUtils, FileUtils, LoggingUtil}
import com.conveyal.r5.api.ProfileResponse
import com.conveyal.r5.api.util._
import com.conveyal.r5.profile._
import com.conveyal.r5.streets._
import com.conveyal.r5.transit.{RouteInfo, TransportNetwork}
import com.google.common.cache.{CacheBuilder, CacheLoader}
import org.matsim.api.core.v01.network.Network
import org.matsim.api.core.v01.{Coord, Id}
import org.matsim.core.router.util.TravelTime
import org.matsim.vehicles.{Vehicle, Vehicles}
import com.google.inject.Injector
import com.typesafe.config.Config
import kamon.Kamon
import org.matsim.api.core.v01.population.Person
import org.matsim.api.core.v01.{Coord, Id}
import org.matsim.core.controler.ControlerI
import org.matsim.core.router.util.TravelTime
import org.matsim.core.scenario.{MutableScenario, ScenarioUtils}
import org.matsim.vehicles.{Vehicle, VehicleType, VehicleUtils, Vehicles}

import scala.collection.JavaConverters._
import scala.collection.concurrent.TrieMap
import scala.collection.mutable
import scala.collection.mutable.ArrayBuffer
import scala.concurrent.duration._
import scala.concurrent.{ExecutionContext, Future}
import scala.language.postfixOps
import scala.util.{Either, Left, Right}

case class WorkerParameters(
  beamServices: BeamServices,
  transportNetwork: TransportNetwork,
  network: Network,
  fareCalculator: FareCalculator,
  tollCalculator: TollCalculator,
  transitVehicles: Vehicles
)

class R5RoutingWorker(workerParams: WorkerParameters) extends Actor with ActorLogging with MetricsSupport {

  def this(config: Config) {
    this(workerParams = {
      val beamConfig = BeamConfig(config)
      val outputDirectory = FileUtils.getConfigOutputFile(
        beamConfig.beam.outputs.baseOutputDirectory,
        beamConfig.beam.agentsim.simulationName,
        beamConfig.beam.outputs.addTimestampToOutputDirectory
      )
      val matsimConfig = new MatSimBeamConfigBuilder(config).buildMatSamConf()
      matsimConfig.planCalcScore().setMemorizingExperiencedPlans(true)
      ReflectionUtils.setFinalField(classOf[StreetLayer], "LINK_RADIUS_METERS", 2000.0)
      LoggingUtil.createFileLogger(outputDirectory)
      matsimConfig.controler.setOutputDirectory(outputDirectory)
      matsimConfig.controler().setWritePlansInterval(beamConfig.beam.outputs.writePlansInterval)
      val scenario = ScenarioUtils.loadScenario(matsimConfig).asInstanceOf[MutableScenario]
      val networkCoordinator = new NetworkCoordinator(beamConfig)
      networkCoordinator.loadNetwork()
      scenario.setNetwork(networkCoordinator.network)
      val network = networkCoordinator.network
      val transportNetwork = networkCoordinator.transportNetwork
      val beamServices: BeamServices = new BeamServices {
        override lazy val controler: ControlerI = ???
        override var beamConfig: BeamConfig = BeamConfig(config)
        override lazy val geo: GeoUtils = new GeoUtilsImpl(this)
        override var modeChoiceCalculatorFactory: HouseholdActor.AttributesOfIndividual => ModeChoiceCalculator = _
        override val dates: DateUtils = DateUtils(
          ZonedDateTime.parse(beamConfig.beam.routing.baseDate).toLocalDateTime,
          ZonedDateTime.parse(beamConfig.beam.routing.baseDate)
        )
        override var beamRouter: ActorRef = null
        override val personRefs: TrieMap[Id[Person], ActorRef] = TrieMap[Id[Person], ActorRef]()
        override val vehicles: TrieMap[Id[Vehicle], BeamVehicle] =
          TrieMap[Id[Vehicle], BeamVehicle]()

        override def startNewIteration: Unit = throw new Exception("???")

        override protected def injector: Injector = throw new Exception("???")

        override def matsimServices_=(x$1: org.matsim.core.controler.MatsimServices): Unit = ???

        override def rideHailIterationHistoryActor_=(x$1: akka.actor.ActorRef): Unit = ???

        override val tazTreeMap: beam.agentsim.infrastructure.TAZTreeMap =
          beam.sim.BeamServices.getTazTreeMap(beamConfig.beam.agentsim.taz.file)

        override def matsimServices: org.matsim.core.controler.MatsimServices = ???

        override def rideHailIterationHistoryActor: akka.actor.ActorRef = ???
      }

      val fareCalculator = new FareCalculator(beamConfig.beam.routing.r5.directory)
      val tollCalculator = new TollCalculator(beamConfig.beam.routing.r5.directory)
      WorkerParameters(
        beamServices,
        transportNetwork,
        network,
        fareCalculator,
        tollCalculator,
        scenario.getTransitVehicles
      )
    })
  }

  val WorkerParameters(
    beamServices,
    transportNetwork,
    network,
    fareCalculator,
    tollCalculator,
    transitVehicles
  ) = workerParams

  private val distanceThresholdToIgnoreWalking =
    beamServices.beamConfig.beam.agentsim.thresholdForWalkingInMeters // meters

  val numOfThreads =
    if (Runtime.getRuntime().availableProcessors() <= 2) 1
    else Runtime.getRuntime().availableProcessors() - 2
  implicit val executionContext: ExecutionContext =
    ExecutionContext.fromExecutorService(Executors.newFixedThreadPool(numOfThreads))

  val tickTask =
    context.system.scheduler.schedule(2.seconds, 10.seconds, self, "tick")(context.dispatcher)
  var msgs: Long = 0
  var firstMsgTime: Option[ZonedDateTime] = None
  log.info("R5RoutingWorker_v2[{}] `{}` is ready", hashCode(), self.path)
  log.info(
    "Num of available processors: {}. Will use: {}",
    Runtime.getRuntime().availableProcessors(),
    numOfThreads
  )
  def getNameAndHashCode: String = s"R5RoutingWorker_v2[${hashCode()}], Path: `${self.path}`"

  var workAssigner: ActorRef = context.parent

  override def preStart(): Unit = {
    askForMoreWork
  }

  // Let the dispatcher on which the Future in receive will be running
  // be the dispatcher on which this actor is running.
  import context.dispatcher

  override final def receive: Receive = {
    case "tick" => {
      firstMsgTime match {
        case Some(firstMsgTimeValue) =>
          val seconds =
            ChronoUnit.SECONDS.between(firstMsgTimeValue, ZonedDateTime.now(ZoneOffset.UTC))
          if (seconds > 0) {
            val rate = msgs.toDouble / seconds
            if (seconds > 60) {
              firstMsgTime = None
              msgs = 0
            }
            log.info(
              "Receiving {} per seconds of RoutingRequest with first message time set to {} for the next round",
              rate,
              firstMsgTime
            )
          }
        case None => //
      }
    }
    case WorkAvailable =>
      workAssigner = sender
      askForMoreWork
    case InitTransit(scheduler, _, id) =>
      val start = System.currentTimeMillis()
      val initializer = new TransitInitializer(beamServices, transportNetwork, transitVehicles)
      val transits = initializer.initMap
      val stop = System.currentTimeMillis()
      log.info(
        s"{} TransitInited[$id] in ${stop - start} ms. transitSchedule[{}] keys: {}",
        getNameAndHashCode,
        transits.hashCode(),
        transits.keys.size
      )
      self ! TransitInited(transits)
      sender() ! Success("inited")
    case TransitInited(newTransitSchedule) =>
      transitSchedule = newTransitSchedule
      askForMoreWork
    case GetTravelTime =>
      maybeTravelTime match {
        case Some(travelTime) => sender ! UpdateTravelTime(travelTime)
        case None             => sender ! R5Network(transportNetwork)
      }
      askForMoreWork
    case request: RoutingRequest =>
      msgs += 1
      if (firstMsgTime.isEmpty) firstMsgTime = Some(ZonedDateTime.now(ZoneOffset.UTC))
      val eventualResponse = Future {
        latency("request-router-time", Metrics.RegularLevel) {
          calcRoute(request)
            .copy(requestId = Some(request.requestId), staticRequestId = request.staticRequestId)
        }
      }
      eventualResponse.onComplete {
        case scala.util.Failure(ex) =>
          log.error("calcRoute failed", ex)
        case _ =>
      }
      eventualResponse pipeTo sender
      askForMoreWork
    case UpdateTravelTime(travelTime) =>
      if (!beamServices.beamConfig.beam.cluster.enabled) {
        log.info(s"{} UpdateTravelTime", getNameAndHashCode)
        maybeTravelTime = Some(travelTime)
        cache.invalidateAll()
      }
      askForMoreWork
    case EmbodyWithCurrentTravelTime(leg: BeamLeg, vehicleId: Id[Vehicle], embodyRequestId: UUID) =>
      val now = ZonedDateTime.now(ZoneOffset.UTC)
      val travelTime = (time: Long, linkId: Int) =>
        maybeTravelTime match {
          case Some(matsimTravelTime) =>
            matsimTravelTime
              .getLinkTravelTime(
                network.getLinks.get(Id.createLinkId(linkId)),
                time.toDouble,
                null,
                null
              )
              .toLong
          case None =>
            val edge = transportNetwork.streetLayer.edgeStore.getCursor(linkId)
            (edge.getLengthM / edge.calculateSpeed(
              new ProfileRequest,
              StreetMode.valueOf(leg.mode.r5Mode.get.left.get.toString)
            )).toLong
      }
      val duration = RoutingModel
        .traverseStreetLeg(leg, vehicleId, travelTime)
        .maxBy(e => e.getTime)
        .getTime - leg.startTime

      sender ! RoutingResponse(
        Vector(
          EmbodiedBeamTrip(
            Vector(
              EmbodiedBeamLeg(
                leg.copy(duration = duration.toLong),
                vehicleId,
                asDriver = true,
                None,
                BigDecimal.valueOf(0),
                unbecomeDriverOnCompletion = true
              )
            )
          )
        ),
        embodyRequestId
      )
      askForMoreWork
  }

  private def askForMoreWork =
    if (workAssigner != null) workAssigner ! GimmeWork //Master will retry if it hasn't heard

  def updateLegWithCurrentTravelTime(leg: BeamLeg): BeamLeg = {
    val linksTimesAndDistances = RoutingModel.linksToTimeAndDistance(
      leg.travelPath.linkIds,
      leg.startTime,
      travelTimeByLinkCalculator,
      toR5StreetMode(leg.mode),
      transportNetwork.streetLayer
    )
    val updatedTravelPath = buildStreetPath(linksTimesAndDistances, leg.startTime)
    leg.copy(travelPath = updatedTravelPath, duration = updatedTravelPath.duration)
  }

  def lengthOfLink(linkId: Int): Double = {
    val edge = transportNetwork.streetLayer.edgeStore.getCursor(linkId)
    edge.getLengthM
  }

  private var maybeTravelTime: Option[TravelTime] = None
  private var transitSchedule: Map[Id[Vehicle], (RouteInfo, Seq[BeamLeg])] =
    Map()

  private val cache = CacheBuilder
    .newBuilder()
    .recordStats()
    .maximumSize(1000)
    .build(new CacheLoader[R5Request, ProfileResponse] {
      override def load(key: R5Request): ProfileResponse = {
        getPlanFromR5(key)
      }
    })

  private def getPlanUsingCache(request: R5Request) = {
    var plan = latencyIfNonNull("cache-router-time", Metrics.VerboseLevel) {
      cache.getIfPresent(request)
    }
    if (plan == null) {
      val planWithTime = measure(cache.get(request))
      plan = planWithTime._1

      var nt = ""
      if (request.transitModes.isEmpty) nt = "non"

      record(s"noncache-${nt}transit-router-time", Metrics.VerboseLevel, planWithTime._2)
      record("noncache-router-time", Metrics.VerboseLevel, planWithTime._2)
    }
    plan
  }

  def getPlanFromR5(request: R5Request): ProfileResponse = {
    val maxStreetTime = 2 * 60
    // If we already have observed travel times, probably from the pre
    // let R5 use those. Otherwise, let R5 use its own travel time estimates.
    val profileRequest = new ProfileRequest()
    profileRequest.fromLon = request.from.getX
    profileRequest.fromLat = request.from.getY
    profileRequest.toLon = request.to.getX
    profileRequest.toLat = request.to.getY
    profileRequest.maxWalkTime = 3 * 60
    profileRequest.maxCarTime = 4 * 60
    profileRequest.maxBikeTime = 4 * 60
    profileRequest.streetTime = maxStreetTime
    profileRequest.maxTripDurationMinutes = 4 * 60
    profileRequest.wheelchair = false
    profileRequest.bikeTrafficStress = 4
    profileRequest.zoneId = transportNetwork.getTimeZone
    profileRequest.fromTime = request.time.fromTime
    profileRequest.toTime = request.time.toTime
    profileRequest.date = beamServices.dates.localBaseDate
    profileRequest.directModes = if (request.directMode == null) {
      util.EnumSet.noneOf(classOf[LegMode])
    } else { util.EnumSet.of(request.directMode) }
    profileRequest.suboptimalMinutes = 0
    if (request.transitModes.nonEmpty) {
      profileRequest.transitModes = util.EnumSet.copyOf(request.transitModes.asJavaCollection)
      profileRequest.accessModes = util.EnumSet.of(request.accessMode)
      profileRequest.egressModes = util.EnumSet.of(request.egressMode)
    }
    log.debug(profileRequest.toString)
    val result = try {
      getPlan(profileRequest)
    } catch {
      case _: IllegalStateException =>
        new ProfileResponse
      case _: ArrayIndexOutOfBoundsException =>
        new ProfileResponse
    }
//    log.debug(s"# options found = ${result.options.size()}")
    result
  }

  def calcRoute(routingRequest: RoutingRequest): RoutingResponse = {
    log.debug(routingRequest.toString)

    // For each street vehicle (including body, if available): Route from origin to street vehicle, from street vehicle to destination.
    val isRouteForPerson = routingRequest.streetVehicles.exists(_.mode == WALK)

    def tripsForVehicle(vehicle: StreetVehicle): Seq[EmbodiedBeamTrip] = {
      /*
       * Our algorithm captures a few different patterns of travel. Two of these require extra routing beyond what we
       * call the "main" route calculation below. In both cases, we have a single main transit route
       * which is only calculate once in the code below. But we optionally add a WALK leg from the origin to the
       * beginning of the route (called "mainRouteFromVehicle" as opposed to main route from origin). Or we optionally
       * add a vehicle-based trip on the egress portion of the trip (called "mainRouteToVehicle" as opposed to main route
       * to destination).
       *
       * Or we use the R5 egress concept to accomplish "mainRouteRideHailTransit" pattern we use DRIVE mode on both
       * access and egress legs. For the other "mainRoute" patterns, we want to fix the location of the vehicle, not
       * make it dynamic. Also note that in all cases, these patterns are only the result of human travelers, we assume
       * AI is fixed to a vehicle and therefore only needs the simplest of routes.
       *
       * For the mainRouteFromVehicle pattern, the traveler is using a vehicle within the context of a
       * trip that could be multimodal (e.g. drive to transit) or unimodal (drive only). We don't assume the vehicle is
       * co-located with the person, so this first block of code determines the distance from the vehicle to the person and based
       * on a threshold, optionally routes a WALK leg to the vehicle and adjusts the main route location & time accordingly.
       *
       */
      // First classify the main route type
      val mainRouteFromVehicle = routingRequest.streetVehiclesUseIntermodalUse == Access && isRouteForPerson && vehicle.mode != WALK
      val mainRouteToVehicle = routingRequest.streetVehiclesUseIntermodalUse == Egress && isRouteForPerson && vehicle.mode != WALK
      val mainRouteRideHailTransit = routingRequest.streetVehiclesUseIntermodalUse == AccessAndEgress && isRouteForPerson && vehicle.mode != WALK

      val maybeWalkToVehicle: Option[BeamLeg] = if (mainRouteFromVehicle) {
        val time = routingRequest.departureTime match {
          case time: DiscreteTime =>
            WindowTime(time.atTime, beamServices.beamConfig.beam.routing.r5.departureWindow)
          case time: WindowTime => time
        }
        if (beamServices.geo.distInMeters(vehicle.location.loc, routingRequest.origin) > distanceThresholdToIgnoreWalking) {
          val from = beamServices.geo.snapToR5Edge(
            transportNetwork.streetLayer,
            beamServices.geo.utm2Wgs(routingRequest.origin),
            10E3
          )
          val to = beamServices.geo.snapToR5Edge(
            transportNetwork.streetLayer,
            beamServices.geo.utm2Wgs(vehicle.location.loc),
            10E3
          )
          val directMode = LegMode.WALK
          val accessMode = LegMode.WALK
          val egressMode = LegMode.WALK
          val transitModes = Nil
          val profileResponse =
            latency("walkToVehicleRoute-router-time", Metrics.RegularLevel) {
              cache.get(
                R5Request(from, to, time, directMode, accessMode, transitModes, egressMode)
              )
            }
          if (profileResponse.options.isEmpty) {
            return Nil // Cannot walk to vehicle, so no options from this vehicle.
          }
          val streetSegment = profileResponse.options.get(0).access.get(0)
          val theTravelPath = buildStreetPath(streetSegment, time.atTime, StreetMode.WALK)
          Some(
            BeamLeg(
              time.atTime,
              mapLegMode(LegMode.WALK),
              theTravelPath.duration,
              travelPath = theTravelPath
            )
          )
        } else {
          Some(dummyWalk(time.atTime))
        }
      } else {
        None
      }
      /*
       * For the mainRouteToVehicle pattern (see above), we look for RequestTripInfo.streetVehiclesUseIntermodalUse == Egress, and then we
       * route separately from the vehicle to the destination with an estimate of the start time and adjust the timing of this route
       * after finding the main route from origin to vehicle.
       */
      val maybeUseVehicleOnEgress: Option[BeamLeg] = if (mainRouteToVehicle) {
        // assume 13 mph / 5.8 m/s as average PT speed: http://cityobservatory.org/urban-buses-are-slowing-down/
        val estimateDurationToGetToVeh: Int = math
          .round(beamServices.geo.distInMeters(routingRequest.origin, vehicle.location.loc) / 5.8)
          .intValue()
        val time = routingRequest.departureTime match {
          case time: DiscreteTime =>
            WindowTime(
              time.atTime + estimateDurationToGetToVeh,
              beamServices.beamConfig.beam.routing.r5.departureWindow
            )
          case time: WindowTime =>
            time.copy(time.atTime + estimateDurationToGetToVeh)
        }
        val from = beamServices.geo.snapToR5Edge(
          transportNetwork.streetLayer,
          beamServices.geo.utm2Wgs(vehicle.location.loc),
          10E3
        )
        val to = beamServices.geo.snapToR5Edge(
          transportNetwork.streetLayer,
          beamServices.geo.utm2Wgs(routingRequest.destination),
          10E3
        )
        val directMode = vehicle.mode.r5Mode.get.left.get
        val accessMode = vehicle.mode.r5Mode.get.left.get
        val egressMode = LegMode.WALK
        val transitModes = Nil
        val profileResponse =
          latency("vehicleOnEgressRoute-router-time", Metrics.RegularLevel) {
            cache.get(
              R5Request(from, to, time, directMode, accessMode, transitModes, egressMode)
            )
          }
        if (!profileResponse.options.isEmpty) {
          val streetSegment = profileResponse.options.get(0).access.get(0)
          val theTravelPath =
            buildStreetPath(streetSegment, time.atTime, toR5StreetMode(vehicle.mode))
          Some(
            BeamLeg(time.atTime, vehicle.mode, theTravelPath.duration, travelPath = theTravelPath)
          )
        } else {
          return Nil // Cannot go to destination with this vehicle, so no options from this vehicle.
        }
      } else {
        None
      }

      val theOrigin = if (mainRouteToVehicle || mainRouteRideHailTransit) {
        routingRequest.origin
      } else {
        vehicle.location.loc
      }
      val theDestination = if (mainRouteToVehicle) {
        vehicle.location.loc
      } else {
        routingRequest.destination
      }
      val from = beamServices.geo.snapToR5Edge(
        transportNetwork.streetLayer,
        beamServices.geo.utm2Wgs(theOrigin),
        10E3
      )
      val to = beamServices.geo.snapToR5Edge(
        transportNetwork.streetLayer,
        beamServices.geo.utm2Wgs(theDestination),
        10E3
      )
      val directMode = if (mainRouteToVehicle) {
        LegMode.WALK
      } else if (mainRouteRideHailTransit) {
        null
      } else {
        vehicle.mode.r5Mode.get.left.get
      }
      val accessMode = if (mainRouteRideHailTransit) {
        LegMode.CAR
      } else {
        directMode
      }
      val egressMode = if (mainRouteRideHailTransit) {
        LegMode.CAR
      } else {
        LegMode.WALK
      }
      val walkToVehicleDuration =
        maybeWalkToVehicle.map(leg => leg.duration).getOrElse(0l).toInt
      val time = routingRequest.departureTime match {
        case time: DiscreteTime =>
          WindowTime(
            time.atTime + walkToVehicleDuration,
            beamServices.beamConfig.beam.routing.r5.departureWindow
          )
        case time: WindowTime =>
          WindowTime(time.atTime + walkToVehicleDuration, 0)
      }
      val transitModes: IndexedSeq[TransitModes] =
        routingRequest.transitModes.map(_.r5Mode.get.right.get)
      val latencyTag = (if (transitModes.isEmpty)
                          "mainVehicleToDestinationRoute"
                        else "mainTransitRoute") + "-router-time"
      val profileResponse: ProfileResponse =
        latency(latencyTag, Metrics.RegularLevel) {
          cache.get(
            R5Request(from, to, time, directMode, accessMode, transitModes, egressMode)
          )
        }
      def splitLegForParking(leg: BeamLeg): IndexedSeq[BeamLeg] = {
        val theLinkIds = leg.travelPath.linkIds
        if (theLinkIds.length <= 1) {
          Vector(leg)
        } else if (leg.travelPath.distanceInM < beamServices.beamConfig.beam.agentsim.thresholdForMakingParkingChoiceInMeters) {
          val firstLeg = updateLegWithCurrentTravelTime(leg.updateLinks(Vector(theLinkIds.head)))
          val secondLeg = updateLegWithCurrentTravelTime(
            leg
              .updateLinks(theLinkIds.tail)
              .copy(startTime = firstLeg.startTime + firstLeg.duration)
          )
          Vector(firstLeg, secondLeg)
        } else {
          val indexFromEnd = Math.min(
            Math.max(
              theLinkIds.reverse
                .map(lengthOfLink(_))
                .scanLeft(0.0)(_ + _)
                .indexWhere(
                  _ > beamServices.beamConfig.beam.agentsim.thresholdForMakingParkingChoiceInMeters
                ),
              1
            ),
            theLinkIds.length - 1
          )
          val indexFromBeg = theLinkIds.length - indexFromEnd
          val firstLeg = updateLegWithCurrentTravelTime(
            leg.updateLinks(theLinkIds.take(indexFromBeg))
          )
          val secondLeg = updateLegWithCurrentTravelTime(
            leg
              .updateLinks(theLinkIds.takeRight(indexFromEnd))
              .copy(startTime = firstLeg.startTime + firstLeg.duration)
          )
          Vector(firstLeg, secondLeg)
        }
      }

      val tripsWithFares = profileResponse.options.asScala.flatMap(option => {
        /*
         * Iterating all itinerary from a ProfileOption to construct the BeamTrip,
         * itinerary has a PointToPointConnection object that help relating access,
         * egress and transit for the particular itinerary. That contains indexes of
         * access and egress and actual object could be located from lists under option object,
         * as there are separate collections for each.
         *
         * And after locating through these indexes, constructing BeamLeg for each and
         * finally add these legs back to BeamTrip.
         */
        option.itinerary.asScala.view
          .filter { itin =>
            val startTime = beamServices.dates.toBaseMidnightSeconds(
              itin.startTime,
              transportNetwork.transitLayer.routes.size() == 0
            )
            //TODO make a more sensible window not just 30 minutes
            startTime >= time.fromTime && startTime <= time.fromTime + 1800
          }
          .map(itinerary => {
            // Using itinerary start as access leg's startTime
            val tripStartTime = beamServices.dates.toBaseMidnightSeconds(
              itinerary.startTime,
              transportNetwork.transitLayer.routes.size() == 0
            )

            val legsWithFares = mutable.ArrayBuffer.empty[(BeamLeg, Double)]
            maybeWalkToVehicle.foreach(walkLeg => {
              // If there's a gap between access leg start time and walk leg, we need to move that ahead
              // this covers the various contingencies for doing this.
              val delayStartTime =
                Math.max(0.0, (tripStartTime - routingRequest.departureTime.atTime) - walkLeg.duration)
              legsWithFares += ((walkLeg.updateStartTime(walkLeg.startTime.toLong + delayStartTime.toLong), 0.0))
            })

            val access = option.access.get(itinerary.connection.access)
            val toll = if (access.mode == LegMode.CAR) {
              val osm = access.streetEdges.asScala
                .map(
                  e =>
                    transportNetwork.streetLayer.edgeStore
                      .getCursor(e.edgeId)
                      .getOSMID
                )
                .toVector
              tollCalculator.calcToll(osm)
            } else 0.0
            val isTransit = itinerary.connection.transit != null && !itinerary.connection.transit.isEmpty

            val theTravelPath = buildStreetPath(access, tripStartTime, toR5StreetMode(access.mode))
            val theLeg = BeamLeg(
              tripStartTime,
              mapLegMode(access.mode),
              theTravelPath.duration,
              travelPath = theTravelPath
            )
            val splitLegs = if (access.mode != LegMode.WALK && routingRequest.mustParkAtEnd) {
              splitLegForParking(theLeg)
            } else {
              Vector(theLeg)
            }
            // assign toll to first part of the split
            legsWithFares += ((splitLegs.head, toll))
            splitLegs.tail.foreach(leg => legsWithFares += ((leg, 0.0)))

            //add a Dummy walk BeamLeg to the end of that trip
            if (isRouteForPerson && access.mode != LegMode.WALK) {
              if (!isTransit)
                legsWithFares += ((dummyWalk(splitLegs.last.endTime), 0.0))
            }

            if (isTransit) {
              var arrivalTime: Long = Long.MinValue
              /*
             Based on "Index in transit list specifies transit with same index" (comment from PointToPointConnection line 14)
             assuming that: For each transit in option there is a TransitJourneyID in connection
               */
              val segments = option.transit.asScala zip itinerary.connection.transit.asScala
              val fares = latency("fare-transit-time", Metrics.VerboseLevel) {
                val fareSegments = getFareSegments(segments.toVector)
                filterFaresOnTransfers(fareSegments)
              }

              segments.foreach {
                case (transitSegment, transitJourneyID) =>
                  val segmentPattern =
                    transitSegment.segmentPatterns.get(transitJourneyID.pattern)
                  //              val tripPattern = transportNetwork.transitLayer.tripPatterns.get(segmentPattern.patternIdx)
                  val tripId = segmentPattern.tripIds.get(transitJourneyID.time)
                  //              val trip = tripPattern.tripSchedules.asScala.find(_.tripId == tripId).get
                  val fs =
                    fares.view
                      .filter(_.patternIndex == segmentPattern.patternIdx)
                      .map(_.fare.price)
                  val fare = if (fs.nonEmpty) fs.min else 0.0
                  val segmentLegs =
                    transitSchedule(Id.createVehicleId(tripId))._2
                      .slice(segmentPattern.fromIndex, segmentPattern.toIndex)
                  legsWithFares ++= segmentLegs.zipWithIndex
                    .map(beamLeg => (beamLeg._1, if (beamLeg._2 == 0) fare else 0.0))
                  arrivalTime = beamServices.dates.toBaseMidnightSeconds(
                    segmentPattern.toArrivalTime.get(transitJourneyID.time),
                    isTransit
                  )
                  if (transitSegment.middle != null) {
                    legsWithFares += (
                      (
                        BeamLeg(
                          arrivalTime,
                          mapLegMode(transitSegment.middle.mode),
                          transitSegment.middle.duration,
                          travelPath = buildStreetPath(
                            transitSegment.middle,
                            arrivalTime,
                            toR5StreetMode(transitSegment.middle.mode)
                          )
                        ),
                        0.0
                      )
                    )
                    arrivalTime = arrivalTime + transitSegment.middle.duration // in case of middle arrival time would update
                  }
              }

              // egress would only be present if there is some transit, so its under transit presence check
              if (itinerary.connection.egress != null) {
                val egress = option.egress.get(itinerary.connection.egress)
                //start time would be the arrival time of last stop and 5 second alighting
                legsWithFares += (
                  (
                    BeamLeg(
                      arrivalTime,
                      mapLegMode(egress.mode),
                      egress.duration,
                      buildStreetPath(egress, arrivalTime, toR5StreetMode(egress.mode))
                    ),
                    0.0
                  )
                )
                if (isRouteForPerson && egress.mode != LegMode.WALK)
                  legsWithFares += ((dummyWalk(arrivalTime + egress.duration), 0.0))
              }
            }
            maybeUseVehicleOnEgress.foreach { leg =>
              val departAt = legsWithFares.last._1.endTime
              val updatedLeg = leg.updateStartTime(departAt)
              legsWithFares += ((updatedLeg, 0.0))
              legsWithFares += ((dummyWalk(updatedLeg.endTime), 0.0))
            }
            TripWithFares(
              BeamTrip(legsWithFares.map(_._1).toVector, mapLegMode(access.mode)),
              legsWithFares.map(_._2).zipWithIndex.map(_.swap).toMap
            )
          })
      })

      tripsWithFares.map(tripWithFares => {
        val embodiedLegs: IndexedSeq[EmbodiedBeamLeg] =
          for ((beamLeg, index) <- tripWithFares.trip.legs.zipWithIndex) yield {
            val cost = tripWithFares.legFares.getOrElse(index, 0.0) // FIXME this value is never used.
            if (Modes.isR5TransitMode(beamLeg.mode)) {
              EmbodiedBeamLeg(
                beamLeg,
                beamLeg.travelPath.transitStops.get.vehicleId,
                asDriver = false,
                None,
                cost,
                unbecomeDriverOnCompletion = false
              )
            } else {
              val unbecomeDriverAtComplete = Modes
<<<<<<< HEAD
                .isR5LegMode(beamLeg.mode) && (beamLeg.mode != WALK || index == tripWithFares.trip.legs.size-1)
=======
                .isR5LegMode(beamLeg.mode) && (beamLeg.mode != WALK || index == tripWithFares.trip.legs.size - 1)
>>>>>>> 0aaa6123
              if (beamLeg.mode == WALK) {
                val body =
                  routingRequest.streetVehicles.find(_.mode == WALK).get
                EmbodiedBeamLeg(
                  beamLeg,
                  body.id,
                  body.asDriver,
                  None,
                  0.0,
                  unbecomeDriverAtComplete
                )
              } else {
                EmbodiedBeamLeg(
                  beamLeg,
                  vehicle.id,
                  vehicle.asDriver,
                  None,
                  cost,
                  unbecomeDriverAtComplete
                )
              }
            }
          }
        EmbodiedBeamTrip(embodiedLegs)
      })
    }

    val embodiedTrips =
      routingRequest.streetVehicles.flatMap(vehicle => tripsForVehicle(vehicle))

    if (!embodiedTrips.exists(_.tripClassifier == WALK)) {
//      log.debug("No walk route found. {}", routingRequest)
      val maybeBody = routingRequest.streetVehicles.find(_.mode == WALK)
      if (maybeBody.isDefined) {
        log.debug("Adding dummy walk route with maximum street time.")
        val dummyTrip = R5RoutingWorker.createBushwackingTrip(
          new Coord(routingRequest.origin.getX, routingRequest.origin.getY),
          new Coord(routingRequest.destination.getX, routingRequest.destination.getY),
          routingRequest.departureTime.atTime,
          maybeBody.get.id,
          beamServices
        )
        RoutingResponse(
          embodiedTrips :+ dummyTrip,
          routingRequest.staticRequestId,
          Some(routingRequest.requestId)
        )
      } else {
//        log.debug("Not adding a dummy walk route since agent has no body.")
        RoutingResponse(
          embodiedTrips,
          routingRequest.staticRequestId,
          Some(routingRequest.requestId)
        )
      }
    } else {
      RoutingResponse(embodiedTrips, routingRequest.staticRequestId, Some(routingRequest.requestId))
    }
  }

  private def buildStreetPath(
    segment: StreetSegment,
    tripStartTime: Long,
    mode: StreetMode
  ): BeamPath = {
    var activeLinkIds = ArrayBuffer[Int]()
    for (edge: StreetEdgeInfo <- segment.streetEdges.asScala) {
      if (!network.getLinks.containsKey(Id.createLinkId(edge.edgeId.longValue()))) {
        throw new RuntimeException("Link not found: " + edge.edgeId)
      }
      activeLinkIds += edge.edgeId.intValue()
    }
    val linksTimesDistances = RoutingModel.linksToTimeAndDistance(
      activeLinkIds,
      tripStartTime,
      travelTimeByLinkCalculator,
      mode,
      transportNetwork.streetLayer
    )
    val duration = linksTimesDistances.travelTimes.tail.foldLeft(0L)(_ + _) // note we exclude the first link to keep with MATSim convention
    val distance = linksTimesDistances.distances.tail.foldLeft(0.0)(_ + _) // note we exclude the first link to keep with MATSim convention
    BeamPath(
      activeLinkIds,
      None,
      SpaceTime(
        segment.geometry.getStartPoint.getX,
        segment.geometry.getStartPoint.getY,
        tripStartTime
      ),
      SpaceTime(
        segment.geometry.getEndPoint.getX,
        segment.geometry.getEndPoint.getY,
        tripStartTime + segment.duration
      ),
      segment.distance.toDouble / 1000
    )
  }
  private def buildStreetPath(
    linksTimesDistances: LinksTimesDistances,
    tripStartTime: Long
  ): BeamPath = {
    val startLoc =
      beamServices.geo.coordOfR5Edge(transportNetwork.streetLayer, linksTimesDistances.linkIds.head)
    val endLoc =
      beamServices.geo.coordOfR5Edge(transportNetwork.streetLayer, linksTimesDistances.linkIds.last)
    BeamPath(
      linksTimesDistances.linkIds,
      None,
      SpaceTime(startLoc.getX, startLoc.getY, tripStartTime),
      SpaceTime(
        endLoc.getX,
        endLoc.getY,
        tripStartTime + linksTimesDistances.travelTimes.tail.foldLeft(0L)(_ + _)
      ),
      linksTimesDistances.distances.tail.foldLeft(0.0)(_ + _)
    )
  }

  /**
    * Use to extract a collection of FareSegments for an itinerary.
    *
    * @param segments IndexedSeq[(TransitSegment, TransitJourneyID)]
    * @return a collection of FareSegments for an itinerary.
    */
  private def getFareSegments(
    segments: IndexedSeq[(TransitSegment, TransitJourneyID)]
  ): IndexedSeq[BeamFareSegment] = {
    segments
      .groupBy(s => getRoute(s._1, s._2).agency_id)
      .flatMap(t => {
        val pattern = getPattern(t._2.head._1, t._2.head._2)
        val fromTime = pattern.fromDepartureTime.get(t._2.head._2.time)

        var rules = t._2.flatMap(s => getFareSegments(s._1, s._2, fromTime))

        if (rules.isEmpty) {
          val route = getRoute(pattern)
          val agencyId = route.agency_id
          val routeId = route.route_id

          val fromId = getStopId(t._2.head._1.from)
          val toId = getStopId(t._2.last._1.to)

          val toTime = getPattern(t._2.last._1, t._2.last._2).toArrivalTime
            .get(t._2.last._2.time)
          val duration = ChronoUnit.SECONDS.between(fromTime, toTime)

          val containsIds =
            t._2
              .flatMap(s => IndexedSeq(getStopId(s._1.from), getStopId(s._1.to)))
              .toSet

          rules = getFareSegments(agencyId, routeId, fromId, toId, containsIds)
            .map(f => BeamFareSegment(f, pattern.patternIdx, duration))
        }
        rules
      })
      .toIndexedSeq
  }

  private def getFareSegments(
    transitSegment: TransitSegment,
    transitJourneyID: TransitJourneyID,
    fromTime: ZonedDateTime
  ): IndexedSeq[BeamFareSegment] = {
    val pattern = getPattern(transitSegment, transitJourneyID)
    val route = getRoute(pattern)
    val routeId = route.route_id
    val agencyId = route.agency_id

    val fromStopId = getStopId(transitSegment.from)
    val toStopId = getStopId(transitSegment.to)
    val duration =
      ChronoUnit.SECONDS
        .between(fromTime, pattern.toArrivalTime.get(transitJourneyID.time))

    var fr = getFareSegments(agencyId, routeId, fromStopId, toStopId).map(
      f => BeamFareSegment(f, pattern.patternIdx, duration)
    )
    if (fr.nonEmpty && fr.forall(_.patternIndex == fr.head.patternIndex))
      fr = Vector(fr.minBy(_.fare.price))
    fr
  }

  private def getFareSegments(
    agencyId: String,
    routeId: String,
    fromId: String,
    toId: String,
    containsIds: Set[String] = null
  ): IndexedSeq[BeamFareSegment] =
    fareCalculator.getFareSegments(agencyId, routeId, fromId, toId, containsIds)

  private def getRoute(transitSegment: TransitSegment, transitJourneyID: TransitJourneyID) =
    transportNetwork.transitLayer.routes
      .get(getPattern(transitSegment, transitJourneyID).routeIndex)

  private def getRoute(segmentPattern: SegmentPattern) =
    transportNetwork.transitLayer.routes.get(segmentPattern.routeIndex)

  private def getPattern(transitSegment: TransitSegment, transitJourneyID: TransitJourneyID) =
    transitSegment.segmentPatterns.get(transitJourneyID.pattern)

  private def getStopId(stop: Stop) = stop.stopId.split(":")(1)

  def getTimezone: ZoneId = this.transportNetwork.getTimeZone

  private def travelTimeCalculator(startTime: Int): TravelTimeCalculator =
    maybeTravelTime match {
      case Some(travelTime) =>
        (edge: EdgeStore#Edge, durationSeconds: Int, streetMode: StreetMode, req: ProfileRequest) =>
          {
            if (streetMode != StreetMode.CAR || edge.getOSMID < 0) {
              // An R5 internal edge, probably connecting transit to the street network. We don't have those in the
              // MATSim network.
              (edge.getLengthM / edge.calculateSpeed(req, streetMode)).toFloat
            } else {
              travelTime
                .getLinkTravelTime(
                  network.getLinks.get(Id.createLinkId(edge.getEdgeIndex)),
                  startTime + durationSeconds,
                  null,
                  null
                )
                .asInstanceOf[Float]
            }
          }
      case None => new EdgeStore.DefaultTravelTimeCalculator
    }
  private def travelTimeByLinkCalculator(time: Long, linkId: Int, mode: StreetMode): Long = {
    maybeTravelTime match {
      case Some(matsimTravelTime) if mode == StreetMode.CAR =>
        matsimTravelTime
          .getLinkTravelTime(
            network.getLinks.get(Id.createLinkId(linkId)),
            time.toDouble,
            null,
            null
          )
          .toLong
      case _ =>
        val edge = transportNetwork.streetLayer.edgeStore.getCursor(linkId)
        //        (new EdgeStore.DefaultTravelTimeCalculator).getTravelTimeMilliseconds(edge,)
        val tt = (edge.getLengthM / edge.calculateSpeed(new ProfileRequest, mode)).round
        tt
    }
  }

  private val turnCostCalculator: TurnCostCalculator =
    new TurnCostCalculator(transportNetwork.streetLayer, true) {
      override def computeTurnCost(fromEdge: Int, toEdge: Int, streetMode: StreetMode): Int = 0
    }

  //Does point to point routing with data from request
  def getPlan(request: ProfileRequest): ProfileResponse = {
    val startRouting = System.currentTimeMillis
    request.zoneId = transportNetwork.getTimeZone
    //Do the query and return result
    val profileResponse = new ProfileResponse
    val option = new ProfileOption
    request.reverseSearch = false
    //For direct modes

    for (mode <- request.directModes.asScala) {
      val streetRouter = new StreetRouter(
        transportNetwork.streetLayer,
        travelTimeCalculator(request.fromTime),
        turnCostCalculator
      )
      var streetPath: StreetPath = null
      streetRouter.profileRequest = request
      streetRouter.streetMode = toR5StreetMode(mode)
      streetRouter.timeLimitSeconds = request.streetTime * 60
      if (streetRouter.setOrigin(request.fromLat, request.fromLon)) {
        if (streetRouter.setDestination(request.toLat, request.toLon)) {
          latency("route-transit-time", Metrics.VerboseLevel) {
            streetRouter.route() //latency 1
          }
          val lastState =
            streetRouter.getState(streetRouter.getDestinationSplit)
          if (lastState != null) {
            streetPath = new StreetPath(lastState, transportNetwork, false)
            val streetSegment =
              new StreetSegment(streetPath, mode, transportNetwork.streetLayer)
            option.addDirect(streetSegment, request.getFromTimeDateZD)
          } else {
//            log.debug("Direct mode {} last state wasn't found", mode)
          }
        } else {
//          log.debug("Direct mode {} destination wasn't found!", mode)
        }
      } else {
//        log.debug("Direct mode {} origin wasn't found!", mode)
      }
    }
    option.summary = option.generateSummary
    profileResponse.addOption(option)
    if (request.hasTransit) {
      val accessRouter = findAccessPaths(request)
      val egressRouter = findEgressPaths(request)
      import scala.collection.JavaConverters._
      //latency 2nd step
      val router = new BeamMcRaptorSuboptimalPathProfileRouter(
        transportNetwork,
        request,
        accessRouter.mapValues(_.getReachedStops).asJava,
        egressRouter.mapValues(_.getReachedStops).asJava
      )
      router.NUMBER_OF_SEARCHES = beamServices.beamConfig.beam.routing.r5.numberOfSamples
      val usefullpathList = new util.ArrayList[PathWithTimes]
      // getPaths actually returns a set, which is important so that things are deduplicated. However we need a list
      // so we can sort it below.
      latency("getpath-transit-time", Metrics.VerboseLevel) {
        usefullpathList.addAll(router.getPaths) //latency of get paths
      }
      //This sort is necessary only for text debug output so it will be disabled when it is finished
      /**
        * Orders first no transfers then one transfers 2 etc
        * - then orders according to first trip:
        *   - board stop
        *   - alight stop
        *   - alight time
        * - same for one transfer trip
        */
      usefullpathList.sort((o1: PathWithTimes, o2: PathWithTimes) => {
        def foo(o1: PathWithTimes, o2: PathWithTimes) = {
          var c = 0
          c = Integer.compare(o1.patterns.length, o2.patterns.length)
          if (c == 0) c = Integer.compare(o1.boardStops(0), o2.boardStops(0))
          if (c == 0) c = Integer.compare(o1.alightStops(0), o2.alightStops(0))
          if (c == 0) c = Integer.compare(o1.alightTimes(0), o2.alightTimes(0))
          if (c == 0 && o1.patterns.length == 2) {
            c = Integer.compare(o1.boardStops(1), o2.boardStops(1))
            if (c == 0)
              c = Integer.compare(o1.alightStops(1), o2.alightStops(1))
            if (c == 0)
              c = Integer.compare(o1.alightTimes(1), o2.alightTimes(1))
          }
          c
        }

        foo(o1, o2)
      })
//      log.debug("Usefull paths:{}", usefullpathList.size)

      for (path <- usefullpathList.asScala) {
        profileResponse.addTransitPath(
          accessRouter.asJava,
          egressRouter.asJava,
          path,
          transportNetwork,
          request.getFromTimeDateZD
        )
      }
      latency("transfer-transit-time", Metrics.VerboseLevel) {
        profileResponse.generateStreetTransfers(transportNetwork, request)
      } // latency possible candidate
    }
    profileResponse.recomputeStats(request)
//    log.debug("Returned {} options", profileResponse.getOptions.size)
//    log.debug("Took {} ms", System.currentTimeMillis - startRouting)
    profileResponse
  }

  /**
    * Finds all egress paths from to coordinate to end stop and adds routers to egressRouter
    *
    * @param request ProfileRequest
    */
  private def findEgressPaths(request: ProfileRequest) = {
    val egressRouter = mutable.Map[LegMode, StreetRouter]()
    //For egress
    //TODO: this must be reverse search
    request.reverseSearch = true

    for (mode <- request.egressModes.asScala) {
      val streetRouter = new StreetRouter(
        transportNetwork.streetLayer,
        travelTimeCalculator(request.fromTime),
        turnCostCalculator
      )
      streetRouter.transitStopSearch = true
      streetRouter.quantityToMinimize = StreetRouter.State.RoutingVariable.DURATION_SECONDS
      streetRouter.streetMode = toR5StreetMode(mode)
      streetRouter.profileRequest = request
      streetRouter.timeLimitSeconds = request.getTimeLimit(mode)
      if (streetRouter.setOrigin(request.toLat, request.toLon)) {
        streetRouter.route()
        val stops = streetRouter.getReachedStops
        egressRouter.put(mode, streetRouter)
        log.debug("Added {} edgres stops for mode {}", stops.size, mode)
      } else
        log.debug(
          "MODE:{}, Edge near the origin coordinate wasn't found. Routing didn't start!",
          mode
        )
    }
    egressRouter
  }

  /**
    * Finds access paths from from coordinate in request and adds all routers with paths to accessRouter map
    *
    * @param request ProfileRequest
    */
  private def findAccessPaths(request: ProfileRequest) = {
    request.reverseSearch = false
    // Routes all access modes
    val accessRouter = mutable.Map[LegMode, StreetRouter]()

    for (mode <- request.accessModes.asScala) {
      val streetRouter = new StreetRouter(
        transportNetwork.streetLayer,
        travelTimeCalculator(request.fromTime),
        turnCostCalculator
      )
      streetRouter.profileRequest = request
      streetRouter.streetMode = toR5StreetMode(mode)
      //Gets correct maxCar/Bike/Walk time in seconds for access leg based on mode since it depends on the mode
      streetRouter.timeLimitSeconds = request.getTimeLimit(mode)
      streetRouter.transitStopSearch = true
      streetRouter.quantityToMinimize = StreetRouter.State.RoutingVariable.DURATION_SECONDS
      if (streetRouter.setOrigin(request.fromLat, request.fromLon)) {
        streetRouter.route()
        //Searching for access paths
        accessRouter.put(mode, streetRouter)
      } else
        log.debug(
          "MODE:{}, Edge near the origin coordinate wasn't found. Routing didn't start!",
          mode
        )
    }
    accessRouter
  }

}

object R5RoutingWorker {
  val BUSHWHACKING_SPEED_IN_METERS_PER_SECOND = 0.447 // 1 mile per hour

  def props(
    beamServices: BeamServices,
    transportNetwork: TransportNetwork,
    network: Network,
    fareCalculator: FareCalculator,
    tollCalculator: TollCalculator,
    transitVehicles: Vehicles
  ) =
    Props(
      new R5RoutingWorker(
        new WorkerParameters(
          beamServices,
          transportNetwork,
          network,
          fareCalculator,
          tollCalculator,
          transitVehicles
        )
      )
    )

  case class TripWithFares(trip: BeamTrip, legFares: Map[Int, Double])
  case class R5Request(
    from: Coord,
    to: Coord,
    time: WindowTime,
    directMode: LegMode,
    accessMode: LegMode,
    transitModes: Seq[TransitModes],
    egressMode: LegMode
  )

  def createBushwackingTrip(
    origin: Location,
    dest: Location,
    atTime: Int,
    bodyId: Id[Vehicle],
    beamServices: BeamServices
  ): EmbodiedBeamTrip = {
    val beelineDistanceInMeters = beamServices.geo.distInMeters(origin, dest)
    val bushwhackingTime =
      Math.round(beelineDistanceInMeters / BUSHWHACKING_SPEED_IN_METERS_PER_SECOND)
    EmbodiedBeamTrip(
      Vector(
        EmbodiedBeamLeg(
          BeamLeg(
            atTime,
            WALK,
            bushwhackingTime,
            BeamPath(
              Vector(),
              None,
              SpaceTime(origin, atTime),
              SpaceTime(dest, atTime + bushwhackingTime),
              beelineDistanceInMeters
            )
          ),
          bodyId,
          asDriver = true,
          None,
          0,
          unbecomeDriverOnCompletion = false
        )
      )
    )
  }
}<|MERGE_RESOLUTION|>--- conflicted
+++ resolved
@@ -782,11 +782,7 @@
               )
             } else {
               val unbecomeDriverAtComplete = Modes
-<<<<<<< HEAD
-                .isR5LegMode(beamLeg.mode) && (beamLeg.mode != WALK || index == tripWithFares.trip.legs.size-1)
-=======
                 .isR5LegMode(beamLeg.mode) && (beamLeg.mode != WALK || index == tripWithFares.trip.legs.size - 1)
->>>>>>> 0aaa6123
               if (beamLeg.mode == WALK) {
                 val body =
                   routingRequest.streetVehicles.find(_.mode == WALK).get
