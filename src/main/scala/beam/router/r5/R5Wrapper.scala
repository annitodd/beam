package beam.router.r5

import java.time.temporal.ChronoUnit
import java.time.ZonedDateTime
import java.util
import java.util.{Collections, Optional}
import java.util.concurrent.atomic.AtomicInteger
import java.util.concurrent.ThreadLocalRandom

import scala.collection.JavaConverters._
import scala.collection.mutable
import scala.collection.mutable.ArrayBuffer
import scala.language.postfixOps
import scala.util.Try
import beam.agentsim.agents.choice.mode.DrivingCost
import beam.agentsim.agents.vehicles.BeamVehicleType
import beam.agentsim.agents.vehicles.VehicleProtocol.StreetVehicle
import beam.agentsim.events.SpaceTime
import beam.router.Modes.BeamMode.WALK
import beam.router.gtfs.FareCalculator.{filterFaresOnTransfers, BeamFareSegment}
import beam.router.model.BeamLeg.dummyLeg
import beam.router.model.RoutingModel.TransitStopsInfo
import beam.router.BeamRouter.{RoutingRequest, RoutingResponse, _}
import beam.router.Modes.{mapLegMode, toR5StreetMode, BeamMode}
import beam.router.model.{BeamLeg, BeamPath, EmbodiedBeamLeg, EmbodiedBeamTrip, RoutingModel}
<<<<<<< HEAD
import beam.router.Modes
import beam.router.r5.RoutingWorker.{createBushwackingBeamLeg, R5Request, StopVisitor}
=======
import beam.router.{Modes, RoutingWorker}
import beam.router.RoutingWorker.{createBushwackingBeamLeg, R5Request, StopVisitor}
>>>>>>> 11309f72
import beam.sim.metrics.{Metrics, MetricsSupport}
import com.conveyal.r5.analyst.fare.SimpleInRoutingFareCalculator
import com.conveyal.r5.api.ProfileResponse
import com.conveyal.r5.api.util._
import com.conveyal.r5.profile.{McRaptorSuboptimalPathProfileRouter, ProfileRequest, StreetMode, StreetPath}
import com.conveyal.r5.streets._
import com.conveyal.r5.transit.TransitLayer
import org.matsim.api.core.v01.{Coord, Id}
import org.matsim.core.router.util.TravelTime
import org.matsim.vehicles.Vehicle

class R5Wrapper(workerParams: R5Parameters, travelTime: TravelTime, travelTimeNoiseFraction: Double)
    extends MetricsSupport {
  private val maxDistanceForBikeMeters: Int =
    workerParams.beamConfig.beam.routing.r5.maxDistanceLimitByModeInMeters.bike

  private val R5Parameters(
    beamConfig,
    transportNetwork,
    vehicleTypes,
    fuelTypePrices,
    ptFares,
    geo,
    dates,
    networkHelper,
    fareCalculator,
    tollCalculator
  ) = workerParams

  private val maxFreeSpeed = networkHelper.allLinks.map(_.getFreespeed).max

  def embodyWithCurrentTravelTime(
    leg: BeamLeg,
    vehicleId: Id[Vehicle],
    vehicleTypeId: Id[BeamVehicleType],
    embodyRequestId: Int
  ): RoutingResponse = {
    val s = System.currentTimeMillis()
    val linksTimesAndDistances = RoutingModel.linksToTimeAndDistance(
      leg.travelPath.linkIds,
      leg.startTime,
      travelTimeByLinkCalculator(vehicleTypes(vehicleTypeId), shouldAddNoise = false),
      toR5StreetMode(leg.mode),
      transportNetwork.streetLayer
    )
    val startLoc = geo.coordOfR5Edge(transportNetwork.streetLayer, linksTimesAndDistances.linkIds.head)
    val endLoc = geo.coordOfR5Edge(transportNetwork.streetLayer, linksTimesAndDistances.linkIds.last)
    val duration = linksTimesAndDistances.travelTimes.tail.sum
    val updatedTravelPath = BeamPath(
      linksTimesAndDistances.linkIds,
      linksTimesAndDistances.travelTimes,
      None,
      SpaceTime(startLoc.getX, startLoc.getY, leg.startTime),
      SpaceTime(
        endLoc.getX,
        endLoc.getY,
        leg.startTime + Math.round(duration.toFloat)
      ),
      distanceInM = linksTimesAndDistances.distances.tail.sum
    )
    val toll = tollCalculator.calcTollByLinkIds(updatedTravelPath)
    val updatedLeg = leg.copy(travelPath = updatedTravelPath, duration = updatedTravelPath.duration)
    val drivingCost = DrivingCost.estimateDrivingCost(updatedLeg, vehicleTypes(vehicleTypeId), fuelTypePrices)
    val totalCost = drivingCost + (if (updatedLeg.mode == BeamMode.CAR) toll else 0)

    val response = RoutingResponse(
      Vector(
        EmbodiedBeamTrip(
          Vector(
            EmbodiedBeamLeg(
              updatedLeg,
              vehicleId,
              vehicleTypeId,
              asDriver = true,
              totalCost,
              unbecomeDriverOnCompletion = true
            )
          )
        )
      ),
      embodyRequestId,
      None,
      isEmbodyWithCurrentTravelTime = true,
      System.currentTimeMillis() - s
    )
    response
  }

  private def getStreetPlanFromR5(request: R5Request): ProfileResponse = {
    countOccurrence("r5-plans-count", request.time)

    val profileRequest = createProfileRequest
    profileRequest.fromLon = request.from.getX
    profileRequest.fromLat = request.from.getY
    profileRequest.toLon = request.to.getX
    profileRequest.toLat = request.to.getY
    profileRequest.fromTime = request.time
    profileRequest.toTime = request.time + 61 // Important to allow 61 seconds for transit schedules to be considered!
    profileRequest.directModes = if (request.directMode == null) {
      util.EnumSet.noneOf(classOf[LegMode])
    } else {
      util.EnumSet.of(request.directMode)
    }

    try {
      val profileResponse = new ProfileResponse
      val directOption = new ProfileOption
      profileRequest.reverseSearch = false
      for (mode <- profileRequest.directModes.asScala) {
        val streetRouter = new StreetRouter(
          transportNetwork.streetLayer,
          travelTimeCalculator(
            vehicleTypes(request.beamVehicleTypeId),
            profileRequest.fromTime,
            shouldAddNoise = !profileRequest.hasTransit
          ), // Add error if it is not transit
          turnCostCalculator,
          travelCostCalculator(request.timeValueOfMoney, profileRequest.fromTime)
        )
        if (request.accessMode == LegMode.BICYCLE) {
          streetRouter.distanceLimitMeters = maxDistanceForBikeMeters
        }
        streetRouter.profileRequest = profileRequest
        streetRouter.streetMode = toR5StreetMode(mode)
        streetRouter.timeLimitSeconds = profileRequest.streetTime * 60
        if (streetRouter.setOrigin(profileRequest.fromLat, profileRequest.fromLon)) {
          if (streetRouter.setDestination(profileRequest.toLat, profileRequest.toLon)) {
            latency("route-transit-time", Metrics.VerboseLevel) {
              streetRouter.route() //latency 1
            }
            val lastState = streetRouter.getState(streetRouter.getDestinationSplit)
            if (lastState != null) {
              val streetPath = new StreetPath(lastState, transportNetwork, false)
              val streetSegment = new StreetSegment(streetPath, mode, transportNetwork.streetLayer)
              directOption.addDirect(streetSegment, profileRequest.getFromTimeDateZD)
            }
          }
        }
      }
      directOption.summary = directOption.generateSummary
      profileResponse.addOption(directOption)
      profileResponse.recomputeStats(profileRequest)
      profileResponse
    } catch {
      case _: IllegalStateException =>
        new ProfileResponse
      case _: ArrayIndexOutOfBoundsException =>
        new ProfileResponse
    }
  }

  private def createProfileRequest = {
    val profileRequest = new ProfileRequest()
    // Warning: carSpeed is not used for link traversal (rather, the OSM travel time model is used),
    // but for R5-internal bushwhacking from network to coordinate, AND ALSO for the A* remaining weight heuristic,
    // which means that this value must be an over(!)estimation, otherwise we will miss optimal routes,
    // particularly in the presence of tolls.
    profileRequest.carSpeed = maxFreeSpeed.toFloat
    profileRequest.maxWalkTime = 30
    profileRequest.maxCarTime = 30
    profileRequest.maxBikeTime = 30
    // Maximum number of transit segments. This was previously hardcoded as 4 in R5, now it is a parameter
    // that defaults to 8 unless I reset it here. It is directly related to the amount of work the
    // transit router has to do.
    profileRequest.maxRides = 4
    profileRequest.streetTime = 2 * 60
    profileRequest.maxTripDurationMinutes = 4 * 60
    profileRequest.wheelchair = false
    profileRequest.bikeTrafficStress = 4
    profileRequest.zoneId = transportNetwork.getTimeZone
    profileRequest.monteCarloDraws = beamConfig.beam.routing.r5.numberOfSamples
    profileRequest.date = dates.localBaseDate
    // Doesn't calculate any fares, is just a no-op placeholder
    profileRequest.inRoutingFareCalculator = new SimpleInRoutingFareCalculator
    profileRequest.suboptimalMinutes = 0
    profileRequest
  }

  def calcRoute(request: RoutingRequest): RoutingResponse = {
    val routeCalcStarted = System.currentTimeMillis()
    //    log.debug(routingRequest.toString)

    // For each street vehicle (including body, if available): Route from origin to street vehicle, from street vehicle to destination.
    val isRouteForPerson = request.streetVehicles.exists(_.mode == WALK)

    def calcRouteToVehicle(vehicle: StreetVehicle): Option[EmbodiedBeamLeg] = {
      val mainRouteFromVehicle = request.streetVehiclesUseIntermodalUse == Access && isRouteForPerson && vehicle.mode != WALK
      if (mainRouteFromVehicle) {
        val body = request.streetVehicles.find(_.mode == WALK).get
        if (geo.distUTMInMeters(vehicle.locationUTM.loc, request.originUTM) > beamConfig.beam.agentsim.thresholdForWalkingInMeters) {
          val from = geo.snapToR5Edge(
            transportNetwork.streetLayer,
            geo.utm2Wgs(request.originUTM),
            10E3
          )
          val to = geo.snapToR5Edge(
            transportNetwork.streetLayer,
            geo.utm2Wgs(vehicle.locationUTM.loc),
            10E3
          )
          val directMode = LegMode.WALK
          val accessMode = LegMode.WALK
          val egressMode = LegMode.WALK
          val profileResponse =
            latency("walkToVehicleRoute-router-time", Metrics.RegularLevel) {
              getStreetPlanFromR5(
                R5Request(
                  from,
                  to,
                  request.departureTime,
                  directMode,
                  accessMode,
                  withTransit = false,
                  egressMode,
                  request.timeValueOfMoney,
                  body.vehicleTypeId
                )
              )
            }
          if (profileResponse.options.isEmpty) {
            Some(
              EmbodiedBeamLeg(
                createBushwackingBeamLeg(request.departureTime, from, to, geo),
                body.id,
                body.vehicleTypeId,
                asDriver = true,
                0,
                unbecomeDriverOnCompletion = false
              )
            )
          } else {
            val streetSegment = profileResponse.options.get(0).access.get(0)
            Some(
              buildStreetBasedLegs(
                streetSegment,
                request.departureTime,
                body,
                unbecomeDriverOnCompletion = false
              )
            )
          }
        } else {
          Some(
            EmbodiedBeamLeg(
              dummyLeg(request.departureTime, geo.utm2Wgs(vehicle.locationUTM.loc)),
              body.id,
              body.vehicleTypeId,
              body.asDriver,
              0.0,
              unbecomeDriverOnCompletion = false
            )
          )
        }
      } else {
        None
      }
    }

    def routeFromVehicleToDestination(vehicle: StreetVehicle) = {
      // assume 13 mph / 5.8 m/s as average PT speed: http://cityobservatory.org/urban-buses-are-slowing-down/
      val estimateDurationToGetToVeh: Int = math
        .round(geo.distUTMInMeters(request.originUTM, vehicle.locationUTM.loc) / 5.8)
        .intValue()
      val time = request.departureTime + estimateDurationToGetToVeh
      val from = geo.snapToR5Edge(
        transportNetwork.streetLayer,
        geo.utm2Wgs(vehicle.locationUTM.loc),
        10E3
      )
      val to = geo.snapToR5Edge(
        transportNetwork.streetLayer,
        geo.utm2Wgs(request.destinationUTM),
        10E3
      )
      val directMode = vehicle.mode.r5Mode.get.left.get
      val accessMode = vehicle.mode.r5Mode.get.left.get
      val egressMode = LegMode.WALK
      val profileResponse =
        latency("vehicleOnEgressRoute-router-time", Metrics.RegularLevel) {
          getStreetPlanFromR5(
            R5Request(
              from,
              to,
              time,
              directMode,
              accessMode,
              withTransit = false,
              egressMode,
              request.timeValueOfMoney,
              vehicle.vehicleTypeId
            )
          )
        }
      if (!profileResponse.options.isEmpty) {
        val streetSegment = profileResponse.options.get(0).access.get(0)
        buildStreetBasedLegs(
          streetSegment,
          time,
          vehicle,
          unbecomeDriverOnCompletion = true
        )
      } else {
        EmbodiedBeamLeg(
          createBushwackingBeamLeg(request.departureTime, from, to, geo),
          vehicle.id,
          vehicle.vehicleTypeId,
          asDriver = true,
          0,
          unbecomeDriverOnCompletion = true
        )
      }
    }

    /*
     * Our algorithm captures a few different patterns of travel. Two of these require extra routing beyond what we
     * call the "main" route calculation below. In both cases, we have a single main transit route
     * which is only calculate once in the code below. But we optionally add a WALK leg from the origin to the
     * beginning of the route (called "mainRouteFromVehicle" as opposed to main route from origin). Or we optionally
     * add a vehicle-based trip on the egress portion of the trip (called "mainRouteToVehicle" as opposed to main route
     * to destination).
     *
     * Or we use the R5 egress concept to accomplish "mainRouteRideHailTransit" pattern we use DRIVE mode on both
     * access and egress legs. For the other "mainRoute" patterns, we want to fix the location of the vehicle, not
     * make it dynamic. Also note that in all cases, these patterns are only the result of human travelers, we assume
     * AI is fixed to a vehicle and therefore only needs the simplest of routes.
     *
     * For the mainRouteFromVehicle pattern, the traveler is using a vehicle within the context of a
     * trip that could be multimodal (e.g. drive to transit) or unimodal (drive only). We don't assume the vehicle is
     * co-located with the person, so this first block of code determines the distance from the vehicle to the person and based
     * on a threshold, optionally routes a WALK leg to the vehicle and adjusts the main route location & time accordingly.
     *
     */
    val mainRouteToVehicle = request.streetVehiclesUseIntermodalUse == Egress && isRouteForPerson
    val mainRouteRideHailTransit = request.streetVehiclesUseIntermodalUse == AccessAndEgress && isRouteForPerson

    val profileRequest = createProfileRequest
    val accessVehicles = if (mainRouteToVehicle) {
      Vector(request.streetVehicles.find(_.mode == WALK).get)
    } else if (mainRouteRideHailTransit) {
      request.streetVehicles.filter(_.mode != WALK)
    } else {
      request.streetVehicles
    }

    val maybeWalkToVehicle: Map[StreetVehicle, Option[EmbodiedBeamLeg]] =
      accessVehicles.map(v => v -> calcRouteToVehicle(v)).toMap

    val bestAccessVehiclesByR5Mode: Map[LegMode, StreetVehicle] = accessVehicles
      .groupBy(_.mode.r5Mode.get.left.get)
      .mapValues(vehicles => vehicles.minBy(maybeWalkToVehicle(_).map(leg => leg.beamLeg.duration).getOrElse(0)))

    val egressVehicles = if (mainRouteRideHailTransit) {
      request.streetVehicles.filter(_.mode != WALK)
    } else if (request.withTransit) {
      Vector(request.streetVehicles.find(_.mode == WALK).get)
    } else {
      Vector()
    }
    val destinationVehicles = if (mainRouteToVehicle) {
      request.streetVehicles.filter(_.mode != WALK)
    } else {
      Vector()
    }
    if (request.withTransit) {
      profileRequest.transitModes = util.EnumSet.allOf(classOf[TransitModes])
    }

    val destinationVehicle = destinationVehicles.headOption
    val vehicleToDestinationLeg = destinationVehicle.map(v => routeFromVehicleToDestination(v))

    val accessRouters = mutable.Map[LegMode, StreetRouter]()
    val accessStopsByMode = mutable.Map[LegMode, StopVisitor]()
    val profileResponse = new ProfileResponse
    val directOption = new ProfileOption
    profileRequest.reverseSearch = false
    for (vehicle <- bestAccessVehiclesByR5Mode.values) {
      val theOrigin = if (mainRouteToVehicle || mainRouteRideHailTransit) {
        request.originUTM
      } else {
        vehicle.locationUTM.loc
      }
      val theDestination = if (mainRouteToVehicle) {
        destinationVehicle.get.locationUTM.loc
      } else {
        request.destinationUTM
      }
      val from = geo.snapToR5Edge(
        transportNetwork.streetLayer,
        geo.utm2Wgs(theOrigin),
        10E3
      )
      val to = geo.snapToR5Edge(
        transportNetwork.streetLayer,
        geo.utm2Wgs(theDestination),
        10E3
      )
      profileRequest.fromLon = from.getX
      profileRequest.fromLat = from.getY
      profileRequest.toLon = to.getX
      profileRequest.toLat = to.getY
      val walkToVehicleDuration = maybeWalkToVehicle(vehicle).map(leg => leg.beamLeg.duration).getOrElse(0)
      profileRequest.fromTime = request.departureTime + walkToVehicleDuration
      profileRequest.toTime = profileRequest.fromTime + 61 // Important to allow 61 seconds for transit schedules to be considered!
      val streetRouter = new StreetRouter(
        transportNetwork.streetLayer,
        travelTimeCalculator(
          vehicleTypes(vehicle.vehicleTypeId),
          profileRequest.fromTime,
          shouldAddNoise = !profileRequest.hasTransit()
        ),
        turnCostCalculator,
        travelCostCalculator(request.timeValueOfMoney, profileRequest.fromTime)
      )
      if (vehicle.mode == BeamMode.BIKE) {
        streetRouter.distanceLimitMeters = maxDistanceForBikeMeters
      }
      streetRouter.profileRequest = profileRequest
      streetRouter.streetMode = toR5StreetMode(vehicle.mode)
      if (streetRouter.setOrigin(profileRequest.fromLat, profileRequest.fromLon)) {
        if (profileRequest.hasTransit) {
          val destinationSplit = transportNetwork.streetLayer.findSplit(
            profileRequest.toLat,
            profileRequest.toLon,
            StreetLayer.LINK_RADIUS_METERS,
            streetRouter.streetMode
          )
          val stopVisitor = new StopVisitor(
            transportNetwork.streetLayer,
            streetRouter.quantityToMinimize,
            streetRouter.transitStopSearchQuantity,
            profileRequest.getMinTimeLimit(streetRouter.streetMode),
            destinationSplit
          )
          streetRouter.setRoutingVisitor(stopVisitor)
          streetRouter.timeLimitSeconds = profileRequest.getTimeLimit(vehicle.mode.r5Mode.get.left.get)
          streetRouter.route()
          accessRouters.put(vehicle.mode.r5Mode.get.left.get, streetRouter)
          accessStopsByMode.put(vehicle.mode.r5Mode.get.left.get, stopVisitor)
          if (!mainRouteRideHailTransit) {
            // Not interested in direct options in the ride-hail-transit case,
            // only in the option where we actually use non-empty ride-hail for access and egress.
            // This is only for saving a computation, and only because the requests are structured like they are.
            if (streetRouter.setDestination(profileRequest.toLat, profileRequest.toLon)) {
              val lastState = streetRouter.getState(streetRouter.getDestinationSplit)
              if (lastState != null) {
                val streetPath = new StreetPath(lastState, transportNetwork, false)
                val streetSegment =
                  new StreetSegment(streetPath, vehicle.mode.r5Mode.get.left.get, transportNetwork.streetLayer)
                directOption.addDirect(streetSegment, profileRequest.getFromTimeDateZD)
              } else if (profileRequest.streetTime * 60 > streetRouter.timeLimitSeconds) {
                val streetRouter = new StreetRouter(
                  transportNetwork.streetLayer,
                  travelTimeCalculator(
                    vehicleTypes(vehicle.vehicleTypeId),
                    profileRequest.fromTime,
                    shouldAddNoise = !profileRequest.hasTransit
                  ),
                  turnCostCalculator,
                  travelCostCalculator(request.timeValueOfMoney, profileRequest.fromTime)
                )
                if (vehicle.mode == BeamMode.BIKE) {
                  streetRouter.distanceLimitMeters = maxDistanceForBikeMeters
                }
                streetRouter.profileRequest = profileRequest
                streetRouter.streetMode = toR5StreetMode(vehicle.mode)
                streetRouter.timeLimitSeconds = profileRequest.streetTime * 60
                streetRouter.setOrigin(profileRequest.fromLat, profileRequest.fromLon)
                streetRouter.setDestination(profileRequest.toLat, profileRequest.toLon)
                streetRouter.route()
                val lastState = streetRouter.getState(streetRouter.getDestinationSplit)
                if (lastState != null) {
                  val streetPath = new StreetPath(lastState, transportNetwork, false)
                  val streetSegment =
                    new StreetSegment(streetPath, vehicle.mode.r5Mode.get.left.get, transportNetwork.streetLayer)
                  directOption.addDirect(streetSegment, profileRequest.getFromTimeDateZD)
                }
              }
            }
          }
        } else if (!mainRouteRideHailTransit) {
          streetRouter.timeLimitSeconds = profileRequest.streetTime * 60
          if (streetRouter.setDestination(profileRequest.toLat, profileRequest.toLon)) {
            streetRouter.route()
            val lastState = streetRouter.getState(streetRouter.getDestinationSplit)
            if (lastState != null) {
              val streetPath = new StreetPath(lastState, transportNetwork, false)
              val streetSegment =
                new StreetSegment(streetPath, vehicle.mode.r5Mode.get.left.get, transportNetwork.streetLayer)
              directOption.addDirect(streetSegment, profileRequest.getFromTimeDateZD)
            }
          }
        }
      }
    }
    directOption.summary = directOption.generateSummary
    profileResponse.addOption(directOption)

    if (profileRequest.hasTransit) {
      val egressRouters = mutable.Map[LegMode, StreetRouter]()
      val egressStopsByMode = mutable.Map[LegMode, StopVisitor]()
      profileRequest.reverseSearch = true
      for (vehicle <- egressVehicles) {
        val theDestination = if (mainRouteToVehicle) {
          destinationVehicle.get.locationUTM.loc
        } else {
          request.destinationUTM
        }
        val to = geo.snapToR5Edge(
          transportNetwork.streetLayer,
          geo.utm2Wgs(theDestination),
          10E3
        )
        profileRequest.toLon = to.getX
        profileRequest.toLat = to.getY
        val streetRouter = new StreetRouter(
          transportNetwork.streetLayer,
          travelTimeCalculator(
            vehicleTypes(vehicle.vehicleTypeId),
            profileRequest.fromTime,
            shouldAddNoise = !profileRequest.hasTransit
          ),
          turnCostCalculator,
          travelCostCalculator(request.timeValueOfMoney, profileRequest.fromTime)
        )
        if (vehicle.mode == BeamMode.BIKE) {
          streetRouter.distanceLimitMeters = maxDistanceForBikeMeters
        }
        streetRouter.streetMode = toR5StreetMode(vehicle.mode)
        streetRouter.profileRequest = profileRequest
        streetRouter.timeLimitSeconds = profileRequest.getTimeLimit(vehicle.mode.r5Mode.get.left.get)
        val destinationSplit = transportNetwork.streetLayer.findSplit(
          profileRequest.fromLat,
          profileRequest.fromLon,
          StreetLayer.LINK_RADIUS_METERS,
          streetRouter.streetMode
        )
        val stopVisitor = new StopVisitor(
          transportNetwork.streetLayer,
          streetRouter.quantityToMinimize,
          streetRouter.transitStopSearchQuantity,
          profileRequest.getMinTimeLimit(streetRouter.streetMode),
          destinationSplit
        )
        streetRouter.setRoutingVisitor(stopVisitor)
        if (streetRouter.setOrigin(profileRequest.toLat, profileRequest.toLon)) {
          streetRouter.route()
          egressRouters.put(vehicle.mode.r5Mode.get.left.get, streetRouter)
          egressStopsByMode.put(vehicle.mode.r5Mode.get.left.get, stopVisitor)
        }
      }

      val transitPaths = latency("getpath-transit-time", Metrics.VerboseLevel) {
        profileRequest.fromTime = request.departureTime
        profileRequest.toTime = request.departureTime + 61 // Important to allow 61 seconds for transit schedules to be considered!
        val router = new McRaptorSuboptimalPathProfileRouter(
          transportNetwork,
          profileRequest,
          accessStopsByMode.mapValues(_.stops).asJava,
          egressStopsByMode.mapValues(_.stops).asJava,
          (departureTime: Int) =>
            new BeamDominatingList(
              profileRequest.inRoutingFareCalculator,
              Integer.MAX_VALUE,
              departureTime + profileRequest.maxTripDurationMinutes * 60
          ),
          null
        )
        Try(router.getPaths.asScala).getOrElse(Nil) // Catch IllegalStateException in R5.StatsCalculator
      }

      for (transitPath <- transitPaths) {
        profileResponse.addTransitPath(
          accessRouters.asJava,
          egressRouters.asJava,
          transitPath,
          transportNetwork,
          profileRequest.getFromTimeDateZD
        )
      }

      latency("transfer-transit-time", Metrics.VerboseLevel) {
        profileResponse.generateStreetTransfers(transportNetwork, profileRequest)
      }
    }
    profileResponse.recomputeStats(profileRequest)

    val embodiedTrips = profileResponse.options.asScala.flatMap { option =>
      option.itinerary.asScala
        .map { itinerary =>
          // Using itinerary start as access leg's startTime
          val tripStartTime = dates
            .toBaseMidnightSeconds(
              itinerary.startTime,
              transportNetwork.transitLayer.routes.size() == 0
            )
            .toInt

          var arrivalTime: Int = Int.MinValue
          val embodiedBeamLegs = mutable.ArrayBuffer.empty[EmbodiedBeamLeg]
          val access = option.access.get(itinerary.connection.access)
          val vehicle = bestAccessVehiclesByR5Mode(access.mode)
          maybeWalkToVehicle(vehicle).foreach(walkLeg => {
            // Glue the walk to vehicle in front of the trip without a gap
            embodiedBeamLegs += walkLeg
              .copy(beamLeg = walkLeg.beamLeg.updateStartTime(tripStartTime - walkLeg.beamLeg.duration))
          })

          embodiedBeamLegs += buildStreetBasedLegs(
            access,
            tripStartTime,
            vehicle,
            unbecomeDriverOnCompletion = access.mode != LegMode.WALK || option.transit == null
          )

          arrivalTime = embodiedBeamLegs.last.beamLeg.endTime

          val transitSegments = Optional.ofNullable(option.transit).orElse(Collections.emptyList()).asScala
          val transitJourneyIDs =
            Optional.ofNullable(itinerary.connection.transit).orElse(Collections.emptyList()).asScala
          // Based on "Index in transit list specifies transit with same index" (comment from PointToPointConnection line 14)
          // assuming that: For each transit in option there is a TransitJourneyID in connection
          val segments = transitSegments zip transitJourneyIDs

          // Lazy because this looks expensive and we may not need it because there's _another_ fare
          // calculation that takes precedence
          lazy val fares = latency("fare-transit-time", Metrics.VerboseLevel) {
            val fareSegments = getFareSegments(segments.toVector)
            filterFaresOnTransfers(fareSegments)
          }
          segments.foreach {
            case (transitSegment, transitJourneyID) =>
              val segmentPattern = transitSegment.segmentPatterns.get(transitJourneyID.pattern)
              val tripPattern = profileResponse.getPatterns.asScala
                .find { tp =>
                  tp.getTripPatternIdx == segmentPattern.patternIdx
                }
                .getOrElse(throw new RuntimeException())
              val tripId = segmentPattern.tripIds.get(transitJourneyID.time)
              val route = transportNetwork.transitLayer.routes.get(tripPattern.getRouteIdx)
              val fromStop = tripPattern.getStops.get(segmentPattern.fromIndex)
              val toStop = tripPattern.getStops.get(segmentPattern.toIndex)
              val startTime = dates
                .toBaseMidnightSeconds(
                  segmentPattern.fromDepartureTime.get(transitJourneyID.time),
                  hasTransit = true
                )
                .toInt
              val endTime = dates
                .toBaseMidnightSeconds(
                  segmentPattern.toArrivalTime.get(transitJourneyID.time),
                  hasTransit = true
                )
                .toInt
              val stopSequence =
                tripPattern.getStops.asScala.toList.slice(segmentPattern.fromIndex, segmentPattern.toIndex + 1)
              val segmentLeg = BeamLeg(
                startTime,
                Modes.mapTransitMode(TransitLayer.getTransitModes(route.route_type)),
                java.time.temporal.ChronoUnit.SECONDS
                  .between(
                    segmentPattern.fromDepartureTime.get(transitJourneyID.time),
                    segmentPattern.toArrivalTime.get(transitJourneyID.time)
                  )
                  .toInt,
                BeamPath(
                  Vector(),
                  Vector(),
                  Some(
                    TransitStopsInfo(
                      route.agency_id,
                      tripPattern.getRouteId,
                      Id.createVehicleId(tripId),
                      segmentPattern.fromIndex,
                      segmentPattern.toIndex
                    )
                  ),
                  SpaceTime(fromStop.lon, fromStop.lat, startTime),
                  SpaceTime(toStop.lon, toStop.lat, endTime),
                  stopSequence.sliding(2).map(x => getDistanceBetweenStops(x.head, x.last)).sum
                )
              )
              embodiedBeamLegs += EmbodiedBeamLeg(
                segmentLeg,
                segmentLeg.travelPath.transitStops.get.vehicleId,
                null,
                asDriver = false,
                ptFares
                  .getPtFare(
                    Some(segmentLeg.travelPath.transitStops.get.agencyId),
                    Some(segmentLeg.travelPath.transitStops.get.routeId),
                    request.attributesOfIndividual.flatMap(_.age)
                  )
                  .getOrElse {
                    val fs =
                      fares.view
                        .filter(_.patternIndex == segmentPattern.patternIdx)
                        .map(_.fare.price)
                    if (fs.nonEmpty) fs.min else 0.0
                  },
                unbecomeDriverOnCompletion = false
              )
              arrivalTime = dates
                .toBaseMidnightSeconds(
                  segmentPattern.toArrivalTime.get(transitJourneyID.time),
                  hasTransit = true
                )
                .toInt
              if (transitSegment.middle != null) {
                val body = request.streetVehicles.find(_.mode == WALK).get
                embodiedBeamLegs += buildStreetBasedLegs(
                  transitSegment.middle,
                  arrivalTime,
                  body,
                  unbecomeDriverOnCompletion = false
                )
                arrivalTime = arrivalTime + transitSegment.middle.duration
              }
          }

          if (itinerary.connection.egress != null) {
            val egress = option.egress.get(itinerary.connection.egress)
            val vehicle = egressVehicles.find(v => v.mode.r5Mode.get.left.get == egress.mode).get
            embodiedBeamLegs += buildStreetBasedLegs(
              egress,
              arrivalTime,
              vehicle,
              unbecomeDriverOnCompletion = true
            )
            val body = request.streetVehicles.find(_.mode == WALK).get
            if (isRouteForPerson && egress.mode != LegMode.WALK) {
              embodiedBeamLegs += EmbodiedBeamLeg(
                dummyLeg(arrivalTime + egress.duration, embodiedBeamLegs.last.beamLeg.travelPath.endPoint.loc),
                body.id,
                body.vehicleTypeId,
                body.asDriver,
                0.0,
                unbecomeDriverOnCompletion = true
              )
            }
          }

          vehicleToDestinationLeg.foreach { legWithFare =>
            // Glue the drive to the final destination behind the trip without a gap
            embodiedBeamLegs += legWithFare.copy(
              beamLeg = legWithFare.beamLeg.updateStartTime(embodiedBeamLegs.last.beamLeg.endTime)
            )
          }
          if (isRouteForPerson && embodiedBeamLegs.last.beamLeg.mode != WALK) {
            val body = request.streetVehicles.find(_.mode == WALK).get
            embodiedBeamLegs += EmbodiedBeamLeg(
              dummyLeg(embodiedBeamLegs.last.beamLeg.endTime, embodiedBeamLegs.last.beamLeg.travelPath.endPoint.loc),
              body.id,
              body.vehicleTypeId,
              body.asDriver,
              0.0,
              unbecomeDriverOnCompletion = true
            )
          }
          EmbodiedBeamTrip(embodiedBeamLegs)
        }
        .filter { trip: EmbodiedBeamTrip =>
          //TODO make a more sensible window not just 30 minutes
          trip.legs.head.beamLeg.startTime >= request.departureTime && trip.legs.head.beamLeg.startTime <= request.departureTime + 1800
        }
    }

    if (!embodiedTrips.exists(_.tripClassifier == WALK) && !mainRouteToVehicle) {
      val maybeBody = accessVehicles.find(_.mode == WALK)
      if (maybeBody.isDefined) {
        val dummyTrip = RoutingWorker.createBushwackingTrip(
          new Coord(request.originUTM.getX, request.originUTM.getY),
          new Coord(request.destinationUTM.getX, request.destinationUTM.getY),
          request.departureTime,
          maybeBody.get,
          geo
        )
        RoutingResponse(
          embodiedTrips :+ dummyTrip,
          request.requestId,
          Some(request),
          isEmbodyWithCurrentTravelTime = false,
          System.currentTimeMillis() - routeCalcStarted
        )
      } else {
        RoutingResponse(
          embodiedTrips,
          request.requestId,
          Some(request),
          isEmbodyWithCurrentTravelTime = false,
          System.currentTimeMillis() - routeCalcStarted
        )
      }
    } else {
      RoutingResponse(
        embodiedTrips,
        request.requestId,
        Some(request),
        isEmbodyWithCurrentTravelTime = false,
        System.currentTimeMillis() - routeCalcStarted
      )
    }
  }

  private def getDistanceBetweenStops(fromStop: Stop, toStop: Stop): Double = {
    geo.distLatLon2Meters(new Coord(fromStop.lon, fromStop.lat), new Coord(toStop.lon, toStop.lat))
  }

  private def buildStreetBasedLegs(
    segment: StreetSegment,
    tripStartTime: Int,
    vehicle: StreetVehicle,
    unbecomeDriverOnCompletion: Boolean
  ): EmbodiedBeamLeg = {
    val startPoint = SpaceTime(
      segment.geometry.getStartPoint.getX,
      segment.geometry.getStartPoint.getY,
      tripStartTime
    )
    val endCoord = new Coord(
      segment.geometry.getEndPoint.getX,
      segment.geometry.getEndPoint.getY,
    )

    var activeLinkIds = ArrayBuffer[Int]()
    for (edge: StreetEdgeInfo <- segment.streetEdges.asScala) {
      activeLinkIds += edge.edgeId.intValue()
    }
    val beamLeg: BeamLeg =
      createBeamLeg(vehicle.vehicleTypeId, startPoint, endCoord, segment.mode, activeLinkIds)
    val toll = if (segment.mode == LegMode.CAR) {
      val osm = segment.streetEdges.asScala
        .map(
          e =>
            transportNetwork.streetLayer.edgeStore
              .getCursor(e.edgeId)
              .getOSMID
        )
        .toVector
      tollCalculator.calcTollByOsmIds(osm) + tollCalculator.calcTollByLinkIds(beamLeg.travelPath)
    } else 0.0
    val drivingCost = if (segment.mode == LegMode.CAR) {
      DrivingCost.estimateDrivingCost(beamLeg, vehicleTypes(vehicle.vehicleTypeId), fuelTypePrices)
    } else 0.0
    EmbodiedBeamLeg(
      beamLeg,
      vehicle.id,
      vehicle.vehicleTypeId,
      vehicle.asDriver,
      drivingCost + toll,
      unbecomeDriverOnCompletion
    )
  }

  def createBeamLeg(
    vehicleTypeId: Id[BeamVehicleType],
    startPoint: SpaceTime,
    endCoord: Coord,
    legMode: LegMode,
    activeLinkIds: IndexedSeq[Int]
  ): BeamLeg = {
    val tripStartTime: Int = startPoint.time
    // During routing `travelTimeByLinkCalculator` is used with shouldAddNoise = true (if it is not transit)
    // That trick gives us back diverse route. Now we want to compute travel time per link and we don't want to include that noise
    val linksTimesDistances = RoutingModel.linksToTimeAndDistance(
      activeLinkIds,
      tripStartTime,
      travelTimeByLinkCalculator(vehicleTypes(vehicleTypeId), shouldAddNoise = false), // Do not add noise!
      toR5StreetMode(legMode),
      transportNetwork.streetLayer
    )
    val distance = linksTimesDistances.distances.tail.sum // note we exclude the first link to keep with MATSim convention
    val theTravelPath = BeamPath(
      linkIds = activeLinkIds,
      linkTravelTime = linksTimesDistances.travelTimes,
      transitStops = None,
      startPoint = startPoint,
      endPoint = SpaceTime(endCoord, startPoint.time + math.round(linksTimesDistances.travelTimes.tail.sum.toFloat)),
      distanceInM = distance
    )
    val beamLeg = BeamLeg(
      tripStartTime,
      mapLegMode(legMode),
      theTravelPath.duration,
      travelPath = theTravelPath
    )
    beamLeg
  }

  /**
    * Use to extract a collection of FareSegments for an itinerary.
    *
    * @param segments IndexedSeq[(TransitSegment, TransitJourneyID)]
    * @return a collection of FareSegments for an itinerary.
    */
  private def getFareSegments(
    segments: IndexedSeq[(TransitSegment, TransitJourneyID)]
  ): IndexedSeq[BeamFareSegment] = {
    segments
      .groupBy(s => getRoute(s._1, s._2).agency_id)
      .flatMap(t => {
        val pattern = getPattern(t._2.head._1, t._2.head._2)
        val fromTime = pattern.fromDepartureTime.get(t._2.head._2.time)

        var rules = t._2.flatMap(s => getFareSegments(s._1, s._2, fromTime))

        if (rules.isEmpty) {
          val route = getRoute(pattern)
          val agencyId = route.agency_id
          val routeId = route.route_id

          val fromId = getStopId(t._2.head._1.from)
          val toId = getStopId(t._2.last._1.to)

          val toTime = getPattern(t._2.last._1, t._2.last._2).toArrivalTime
            .get(t._2.last._2.time)
          val duration = ChronoUnit.SECONDS.between(fromTime, toTime)

          val containsIds =
            t._2
              .flatMap(s => IndexedSeq(getStopId(s._1.from), getStopId(s._1.to)))
              .toSet

          rules = getFareSegments(agencyId, routeId, fromId, toId, containsIds)
            .map(f => BeamFareSegment(f, pattern.patternIdx, duration))
        }
        rules
      })
      .toIndexedSeq
  }

  private def getFareSegments(
    transitSegment: TransitSegment,
    transitJourneyID: TransitJourneyID,
    fromTime: ZonedDateTime
  ): IndexedSeq[BeamFareSegment] = {
    val pattern = getPattern(transitSegment, transitJourneyID)
    val route = getRoute(pattern)
    val routeId = route.route_id
    val agencyId = route.agency_id

    val fromStopId = getStopId(transitSegment.from)
    val toStopId = getStopId(transitSegment.to)
    val duration =
      ChronoUnit.SECONDS
        .between(fromTime, pattern.toArrivalTime.get(transitJourneyID.time))

    var fr = getFareSegments(agencyId, routeId, fromStopId, toStopId).map(
      f => BeamFareSegment(f, pattern.patternIdx, duration)
    )
    if (fr.nonEmpty && fr.forall(_.patternIndex == fr.head.patternIndex))
      fr = Vector(fr.minBy(_.fare.price))
    fr
  }

  private def getFareSegments(
    agencyId: String,
    routeId: String,
    fromId: String,
    toId: String,
    containsIds: Set[String] = null
  ): IndexedSeq[BeamFareSegment] =
    fareCalculator.getFareSegments(agencyId, routeId, fromId, toId, containsIds)

  private def getRoute(transitSegment: TransitSegment, transitJourneyID: TransitJourneyID) =
    transportNetwork.transitLayer.routes
      .get(getPattern(transitSegment, transitJourneyID).routeIndex)

  private def getRoute(segmentPattern: SegmentPattern) =
    transportNetwork.transitLayer.routes.get(segmentPattern.routeIndex)

  private def getPattern(transitSegment: TransitSegment, transitJourneyID: TransitJourneyID) =
    transitSegment.segmentPatterns.get(transitJourneyID.pattern)

  private def getStopId(stop: Stop) = stop.stopId.split(":")(1)

  private def travelTimeCalculator(
    vehicleType: BeamVehicleType,
    startTime: Int,
    shouldAddNoise: Boolean
  ): TravelTimeCalculator = {
    val ttc = travelTimeByLinkCalculator(vehicleType, shouldAddNoise)
    (edge: EdgeStore#Edge, durationSeconds: Int, streetMode: StreetMode, _) =>
      {
        ttc(startTime + durationSeconds, edge.getEdgeIndex, streetMode).floatValue()
      }
  }

  private val travelTimeNoises: Array[Double] = if (travelTimeNoiseFraction == 0.0) {
    Array.empty
  } else {
    Array.fill(1000000) {
      ThreadLocalRandom.current().nextDouble(1 - travelTimeNoiseFraction, 1 + travelTimeNoiseFraction)
    }
  }
  private val noiseIdx: AtomicInteger = new AtomicInteger(0)

  private def travelTimeByLinkCalculator(
    vehicleType: BeamVehicleType,
    shouldAddNoise: Boolean
  ): (Double, Int, StreetMode) => Double = {
    val profileRequest = createProfileRequest
    (time: Double, linkId: Int, streetMode: StreetMode) =>
      {
        val edge = transportNetwork.streetLayer.edgeStore.getCursor(linkId)
        val maxSpeed: Double = vehicleType.maxVelocity.getOrElse(profileRequest.getSpeedForMode(streetMode))
        val minTravelTime = (edge.getLengthM / maxSpeed).ceil.toInt
        val minSpeed = beamConfig.beam.physsim.quick_fix_minCarSpeedInMetersPerSecond
        val maxTravelTime = (edge.getLengthM / minSpeed).ceil.toInt
        if (streetMode != StreetMode.CAR) {
          minTravelTime
        } else {
          val link = networkHelper.getLinkUnsafe(linkId)
          assert(link != null)
          val physSimTravelTime = travelTime.getLinkTravelTime(link, time, null, null)
          val physSimTravelTimeWithNoise =
            (if (travelTimeNoiseFraction == 0.0 || !shouldAddNoise) { physSimTravelTime } else {
               val idx = Math.abs(noiseIdx.getAndIncrement() % travelTimeNoises.length)
               physSimTravelTime * travelTimeNoises(idx)
             }).ceil.toInt
          val linkTravelTime = Math.max(physSimTravelTimeWithNoise, minTravelTime)
          Math.min(linkTravelTime, maxTravelTime)
        }
      }
  }

  private val turnCostCalculator: TurnCostCalculator =
    new TurnCostCalculator(transportNetwork.streetLayer, true) {
      override def computeTurnCost(fromEdge: Int, toEdge: Int, streetMode: StreetMode): Int = 0
    }

  private def travelCostCalculator(timeValueOfMoney: Double, startTime: Int): TravelCostCalculator =
    (edge: EdgeStore#Edge, legDurationSeconds: Int, traversalTimeSeconds: Float) => {
      traversalTimeSeconds + (timeValueOfMoney * tollCalculator.calcTollByLinkId(
        edge.getEdgeIndex,
        startTime + legDurationSeconds
      )).toFloat
    }
}<|MERGE_RESOLUTION|>--- conflicted
+++ resolved
@@ -23,13 +23,8 @@
 import beam.router.BeamRouter.{RoutingRequest, RoutingResponse, _}
 import beam.router.Modes.{mapLegMode, toR5StreetMode, BeamMode}
 import beam.router.model.{BeamLeg, BeamPath, EmbodiedBeamLeg, EmbodiedBeamTrip, RoutingModel}
-<<<<<<< HEAD
-import beam.router.Modes
-import beam.router.r5.RoutingWorker.{createBushwackingBeamLeg, R5Request, StopVisitor}
-=======
 import beam.router.{Modes, RoutingWorker}
 import beam.router.RoutingWorker.{createBushwackingBeamLeg, R5Request, StopVisitor}
->>>>>>> 11309f72
 import beam.sim.metrics.{Metrics, MetricsSupport}
 import com.conveyal.r5.analyst.fare.SimpleInRoutingFareCalculator
 import com.conveyal.r5.api.ProfileResponse
@@ -67,7 +62,6 @@
     vehicleTypeId: Id[BeamVehicleType],
     embodyRequestId: Int
   ): RoutingResponse = {
-    val s = System.currentTimeMillis()
     val linksTimesAndDistances = RoutingModel.linksToTimeAndDistance(
       leg.travelPath.linkIds,
       leg.startTime,
@@ -94,7 +88,6 @@
     val updatedLeg = leg.copy(travelPath = updatedTravelPath, duration = updatedTravelPath.duration)
     val drivingCost = DrivingCost.estimateDrivingCost(updatedLeg, vehicleTypes(vehicleTypeId), fuelTypePrices)
     val totalCost = drivingCost + (if (updatedLeg.mode == BeamMode.CAR) toll else 0)
-
     val response = RoutingResponse(
       Vector(
         EmbodiedBeamTrip(
@@ -112,8 +105,7 @@
       ),
       embodyRequestId,
       None,
-      isEmbodyWithCurrentTravelTime = true,
-      System.currentTimeMillis() - s
+      isEmbodyWithCurrentTravelTime = true
     )
     response
   }
@@ -209,7 +201,6 @@
   }
 
   def calcRoute(request: RoutingRequest): RoutingResponse = {
-    val routeCalcStarted = System.currentTimeMillis()
     //    log.debug(routingRequest.toString)
 
     // For each street vehicle (including body, if available): Route from origin to street vehicle, from street vehicle to destination.
@@ -810,26 +801,18 @@
           embodiedTrips :+ dummyTrip,
           request.requestId,
           Some(request),
-          isEmbodyWithCurrentTravelTime = false,
-          System.currentTimeMillis() - routeCalcStarted
+          isEmbodyWithCurrentTravelTime = false
         )
       } else {
         RoutingResponse(
           embodiedTrips,
           request.requestId,
           Some(request),
-          isEmbodyWithCurrentTravelTime = false,
-          System.currentTimeMillis() - routeCalcStarted
+          isEmbodyWithCurrentTravelTime = false
         )
       }
     } else {
-      RoutingResponse(
-        embodiedTrips,
-        request.requestId,
-        Some(request),
-        isEmbodyWithCurrentTravelTime = false,
-        System.currentTimeMillis() - routeCalcStarted
-      )
+      RoutingResponse(embodiedTrips, request.requestId, Some(request), isEmbodyWithCurrentTravelTime = false)
     }
   }
 
