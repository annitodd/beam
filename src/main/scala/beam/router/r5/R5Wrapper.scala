--- conflicted
+++ resolved
@@ -872,11 +872,7 @@
         .toVector
       tollCalculator.calcTollByOsmIds(osm) + tollCalculator.calcTollByLinkIds(beamLeg.travelPath)
     } else 0.0
-<<<<<<< HEAD
-    val drivingCost = if (segment.mode == LegMode.CAR) {
-=======
     val drivingCost = if (segment.mode == LegMode.CAR || vehicle.needsToCalculateCost) {
->>>>>>> 336f31bc
       val vehicleType = vehicleTypes(vehicle.vehicleTypeId)
       DrivingCost.estimateDrivingCost(
         beamLeg.travelPath.distanceInM,
