--- conflicted
+++ resolved
@@ -170,9 +170,6 @@
     }
   }
 
-<<<<<<< HEAD
-  def createProfileRequest = {
-=======
   private def createProfileRequestFromRequest(request: R5Request) = {
     val result = createProfileRequest
     result.fromLon = request.from.getX
@@ -190,7 +187,6 @@
   }
 
   private def createProfileRequest = {
->>>>>>> f81c6a9c
     val profileRequest = new ProfileRequest()
     // Warning: carSpeed is not used for link traversal (rather, the OSM travel time model is used),
     // but for R5-internal bushwhacking from network to coordinate, AND ALSO for the A* remaining weight heuristic,
