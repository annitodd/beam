package beam.router.r5

import beam.agentsim.agents.choice.mode.DrivingCost
import beam.agentsim.agents.vehicles.BeamVehicleType
import beam.agentsim.agents.vehicles.VehicleProtocol.StreetVehicle
import beam.agentsim.events.SpaceTime
import beam.router.BeamRouter.{RoutingRequest, RoutingResponse, _}
import beam.router.Modes.BeamMode._
import beam.router.Modes.{mapLegMode, toR5StreetMode, BeamMode}
import beam.router.RoutingWorker.{createBushwackingBeamLeg, R5Request, StopVisitor}
import beam.router.gtfs.FareCalculator.{filterFaresOnTransfers, BeamFareSegment}
import beam.router.model.BeamLeg.dummyLeg
import beam.router.model.RoutingModel.TransitStopsInfo
import beam.router.model._
import beam.router.{Modes, Router, RoutingWorker}
import beam.sim.metrics.{Metrics, MetricsSupport}
import com.conveyal.r5.analyst.fare.SimpleInRoutingFareCalculator
import com.conveyal.r5.api.ProfileResponse
import com.conveyal.r5.api.util._
import com.conveyal.r5.profile.{McRaptorSuboptimalPathProfileRouter, ProfileRequest, StreetMode, StreetPath}
import com.conveyal.r5.streets._
import com.conveyal.r5.transit.TransitLayer
import com.typesafe.scalalogging.StrictLogging
import org.matsim.api.core.v01.{Coord, Id}
import org.matsim.core.router.util.TravelTime
import org.matsim.vehicles.Vehicle

import java.time.ZonedDateTime
import java.time.temporal.ChronoUnit
import java.util
import java.util.{Collections, Optional}
import scala.collection.JavaConverters._
import scala.collection.mutable
import scala.collection.mutable.ArrayBuffer
import scala.language.postfixOps
import scala.util.Try

class R5Wrapper(workerParams: R5Parameters, travelTime: TravelTime, travelTimeNoiseFraction: Double)
    extends MetricsSupport
<<<<<<< HEAD
    with StrictLogging {
  private val maxDistancePerMode: Map[BeamMode, Int] = Map(
    BeamMode.WALK -> workerParams.beamConfig.beam.routing.r5.maxDistanceLimitByModeInMeters.walk,
    BeamMode.BIKE -> workerParams.beamConfig.beam.routing.r5.maxDistanceLimitByModeInMeters.bike,
  )
=======
    with StrictLogging
    with Router {

  private val maxDistanceForBikeMeters: Int =
    workerParams.beamConfig.beam.routing.r5.maxDistanceLimitByModeInMeters.bike
>>>>>>> 97762262

  private val R5Parameters(
    beamConfig,
    transportNetwork,
    vehicleTypes,
    fuelTypePrices,
    ptFares,
    geo,
    dates,
    _,
    fareCalculator,
    tollCalculator
  ) = workerParams

  private val carWeightCalculator = new CarWeightCalculator(workerParams, travelTimeNoiseFraction)
  private val bikeLanesAdjustment = BikeLanesAdjustment(beamConfig)

  def embodyWithCurrentTravelTime(
    leg: BeamLeg,
    vehicleId: Id[Vehicle],
    vehicleTypeId: Id[BeamVehicleType],
    embodyRequestId: Int,
    triggerId: Long
  ): RoutingResponse = {
    val vehicleType = vehicleTypes(vehicleTypeId)
    val linksTimesAndDistances = RoutingModel.linksToTimeAndDistance(
      leg.travelPath.linkIds,
      leg.startTime,
      travelTimeByLinkCalculator(vehicleType, shouldAddNoise = false),
      toR5StreetMode(leg.mode),
      transportNetwork.streetLayer
    )
    @SuppressWarnings(Array("UnsafeTraversableMethods"))
    val startLoc = geo.coordOfR5Edge(transportNetwork.streetLayer, linksTimesAndDistances.linkIds.head)
    @SuppressWarnings(Array("UnsafeTraversableMethods"))
    val endLoc = geo.coordOfR5Edge(transportNetwork.streetLayer, linksTimesAndDistances.linkIds.last)
    val duration = linksTimesAndDistances.travelTimes.tail.sum
    val updatedTravelPath = BeamPath(
      linksTimesAndDistances.linkIds,
      linksTimesAndDistances.travelTimes,
      None,
      SpaceTime(startLoc.getX, startLoc.getY, leg.startTime),
      SpaceTime(
        endLoc.getX,
        endLoc.getY,
        leg.startTime + Math.round(duration.toFloat)
      ),
      distanceInM = linksTimesAndDistances.distances.tail.sum
    )
    val toll = tollCalculator.calcTollByLinkIds(updatedTravelPath)
    val updatedLeg = leg.copy(travelPath = updatedTravelPath, duration = updatedTravelPath.duration)
    val drivingCost = DrivingCost.estimateDrivingCost(
      updatedLeg.travelPath.distanceInM,
      updatedLeg.duration,
      vehicleType,
      fuelTypePrices(vehicleType.primaryFuelType)
    )
    val totalCost = drivingCost + (if (updatedLeg.mode == BeamMode.CAR) toll else 0)
    val response = RoutingResponse(
      Vector(
        EmbodiedBeamTrip(
          Vector(
            EmbodiedBeamLeg(
              updatedLeg,
              vehicleId,
              vehicleTypeId,
              asDriver = true,
              totalCost,
              unbecomeDriverOnCompletion = true
            )
          )
        )
      ),
      embodyRequestId,
      None,
      isEmbodyWithCurrentTravelTime = true,
      searchedModes = Set.empty,
      triggerId
    )
    response
  }

  private def getStreetPlanFromR5(request: R5Request, beamMode: BeamMode): ProfileResponse = {
    countOccurrence("r5-plans-count", request.time)

    val profileRequest = createProfileRequestFromRequest(request)
    try {
      val profileResponse = new ProfileResponse
      val directOption = new ProfileOption
      profileRequest.reverseSearch = false
      for (mode <- profileRequest.directModes.asScala) {

        val streetRouter = new StreetRouter(
          transportNetwork.streetLayer,
          travelTimeCalculator(
            vehicleTypes(request.beamVehicleTypeId),
            profileRequest.fromTime,
            shouldAddNoise = !profileRequest.hasTransit
          ), // Add error if it is not transit
          turnCostCalculator,
          travelCostCalculator(request.timeValueOfMoney, profileRequest.fromTime)
        )
        streetRouter.distanceLimitMeters = maxDistancePerMode.getOrElse(beamMode, 0)
        streetRouter.profileRequest = profileRequest
        streetRouter.streetMode = toR5StreetMode(mode)
        streetRouter.timeLimitSeconds = profileRequest.streetTime * 60
        if (streetRouter.setOrigin(profileRequest.fromLat, profileRequest.fromLon)) {
          if (streetRouter.setDestination(profileRequest.toLat, profileRequest.toLon)) {
            latency("route-transit-time", Metrics.VerboseLevel) {
              streetRouter.route() // latency 1
            }
            val lastState = streetRouter.getState(streetRouter.getDestinationSplit)
            if (lastState != null) {
              val streetPath = new StreetPath(lastState, transportNetwork, false)
              val streetSegment = new StreetSegment(streetPath, mode, transportNetwork.streetLayer)
              directOption.addDirect(streetSegment, profileRequest.getFromTimeDateZD)
            }
          }
        }
      }
      directOption.summary = directOption.generateSummary
      profileResponse.addOption(directOption)
      profileResponse.recomputeStats(profileRequest)
      profileResponse
    } catch {
      case _: IllegalStateException =>
        new ProfileResponse
      case _: ArrayIndexOutOfBoundsException =>
        new ProfileResponse
    }
  }

  private def createProfileRequestFromRequest(request: R5Request) = {
    val result = createProfileRequest
    result.fromLon = request.from.getX
    result.fromLat = request.from.getY
    result.toLon = request.to.getX
    result.toLat = request.to.getY
    result.fromTime = request.time
    result.toTime = request.time + 61 // Important to allow 61 seconds for transit schedules to be considered!
    result.directModes = if (request.directMode == null) {
      util.EnumSet.noneOf(classOf[LegMode])
    } else {
      util.EnumSet.of(request.directMode)
    }
    result
  }

  private def createProfileRequest = {
    val profileRequest = new ProfileRequest()
    // Warning: carSpeed is not used for link traversal (rather, the OSM travel time model is used),
    // but for R5-internal bushwhacking from network to coordinate, AND ALSO for the A* remaining weight heuristic,
    // which means that this value must be an over(!)estimation, otherwise we will miss optimal routes,
    // particularly in the presence of tolls.
    profileRequest.carSpeed = carWeightCalculator.maxFreeSpeed.toFloat
    profileRequest.maxWalkTime = 30
    profileRequest.maxCarTime = 30
    profileRequest.maxBikeTime = 30
    // Maximum number of transit segments. This was previously hardcoded as 4 in R5, now it is a parameter
    // that defaults to 8 unless I reset it here. It is directly related to the amount of work the
    // transit router has to do.
    profileRequest.maxRides = 4
    profileRequest.streetTime = 2 * 60
    profileRequest.maxTripDurationMinutes = 4 * 60
    profileRequest.wheelchair = false
    profileRequest.bikeTrafficStress = 4
    profileRequest.zoneId = transportNetwork.getTimeZone
    profileRequest.monteCarloDraws = beamConfig.beam.routing.r5.numberOfSamples
    profileRequest.date = dates.localBaseDate
    // Doesn't calculate any fares, is just a no-op placeholder
    profileRequest.inRoutingFareCalculator = new SimpleInRoutingFareCalculator
    profileRequest.suboptimalMinutes = 0
    profileRequest
  }

  def calcRoute(
    request: RoutingRequest,
    buildDirectCarRoute: Boolean,
    buildDirectWalkRoute: Boolean
  ): RoutingResponse = {
    // For each street vehicle (including body, if available): Route from origin to street vehicle, from street vehicle to destination.
    val isRouteForPerson = request.streetVehicles.exists(_.mode == WALK)

    def calcRouteToVehicle(vehicle: StreetVehicle): Option[EmbodiedBeamLeg] = {
      val mainRouteFromVehicle =
        request.streetVehiclesUseIntermodalUse == Access && isRouteForPerson && vehicle.mode != WALK
      if (mainRouteFromVehicle) {
        val body = request.streetVehicles.find(_.mode == WALK).get
        if (
          geo.distUTMInMeters(
            vehicle.locationUTM.loc,
            request.originUTM
          ) > beamConfig.beam.agentsim.thresholdForWalkingInMeters
        ) {
          val fromWgs = geo.snapToR5Edge(
            transportNetwork.streetLayer,
            geo.utm2Wgs(request.originUTM),
            10e3
          )
          val toWgs = geo.snapToR5Edge(
            transportNetwork.streetLayer,
            geo.utm2Wgs(vehicle.locationUTM.loc),
            10e3
          )
          val directMode = LegMode.WALK
          val accessMode = LegMode.WALK
          val egressMode = LegMode.WALK
          val profileResponse =
            latency("walkToVehicleRoute-router-time", Metrics.RegularLevel) {
              getStreetPlanFromR5(
                R5Request(
                  fromWgs,
                  toWgs,
                  request.departureTime,
                  directMode,
                  accessMode,
                  withTransit = false,
                  egressMode,
                  request.timeValueOfMoney,
                  body.vehicleTypeId
                ),
                BeamMode.WALK
              )
            }
          if (profileResponse.options.isEmpty) {
            Some(
              EmbodiedBeamLeg(
                createBushwackingBeamLeg(request.departureTime, request.originUTM, vehicle.locationUTM.loc, geo),
                body.id,
                body.vehicleTypeId,
                asDriver = true,
                0,
                unbecomeDriverOnCompletion = false
              )
            )
          } else {
            val streetSegment = profileResponse.options.get(0).access.get(0)
            Some(
              buildStreetBasedLegs(
                streetSegment,
                request.departureTime,
                body,
                unbecomeDriverOnCompletion = false
              )
            )
          }
        } else {
          Some(
            EmbodiedBeamLeg(
              dummyLeg(request.departureTime, geo.utm2Wgs(vehicle.locationUTM.loc)),
              body.id,
              body.vehicleTypeId,
              body.asDriver,
              0.0,
              unbecomeDriverOnCompletion = false
            )
          )
        }
      } else {
        None
      }
    }

    def routeFromVehicleToDestination(vehicle: StreetVehicle) = {
      // assume 13 mph / 5.8 m/s as average PT speed: http://cityobservatory.org/urban-buses-are-slowing-down/
      val estimateDurationToGetToVeh: Int = math
        .round(geo.distUTMInMeters(request.originUTM, vehicle.locationUTM.loc) / 5.8)
        .intValue()
      val time = request.departureTime + estimateDurationToGetToVeh
      val fromWgs = geo.snapToR5Edge(
        transportNetwork.streetLayer,
        geo.utm2Wgs(vehicle.locationUTM.loc),
        10e3
      )
      val toWgs = geo.snapToR5Edge(
        transportNetwork.streetLayer,
        geo.utm2Wgs(request.destinationUTM),
        10e3
      )
      val vehicleLegMode = vehicle.mode.r5Mode.flatMap(_.left.toOption).getOrElse(LegMode.valueOf(""))
      val profileResponse =
        latency("vehicleOnEgressRoute-router-time", Metrics.RegularLevel) {
          getStreetPlanFromR5(
            R5Request(
              fromWgs,
              toWgs,
              time,
              directMode = vehicleLegMode,
              accessMode = vehicleLegMode,
              withTransit = false,
              egressMode = LegMode.WALK,
              request.timeValueOfMoney,
              vehicle.vehicleTypeId
            ),
            vehicle.mode
          )
        }
      if (!profileResponse.options.isEmpty) {
        val streetSegment = profileResponse.options.get(0).access.get(0)
        buildStreetBasedLegs(
          streetSegment,
          time,
          vehicle,
          unbecomeDriverOnCompletion = true
        )
      } else {
        EmbodiedBeamLeg(
          createBushwackingBeamLeg(request.departureTime, vehicle.locationUTM.loc, request.destinationUTM, geo),
          vehicle.id,
          vehicle.vehicleTypeId,
          asDriver = true,
          0,
          unbecomeDriverOnCompletion = true
        )
      }
    }

    /*
     * Our algorithm captures a few different patterns of travel. Two of these require extra routing beyond what we
     * call the "main" route calculation below. In both cases, we have a single main transit route
     * which is only calculate once in the code below. But we optionally add a WALK leg from the origin to the
     * beginning of the route (called "mainRouteFromVehicle" as opposed to main route from origin). Or we optionally
     * add a vehicle-based trip on the egress portion of the trip (called "mainRouteToVehicle" as opposed to main route
     * to destination).
     *
     * Or we use the R5 egress concept to accomplish "mainRouteRideHailTransit" pattern we use DRIVE mode on both
     * access and egress legs. For the other "mainRoute" patterns, we want to fix the location of the vehicle, not
     * make it dynamic. Also note that in all cases, these patterns are only the result of human travelers, we assume
     * AI is fixed to a vehicle and therefore only needs the simplest of routes.
     *
     * For the mainRouteFromVehicle pattern, the traveler is using a vehicle within the context of a
     * trip that could be multimodal (e.g. drive to transit) or unimodal (drive only). We don't assume the vehicle is
     * co-located with the person, so this first block of code determines the distance from the vehicle to the person and based
     * on a threshold, optionally routes a WALK leg to the vehicle and adjusts the main route location & time accordingly.
     *
     */
    val mainRouteToVehicle = request.streetVehiclesUseIntermodalUse == Egress && isRouteForPerson
    val mainRouteRideHailTransit = request.streetVehiclesUseIntermodalUse == AccessAndEgress && isRouteForPerson

    val profileRequest = createProfileRequest
    val accessVehicles = if (mainRouteToVehicle) {
      Vector(request.streetVehicles.find(_.mode == WALK).get)
    } else if (mainRouteRideHailTransit) {
      request.streetVehicles.filter(_.mode != WALK)
    } else {
      request.streetVehicles
    }

    val maybeWalkToVehicle: Map[StreetVehicle, Option[EmbodiedBeamLeg]] =
      accessVehicles.map(v => v -> calcRouteToVehicle(v)).toMap

    @SuppressWarnings(Array("UnsafeTraversableMethods"))
    val bestAccessVehiclesByR5Mode: Map[LegMode, StreetVehicle] = accessVehicles
      .groupBy(_.mode.r5Mode.flatMap(_.left.toOption).getOrElse(LegMode.valueOf("")))
      .mapValues(vehicles => vehicles.minBy(maybeWalkToVehicle(_).map(leg => leg.beamLeg.duration).getOrElse(0)))

    val egressVehicles = if (mainRouteRideHailTransit) {
      request.streetVehicles.filter(_.mode != WALK)
    } else if (request.withTransit) {
      request.possibleEgressVehicles :+ request.streetVehicles.find(_.mode == WALK).get
    } else {
      Vector()
    }
    val destinationVehicles = if (mainRouteToVehicle) {
      request.streetVehicles.filter(_.mode != WALK)
    } else {
      Vector()
    }
    if (request.withTransit) {
      profileRequest.transitModes = util.EnumSet.allOf(classOf[TransitModes])
    }

    val destinationVehicle = destinationVehicles.headOption
    val vehicleToDestinationLeg = destinationVehicle.map(v => routeFromVehicleToDestination(v))

    val accessRouters = mutable.Map[LegMode, StreetRouter]()
    val accessStopsByMode = mutable.Map[LegMode, StopVisitor]()
    val profileResponse = new ProfileResponse
    val directOption = new ProfileOption
    profileRequest.reverseSearch = false
    for (vehicle <- bestAccessVehiclesByR5Mode.values) {
      val theOrigin = if (mainRouteToVehicle || mainRouteRideHailTransit) {
        request.originUTM
      } else {
        vehicle.locationUTM.loc
      }
      val theDestination = if (mainRouteToVehicle) {
        destinationVehicle.get.locationUTM.loc
      } else {
        request.destinationUTM
      }
      val from = geo.snapToR5Edge(
        transportNetwork.streetLayer,
        geo.utm2Wgs(theOrigin),
        10e3
      )
      val to = geo.snapToR5Edge(
        transportNetwork.streetLayer,
        geo.utm2Wgs(theDestination),
        10e3
      )
      profileRequest.fromLon = from.getX
      profileRequest.fromLat = from.getY
      profileRequest.toLon = to.getX
      profileRequest.toLat = to.getY
      val walkToVehicleDuration = maybeWalkToVehicle(vehicle).map(leg => leg.beamLeg.duration).getOrElse(0)
      profileRequest.fromTime = request.departureTime + walkToVehicleDuration
      profileRequest.toTime =
        profileRequest.fromTime + 61 // Important to allow 61 seconds for transit schedules to be considered!
      val streetRouter = new StreetRouter(
        transportNetwork.streetLayer,
        travelTimeCalculator(
          vehicleTypes(vehicle.vehicleTypeId),
          profileRequest.fromTime,
          shouldAddNoise = !profileRequest.hasTransit
        ),
        turnCostCalculator,
        travelCostCalculator(request.timeValueOfMoney, profileRequest.fromTime)
      )
      streetRouter.distanceLimitMeters = maxDistancePerMode.getOrElse(vehicle.mode, 0)
      streetRouter.profileRequest = profileRequest
      streetRouter.streetMode = toR5StreetMode(vehicle.mode)
      val legMode: LegMode = vehicle.mode.r5Mode.flatMap(_.left.toOption).getOrElse(LegMode.valueOf(""))
      val calcDirectRoute = legMode match {
        case LegMode.WALK => buildDirectWalkRoute
        case LegMode.CAR  => buildDirectCarRoute
        case _            => true
      }
      if (streetRouter.setOrigin(profileRequest.fromLat, profileRequest.fromLon)) {
        if (profileRequest.hasTransit) {
          val destinationSplit = transportNetwork.streetLayer.findSplit(
            profileRequest.toLat,
            profileRequest.toLon,
            StreetLayer.LINK_RADIUS_METERS,
            streetRouter.streetMode
          )
          val stopVisitor = new StopVisitor(
            transportNetwork.streetLayer,
            streetRouter.quantityToMinimize,
            streetRouter.transitStopSearchQuantity,
            profileRequest.getMinTimeLimit(streetRouter.streetMode),
            destinationSplit
          )
          streetRouter.setRoutingVisitor(stopVisitor)
          streetRouter.timeLimitSeconds = profileRequest.getTimeLimit(legMode)
          streetRouter.route()
          accessRouters.put(legMode, streetRouter)
          accessStopsByMode.put(legMode, stopVisitor)
          if (calcDirectRoute && !mainRouteRideHailTransit) {
            // Not interested in direct options in the ride-hail-transit case,
            // only in the option where we actually use non-empty ride-hail for access and egress.
            // This is only for saving a computation, and only because the requests are structured like they are.
            if (streetRouter.setDestination(profileRequest.toLat, profileRequest.toLon)) {
              val lastState = streetRouter.getState(streetRouter.getDestinationSplit)
              if (lastState != null) {
                val streetPath = new StreetPath(lastState, transportNetwork, false)
                val streetSegment =
                  new StreetSegment(streetPath, legMode, transportNetwork.streetLayer)
                directOption.addDirect(streetSegment, profileRequest.getFromTimeDateZD)
              } else if (profileRequest.streetTime * 60 > streetRouter.timeLimitSeconds) {
                val streetRouter = new StreetRouter(
                  transportNetwork.streetLayer,
                  travelTimeCalculator(
                    vehicleTypes(vehicle.vehicleTypeId),
                    profileRequest.fromTime,
                    shouldAddNoise = !profileRequest.hasTransit
                  ),
                  turnCostCalculator,
                  travelCostCalculator(request.timeValueOfMoney, profileRequest.fromTime)
                )
                streetRouter.distanceLimitMeters = maxDistancePerMode.getOrElse(vehicle.mode, 0)
                streetRouter.profileRequest = profileRequest
                streetRouter.streetMode = toR5StreetMode(vehicle.mode)
                streetRouter.timeLimitSeconds = profileRequest.streetTime * 60
                streetRouter.setOrigin(profileRequest.fromLat, profileRequest.fromLon)
                streetRouter.setDestination(profileRequest.toLat, profileRequest.toLon)
                streetRouter.route()
                val lastState = streetRouter.getState(streetRouter.getDestinationSplit)
                if (lastState != null) {
                  val streetPath = new StreetPath(lastState, transportNetwork, false)
                  val streetSegment =
                    new StreetSegment(streetPath, legMode, transportNetwork.streetLayer)
                  directOption.addDirect(streetSegment, profileRequest.getFromTimeDateZD)
                }
              }
            }
          }
        } else if (calcDirectRoute && !mainRouteRideHailTransit) {
          streetRouter.timeLimitSeconds = profileRequest.streetTime * 60
          if (streetRouter.setDestination(profileRequest.toLat, profileRequest.toLon)) {
            streetRouter.route()
            val lastState = streetRouter.getState(streetRouter.getDestinationSplit)
            if (lastState != null) {
              val streetPath = new StreetPath(lastState, transportNetwork, false)
              val streetSegment =
                new StreetSegment(streetPath, legMode, transportNetwork.streetLayer)
              directOption.addDirect(streetSegment, profileRequest.getFromTimeDateZD)
            }
          }
        }
      }
    }
    directOption.summary = directOption.generateSummary
    profileResponse.addOption(directOption)

    if (profileRequest.hasTransit) {
      val egressRouters = mutable.Map[LegMode, StreetRouter]()
      val egressStopsByMode = mutable.Map[LegMode, StopVisitor]()
      profileRequest.reverseSearch = true
      for (vehicle <- egressVehicles) {
        val theDestination = if (mainRouteToVehicle) {
          destinationVehicle.get.locationUTM.loc
        } else {
          request.destinationUTM
        }
        val to = geo.snapToR5Edge(
          transportNetwork.streetLayer,
          geo.utm2Wgs(theDestination),
          10e3
        )
        profileRequest.toLon = to.getX
        profileRequest.toLat = to.getY
        val streetRouter = new StreetRouter(
          transportNetwork.streetLayer,
          travelTimeCalculator(
            vehicleTypes(vehicle.vehicleTypeId),
            profileRequest.fromTime,
            shouldAddNoise = !profileRequest.hasTransit
          ),
          turnCostCalculator,
          travelCostCalculator(request.timeValueOfMoney, profileRequest.fromTime)
        )
        streetRouter.distanceLimitMeters = maxDistancePerMode.getOrElse(vehicle.mode, 0)
        val legMode = vehicle.mode.r5Mode.flatMap(_.left.toOption).getOrElse(LegMode.valueOf(""))
        streetRouter.streetMode = toR5StreetMode(vehicle.mode)
        streetRouter.profileRequest = profileRequest
        streetRouter.timeLimitSeconds = profileRequest.getTimeLimit(legMode)
        val destinationSplit = transportNetwork.streetLayer.findSplit(
          profileRequest.fromLat,
          profileRequest.fromLon,
          StreetLayer.LINK_RADIUS_METERS,
          streetRouter.streetMode
        )
        val stopVisitor = new StopVisitor(
          transportNetwork.streetLayer,
          streetRouter.quantityToMinimize,
          streetRouter.transitStopSearchQuantity,
          profileRequest.getMinTimeLimit(streetRouter.streetMode),
          destinationSplit
        )
        streetRouter.setRoutingVisitor(stopVisitor)
        if (streetRouter.setOrigin(profileRequest.toLat, profileRequest.toLon)) {
          streetRouter.route()
          egressRouters.put(legMode, streetRouter)
          egressStopsByMode.put(legMode, stopVisitor)
        }
      }

      val transitPaths = latency("getpath-transit-time", Metrics.VerboseLevel) {
        profileRequest.fromTime = request.departureTime
        profileRequest.toTime =
          request.departureTime + 61 // Important to allow 61 seconds for transit schedules to be considered!
        val router = new McRaptorSuboptimalPathProfileRouter(
          transportNetwork,
          profileRequest,
          accessStopsByMode.mapValues(_.stops).asJava,
          egressStopsByMode.mapValues(_.stops).asJava,
          (departureTime: Int) =>
            new BeamDominatingList(
              profileRequest.inRoutingFareCalculator,
              Integer.MAX_VALUE,
              departureTime + profileRequest.maxTripDurationMinutes * 60
            ),
          null
        )
        Try(router.getPaths.asScala).getOrElse(Nil) // Catch IllegalStateException in R5.StatsCalculator
      }

      for (transitPath <- transitPaths) {
        profileResponse.addTransitPath(
          accessRouters.asJava,
          egressRouters.asJava,
          transitPath,
          transportNetwork,
          profileRequest.getFromTimeDateZD
        )
      }

      latency("transfer-transit-time", Metrics.VerboseLevel) {
        profileResponse.generateStreetTransfers(transportNetwork, profileRequest)
      }
    }
    profileResponse.recomputeStats(profileRequest)

    val embodiedTrips = profileResponse.options.asScala.flatMap { option =>
      option.itinerary.asScala
        .map { itinerary =>
          // Using itinerary start as access leg's startTime
          val tripStartTime = dates
            .toBaseMidnightSeconds(
              itinerary.startTime,
              transportNetwork.transitLayer.routes.size() == 0
            )
            .toInt

          var arrivalTime: Int = Int.MinValue
          val embodiedBeamLegs = mutable.ArrayBuffer.empty[EmbodiedBeamLeg]
          val access = option.access.get(itinerary.connection.access)
          val vehicle = bestAccessVehiclesByR5Mode(access.mode)
          maybeWalkToVehicle(vehicle).foreach(walkLeg => {
            // Glue the walk to vehicle in front of the trip without a gap
            embodiedBeamLegs += walkLeg
              .copy(beamLeg = walkLeg.beamLeg.updateStartTime(tripStartTime - walkLeg.beamLeg.duration))
          })

          embodiedBeamLegs += buildStreetBasedLegs(
            access,
            tripStartTime,
            vehicle,
            unbecomeDriverOnCompletion = access.mode != LegMode.WALK || option.transit == null
          )

          arrivalTime = embodiedBeamLegs.last.beamLeg.endTime

          val transitSegments = Optional.ofNullable(option.transit).orElse(Collections.emptyList()).asScala
          val transitJourneyIDs =
            Optional.ofNullable(itinerary.connection.transit).orElse(Collections.emptyList()).asScala
          // Based on "Index in transit list specifies transit with same index" (comment from PointToPointConnection line 14)
          // assuming that: For each transit in option there is a TransitJourneyID in connection
          val segments = transitSegments zip transitJourneyIDs

          // Lazy because this looks expensive and we may not need it because there's _another_ fare
          // calculation that takes precedence
          lazy val fares = latency("fare-transit-time", Metrics.VerboseLevel) {
            val fareSegments = getFareSegments(segments.toVector)
            filterFaresOnTransfers(fareSegments)
          }
          segments.foreach { case (transitSegment, transitJourneyID) =>
            val segmentPattern = transitSegment.segmentPatterns.get(transitJourneyID.pattern)
            val tripPattern = profileResponse.getPatterns.asScala
              .find { tp =>
                tp.getTripPatternIdx == segmentPattern.patternIdx
              }
              .getOrElse(throw new RuntimeException())
            val tripId = segmentPattern.tripIds.get(transitJourneyID.time)
            val route = transportNetwork.transitLayer.routes.get(tripPattern.getRouteIdx)
            val fromStop = tripPattern.getStops.get(segmentPattern.fromIndex)
            val toStop = tripPattern.getStops.get(segmentPattern.toIndex)
            val startTime = dates
              .toBaseMidnightSeconds(
                segmentPattern.fromDepartureTime.get(transitJourneyID.time),
                hasTransit = true
              )
              .toInt
            val endTime = dates
              .toBaseMidnightSeconds(
                segmentPattern.toArrivalTime.get(transitJourneyID.time),
                hasTransit = true
              )
              .toInt
            val stopSequence =
              tripPattern.getStops.asScala.toList.slice(segmentPattern.fromIndex, segmentPattern.toIndex + 1)
            val segmentLeg = BeamLeg(
              startTime,
              Modes.mapTransitMode(TransitLayer.getTransitModes(route.route_type)),
              java.time.temporal.ChronoUnit.SECONDS
                .between(
                  segmentPattern.fromDepartureTime.get(transitJourneyID.time),
                  segmentPattern.toArrivalTime.get(transitJourneyID.time)
                )
                .toInt,
              BeamPath(
                Vector(),
                Vector(),
                Some(
                  TransitStopsInfo(
                    route.agency_id,
                    tripPattern.getRouteId,
                    Id.createVehicleId(tripId),
                    segmentPattern.fromIndex,
                    segmentPattern.toIndex
                  )
                ),
                SpaceTime(fromStop.lon, fromStop.lat, startTime),
                SpaceTime(toStop.lon, toStop.lat, endTime),
                stopSequence.sliding(2).map(x => getDistanceBetweenStops(x.head, x.last)).sum
              )
            )
            embodiedBeamLegs += EmbodiedBeamLeg(
              segmentLeg,
              segmentLeg.travelPath.transitStops.get.vehicleId,
              null,
              asDriver = false,
              ptFares
                .getPtFare(
                  Some(segmentLeg.travelPath.transitStops.get.agencyId),
                  Some(segmentLeg.travelPath.transitStops.get.routeId),
                  request.attributesOfIndividual.flatMap(_.age)
                )
                .getOrElse {
                  val fs =
                    fares.view
                      .filter(_.patternIndex == segmentPattern.patternIdx)
                      .map(_.fare.price)
                  if (fs.nonEmpty) fs.min else 0.0
                },
              unbecomeDriverOnCompletion = false
            )
            arrivalTime = dates
              .toBaseMidnightSeconds(
                segmentPattern.toArrivalTime.get(transitJourneyID.time),
                hasTransit = true
              )
              .toInt
            if (transitSegment.middle != null) {
              val body = request.streetVehicles.find(_.mode == WALK).get
              embodiedBeamLegs += buildStreetBasedLegs(
                transitSegment.middle,
                arrivalTime,
                body,
                unbecomeDriverOnCompletion = false
              )
              arrivalTime = arrivalTime + transitSegment.middle.duration
            }
          }

          if (itinerary.connection.egress != null) {
            val egress = option.egress.get(itinerary.connection.egress)
            val vehicle =
              egressVehicles
                .find(v => v.mode.r5Mode.flatMap(_.left.toOption).getOrElse(LegMode.valueOf("")) == egress.mode)
                .get
            embodiedBeamLegs += buildStreetBasedLegs(
              egress,
              arrivalTime,
              vehicle,
              unbecomeDriverOnCompletion = true
            )
            val body = request.streetVehicles.find(_.mode == WALK).get
            if (isRouteForPerson && egress.mode != LegMode.WALK) {
              embodiedBeamLegs += EmbodiedBeamLeg(
                dummyLeg(arrivalTime + egress.duration, embodiedBeamLegs.last.beamLeg.travelPath.endPoint.loc),
                body.id,
                body.vehicleTypeId,
                body.asDriver,
                0.0,
                unbecomeDriverOnCompletion = true
              )
            }
          }

          vehicleToDestinationLeg.foreach { legWithFare =>
            // Glue the drive to the final destination behind the trip without a gap
            embodiedBeamLegs += legWithFare.copy(
              beamLeg = legWithFare.beamLeg.updateStartTime(embodiedBeamLegs.last.beamLeg.endTime)
            )
          }
          if (isRouteForPerson && embodiedBeamLegs.last.beamLeg.mode != WALK) {
            val body = request.streetVehicles.find(_.mode == WALK).get
            embodiedBeamLegs += EmbodiedBeamLeg(
              dummyLeg(embodiedBeamLegs.last.beamLeg.endTime, embodiedBeamLegs.last.beamLeg.travelPath.endPoint.loc),
              body.id,
              body.vehicleTypeId,
              body.asDriver,
              0.0,
              unbecomeDriverOnCompletion = true
            )
          }
          EmbodiedBeamTrip(embodiedBeamLegs)
        }
        .filter { trip: EmbodiedBeamTrip =>
          //TODO make a more sensible window not just 30 minutes
          trip.legs.head.beamLeg.startTime >= request.departureTime && trip.legs.head.beamLeg.startTime <= request.departureTime + 1800
        }
    }

    val modesWeSearched =
      searchedModes(request, buildDirectCarRoute, buildDirectWalkRoute, isRouteForPerson, mainRouteRideHailTransit)

    val routingResponse = if (!embodiedTrips.exists(_.tripClassifier == WALK) && !mainRouteToVehicle) {
      val maybeBody = accessVehicles.find(_.mode == WALK)
      if (buildDirectWalkRoute && maybeBody.isDefined) {
        val dummyTrip = RoutingWorker.createBushwackingTrip(
          new Coord(request.originUTM.getX, request.originUTM.getY),
          new Coord(request.destinationUTM.getX, request.destinationUTM.getY),
          request.departureTime,
          maybeBody.get,
          geo
        )
        RoutingResponse(
          embodiedTrips :+ dummyTrip,
          request.requestId,
          Some(request),
          isEmbodyWithCurrentTravelTime = false,
          modesWeSearched,
          request.triggerId
        )
      } else {
        RoutingResponse(
          embodiedTrips,
          request.requestId,
          Some(request),
          isEmbodyWithCurrentTravelTime = false,
          modesWeSearched,
          request.triggerId
        )
      }
    } else {
      RoutingResponse(
        embodiedTrips,
        request.requestId,
        Some(request),
        isEmbodyWithCurrentTravelTime = false,
        modesWeSearched,
        request.triggerId
      )
    }

    routingResponse
  }

  private def searchedModes(
    request: RoutingRequest,
    buildDirectCarRoute: Boolean,
    buildDirectWalkRoute: Boolean,
    isRouteForPerson: Boolean,
    mainRouteRideHailTransit: Boolean
  ): Set[BeamMode] = {
    val searchedModes: Set[BeamMode] = if (mainRouteRideHailTransit) {
      Set(RIDE_HAIL_TRANSIT)
    } else if (!isRouteForPerson) {
      Set(RIDE_HAIL)
    } else {
      val hasBike = request.streetVehicles.exists(_.mode == BIKE)
      val hasCar = request.streetVehicles.exists(_.mode == CAR)
      val modes: Set[BeamMode] = (hasBike, hasCar) match {
        case (false, false) => Set(WALK)
        case (true, false)  => Set(WALK, BIKE)
        case (false, true)  => Set(WALK, CAR)
        case (true, true)   => Set(WALK, BIKE, CAR)
      }
      if (request.withTransit) modes + TRANSIT else modes
    }
    (buildDirectWalkRoute, buildDirectCarRoute) match {
      case (true, true)   => searchedModes
      case (false, false) => searchedModes - WALK - CAR
      case (false, true)  => searchedModes - WALK
      case (true, false)  => searchedModes - CAR
    }
  }

  private def getDistanceBetweenStops(fromStop: Stop, toStop: Stop): Double = {
    geo.distLatLon2Meters(new Coord(fromStop.lon, fromStop.lat), new Coord(toStop.lon, toStop.lat))
  }

  private def buildStreetBasedLegs(
    segment: StreetSegment,
    tripStartTime: Int,
    vehicle: StreetVehicle,
    unbecomeDriverOnCompletion: Boolean
  ): EmbodiedBeamLeg = {
    val startPoint = SpaceTime(
      segment.geometry.getStartPoint.getX,
      segment.geometry.getStartPoint.getY,
      tripStartTime
    )
    val endCoord = new Coord(
      segment.geometry.getEndPoint.getX,
      segment.geometry.getEndPoint.getY
    )

    val activeLinkIds = ArrayBuffer[Int]()
    for (edge: StreetEdgeInfo <- segment.streetEdges.asScala) {
      activeLinkIds += edge.edgeId.intValue()
    }
    val beamLeg: BeamLeg =
      createBeamLeg(vehicle.vehicleTypeId, startPoint, endCoord, segment.mode, activeLinkIds)
    val toll = if (segment.mode == LegMode.CAR) {
      val osm = segment.streetEdges.asScala
        .map(e =>
          transportNetwork.streetLayer.edgeStore
            .getCursor(e.edgeId)
            .getOSMID
        )
        .toVector
      tollCalculator.calcTollByOsmIds(osm) + tollCalculator.calcTollByLinkIds(beamLeg.travelPath)
    } else 0.0
    val drivingCost = if (segment.mode == LegMode.CAR || vehicle.needsToCalculateCost) {
<<<<<<< HEAD
      DrivingCost.estimateDrivingCost(beamLeg, vehicleTypes(vehicle.vehicleTypeId), fuelTypePrices)
=======
      val vehicleType = vehicleTypes(vehicle.vehicleTypeId)
      DrivingCost.estimateDrivingCost(
        beamLeg.travelPath.distanceInM,
        beamLeg.duration,
        vehicleType,
        fuelTypePrices(vehicleType.primaryFuelType)
      )
>>>>>>> 97762262
    } else 0.0
    EmbodiedBeamLeg(
      beamLeg,
      vehicle.id,
      vehicle.vehicleTypeId,
      vehicle.asDriver,
      drivingCost + toll,
      unbecomeDriverOnCompletion
    )
  }

  private def createBeamLeg(
    vehicleTypeId: Id[BeamVehicleType],
    startPoint: SpaceTime,
    endCoord: Coord,
    legMode: LegMode,
    activeLinkIds: IndexedSeq[Int]
  ): BeamLeg = {
    val tripStartTime: Int = startPoint.time
    // During routing `travelTimeByLinkCalculator` is used with shouldAddNoise = true (if it is not transit)
    // That trick gives us back diverse route. Now we want to compute travel time per link and we don't want to include that noise
    val linksTimesDistances = RoutingModel.linksToTimeAndDistance(
      activeLinkIds,
      tripStartTime,
      travelTimeByLinkCalculator(vehicleTypes(vehicleTypeId), shouldAddNoise = false), // Do not add noise!
      toR5StreetMode(legMode),
      transportNetwork.streetLayer
    )
    val distance =
      linksTimesDistances.distances.tail.sum // note we exclude the first link to keep with MATSim convention
    val theTravelPath = BeamPath(
      linkIds = activeLinkIds,
      linkTravelTime = linksTimesDistances.travelTimes,
      transitStops = None,
      startPoint = startPoint,
      endPoint = SpaceTime(endCoord, startPoint.time + math.round(linksTimesDistances.travelTimes.tail.sum.toFloat)),
      distanceInM = distance
    )
    val beamLeg = BeamLeg(
      tripStartTime,
      mapLegMode(legMode),
      theTravelPath.duration,
      travelPath = theTravelPath
    )
    beamLeg
  }

  /**
    * Use to extract a collection of FareSegments for an itinerary.
    *
    * @param segments IndexedSeq[(TransitSegment, TransitJourneyID)]
    * @return a collection of FareSegments for an itinerary.
    */
  private def getFareSegments(
    segments: IndexedSeq[(TransitSegment, TransitJourneyID)]
  ): IndexedSeq[BeamFareSegment] = {
    segments
      .groupBy(s => getRoute(s._1, s._2).agency_id)
      .flatMap(t => {
        val pattern = getPattern(t._2.head._1, t._2.head._2)
        val fromTime = pattern.fromDepartureTime.get(t._2.head._2.time)

        var rules = t._2.flatMap(s => getFareSegments(s._1, s._2, fromTime))

        if (rules.isEmpty) {
          val route = getRoute(pattern)
          val agencyId = route.agency_id
          val routeId = route.route_id

          val fromId = getStopId(t._2.head._1.from)
          val toId = getStopId(t._2.last._1.to)

          val toTime = getPattern(t._2.last._1, t._2.last._2).toArrivalTime
            .get(t._2.last._2.time)
          val duration = ChronoUnit.SECONDS.between(fromTime, toTime)

          val containsIds =
            t._2
              .flatMap(s => IndexedSeq(getStopId(s._1.from), getStopId(s._1.to)))
              .toSet

          rules = getFareSegments(agencyId, routeId, fromId, toId, containsIds)
            .map(f => BeamFareSegment(f, pattern.patternIdx, duration))
        }
        rules
      })
      .toIndexedSeq
  }

  private def getFareSegments(
    transitSegment: TransitSegment,
    transitJourneyID: TransitJourneyID,
    fromTime: ZonedDateTime
  ): IndexedSeq[BeamFareSegment] = {
    val pattern = getPattern(transitSegment, transitJourneyID)
    val route = getRoute(pattern)
    val routeId = route.route_id
    val agencyId = route.agency_id

    val fromStopId = getStopId(transitSegment.from)
    val toStopId = getStopId(transitSegment.to)
    val duration =
      ChronoUnit.SECONDS
        .between(fromTime, pattern.toArrivalTime.get(transitJourneyID.time))

    calculateFr(pattern, routeId, agencyId, fromStopId, toStopId, duration)
  }

  @SuppressWarnings(Array("UnsafeTraversableMethods"))
  private def calculateFr(
    pattern: SegmentPattern,
    routeId: String,
    agencyId: String,
    fromStopId: String,
    toStopId: String,
    duration: Long
  ): IndexedSeq[BeamFareSegment] = {
    var fr = getFareSegments(agencyId, routeId, fromStopId, toStopId).map(f =>
      BeamFareSegment(f, pattern.patternIdx, duration)
    )
    if (fr.nonEmpty && fr.forall(_.patternIndex == fr.head.patternIndex)) {
      fr = Vector(fr.minBy(_.fare.price))
    }
    fr
  }

  private def getFareSegments(
    agencyId: String,
    routeId: String,
    fromId: String,
    toId: String,
    containsIds: Set[String] = null
  ): IndexedSeq[BeamFareSegment] =
    fareCalculator.getFareSegments(agencyId, routeId, fromId, toId, containsIds)

  private def getRoute(transitSegment: TransitSegment, transitJourneyID: TransitJourneyID) =
    transportNetwork.transitLayer.routes
      .get(getPattern(transitSegment, transitJourneyID).routeIndex)

  private def getRoute(segmentPattern: SegmentPattern) =
    transportNetwork.transitLayer.routes.get(segmentPattern.routeIndex)

  private def getPattern(transitSegment: TransitSegment, transitJourneyID: TransitJourneyID) =
    transitSegment.segmentPatterns.get(transitJourneyID.pattern)

  private def getStopId(stop: Stop) = stop.stopId.split(":")(1)

  private def travelTimeCalculator(
    vehicleType: BeamVehicleType,
    startTime: Int,
    shouldAddNoise: Boolean
  ): TravelTimeCalculator = {
    val ttc = travelTimeByLinkCalculator(vehicleType, shouldAddNoise, shouldApplyBicycleScaleFactor = true)
    (edge: EdgeStore#Edge, durationSeconds: Int, streetMode: StreetMode, _) => {
      ttc(startTime + durationSeconds, edge.getEdgeIndex, streetMode).floatValue()
    }
  }

  private def travelTimeByLinkCalculator(
    vehicleType: BeamVehicleType,
    shouldAddNoise: Boolean,
    shouldApplyBicycleScaleFactor: Boolean = false
  ): (Double, Int, StreetMode) => Double = {
    val profileRequest = createProfileRequest
    (time: Double, linkId: Int, streetMode: StreetMode) => {
      val edge = transportNetwork.streetLayer.edgeStore.getCursor(linkId)
      val maxSpeed: Double = vehicleType.maxVelocity.getOrElse(profileRequest.getSpeedForMode(streetMode))
      val minTravelTime = (edge.getLengthM / maxSpeed).ceil.toInt
      if (streetMode == StreetMode.CAR) {
        carWeightCalculator.calcTravelTime(linkId, travelTime, Some(vehicleType), time, shouldAddNoise)
      } else if (streetMode == StreetMode.BICYCLE && shouldApplyBicycleScaleFactor) {
        val scaleFactor = bikeLanesAdjustment.scaleFactor(vehicleType, linkId)
        minTravelTime * scaleFactor
      } else {
        minTravelTime
      }
    }
  }

  private val turnCostCalculator: TurnCostCalculator =
    new TurnCostCalculator(transportNetwork.streetLayer, true) {
      override def computeTurnCost(fromEdge: Int, toEdge: Int, streetMode: StreetMode): Int = 0
    }

  private def travelCostCalculator(timeValueOfMoney: Double, startTime: Int): TravelCostCalculator =
    (edge: EdgeStore#Edge, legDurationSeconds: Int, traversalTimeSeconds: Float) => {
      traversalTimeSeconds + (timeValueOfMoney * tollCalculator.calcTollByLinkId(
        edge.getEdgeIndex,
        startTime + legDurationSeconds
      )).toFloat
    }
}<|MERGE_RESOLUTION|>--- conflicted
+++ resolved
@@ -37,19 +37,12 @@
 
 class R5Wrapper(workerParams: R5Parameters, travelTime: TravelTime, travelTimeNoiseFraction: Double)
     extends MetricsSupport
-<<<<<<< HEAD
     with StrictLogging {
   private val maxDistancePerMode: Map[BeamMode, Int] = Map(
     BeamMode.WALK -> workerParams.beamConfig.beam.routing.r5.maxDistanceLimitByModeInMeters.walk,
     BeamMode.BIKE -> workerParams.beamConfig.beam.routing.r5.maxDistanceLimitByModeInMeters.bike,
   )
-=======
-    with StrictLogging
-    with Router {
-
-  private val maxDistanceForBikeMeters: Int =
-    workerParams.beamConfig.beam.routing.r5.maxDistanceLimitByModeInMeters.bike
->>>>>>> 97762262
+
 
   private val R5Parameters(
     beamConfig,
@@ -938,9 +931,7 @@
       tollCalculator.calcTollByOsmIds(osm) + tollCalculator.calcTollByLinkIds(beamLeg.travelPath)
     } else 0.0
     val drivingCost = if (segment.mode == LegMode.CAR || vehicle.needsToCalculateCost) {
-<<<<<<< HEAD
-      DrivingCost.estimateDrivingCost(beamLeg, vehicleTypes(vehicle.vehicleTypeId), fuelTypePrices)
-=======
+
       val vehicleType = vehicleTypes(vehicle.vehicleTypeId)
       DrivingCost.estimateDrivingCost(
         beamLeg.travelPath.distanceInM,
@@ -948,7 +939,7 @@
         vehicleType,
         fuelTypePrices(vehicleType.primaryFuelType)
       )
->>>>>>> 97762262
+
     } else 0.0
     EmbodiedBeamLeg(
       beamLeg,
