--- conflicted
+++ resolved
@@ -120,12 +120,9 @@
       embodyRequestId,
       None,
       isEmbodyWithCurrentTravelTime = true,
-<<<<<<< HEAD
-      System.currentTimeMillis() - s
-=======
+      System.currentTimeMillis() - s,
       searchedModes = Set.empty,
       triggerId
->>>>>>> 1e21e352
     )
     response
   }
@@ -225,18 +222,12 @@
     profileRequest
   }
 
-<<<<<<< HEAD
-  def calcRoute(request: RoutingRequest): RoutingResponse = {
-    val routeCalcStarted = System.currentTimeMillis()
-    //    log.debug(routingRequest.toString)
-
-=======
   def calcRoute(
     request: RoutingRequest,
     buildDirectCarRoute: Boolean,
     buildDirectWalkRoute: Boolean
   ): RoutingResponse = {
->>>>>>> 1e21e352
+    val routeCalcStarted = System.currentTimeMillis()
     // For each street vehicle (including body, if available): Route from origin to street vehicle, from street vehicle to destination.
     val isRouteForPerson = request.streetVehicles.exists(_.mode == WALK)
 
@@ -855,12 +846,9 @@
           request.requestId,
           Some(request),
           isEmbodyWithCurrentTravelTime = false,
-<<<<<<< HEAD
-          System.currentTimeMillis() - routeCalcStarted
-=======
+          System.currentTimeMillis() - routeCalcStarted,
           modesWeSearched,
           request.triggerId
->>>>>>> 1e21e352
         )
       } else {
         RoutingResponse(
@@ -868,12 +856,9 @@
           request.requestId,
           Some(request),
           isEmbodyWithCurrentTravelTime = false,
-<<<<<<< HEAD
-          System.currentTimeMillis() - routeCalcStarted
-=======
+          System.currentTimeMillis() - routeCalcStarted,
           modesWeSearched,
           request.triggerId
->>>>>>> 1e21e352
         )
       }
     } else {
@@ -882,10 +867,7 @@
         request.requestId,
         Some(request),
         isEmbodyWithCurrentTravelTime = false,
-<<<<<<< HEAD
-        System.currentTimeMillis() - routeCalcStarted
-      )
-=======
+        System.currentTimeMillis() - routeCalcStarted,
         modesWeSearched,
         request.triggerId
       )
@@ -921,7 +903,6 @@
       case (false, false) => searchedModes - WALK - CAR
       case (false, true)  => searchedModes - WALK
       case (true, false)  => searchedModes - CAR
->>>>>>> 1e21e352
     }
   }
 
