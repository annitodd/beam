package beam.router.skim

import beam.router.Modes.BeamMode
import beam.router.model.{EmbodiedBeamLeg, EmbodiedBeamTrip}

sealed trait ActivitySimPathType

object ActivitySimPathType {

  private def determineCarPathType(): ActivitySimPathType = {
    //    HOV2,
    //    HOV3,
    //    SOV,
    //    HOV2TOLL,
    //    HOV3TOLL,
    //    SOVTOLL,

    // we can not get the number of passengers because right here we are processing the possible alternatives of trips
    // from origin to destination but not the real trips from origin to destination.
    SOV
  }

  private def determineDriveTransitPathType(trip: EmbodiedBeamTrip): ActivitySimPathType = {
    //    DRV_COM_WLK,
    //    DRV_HVY_WLK,
    //    DRV_LOC_WLK,
    //    DRV_LRF_WLK,
    //
    //    WLK_COM_DRV,
    //    WLK_HVY_DRV,
    //    WLK_LOC_DRV,
    //    WLK_LRF_DRV,
    //
    // so far not used:
    //    DRV_EXP_WLK,
    //    WLK_EXP_DRV,

    val (_, longestCarLegId) = tryGetLongestLegId(trip, isCar)
    val (longestWalkTransitLeg, longestWalkTransitLegId) = tryGetLongestLegId(trip, isWalkTransit)

    if (longestCarLegId.isEmpty || longestWalkTransitLeg.isEmpty || longestWalkTransitLegId.isEmpty) {
      OTHER
    } else if (longestCarLegId.get > longestWalkTransitLegId.get) {
      longestWalkTransitLeg.map(leg => leg.beamLeg.mode) match {
        case Some(BeamMode.FERRY) | Some(BeamMode.TRAM) | Some(BeamMode.CABLE_CAR) => WLK_LRF_DRV
        case Some(BeamMode.BUS)                                                    => WLK_LOC_DRV
        case Some(BeamMode.RAIL)                                                   => WLK_COM_DRV
        case Some(BeamMode.SUBWAY)                                                 => WLK_HVY_DRV
        case _                                                                     => OTHER
      }
    } else {
      longestWalkTransitLeg.map(leg => leg.beamLeg.mode) match {
        case Some(BeamMode.FERRY) | Some(BeamMode.TRAM) | Some(BeamMode.CABLE_CAR) => DRV_LRF_WLK
        case Some(BeamMode.BUS)                                                    => DRV_LOC_WLK
        case Some(BeamMode.RAIL)                                                   => DRV_COM_WLK
        case Some(BeamMode.SUBWAY)                                                 => DRV_HVY_WLK
        case _                                                                     => OTHER
      }
    }
  }

  private def determineTransitPathType(trip: EmbodiedBeamTrip): ActivitySimPathType = {
    //    WLK_COM_WLK, = commuter rail
    //    WLK_HVY_WLK, = heavy rail
    //    WLK_LOC_WLK, = local bus
    //    WLK_LRF_WLK, = light rail ferry

    // so far not used:
    //    WLK_EXP_WLK, = express bus
    //    WLK_TRN_WLK  = train ??

    val (longestWalkTransitLeg, _) = tryGetLongestLegId(trip, isWalkTransit)
    longestWalkTransitLeg.map(leg => leg.beamLeg.mode) match {
      case Some(BeamMode.FERRY) | Some(BeamMode.TRAM) | Some(BeamMode.CABLE_CAR) => WLK_LRF_WLK
      case Some(BeamMode.BUS)                                                    => WLK_LOC_WLK
      case Some(BeamMode.RAIL)                                                   => WLK_COM_WLK
      case Some(BeamMode.SUBWAY)                                                 => WLK_HVY_WLK
      case _                                                                     => OTHER
    }
  }

  def determineTripPathType(trip: EmbodiedBeamTrip): ActivitySimPathType = {
    val allMods = trip.legs.map(_.beamLeg.mode).toSet
    val uniqueNotWalkingModes: Set[BeamMode] = allMods.filter { mode =>
      isCar(mode) || isWalkTransit(mode)
    }

    if (uniqueNotWalkingModes.exists(isCar)) {
      if (uniqueNotWalkingModes.exists(isWalkTransit)) {
        determineDriveTransitPathType(trip)
      } else {
        determineCarPathType()
      }
    } else if (uniqueNotWalkingModes.exists(isWalkTransit)) {
      determineTransitPathType(trip)
    } else if (allMods.contains(BeamMode.WALK) && allMods.size == 1) {
      WALK
    } else {
      OTHER
    }
  }

  def toBeamMode(pathType: ActivitySimPathType): BeamMode = {
    pathType match {
      case DRV_COM_WLK  => BeamMode.DRIVE_TRANSIT
      case DRV_EXP_WLK  => BeamMode.DRIVE_TRANSIT
      case DRV_HVY_WLK  => BeamMode.DRIVE_TRANSIT
      case DRV_LOC_WLK  => BeamMode.DRIVE_TRANSIT
      case DRV_LRF_WLK  => BeamMode.DRIVE_TRANSIT
      case WLK_COM_DRV  => BeamMode.DRIVE_TRANSIT
      case WLK_EXP_DRV  => BeamMode.DRIVE_TRANSIT
      case WLK_HVY_DRV  => BeamMode.DRIVE_TRANSIT
      case WLK_LOC_DRV  => BeamMode.DRIVE_TRANSIT
      case WLK_LRF_DRV  => BeamMode.DRIVE_TRANSIT
      case HOV2         => BeamMode.CAR
      case HOV2TOLL     => BeamMode.CAR
      case HOV3         => BeamMode.CAR
      case HOV3TOLL     => BeamMode.CAR
      case SOV          => BeamMode.CAR
      case SOVTOLL      => BeamMode.CAR
      case WLK_COM_WLK  => BeamMode.WALK_TRANSIT
      case WLK_EXP_WLK  => BeamMode.WALK_TRANSIT
      case WLK_HVY_WLK  => BeamMode.WALK_TRANSIT
      case WLK_LOC_WLK  => BeamMode.WALK_TRANSIT
      case WLK_LRF_WLK  => BeamMode.WALK_TRANSIT
      case WLK_TRN_WLK  => BeamMode.WALK_TRANSIT
      case WALK | OTHER => BeamMode.WALK
    }
  }

  val allPathTypes: Seq[ActivitySimPathType] = Seq(
    DRV_COM_WLK,
    DRV_HVY_WLK,
    DRV_LOC_WLK,
    DRV_LRF_WLK,
    // ignored because we do not have passengers count or paid roads yet
    //    HOV2,
    //    HOV2TOLL,
    //    HOV3,
    //    HOV3TOLL,
    //    SOVTOLL,
    SOV,
    WLK_COM_DRV,
    WLK_COM_WLK,
    // ignored because we can not distinguish local buses from express buses yet
    //    DRV_EXP_WLK,
    //    WLK_EXP_DRV,
    //    WLK_EXP_WLK,
    WLK_HVY_DRV,
    WLK_HVY_WLK,
    WLK_LOC_DRV,
    WLK_LOC_WLK,
    WLK_LRF_DRV,
    WLK_LRF_WLK,
    // ignored because we did not understand what kind of vehicles are TRN yet
    //    WLK_TRN_WLK
    WALK
  )

  val allPathTypesMap: Map[String, ActivitySimPathType] =
    allPathTypes.map(x => x.toString -> x).toMap

  def fromString(str: String): Option[ActivitySimPathType] = allPathTypesMap.get(str)

  private def isWalkTransit(beamMode: BeamMode): Boolean = beamMode match {
    case BeamMode.BUS | BeamMode.FERRY | BeamMode.RAIL | BeamMode.SUBWAY | BeamMode.TRAM | BeamMode.CABLE_CAR => true

<<<<<<< HEAD
    case BeamMode.CAR | BeamMode.CAV | BeamMode.RIDE_HAIL | BeamMode.RIDE_HAIL_POOLED                      => false
    case BeamMode.FUNICULAR | BeamMode.GONDOLA | BeamMode.WALK | BeamMode.BIKE | BeamMode.BIKE_TRANSIT     => false
    case BeamMode.TRANSIT | BeamMode.WALK_TRANSIT | BeamMode.DRIVE_TRANSIT | BeamMode.RIDE_HAIL_TRANSIT    => false
    case BeamMode.CAR_HOV2 | BeamMode.CAR_HOV3 | BeamMode.HOV2_TELEPORTATION | BeamMode.HOV3_TELEPORTATION => false
=======
    case BeamMode.CAR | BeamMode.CAV | BeamMode.RIDE_HAIL | BeamMode.RIDE_HAIL_POOLED | BeamMode.FUNICULAR |
        BeamMode.GONDOLA | BeamMode.WALK | BeamMode.BIKE | BeamMode.BIKE_TRANSIT | BeamMode.TRANSIT |
        BeamMode.WALK_TRANSIT | BeamMode.DRIVE_TRANSIT | BeamMode.RIDE_HAIL_TRANSIT | BeamMode.CAR_HOV2 |
        BeamMode.CAR_HOV3 | BeamMode.HOV2_TELEPORTATION | BeamMode.HOV3_TELEPORTATION =>
      false
>>>>>>> dcec723d
  }

  private def isCar(beamMode: BeamMode): Boolean = beamMode match {
    case BeamMode.CAR | BeamMode.CAV => true
    case _                           => false
  }

  private def tryGetLongestLegId(
    trip: EmbodiedBeamTrip,
    isModeToCheck: BeamMode => Boolean
  ): (Option[EmbodiedBeamLeg], Option[Int]) = {
    var longestLeg: Option[EmbodiedBeamLeg] = Option.empty[EmbodiedBeamLeg]
    var longestLegId: Option[Int] = Option.empty[Int]

    var currentId = 0
    trip.legs.foreach { leg =>
      if (isModeToCheck(leg.beamLeg.mode)) {
        longestLeg match {
          case None =>
            longestLeg = Some(leg)
            longestLegId = Some(currentId)
          case Some(longleg) if longleg.beamLeg.duration < leg.beamLeg.duration =>
            longestLeg = Some(leg)
            longestLegId = Some(currentId)
          case _ =>
        }
      }
      currentId += 1
    }

    (longestLeg, longestLegId)
  }

  case object DRV_COM_WLK extends ActivitySimPathType
  case object DRV_EXP_WLK extends ActivitySimPathType
  case object DRV_HVY_WLK extends ActivitySimPathType
  case object DRV_LOC_WLK extends ActivitySimPathType
  case object DRV_LRF_WLK extends ActivitySimPathType
  case object HOV2 extends ActivitySimPathType
  case object HOV2TOLL extends ActivitySimPathType
  case object HOV3 extends ActivitySimPathType
  case object HOV3TOLL extends ActivitySimPathType
  case object SOV extends ActivitySimPathType
  case object SOVTOLL extends ActivitySimPathType
  case object WLK_COM_DRV extends ActivitySimPathType
  case object WLK_COM_WLK extends ActivitySimPathType
  case object WLK_EXP_DRV extends ActivitySimPathType
  case object WLK_EXP_WLK extends ActivitySimPathType
  case object WLK_HVY_DRV extends ActivitySimPathType
  case object WLK_HVY_WLK extends ActivitySimPathType
  case object WLK_LOC_DRV extends ActivitySimPathType
  case object WLK_LOC_WLK extends ActivitySimPathType
  case object WLK_LRF_DRV extends ActivitySimPathType
  case object WLK_LRF_WLK extends ActivitySimPathType
  case object WLK_TRN_WLK extends ActivitySimPathType
  case object WALK extends ActivitySimPathType

  case object OTHER extends ActivitySimPathType
}<|MERGE_RESOLUTION|>--- conflicted
+++ resolved
@@ -164,19 +164,11 @@
 
   private def isWalkTransit(beamMode: BeamMode): Boolean = beamMode match {
     case BeamMode.BUS | BeamMode.FERRY | BeamMode.RAIL | BeamMode.SUBWAY | BeamMode.TRAM | BeamMode.CABLE_CAR => true
-
-<<<<<<< HEAD
-    case BeamMode.CAR | BeamMode.CAV | BeamMode.RIDE_HAIL | BeamMode.RIDE_HAIL_POOLED                      => false
-    case BeamMode.FUNICULAR | BeamMode.GONDOLA | BeamMode.WALK | BeamMode.BIKE | BeamMode.BIKE_TRANSIT     => false
-    case BeamMode.TRANSIT | BeamMode.WALK_TRANSIT | BeamMode.DRIVE_TRANSIT | BeamMode.RIDE_HAIL_TRANSIT    => false
-    case BeamMode.CAR_HOV2 | BeamMode.CAR_HOV3 | BeamMode.HOV2_TELEPORTATION | BeamMode.HOV3_TELEPORTATION => false
-=======
     case BeamMode.CAR | BeamMode.CAV | BeamMode.RIDE_HAIL | BeamMode.RIDE_HAIL_POOLED | BeamMode.FUNICULAR |
         BeamMode.GONDOLA | BeamMode.WALK | BeamMode.BIKE | BeamMode.BIKE_TRANSIT | BeamMode.TRANSIT |
         BeamMode.WALK_TRANSIT | BeamMode.DRIVE_TRANSIT | BeamMode.RIDE_HAIL_TRANSIT | BeamMode.CAR_HOV2 |
         BeamMode.CAR_HOV3 | BeamMode.HOV2_TELEPORTATION | BeamMode.HOV3_TELEPORTATION =>
       false
->>>>>>> dcec723d
   }
 
   private def isCar(beamMode: BeamMode): Boolean = beamMode match {
