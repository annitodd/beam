--- conflicted
+++ resolved
@@ -36,11 +36,7 @@
       skimsTryMap match {
         case Success(skimMap) => skimMap
         case Failure(ex) =>
-<<<<<<< HEAD
           logger.warn(s"Could not load warmStart skim from '$aggregatedSkimsFilePath': ${ex.getMessage}", ex)
-=======
-          logger.warn(s"Could not load warmStart skim from '$aggregatedSkimsFilePath'", ex)
->>>>>>> 8c9bebec
           Map.empty[AbstractSkimmerKey, AbstractSkimmerInternal]
       }
     }
