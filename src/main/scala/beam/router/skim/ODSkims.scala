--- conflicted
+++ resolved
@@ -24,11 +24,7 @@
 
 import scala.collection.immutable
 
-<<<<<<< HEAD
-case class ODSkims(beamServices: BeamServices) extends AbstractSkimmerReadOnly() {
-=======
 case class ODSkims(beamConfig: BeamConfig, beamScenario: BeamScenario) extends AbstractSkimmerReadOnly {
->>>>>>> 06b90eaa
 
   def getSkimDefaultValue(
     mode: BeamMode,
