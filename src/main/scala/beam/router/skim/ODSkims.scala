--- conflicted
+++ resolved
@@ -30,12 +30,8 @@
     originUTM: Location,
     destinationUTM: Location,
     departureTime: Int,
-<<<<<<< HEAD
-    vehicleTypeId: Id[BeamVehicleType]
-=======
     vehicleTypeId: Id[BeamVehicleType],
     beamScenario: BeamScenario
->>>>>>> 00b2be5a
   ): Skim = {
     val beamConfig = beamServices.beamConfig
     val (travelDistance, travelTime) = distanceAndTime(mode, originUTM, destinationUTM)
@@ -124,15 +120,8 @@
     destinationUTM: Location,
     departureTime: Int,
     mode: BeamMode,
-<<<<<<< HEAD
-    vehicleTypeId: Id[BeamVehicleType] = Id.create(
-      beamServices.beamScenario.beamConfig.beam.agentsim.agents.rideHail.initialization.procedural.vehicleTypeId,
-      classOf[BeamVehicleType]
-    )
-=======
     vehicleTypeId: Id[BeamVehicleType],
     beamScenario: BeamScenario
->>>>>>> 00b2be5a
   ): Skim = {
     val origTaz = beamScenario.tazTreeMap.getTAZ(originUTM.getX, originUTM.getY).tazId
     val destTaz = beamScenario.tazTreeMap.getTAZ(destinationUTM.getX, destinationUTM.getY).tazId
@@ -145,12 +134,8 @@
           originUTM,
           new Coord(destinationUTM.getX, destinationUTM.getY),
           departureTime,
-<<<<<<< HEAD
-          vehicleTypeId
-=======
           vehicleTypeId,
           beamScenario
->>>>>>> 00b2be5a
         )
     }
   }
@@ -182,12 +167,8 @@
             origin.coord,
             adjustedDestCoord,
             timeBin * 3600,
-<<<<<<< HEAD
-            dummyId
-=======
             dummyId,
             beamServices.beamScenario
->>>>>>> 00b2be5a
           )
         }
     }
