--- conflicted
+++ resolved
@@ -24,12 +24,8 @@
   odSkimmer: ODSkimmer,
   tazSkimmer: TAZSkimmer,
   driveTimeSkimmer: DriveTimeSkimmer,
-<<<<<<< HEAD
-  transitCrowdingSkimmer: TransitCrowdingSkimmer
-=======
   transitCrowdingSkimmer: TransitCrowdingSkimmer,
   asSkimmer: ActivitySimSkimmer
->>>>>>> cc46647f
 ) extends LazyLogging {
 
   import Skims.SkimType
@@ -70,12 +66,7 @@
     SkimType.OD_SKIMMER  -> skimCfg.origin_destination_skimmer.fileBaseName,
     SkimType.TAZ_SKIMMER -> skimCfg.taz_skimmer.fileBaseName,
     SkimType.DT_SKIMMER  -> skimCfg.drive_time_skimmer.fileBaseName,
-<<<<<<< HEAD
-    SkimType.TC_SKIMMER  -> skimCfg.transit_crowding_skimmer.fileBaseName,
-    SkimType.AS_SKIMMER  -> skimCfg.activity_sim_skimmer.fileBaseName
-=======
     SkimType.TC_SKIMMER  -> skimCfg.transit_crowding_skimmer.fileBaseName
->>>>>>> cc46647f
   )
 
   def skimAggregatedFileNames(skimCfg: Router.Skim): IndexedSeq[(SkimType.Value, String)] =
