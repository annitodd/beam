--- conflicted
+++ resolved
@@ -5,11 +5,7 @@
 import beam.sim.BeamScenario
 import org.matsim.api.core.v01.Id
 
-<<<<<<< HEAD
-case class TAZSkims(beamServices: BeamServices) extends AbstractSkimmerReadOnly {
-=======
 case class TAZSkims(beamScenario: BeamScenario) extends AbstractSkimmerReadOnly {
->>>>>>> 06b90eaa
 
   def getLatestSkim(
     time: Int,
