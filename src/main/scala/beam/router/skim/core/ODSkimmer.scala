package beam.router.skim.core

import beam.agentsim.agents.vehicles.BeamVehicleType
import beam.agentsim.infrastructure.taz.TAZ
import beam.router.Modes.BeamMode
import beam.router.skim.readonly.ODSkims
import beam.router.skim.{GeoUnit, Skims, readonly}
import beam.sim.BeamScenario
import beam.sim.config.BeamConfig
import beam.utils.{MathUtils, ProfilingUtils}
import com.google.inject.Inject
import com.typesafe.scalalogging.LazyLogging
import org.apache.commons.lang3.math.NumberUtils
import org.matsim.api.core.v01.{Coord, Id}
import org.matsim.core.controler.MatsimServices
import org.matsim.core.controler.events.IterationEndsEvent

import java.io.BufferedWriter
import scala.util.control.NonFatal

class ODSkimmer @Inject() (matsimServices: MatsimServices, beamScenario: BeamScenario, beamConfig: BeamConfig)
    extends AbstractSkimmer(beamConfig, matsimServices.getControlerIO) {

  private val config: BeamConfig.Beam.Router.Skim = beamConfig.beam.router.skim
  import ODSkimmer._

  override lazy val readOnlySkim: AbstractSkimmerReadOnly = new readonly.ODSkims(beamConfig, beamScenario)

  override protected val skimName: String = config.origin_destination_skimmer.name
  override protected val skimType: Skims.SkimType.Value = Skims.SkimType.OD_SKIMMER
  override protected val skimFileBaseName: String = config.origin_destination_skimmer.fileBaseName

  override protected val skimFileHeader: String =
<<<<<<< HEAD
    "hour,mode,origTaz,destTaz,travelTimeInS,generalizedTimeInS,cost,generalizedCost,distanceInM,payloadWeightInKg,energy,crowdingLevel,level4CavTravelTimeScalingFactor,observations,iterations"
=======
    "hour,mode,origTaz,destTaz,travelTimeInS,generalizedTimeInS,cost,generalizedCost,distanceInM,payloadWeightInKg,energy,level4CavTravelTimeScalingFactor,failedTrips,observations,iterations"
>>>>>>> 012983f5

  protected lazy val dummyId = Id.create(
    beamScenario.beamConfig.beam.agentsim.agents.rideHail.initialization.procedural.vehicleTypeId,
    classOf[BeamVehicleType]
  )

  override def writeToDisk(event: IterationEndsEvent): Unit = {
    super.writeToDisk(event)
    if (
      config.origin_destination_skimmer.writeAllModeSkimsForPeakNonPeakPeriodsInterval > 0 && event.getIteration % config.origin_destination_skimmer.writeAllModeSkimsForPeakNonPeakPeriodsInterval == 0
    ) {
      ProfilingUtils.timed(
        s"writeAllModeSkimsForPeakNonPeakPeriods on iteration ${event.getIteration}",
        v => logger.info(v)
      ) {
        writeAllModeSkimsForPeakNonPeakPeriods(event)
      }
    }
    if (
      config.origin_destination_skimmer.writeFullSkimsInterval > 0 && event.getIteration % config.origin_destination_skimmer.writeFullSkimsInterval == 0
    ) {
      ProfilingUtils.timed(s"writeFullSkims on iteration ${event.getIteration}", v => logger.info(v)) {
        val filePath = event.getServices.getControlerIO.getIterationFilename(
          event.getServices.getIterationNumber,
          skimFileBaseName + "Full.csv.gz"
        )
        val uniqueTimeBins: Seq[Int] = 0 to 23
        val origins = beamScenario.tazTreeMap.getTAZs
          .map(taz => GeoUnit.TAZ(taz.tazId.toString, taz.coord, taz.areaInSquareMeters))
          .toSeq
        // Yes, we pass origin also as destinations because we want skims between all possible taz pairs
        writeFullSkims(origins, origins, uniqueTimeBins, filePath)
      }
    }
  }

  override def fromCsv(
    row: scala.collection.Map[String, String]
  ): (AbstractSkimmerKey, AbstractSkimmerInternal) = {
    ODSkimmer.fromCsv(row)
  }

  override protected def aggregateOverIterations(
    prevIteration: Option[AbstractSkimmerInternal],
    currIteration: Option[AbstractSkimmerInternal]
  ): AbstractSkimmerInternal = {
    val prevSkim = prevIteration
      .map(_.asInstanceOf[ODSkimmerInternal])
<<<<<<< HEAD
      .getOrElse(ODSkimmerInternal(0, 0, 0, 0, 0, 0, 0, 1, 1, observations = 0))
    val currSkim =
      currIteration
        .map(_.asInstanceOf[ODSkimmerInternal])
        .getOrElse(ODSkimmerInternal(0, 0, 0, 0, 0, 0, 0, 1, 1, observations = 0, iterations = 1))
=======
      .getOrElse(ODSkimmerInternal(0, 0, 0, 0, 0, 0, 0, 1, 0, observations = 0))
    val currSkim =
      currIteration
        .map(_.asInstanceOf[ODSkimmerInternal])
        .getOrElse(ODSkimmerInternal(0, 0, 0, 0, 0, 0, 0, 1, 0, observations = 0, iterations = 1))
>>>>>>> 012983f5
    ODSkimmerInternal(
      travelTimeInS =
        (prevSkim.travelTimeInS * prevSkim.iterations + currSkim.travelTimeInS * currSkim.iterations) / (prevSkim.iterations + currSkim.iterations),
      generalizedTimeInS =
        (prevSkim.generalizedTimeInS * prevSkim.iterations + currSkim.generalizedTimeInS * currSkim.iterations) / (prevSkim.iterations + currSkim.iterations),
      generalizedCost =
        (prevSkim.generalizedCost * prevSkim.iterations + currSkim.generalizedCost * currSkim.iterations) / (prevSkim.iterations + currSkim.iterations),
      distanceInM =
        (prevSkim.distanceInM * prevSkim.iterations + currSkim.distanceInM * currSkim.iterations) / (prevSkim.iterations + currSkim.iterations),
      cost =
        (prevSkim.cost * prevSkim.iterations + currSkim.cost * currSkim.iterations) / (prevSkim.iterations + currSkim.iterations),
      energy =
        (prevSkim.energy * prevSkim.iterations + currSkim.energy * currSkim.iterations) / (prevSkim.iterations + currSkim.iterations),
      crowdingLevel =
        (prevSkim.crowdingLevel * prevSkim.iterations + currSkim.crowdingLevel * currSkim.iterations) / (prevSkim.iterations + currSkim.iterations),
      payloadWeightInKg =
        (prevSkim.payloadWeightInKg * prevSkim.iterations + currSkim.payloadWeightInKg * currSkim.iterations) / (prevSkim.iterations + currSkim.iterations),
      level4CavTravelTimeScalingFactor =
        (prevSkim.level4CavTravelTimeScalingFactor * prevSkim.iterations + currSkim.level4CavTravelTimeScalingFactor * currSkim.iterations) / (prevSkim.iterations + currSkim.iterations),
      failedTrips =
        (prevSkim.failedTrips * prevSkim.iterations + currSkim.failedTrips * currSkim.iterations) / (prevSkim.iterations + currSkim.iterations),
      observations =
        (prevSkim.observations * prevSkim.iterations + currSkim.observations * currSkim.iterations) / (prevSkim.iterations + currSkim.iterations),
      iterations = prevSkim.iterations + currSkim.iterations
    )
  }

  override protected def aggregateWithinIteration(
    prevObservation: Option[AbstractSkimmerInternal],
    currObservation: AbstractSkimmerInternal
  ): AbstractSkimmerInternal = {
<<<<<<< HEAD
    val prevSkim = prevObservation
      .map(_.asInstanceOf[ODSkimmerInternal])
      .getOrElse(ODSkimmerInternal(0, 0, 0, 0, 0, 0, 0, 1, 1, observations = 0))
    val currSkim = currObservation.asInstanceOf[ODSkimmerInternal]
    ODSkimmerInternal(
      travelTimeInS =
        (prevSkim.travelTimeInS * prevSkim.observations + currSkim.travelTimeInS * currSkim.observations) / (prevSkim.observations + currSkim.observations),
      generalizedTimeInS =
        (prevSkim.generalizedTimeInS * prevSkim.observations + currSkim.generalizedTimeInS * currSkim.observations) / (prevSkim.observations + currSkim.observations),
      generalizedCost =
        (prevSkim.generalizedCost * prevSkim.observations + currSkim.generalizedCost * currSkim.observations) / (prevSkim.observations + currSkim.observations),
      distanceInM =
        (prevSkim.distanceInM * prevSkim.observations + currSkim.distanceInM * currSkim.observations) / (prevSkim.observations + currSkim.observations),
      cost =
        (prevSkim.cost * prevSkim.observations + currSkim.cost * currSkim.observations) / (prevSkim.observations + currSkim.observations),
      energy =
        (prevSkim.energy * prevSkim.observations + currSkim.energy * currSkim.observations) / (prevSkim.observations + currSkim.observations),
      crowdingLevel =
        (prevSkim.crowdingLevel * prevSkim.observations + currSkim.crowdingLevel * currSkim.observations) / (prevSkim.observations + currSkim.observations),
      payloadWeightInKg =
        (prevSkim.payloadWeightInKg * prevSkim.observations + currSkim.payloadWeightInKg * currSkim.observations) / (prevSkim.observations + currSkim.observations),
      level4CavTravelTimeScalingFactor =
        (prevSkim.level4CavTravelTimeScalingFactor * prevSkim.observations + currSkim.level4CavTravelTimeScalingFactor * currSkim.observations) / (prevSkim.observations + currSkim.observations),
      observations = prevSkim.observations + currSkim.observations,
=======
    val currSkim = currObservation.asInstanceOf[ODSkimmerInternal]
    prevObservation.asInstanceOf[Option[ODSkimmerInternal]] match {
      case None => currSkim.copy(iterations = matsimServices.getIterationNumber + 1)
      case Some(prevSkim) if currSkim.failedTrips > 0 =>
        aggregateFailedOnly(skim = prevSkim, failedData = currSkim)
      case Some(prevSkim) if MathUtils.doubleToInt(prevSkim.failedTrips) == prevSkim.observations =>
        aggregateFailedOnly(skim = currSkim, failedData = prevSkim)
      case Some(prevSkim) =>
        ODSkimmerInternal(
          travelTimeInS =
            (prevSkim.travelTimeInS * prevSkim.observations + currSkim.travelTimeInS * currSkim.observations) / (prevSkim.observations + currSkim.observations),
          generalizedTimeInS =
            (prevSkim.generalizedTimeInS * prevSkim.observations + currSkim.generalizedTimeInS * currSkim.observations) / (prevSkim.observations + currSkim.observations),
          generalizedCost =
            (prevSkim.generalizedCost * prevSkim.observations + currSkim.generalizedCost * currSkim.observations) / (prevSkim.observations + currSkim.observations),
          distanceInM =
            (prevSkim.distanceInM * prevSkim.observations + currSkim.distanceInM * currSkim.observations) / (prevSkim.observations + currSkim.observations),
          cost =
            (prevSkim.cost * prevSkim.observations + currSkim.cost * currSkim.observations) / (prevSkim.observations + currSkim.observations),
          energy =
            (prevSkim.energy * prevSkim.observations + currSkim.energy * currSkim.observations) / (prevSkim.observations + currSkim.observations),
          payloadWeightInKg =
            (prevSkim.payloadWeightInKg * prevSkim.observations + currSkim.payloadWeightInKg * currSkim.observations) / (prevSkim.observations + currSkim.observations),
          level4CavTravelTimeScalingFactor =
            (prevSkim.level4CavTravelTimeScalingFactor * prevSkim.observations + currSkim.level4CavTravelTimeScalingFactor * currSkim.observations) / (prevSkim.observations + currSkim.observations),
          failedTrips = prevSkim.failedTrips + currSkim.failedTrips,
          observations = prevSkim.observations + currSkim.observations,
          iterations = matsimServices.getIterationNumber + 1
        )
    }
  }

  private def aggregateFailedOnly(skim: ODSkimmerInternal, failedData: ODSkimmerInternal): ODSkimmerInternal =
    skim.copy(
      failedTrips = skim.failedTrips + failedData.failedTrips,
      observations = skim.observations + failedData.observations,
>>>>>>> 012983f5
      iterations = matsimServices.getIterationNumber + 1
    )

  // *****
  // Helpers
  private def writeAllModeSkimsForPeakNonPeakPeriods(event: IterationEndsEvent): Unit = {
    val morningPeakHours = (7 to 8).toList
    val afternoonPeakHours = (15 to 16).toList
    val nonPeakHours = (0 to 6).toList ++ (9 to 14).toList ++ (17 to 23).toList
    val modes = BeamMode.allModes
    val fileHeader =
      "period,mode,origTaz,destTaz,travelTimeInS,generalizedTimeInS,cost,generalizedCost,distanceInM,failedTrips,observations,payloadWeightInKg,energy"
    val filePath = event.getServices.getControlerIO.getIterationFilename(
      event.getServices.getIterationNumber,
      skimFileBaseName + "Excerpt.csv.gz"
    )
    val dummyId = Id.create(
      beamScenario.beamConfig.beam.agentsim.agents.rideHail.initialization.procedural.vehicleTypeId,
      classOf[BeamVehicleType]
    )
    var writer: BufferedWriter = null
    try {
      writer = org.matsim.core.utils.io.IOUtils.getBufferedWriter(filePath)
      writer.write(fileHeader)
      writer.write("\n")

      val weightedSkims = ProfilingUtils.timed("Get weightedSkims for modes", x => logger.info(x)) {
        modes.toParArray.flatMap { mode =>
          beamScenario.tazTreeMap.getTAZs.flatMap { origin =>
            beamScenario.tazTreeMap.getTAZs.flatMap { destination =>
              val am = getExcerptData(
                "AM",
                morningPeakHours,
                origin,
                destination,
                mode,
                dummyId
              )
              val pm = getExcerptData(
                "PM",
                afternoonPeakHours,
                origin,
                destination,
                mode,
                dummyId
              )
              val offPeak = getExcerptData(
                "OffPeak",
                nonPeakHours,
                origin,
                destination,
                mode,
                dummyId
              )
              List(am, pm, offPeak)
            }
          }
        }
      }
      logger.info(s"weightedSkims size: ${weightedSkims.size}")

      weightedSkims.seq.foreach { ws: ExcerptData =>
        writer.write(
          s"${ws.timePeriodString},${ws.mode},${ws.originTazId},${ws.destinationTazId},${ws.weightedTime},${ws.weightedGeneralizedTime},${ws.weightedCost},${ws.weightedGeneralizedCost},${ws.weightedDistance},${ws.weightedFailedTrips},${ws.sumWeights},${ws.weightedPayloadWeight},${ws.weightedEnergy}\n"
        )
      }
    } catch {
      case NonFatal(ex) =>
        logger.error(s"Could not write skim in '$filePath': ${ex.getMessage}", ex)
    } finally {
      if (null != writer)
        writer.close()
    }
  }

  protected def writeSkimRow(
    writer: BufferedWriter,
    uniqueTimeBins: Seq[Int],
    origin: GeoUnit,
    destination: GeoUnit,
    mode: BeamMode
  ): Unit = {
    val vehicleType: BeamVehicleType = beamScenario.vehicleTypes(dummyId)
    val fuelPrice = beamScenario.fuelTypePrices(vehicleType.primaryFuelType)
    uniqueTimeBins
      .foreach { timeBin =>
        val theSkim: ODSkimmer.Skim =
          getCurrentSkimValue(ODSkimmerKey(timeBin, mode, origin.id, destination.id))
            .map(_.asInstanceOf[ODSkimmerInternal].toSkimExternal)
            .getOrElse {
              val destCoord =
                if (origin.equals(destination)) {
                  new Coord(
                    origin.center.getX,
                    origin.center.getY + Math.sqrt(origin.areaInSquareMeters) / 2.0
                  )
                } else {
                  destination.center
                }
              readOnlySkim
                .asInstanceOf[ODSkims]
                .getSkimDefaultValue(
                  mode,
                  origin.center,
                  destCoord,
                  vehicleType,
                  fuelPrice
                )
            }

        // "hour,     mode, origTaz,      destTaz,         travelTimeInS, generalizedTimeInS,         cost,            generalizedCost,         distanceInM,         payloadWeightInKg,        energy,          crowdingLevel,           level4CavTravelTimeScalingFactor,           observations,     iterations"
        writer.write(
<<<<<<< HEAD
          s"$timeBin,$mode,${origin.id},${destination.id},${theSkim.time},${theSkim.generalizedTime},${theSkim.cost},${theSkim.generalizedCost},${theSkim.distance},${theSkim.payloadWeight},${theSkim.energy},${theSkim.crowdingLevel},${theSkim.level4CavTravelTimeScalingFactor},${theSkim.count},0\n"
=======
          s"$timeBin,$mode,${origin.id},${destination.id},${theSkim.time},${theSkim.generalizedTime},${theSkim.cost},${theSkim.generalizedCost},${theSkim.distance},${theSkim.payloadWeight},${theSkim.energy},${theSkim.level4CavTravelTimeScalingFactor},${theSkim.failedTrips},${theSkim.count}\n"
>>>>>>> 012983f5
        )
      }
  }

  protected def writeFullSkims(
    origins: Seq[GeoUnit],
    destinations: Seq[GeoUnit],
    uniqueTimeBins: Seq[Int],
    filePath: String
  ): Unit = {
    val uniqueModes = currentSkim.keys.collect { case e: ODSkimmerKey => e.mode }.toList.distinct
    require(uniqueModes.nonEmpty, s"Expected to get ODSkimmerKey which contains modes")

    var writer: BufferedWriter = null
    try {
      writer = org.matsim.core.utils.io.IOUtils.getBufferedWriter(filePath)
      writer.write(skimFileHeader + "\n")

      origins.foreach { origin =>
        destinations.foreach { destination =>
          uniqueModes.foreach { mode =>
            writeSkimRow(writer, uniqueTimeBins, origin, destination, mode)
          }
        }
      }
    } catch {
      case NonFatal(ex) =>
        logger.error(s"Could not write skim in '$filePath': ${ex.getMessage}", ex)
    } finally {
      if (null != writer)
        writer.close()
    }
  }

  def getExcerptData(
    timePeriodString: String,
    hoursIncluded: List[Int],
    origin: TAZ,
    destination: TAZ,
    mode: BeamMode,
    dummyId: Id[BeamVehicleType]
  ): ExcerptData = {
    import scala.language.implicitConversions
    val individualSkims = hoursIncluded.map { timeBin =>
      getCurrentSkimValue(ODSkimmerKey(timeBin, mode, origin.tazId.toString, destination.tazId.toString))
        .map(_.asInstanceOf[ODSkimmerInternal].toSkimExternal)
        .getOrElse {
          val adjustedDestCoord = if (origin.equals(destination)) {
            new Coord(
              origin.coord.getX,
              origin.coord.getY + Math.sqrt(origin.areaInSquareMeters) / 2.0
            )
          } else {
            destination.coord
          }
          readOnlySkim
            .asInstanceOf[ODSkims]
            .getSkimDefaultValue(
              mode,
              origin.coord,
              adjustedDestCoord,
              beamScenario.vehicleTypes(dummyId),
              beamScenario.fuelTypePrices(beamScenario.vehicleTypes(dummyId).primaryFuelType)
            )
        }
    }
    val weights = individualSkims.map(sk => Math.max(sk.count, 1).toDouble)
    val sumWeights = weights.sum
    val weightedDistance = individualSkims.map(_.distance).zip(weights).map(tup => tup._1 * tup._2).sum / sumWeights
    val weightedTime = individualSkims.map(_.time).zip(weights).map(tup => tup._1 * tup._2).sum / sumWeights
    val weightedGeneralizedTime = individualSkims
      .map(_.generalizedTime)
      .zip(weights)
      .map(tup => tup._1 * tup._2)
      .sum / sumWeights
    val weightedCost = individualSkims.map(_.cost).zip(weights).map(tup => tup._1 * tup._2).sum / sumWeights
    val weightedGeneralizedCost = individualSkims
      .map(_.generalizedCost)
      .zip(weights)
      .map(tup => tup._1 * tup._2)
      .sum / sumWeights
    val weightedFailedTrips =
      individualSkims.map(_.failedTrips).zip(weights).map(tup => tup._1 * tup._2).sum / sumWeights
    val weightedPayloadWeight =
      individualSkims.map(_.payloadWeight).zip(weights).map(tup => tup._1 * tup._2).sum / sumWeights
    val weightedEnergy = individualSkims.map(_.energy).zip(weights).map(tup => tup._1 * tup._2).sum / sumWeights
    val weightedLevel4TravelTimeScale = individualSkims
      .map(_.level4CavTravelTimeScalingFactor)
      .zip(weights)
      .map(tup => tup._1 * tup._2)
      .sum / sumWeights

    ExcerptData(
      timePeriodString = timePeriodString,
      mode = mode,
      originTazId = origin.tazId,
      destinationTazId = destination.tazId,
      weightedTime = weightedTime,
      weightedGeneralizedTime = weightedGeneralizedTime,
      weightedCost = weightedCost,
      weightedGeneralizedCost = weightedGeneralizedCost,
      weightedDistance = weightedDistance,
      weightedFailedTrips = weightedFailedTrips,
      sumWeights = sumWeights,
      weightedPayloadWeight = weightedPayloadWeight,
      weightedEnergy = weightedEnergy,
      weightedLevel4TravelTimeScaleFactor = weightedLevel4TravelTimeScale
    )
  }
}

object ODSkimmer extends LazyLogging {

  // cases
  case class ODSkimmerKey(hour: Int, mode: BeamMode, origin: String, destination: String) extends AbstractSkimmerKey {
    override def toCsv: String = hour + "," + mode + "," + origin + "," + destination
  }

  def fromCsv(
    row: scala.collection.Map[String, String]
  ): (AbstractSkimmerKey, AbstractSkimmerInternal) = {
    def getDoubleOrDefault(columnName: String, defaultValue: Double = 0.0): Double = {
      NumberUtils.toDouble(row.getOrElse(columnName, null), defaultValue)
    }
    def getIntOrDefault(columnName: String, defaultValue: Int = 0): Int = {
      NumberUtils.toInt(row.getOrElse(columnName, null), defaultValue)
    }

    (
      ODSkimmerKey(
        hour = getIntOrDefault("hour"),
        mode = BeamMode.fromString(row("mode").toLowerCase()).get,
        origin = row("origTaz"),
        destination = row("destTaz")
      ),
      ODSkimmerInternal(
<<<<<<< HEAD
        travelTimeInS = getDoubleOrDefault("travelTimeInS"),
        generalizedTimeInS = getDoubleOrDefault("generalizedTimeInS"),
        generalizedCost = getDoubleOrDefault("generalizedCost"),
        distanceInM = getDoubleOrDefault("distanceInM"),
        cost = getDoubleOrDefault("cost"),
        energy = getDoubleOrDefault("energy"),
        crowdingLevel = getDoubleOrDefault("crowdingLevel"),
        payloadWeightInKg = getDoubleOrDefault("payloadWeightInKg"),
        level4CavTravelTimeScalingFactor = getDoubleOrDefault("level4CavTravelTimeScalingFactor"),
        observations = getIntOrDefault("observations"),
        iterations = getIntOrDefault("iterations", 1)
=======
        travelTimeInS = row("travelTimeInS").toDouble,
        generalizedTimeInS = row("generalizedTimeInS").toDouble,
        generalizedCost = row("generalizedCost").toDouble,
        distanceInM = row("distanceInM").toDouble,
        cost = row("cost").toDouble,
        energy = Option(row("energy")).map(_.toDouble).getOrElse(0.0),
        payloadWeightInKg = row.get("payloadWeightInKg").map(_.toDouble).getOrElse(0.0),
        level4CavTravelTimeScalingFactor = row.get("level4CavTravelTimeScalingFactor").map(_.toDouble).getOrElse(1.0),
        failedTrips = row.get("failedTrips").map(_.toDouble).getOrElse(0.0),
        observations = NumberUtils.toInt(row("observations"), 0),
        iterations = NumberUtils.toInt(row("iterations"), 1)
>>>>>>> 012983f5
      )
    )
  }

  case class ODSkimmerInternal(
    travelTimeInS: Double,
    generalizedTimeInS: Double,
    generalizedCost: Double,
    distanceInM: Double,
    cost: Double,
    payloadWeightInKg: Double,
    energy: Double,
    crowdingLevel: Double,
    level4CavTravelTimeScalingFactor: Double,
    failedTrips: Double,
    observations: Int = 1,
    iterations: Int = 0
  ) extends AbstractSkimmerInternal {

    //NOTE: All times in seconds here
    def toSkimExternal: Skim =
      Skim(
        travelTimeInS.toInt,
        generalizedTimeInS,
        generalizedCost,
        distanceInM,
        cost,
        failedTrips,
        observations,
        payloadWeightInKg,
        energy,
        crowdingLevel,
        level4CavTravelTimeScalingFactor
      )

    def toSkimExternalForLevel4CAV: Skim =
      Skim(
        (travelTimeInS * level4CavTravelTimeScalingFactor).toInt,
        generalizedTimeInS,
        generalizedCost,
        distanceInM,
        cost,
        failedTrips,
        observations,
        payloadWeightInKg,
        energy,
        crowdingLevel,
        level4CavTravelTimeScalingFactor
      )

    // the key: "hour,mode,origTaz,destTaz,
    // the value: travelTimeInS,generalizedTimeInS,   cost,         generalizedCost,        distanceInM,     payloadWeightInKg,          energy,        crowdingLevel,       level4CavTravelTimeScalingFactor,       observations"
    override def toCsv: String =
<<<<<<< HEAD
      travelTimeInS + "," + generalizedTimeInS + "," + cost + "," + generalizedCost + "," + distanceInM + "," + payloadWeightInKg + "," + energy + "," + crowdingLevel + "," + level4CavTravelTimeScalingFactor + "," + observations + "," + iterations
=======
      travelTimeInS + "," + generalizedTimeInS + "," + cost + "," + generalizedCost + "," + distanceInM + "," + payloadWeightInKg + "," + energy + "," + level4CavTravelTimeScalingFactor + "," + failedTrips + "," + observations + "," + iterations
>>>>>>> 012983f5
  }

  case class Skim(
    time: Int = 0,
    generalizedTime: Double = 0,
    generalizedCost: Double = 0,
    distance: Double = 0,
    cost: Double = 0,
    failedTrips: Double = 0,
    count: Int = 0,
    payloadWeight: Double = 0,
    energy: Double = 0,
    crowdingLevel: Double = 0,
    level4CavTravelTimeScalingFactor: Double = 1.0
  ) {

    def +(that: Skim): Skim =
      Skim(
        this.time + that.time,
        this.generalizedTime + that.generalizedTime,
        this.generalizedCost + that.generalizedCost,
        this.distance + that.distance,
        this.cost + that.cost,
        this.failedTrips + that.failedTrips,
        this.count + that.count,
        this.payloadWeight + that.payloadWeight,
        this.energy + that.energy,
        this.crowdingLevel + that.crowdingLevel,
        this.level4CavTravelTimeScalingFactor + that.level4CavTravelTimeScalingFactor
      )
  }

  case class ExcerptData(
    timePeriodString: String,
    mode: BeamMode,
    originTazId: Id[TAZ],
    destinationTazId: Id[TAZ],
    weightedTime: Double,
    weightedGeneralizedTime: Double,
    weightedCost: Double,
    weightedGeneralizedCost: Double,
    weightedDistance: Double,
    weightedFailedTrips: Double,
    sumWeights: Double,
    weightedPayloadWeight: Double,
    weightedEnergy: Double,
    weightedLevel4TravelTimeScaleFactor: Double
  )
}<|MERGE_RESOLUTION|>--- conflicted
+++ resolved
@@ -4,7 +4,7 @@
 import beam.agentsim.infrastructure.taz.TAZ
 import beam.router.Modes.BeamMode
 import beam.router.skim.readonly.ODSkims
-import beam.router.skim.{GeoUnit, Skims, readonly}
+import beam.router.skim.{readonly, GeoUnit, Skims}
 import beam.sim.BeamScenario
 import beam.sim.config.BeamConfig
 import beam.utils.{MathUtils, ProfilingUtils}
@@ -31,11 +31,7 @@
   override protected val skimFileBaseName: String = config.origin_destination_skimmer.fileBaseName
 
   override protected val skimFileHeader: String =
-<<<<<<< HEAD
-    "hour,mode,origTaz,destTaz,travelTimeInS,generalizedTimeInS,cost,generalizedCost,distanceInM,payloadWeightInKg,energy,crowdingLevel,level4CavTravelTimeScalingFactor,observations,iterations"
-=======
-    "hour,mode,origTaz,destTaz,travelTimeInS,generalizedTimeInS,cost,generalizedCost,distanceInM,payloadWeightInKg,energy,level4CavTravelTimeScalingFactor,failedTrips,observations,iterations"
->>>>>>> 012983f5
+    "hour,mode,origTaz,destTaz,travelTimeInS,generalizedTimeInS,cost,generalizedCost,distanceInM,payloadWeightInKg,energy,crowdingLevel,level4CavTravelTimeScalingFactor,failedTrips,observations,iterations"
 
   protected lazy val dummyId = Id.create(
     beamScenario.beamConfig.beam.agentsim.agents.rideHail.initialization.procedural.vehicleTypeId,
@@ -84,19 +80,11 @@
   ): AbstractSkimmerInternal = {
     val prevSkim = prevIteration
       .map(_.asInstanceOf[ODSkimmerInternal])
-<<<<<<< HEAD
-      .getOrElse(ODSkimmerInternal(0, 0, 0, 0, 0, 0, 0, 1, 1, observations = 0))
+      .getOrElse(ODSkimmerInternal(0, 0, 0, 0, 0, 0, 0, 1, 1, 0, observations = 0))
     val currSkim =
       currIteration
         .map(_.asInstanceOf[ODSkimmerInternal])
-        .getOrElse(ODSkimmerInternal(0, 0, 0, 0, 0, 0, 0, 1, 1, observations = 0, iterations = 1))
-=======
-      .getOrElse(ODSkimmerInternal(0, 0, 0, 0, 0, 0, 0, 1, 0, observations = 0))
-    val currSkim =
-      currIteration
-        .map(_.asInstanceOf[ODSkimmerInternal])
-        .getOrElse(ODSkimmerInternal(0, 0, 0, 0, 0, 0, 0, 1, 0, observations = 0, iterations = 1))
->>>>>>> 012983f5
+        .getOrElse(ODSkimmerInternal(0, 0, 0, 0, 0, 0, 0, 1, 1, 0, observations = 0, iterations = 1))
     ODSkimmerInternal(
       travelTimeInS =
         (prevSkim.travelTimeInS * prevSkim.iterations + currSkim.travelTimeInS * currSkim.iterations) / (prevSkim.iterations + currSkim.iterations),
@@ -128,32 +116,6 @@
     prevObservation: Option[AbstractSkimmerInternal],
     currObservation: AbstractSkimmerInternal
   ): AbstractSkimmerInternal = {
-<<<<<<< HEAD
-    val prevSkim = prevObservation
-      .map(_.asInstanceOf[ODSkimmerInternal])
-      .getOrElse(ODSkimmerInternal(0, 0, 0, 0, 0, 0, 0, 1, 1, observations = 0))
-    val currSkim = currObservation.asInstanceOf[ODSkimmerInternal]
-    ODSkimmerInternal(
-      travelTimeInS =
-        (prevSkim.travelTimeInS * prevSkim.observations + currSkim.travelTimeInS * currSkim.observations) / (prevSkim.observations + currSkim.observations),
-      generalizedTimeInS =
-        (prevSkim.generalizedTimeInS * prevSkim.observations + currSkim.generalizedTimeInS * currSkim.observations) / (prevSkim.observations + currSkim.observations),
-      generalizedCost =
-        (prevSkim.generalizedCost * prevSkim.observations + currSkim.generalizedCost * currSkim.observations) / (prevSkim.observations + currSkim.observations),
-      distanceInM =
-        (prevSkim.distanceInM * prevSkim.observations + currSkim.distanceInM * currSkim.observations) / (prevSkim.observations + currSkim.observations),
-      cost =
-        (prevSkim.cost * prevSkim.observations + currSkim.cost * currSkim.observations) / (prevSkim.observations + currSkim.observations),
-      energy =
-        (prevSkim.energy * prevSkim.observations + currSkim.energy * currSkim.observations) / (prevSkim.observations + currSkim.observations),
-      crowdingLevel =
-        (prevSkim.crowdingLevel * prevSkim.observations + currSkim.crowdingLevel * currSkim.observations) / (prevSkim.observations + currSkim.observations),
-      payloadWeightInKg =
-        (prevSkim.payloadWeightInKg * prevSkim.observations + currSkim.payloadWeightInKg * currSkim.observations) / (prevSkim.observations + currSkim.observations),
-      level4CavTravelTimeScalingFactor =
-        (prevSkim.level4CavTravelTimeScalingFactor * prevSkim.observations + currSkim.level4CavTravelTimeScalingFactor * currSkim.observations) / (prevSkim.observations + currSkim.observations),
-      observations = prevSkim.observations + currSkim.observations,
-=======
     val currSkim = currObservation.asInstanceOf[ODSkimmerInternal]
     prevObservation.asInstanceOf[Option[ODSkimmerInternal]] match {
       case None => currSkim.copy(iterations = matsimServices.getIterationNumber + 1)
@@ -175,6 +137,8 @@
             (prevSkim.cost * prevSkim.observations + currSkim.cost * currSkim.observations) / (prevSkim.observations + currSkim.observations),
           energy =
             (prevSkim.energy * prevSkim.observations + currSkim.energy * currSkim.observations) / (prevSkim.observations + currSkim.observations),
+          crowdingLevel =
+            (prevSkim.crowdingLevel * prevSkim.observations + currSkim.crowdingLevel * currSkim.observations) / (prevSkim.observations + currSkim.observations),
           payloadWeightInKg =
             (prevSkim.payloadWeightInKg * prevSkim.observations + currSkim.payloadWeightInKg * currSkim.observations) / (prevSkim.observations + currSkim.observations),
           level4CavTravelTimeScalingFactor =
@@ -190,7 +154,6 @@
     skim.copy(
       failedTrips = skim.failedTrips + failedData.failedTrips,
       observations = skim.observations + failedData.observations,
->>>>>>> 012983f5
       iterations = matsimServices.getIterationNumber + 1
     )
 
@@ -202,7 +165,7 @@
     val nonPeakHours = (0 to 6).toList ++ (9 to 14).toList ++ (17 to 23).toList
     val modes = BeamMode.allModes
     val fileHeader =
-      "period,mode,origTaz,destTaz,travelTimeInS,generalizedTimeInS,cost,generalizedCost,distanceInM,failedTrips,observations,payloadWeightInKg,energy"
+      "period,mode,origTaz,destTaz,travelTimeInS,generalizedTimeInS,cost,generalizedCost,distanceInM,failedTrips,observations,payloadWeightInKg,energy,crowdingLevel"
     val filePath = event.getServices.getControlerIO.getIterationFilename(
       event.getServices.getIterationNumber,
       skimFileBaseName + "Excerpt.csv.gz"
@@ -303,11 +266,7 @@
 
         // "hour,     mode, origTaz,      destTaz,         travelTimeInS, generalizedTimeInS,         cost,            generalizedCost,         distanceInM,         payloadWeightInKg,        energy,          crowdingLevel,           level4CavTravelTimeScalingFactor,           observations,     iterations"
         writer.write(
-<<<<<<< HEAD
-          s"$timeBin,$mode,${origin.id},${destination.id},${theSkim.time},${theSkim.generalizedTime},${theSkim.cost},${theSkim.generalizedCost},${theSkim.distance},${theSkim.payloadWeight},${theSkim.energy},${theSkim.crowdingLevel},${theSkim.level4CavTravelTimeScalingFactor},${theSkim.count},0\n"
-=======
-          s"$timeBin,$mode,${origin.id},${destination.id},${theSkim.time},${theSkim.generalizedTime},${theSkim.cost},${theSkim.generalizedCost},${theSkim.distance},${theSkim.payloadWeight},${theSkim.energy},${theSkim.level4CavTravelTimeScalingFactor},${theSkim.failedTrips},${theSkim.count}\n"
->>>>>>> 012983f5
+          s"$timeBin,$mode,${origin.id},${destination.id},${theSkim.time},${theSkim.generalizedTime},${theSkim.cost},${theSkim.generalizedCost},${theSkim.distance},${theSkim.payloadWeight},${theSkim.energy},${theSkim.crowdingLevel},${theSkim.level4CavTravelTimeScalingFactor},${theSkim.failedTrips},${theSkim.count},0\n"
         )
       }
   }
@@ -444,7 +403,6 @@
         destination = row("destTaz")
       ),
       ODSkimmerInternal(
-<<<<<<< HEAD
         travelTimeInS = getDoubleOrDefault("travelTimeInS"),
         generalizedTimeInS = getDoubleOrDefault("generalizedTimeInS"),
         generalizedCost = getDoubleOrDefault("generalizedCost"),
@@ -454,21 +412,9 @@
         crowdingLevel = getDoubleOrDefault("crowdingLevel"),
         payloadWeightInKg = getDoubleOrDefault("payloadWeightInKg"),
         level4CavTravelTimeScalingFactor = getDoubleOrDefault("level4CavTravelTimeScalingFactor"),
+        failedTrips = row.get("failedTrips").map(_.toDouble).getOrElse(0.0),
         observations = getIntOrDefault("observations"),
         iterations = getIntOrDefault("iterations", 1)
-=======
-        travelTimeInS = row("travelTimeInS").toDouble,
-        generalizedTimeInS = row("generalizedTimeInS").toDouble,
-        generalizedCost = row("generalizedCost").toDouble,
-        distanceInM = row("distanceInM").toDouble,
-        cost = row("cost").toDouble,
-        energy = Option(row("energy")).map(_.toDouble).getOrElse(0.0),
-        payloadWeightInKg = row.get("payloadWeightInKg").map(_.toDouble).getOrElse(0.0),
-        level4CavTravelTimeScalingFactor = row.get("level4CavTravelTimeScalingFactor").map(_.toDouble).getOrElse(1.0),
-        failedTrips = row.get("failedTrips").map(_.toDouble).getOrElse(0.0),
-        observations = NumberUtils.toInt(row("observations"), 0),
-        iterations = NumberUtils.toInt(row("iterations"), 1)
->>>>>>> 012983f5
       )
     )
   }
@@ -519,14 +465,8 @@
         level4CavTravelTimeScalingFactor
       )
 
-    // the key: "hour,mode,origTaz,destTaz,
-    // the value: travelTimeInS,generalizedTimeInS,   cost,         generalizedCost,        distanceInM,     payloadWeightInKg,          energy,        crowdingLevel,       level4CavTravelTimeScalingFactor,       observations"
     override def toCsv: String =
-<<<<<<< HEAD
-      travelTimeInS + "," + generalizedTimeInS + "," + cost + "," + generalizedCost + "," + distanceInM + "," + payloadWeightInKg + "," + energy + "," + crowdingLevel + "," + level4CavTravelTimeScalingFactor + "," + observations + "," + iterations
-=======
-      travelTimeInS + "," + generalizedTimeInS + "," + cost + "," + generalizedCost + "," + distanceInM + "," + payloadWeightInKg + "," + energy + "," + level4CavTravelTimeScalingFactor + "," + failedTrips + "," + observations + "," + iterations
->>>>>>> 012983f5
+      travelTimeInS + "," + generalizedTimeInS + "," + cost + "," + generalizedCost + "," + distanceInM + "," + payloadWeightInKg + "," + energy + "," + crowdingLevel + "," + level4CavTravelTimeScalingFactor + "," + failedTrips + "," + observations + "," + iterations
   }
 
   case class Skim(
