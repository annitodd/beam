package beam.router.skim.core

import java.io.BufferedWriter
import beam.agentsim.agents.vehicles.BeamVehicleType
import beam.agentsim.infrastructure.taz.TAZ
import beam.router.Modes.BeamMode
import beam.router.skim.{readonly, GeoUnit, Skims}
import beam.router.skim.readonly.ODSkims
import beam.sim.BeamScenario
import beam.sim.config.BeamConfig
import beam.utils.ProfilingUtils
import com.google.inject.Inject
import com.typesafe.scalalogging.LazyLogging
import org.matsim.api.core.v01.{Coord, Id}
import org.matsim.core.controler.MatsimServices
import org.matsim.core.controler.events.IterationEndsEvent
import org.apache.commons.lang3.math.NumberUtils

import scala.util.control.NonFatal

class ODSkimmer @Inject() (matsimServices: MatsimServices, beamScenario: BeamScenario, beamConfig: BeamConfig)
    extends AbstractSkimmer(beamConfig, matsimServices.getControlerIO) {

  private val config: BeamConfig.Beam.Router.Skim = beamConfig.beam.router.skim
  import ODSkimmer._

  override lazy val readOnlySkim: AbstractSkimmerReadOnly = new readonly.ODSkims(beamConfig, beamScenario)

  override protected val skimName: String = config.origin_destination_skimmer.name
  override protected val skimType: Skims.SkimType.Value = Skims.SkimType.OD_SKIMMER
  override protected val skimFileBaseName: String = config.origin_destination_skimmer.fileBaseName

  override protected val skimFileHeader: String =
    "hour,mode,origTaz,destTaz,travelTimeInS,generalizedTimeInS,cost,generalizedCost,distanceInM,payloadWeightInKg,energy,level4CavTravelTimeScalingFactor,observations,iterations"

  protected lazy val dummyId = Id.create(
    beamScenario.beamConfig.beam.agentsim.agents.rideHail.initialization.procedural.vehicleTypeId,
    classOf[BeamVehicleType]
  )

  override def writeToDisk(event: IterationEndsEvent): Unit = {
    super.writeToDisk(event)
    if (
      config.origin_destination_skimmer.writeAllModeSkimsForPeakNonPeakPeriodsInterval > 0 && event.getIteration % config.origin_destination_skimmer.writeAllModeSkimsForPeakNonPeakPeriodsInterval == 0
    ) {
      ProfilingUtils.timed(
        s"writeAllModeSkimsForPeakNonPeakPeriods on iteration ${event.getIteration}",
        v => logger.info(v)
      ) {
        writeAllModeSkimsForPeakNonPeakPeriods(event)
      }
    }
    if (
      config.origin_destination_skimmer.writeFullSkimsInterval > 0 && event.getIteration % config.origin_destination_skimmer.writeFullSkimsInterval == 0
    ) {
      ProfilingUtils.timed(s"writeFullSkims on iteration ${event.getIteration}", v => logger.info(v)) {
        val filePath = event.getServices.getControlerIO.getIterationFilename(
          event.getServices.getIterationNumber,
          skimFileBaseName + "Full.csv.gz"
        )
        val uniqueTimeBins: Seq[Int] = 0 to 23
        val origins = beamScenario.tazTreeMap.getTAZs
          .map(taz => GeoUnit.TAZ(taz.tazId.toString, taz.coord, taz.areaInSquareMeters))
          .toSeq
        // Yes, we pass origin also as destinations because we want skims between all possible taz pairs
        writeFullSkims(origins, origins, uniqueTimeBins, filePath)
      }
    }
  }

  override def fromCsv(
    row: scala.collection.Map[String, String]
  ): (AbstractSkimmerKey, AbstractSkimmerInternal) = {
    ODSkimmer.fromCsv(row)
  }

  override protected def aggregateOverIterations(
    prevIteration: Option[AbstractSkimmerInternal],
    currIteration: Option[AbstractSkimmerInternal]
  ): AbstractSkimmerInternal = {
    val prevSkim = prevIteration
      .map(_.asInstanceOf[ODSkimmerInternal])
      .getOrElse(ODSkimmerInternal(0, 0, 0, 0, 0, 0, 0, 1, observations = 0))
    val currSkim =
      currIteration
        .map(_.asInstanceOf[ODSkimmerInternal])
        .getOrElse(ODSkimmerInternal(0, 0, 0, 0, 0, 0, 0, 1, observations = 0, iterations = 1))
    ODSkimmerInternal(
      travelTimeInS =
        (prevSkim.travelTimeInS * prevSkim.iterations + currSkim.travelTimeInS * currSkim.iterations) / (prevSkim.iterations + currSkim.iterations),
      generalizedTimeInS =
        (prevSkim.generalizedTimeInS * prevSkim.iterations + currSkim.generalizedTimeInS * currSkim.iterations) / (prevSkim.iterations + currSkim.iterations),
      generalizedCost =
        (prevSkim.generalizedCost * prevSkim.iterations + currSkim.generalizedCost * currSkim.iterations) / (prevSkim.iterations + currSkim.iterations),
      distanceInM =
        (prevSkim.distanceInM * prevSkim.iterations + currSkim.distanceInM * currSkim.iterations) / (prevSkim.iterations + currSkim.iterations),
      cost =
        (prevSkim.cost * prevSkim.iterations + currSkim.cost * currSkim.iterations) / (prevSkim.iterations + currSkim.iterations),
      energy =
        (prevSkim.energy * prevSkim.iterations + currSkim.energy * currSkim.iterations) / (prevSkim.iterations + currSkim.iterations),
      payloadWeightInKg =
        (prevSkim.payloadWeightInKg * prevSkim.iterations + currSkim.payloadWeightInKg * currSkim.iterations) / (prevSkim.iterations + currSkim.iterations),
      level4CavTravelTimeScalingFactor =
        (prevSkim.level4CavTravelTimeScalingFactor * prevSkim.iterations + currSkim.level4CavTravelTimeScalingFactor * currSkim.iterations) / (prevSkim.iterations + currSkim.iterations),
      observations =
        (prevSkim.observations * prevSkim.iterations + currSkim.observations * currSkim.iterations) / (prevSkim.iterations + currSkim.iterations),
      iterations = prevSkim.iterations + currSkim.iterations
    )
  }

  override protected def aggregateWithinIteration(
    prevObservation: Option[AbstractSkimmerInternal],
    currObservation: AbstractSkimmerInternal
  ): AbstractSkimmerInternal = {
    val prevSkim = prevObservation
      .map(_.asInstanceOf[ODSkimmerInternal])
      .getOrElse(ODSkimmerInternal(0, 0, 0, 0, 0, 0, 0, 1, observations = 0))
    val currSkim = currObservation.asInstanceOf[ODSkimmerInternal]
    ODSkimmerInternal(
      travelTimeInS =
        (prevSkim.travelTimeInS * prevSkim.observations + currSkim.travelTimeInS * currSkim.observations) / (prevSkim.observations + currSkim.observations),
      generalizedTimeInS =
        (prevSkim.generalizedTimeInS * prevSkim.observations + currSkim.generalizedTimeInS * currSkim.observations) / (prevSkim.observations + currSkim.observations),
      generalizedCost =
        (prevSkim.generalizedCost * prevSkim.observations + currSkim.generalizedCost * currSkim.observations) / (prevSkim.observations + currSkim.observations),
      distanceInM =
        (prevSkim.distanceInM * prevSkim.observations + currSkim.distanceInM * currSkim.observations) / (prevSkim.observations + currSkim.observations),
      cost =
        (prevSkim.cost * prevSkim.observations + currSkim.cost * currSkim.observations) / (prevSkim.observations + currSkim.observations),
      energy =
        (prevSkim.energy * prevSkim.observations + currSkim.energy * currSkim.observations) / (prevSkim.observations + currSkim.observations),
      payloadWeightInKg =
        (prevSkim.payloadWeightInKg * prevSkim.observations + currSkim.payloadWeightInKg * currSkim.observations) / (prevSkim.observations + currSkim.observations),
      level4CavTravelTimeScalingFactor =
        (prevSkim.level4CavTravelTimeScalingFactor * prevSkim.observations + currSkim.level4CavTravelTimeScalingFactor * currSkim.observations) / (prevSkim.observations + currSkim.observations),
      observations = prevSkim.observations + currSkim.observations,
      iterations = matsimServices.getIterationNumber + 1
    )
  }

  // *****
  // Helpers
  private def writeAllModeSkimsForPeakNonPeakPeriods(event: IterationEndsEvent): Unit = {
    val morningPeakHours = (7 to 8).toList
    val afternoonPeakHours = (15 to 16).toList
    val nonPeakHours = (0 to 6).toList ++ (9 to 14).toList ++ (17 to 23).toList
    val modes = BeamMode.allModes
    val fileHeader =
      "period,mode,origTaz,destTaz,travelTimeInS,generalizedTimeInS,cost,generalizedCost,distanceInM,observations,payloadWeightInKg,energy"
    val filePath = event.getServices.getControlerIO.getIterationFilename(
      event.getServices.getIterationNumber,
      skimFileBaseName + "Excerpt.csv.gz"
    )
    val dummyId = Id.create(
      beamScenario.beamConfig.beam.agentsim.agents.rideHail.initialization.procedural.vehicleTypeId,
      classOf[BeamVehicleType]
    )
    var writer: BufferedWriter = null
    try {
      writer = org.matsim.core.utils.io.IOUtils.getBufferedWriter(filePath)
      writer.write(fileHeader)
      writer.write("\n")

      val weightedSkims = ProfilingUtils.timed("Get weightedSkims for modes", x => logger.info(x)) {
        modes.toParArray.flatMap { mode =>
          beamScenario.tazTreeMap.getTAZs.flatMap { origin =>
            beamScenario.tazTreeMap.getTAZs.flatMap { destination =>
              val am = getExcerptData(
                "AM",
                morningPeakHours,
                origin,
                destination,
                mode,
                dummyId
              )
              val pm = getExcerptData(
                "PM",
                afternoonPeakHours,
                origin,
                destination,
                mode,
                dummyId
              )
              val offPeak = getExcerptData(
                "OffPeak",
                nonPeakHours,
                origin,
                destination,
                mode,
                dummyId
              )
              List(am, pm, offPeak)
            }
          }
        }
      }
      logger.info(s"weightedSkims size: ${weightedSkims.size}")

      weightedSkims.seq.foreach { ws: ExcerptData =>
        writer.write(
          s"${ws.timePeriodString},${ws.mode},${ws.originTazId},${ws.destinationTazId},${ws.weightedTime},${ws.weightedGeneralizedTime},${ws.weightedCost},${ws.weightedGeneralizedCost},${ws.weightedDistance},${ws.sumWeights},${ws.weightedPayloadWeight},${ws.weightedEnergy}\n"
        )
      }
    } catch {
      case NonFatal(ex) =>
        logger.error(s"Could not write skim in '$filePath': ${ex.getMessage}", ex)
    } finally {
      if (null != writer)
        writer.close()
    }
  }

  protected def writeSkimRow(
    writer: BufferedWriter,
    uniqueTimeBins: Seq[Int],
    origin: GeoUnit,
    destination: GeoUnit,
    mode: BeamMode
  ): Unit = {
    val vehicleType: BeamVehicleType = beamScenario.vehicleTypes(dummyId)
    val fuelPrice = beamScenario.fuelTypePrices(vehicleType.primaryFuelType)
    uniqueTimeBins
      .foreach { timeBin =>
        val theSkim: ODSkimmer.Skim =
          getCurrentSkimValue(ODSkimmerKey(timeBin, mode, origin.id, destination.id))
            .map(_.asInstanceOf[ODSkimmerInternal].toSkimExternal)
            .getOrElse {
              val destCoord =
                if (origin.equals(destination)) {
                  new Coord(
                    origin.center.getX,
                    origin.center.getY + Math.sqrt(origin.areaInSquareMeters) / 2.0
                  )
                } else {
                  destination.center
                }
              readOnlySkim
                .asInstanceOf[ODSkims]
                .getSkimDefaultValue(
                  mode,
                  origin.center,
                  destCoord,
                  vehicleType,
                  fuelPrice
                )
            }

        //     "hour,mode,origTaz,destTaz,travelTimeInS,generalizedTimeInS,cost,generalizedCost,distanceInM,energy,level4CavTravelTimeScalingFactor,observations,iterations"
        writer.write(
          s"$timeBin,$mode,${origin.id},${destination.id},${theSkim.time},${theSkim.generalizedTime},${theSkim.cost},${theSkim.generalizedCost},${theSkim.distance},${theSkim.payloadWeight},${theSkim.energy},${theSkim.level4CavTravelTimeScalingFactor},${theSkim.count}\n"
        )
      }
  }

  protected def writeFullSkims(
    origins: Seq[GeoUnit],
    destinations: Seq[GeoUnit],
    uniqueTimeBins: Seq[Int],
    filePath: String
  ): Unit = {
    val uniqueModes = currentSkim.keys.collect { case e: ODSkimmerKey => e.mode }.toList.distinct
    require(uniqueModes.nonEmpty, s"Expected to get ODSkimmerKey which contains modes")

    var writer: BufferedWriter = null
    try {
      writer = org.matsim.core.utils.io.IOUtils.getBufferedWriter(filePath)
      writer.write(skimFileHeader + "\n")

      origins.foreach { origin =>
        destinations.foreach { destination =>
          uniqueModes.foreach { mode =>
            writeSkimRow(writer, uniqueTimeBins, origin, destination, mode)
          }
        }
      }
    } catch {
      case NonFatal(ex) =>
        logger.error(s"Could not write skim in '$filePath': ${ex.getMessage}", ex)
    } finally {
      if (null != writer)
        writer.close()
    }
  }

  def getExcerptData(
    timePeriodString: String,
    hoursIncluded: List[Int],
    origin: TAZ,
    destination: TAZ,
    mode: BeamMode,
    dummyId: Id[BeamVehicleType]
  ): ExcerptData = {
    import scala.language.implicitConversions
    val individualSkims = hoursIncluded.map { timeBin =>
      getCurrentSkimValue(ODSkimmerKey(timeBin, mode, origin.tazId.toString, destination.tazId.toString))
        .map(_.asInstanceOf[ODSkimmerInternal].toSkimExternal)
        .getOrElse {
          val adjustedDestCoord = if (origin.equals(destination)) {
            new Coord(
              origin.coord.getX,
              origin.coord.getY + Math.sqrt(origin.areaInSquareMeters) / 2.0
            )
          } else {
            destination.coord
          }
          readOnlySkim
            .asInstanceOf[ODSkims]
            .getSkimDefaultValue(
              mode,
              origin.coord,
              adjustedDestCoord,
              beamScenario.vehicleTypes(dummyId),
              beamScenario.fuelTypePrices(beamScenario.vehicleTypes(dummyId).primaryFuelType)
            )
        }
    }
    val weights = individualSkims.map(sk => Math.max(sk.count, 1).toDouble)
    val sumWeights = weights.sum
    val weightedDistance = individualSkims.map(_.distance).zip(weights).map(tup => tup._1 * tup._2).sum / sumWeights
    val weightedTime = individualSkims.map(_.time).zip(weights).map(tup => tup._1 * tup._2).sum / sumWeights
    val weightedGeneralizedTime = individualSkims
      .map(_.generalizedTime)
      .zip(weights)
      .map(tup => tup._1 * tup._2)
      .sum / sumWeights
    val weightedCost = individualSkims.map(_.cost).zip(weights).map(tup => tup._1 * tup._2).sum / sumWeights
    val weightedGeneralizedCost = individualSkims
      .map(_.generalizedCost)
      .zip(weights)
      .map(tup => tup._1 * tup._2)
      .sum / sumWeights
    val weightedPayloadWeight =
      individualSkims.map(_.payloadWeight).zip(weights).map(tup => tup._1 * tup._2).sum / sumWeights
    val weightedEnergy = individualSkims.map(_.energy).zip(weights).map(tup => tup._1 * tup._2).sum / sumWeights
    val weightedLevel4TravelTimeScale = individualSkims
      .map(_.level4CavTravelTimeScalingFactor)
      .zip(weights)
      .map(tup => tup._1 * tup._2)
      .sum / sumWeights

    ExcerptData(
      timePeriodString = timePeriodString,
      mode = mode,
      originTazId = origin.tazId,
      destinationTazId = destination.tazId,
      weightedTime = weightedTime,
      weightedGeneralizedTime = weightedGeneralizedTime,
      weightedCost = weightedCost,
      weightedGeneralizedCost = weightedGeneralizedCost,
      weightedDistance = weightedDistance,
      sumWeights = sumWeights,
      weightedPayloadWeight = weightedPayloadWeight,
      weightedEnergy = weightedEnergy,
      weightedLevel4TravelTimeScaleFactor = weightedLevel4TravelTimeScale
    )
  }
}

object ODSkimmer extends LazyLogging {

  // cases
  case class ODSkimmerKey(hour: Int, mode: BeamMode, origin: String, destination: String) extends AbstractSkimmerKey {
    override def toCsv: String = hour + "," + mode + "," + origin + "," + destination
  }

  def fromCsv(
    row: scala.collection.Map[String, String]
  ): (AbstractSkimmerKey, AbstractSkimmerInternal) = {
    def toIntOrDefaultIfNull(stringValue: String, defaultValue: Int): Int = {
      if (stringValue == null) {
        defaultValue
      } else {
        stringValue.toInt
      }
    }

    (
      ODSkimmerKey(
        hour = row("hour").toInt,
        mode = BeamMode.fromString(row("mode").toLowerCase()).get,
        origin = row("origTaz"),
        destination = row("destTaz")
      ),
      ODSkimmerInternal(
        travelTimeInS = row("travelTimeInS").toDouble,
        generalizedTimeInS = row("generalizedTimeInS").toDouble,
        generalizedCost = row("generalizedCost").toDouble,
        distanceInM = row("distanceInM").toDouble,
        cost = row("cost").toDouble,
        energy = Option(row("energy")).map(_.toDouble).getOrElse(0.0),
        payloadWeightInKg = row.get("payloadWeightInKg").map(_.toDouble).getOrElse(0.0),
        level4CavTravelTimeScalingFactor = row.get("level4CavTravelTimeScalingFactor").map(_.toDouble).getOrElse(1.0),
<<<<<<< HEAD
        observations = toIntOrDefaultIfNull(row("observations"), 0),
        iterations = toIntOrDefaultIfNull(row("iterations"), 1)
=======
        observations = NumberUtils.toInt(row("observations"), 0),
        iterations = NumberUtils.toInt(row("iterations"), 1)
>>>>>>> cce7f45d
      )
    )
  }

  case class ODSkimmerInternal(
    travelTimeInS: Double,
    generalizedTimeInS: Double,
    generalizedCost: Double,
    distanceInM: Double,
    cost: Double,
    payloadWeightInKg: Double,
    energy: Double,
    level4CavTravelTimeScalingFactor: Double,
    observations: Int = 1,
    iterations: Int = 0
  ) extends AbstractSkimmerInternal {

    //NOTE: All times in seconds here
    def toSkimExternal: Skim =
      Skim(
        travelTimeInS.toInt,
        generalizedTimeInS,
        generalizedCost,
        distanceInM,
        cost,
        observations,
        payloadWeightInKg,
        energy,
        level4CavTravelTimeScalingFactor
      )

    def toSkimExternalForLevel4CAV: Skim =
      Skim(
        (travelTimeInS * level4CavTravelTimeScalingFactor).toInt,
        generalizedTimeInS,
        generalizedCost,
        distanceInM,
        cost,
        observations,
        payloadWeightInKg,
        energy,
        level4CavTravelTimeScalingFactor
      )

    override def toCsv: String =
      travelTimeInS + "," + generalizedTimeInS + "," + cost + "," + generalizedCost + "," + distanceInM + "," + payloadWeightInKg + "," + energy + "," + level4CavTravelTimeScalingFactor + "," + observations + "," + iterations
  }

  case class Skim(
    time: Int = 0,
    generalizedTime: Double = 0,
    generalizedCost: Double = 0,
    distance: Double = 0,
    cost: Double = 0,
    count: Int = 0,
    payloadWeight: Double = 0,
    energy: Double = 0,
    level4CavTravelTimeScalingFactor: Double = 1.0
  ) {

    def +(that: Skim): Skim =
      Skim(
        this.time + that.time,
        this.generalizedTime + that.generalizedTime,
        this.generalizedCost + that.generalizedCost,
        this.distance + that.distance,
        this.cost + that.cost,
        this.count + that.count,
        this.payloadWeight + that.payloadWeight,
        this.energy + that.energy,
        this.level4CavTravelTimeScalingFactor + that.level4CavTravelTimeScalingFactor
      )
  }

  case class ExcerptData(
    timePeriodString: String,
    mode: BeamMode,
    originTazId: Id[TAZ],
    destinationTazId: Id[TAZ],
    weightedTime: Double,
    weightedGeneralizedTime: Double,
    weightedCost: Double,
    weightedGeneralizedCost: Double,
    weightedDistance: Double,
    sumWeights: Double,
    weightedPayloadWeight: Double,
    weightedEnergy: Double,
    weightedLevel4TravelTimeScaleFactor: Double
  )
}<|MERGE_RESOLUTION|>--- conflicted
+++ resolved
@@ -1,11 +1,10 @@
 package beam.router.skim.core
 
-import java.io.BufferedWriter
 import beam.agentsim.agents.vehicles.BeamVehicleType
 import beam.agentsim.infrastructure.taz.TAZ
 import beam.router.Modes.BeamMode
-import beam.router.skim.{readonly, GeoUnit, Skims}
 import beam.router.skim.readonly.ODSkims
+import beam.router.skim.{GeoUnit, Skims, readonly}
 import beam.sim.BeamScenario
 import beam.sim.config.BeamConfig
 import beam.utils.ProfilingUtils
@@ -14,8 +13,8 @@
 import org.matsim.api.core.v01.{Coord, Id}
 import org.matsim.core.controler.MatsimServices
 import org.matsim.core.controler.events.IterationEndsEvent
-import org.apache.commons.lang3.math.NumberUtils
-
+
+import java.io.BufferedWriter
 import scala.util.control.NonFatal
 
 class ODSkimmer @Inject() (matsimServices: MatsimServices, beamScenario: BeamScenario, beamConfig: BeamConfig)
@@ -366,6 +365,7 @@
   def fromCsv(
     row: scala.collection.Map[String, String]
   ): (AbstractSkimmerKey, AbstractSkimmerInternal) = {
+
     def toIntOrDefaultIfNull(stringValue: String, defaultValue: Int): Int = {
       if (stringValue == null) {
         defaultValue
@@ -390,13 +390,8 @@
         energy = Option(row("energy")).map(_.toDouble).getOrElse(0.0),
         payloadWeightInKg = row.get("payloadWeightInKg").map(_.toDouble).getOrElse(0.0),
         level4CavTravelTimeScalingFactor = row.get("level4CavTravelTimeScalingFactor").map(_.toDouble).getOrElse(1.0),
-<<<<<<< HEAD
         observations = toIntOrDefaultIfNull(row("observations"), 0),
         iterations = toIntOrDefaultIfNull(row("iterations"), 1)
-=======
-        observations = NumberUtils.toInt(row("observations"), 0),
-        iterations = NumberUtils.toInt(row("iterations"), 1)
->>>>>>> cce7f45d
       )
     )
   }
