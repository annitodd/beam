--- conflicted
+++ resolved
@@ -69,50 +69,7 @@
     destinationUTM: Location,
     beamVehicleType: BeamVehicleType,
     fuelPrice: Double
-<<<<<<< HEAD
-  ): Skim = {
-    val (travelDistance, travelTime) = distanceAndTime(mode, originUTM, destinationUTM)
-    val votMultiplier: Double = mode match {
-      case CAV => beamConfig.beam.agentsim.agents.modalBehaviors.modeVotMultiplier.CAV
-      case _   => 1.0
-    }
-    val travelCost: Double = mode match {
-      case CAR | CAV =>
-        DrivingCost.estimateDrivingCost(
-          travelDistance,
-          travelTime,
-          beamVehicleType,
-          fuelPrice
-        )
-      case RIDE_HAIL =>
-        beamConfig.beam.agentsim.agents.rideHail.defaultBaseCost + beamConfig.beam.agentsim.agents.rideHail.defaultCostPerMile * travelDistance / 1609.0 + beamConfig.beam.agentsim.agents.rideHail.defaultCostPerMinute * travelTime / 60.0
-      case RIDE_HAIL_POOLED =>
-        beamConfig.beam.agentsim.agents.rideHail.pooledBaseCost + beamConfig.beam.agentsim.agents.rideHail.pooledCostPerMile * travelDistance / 1609.0 + beamConfig.beam.agentsim.agents.rideHail.pooledCostPerMinute * travelTime / 60.0
-      case TRANSIT | WALK_TRANSIT | DRIVE_TRANSIT | RIDE_HAIL_TRANSIT | BIKE_TRANSIT => 0.25 * travelDistance / 1609
-      case _                                                                         => 0.0
-    }
-    val calculatedDefaultValue = Skim(
-      travelTime,
-      travelTime * votMultiplier,
-      travelCost + travelTime * beamConfig.beam.agentsim.agents.modalBehaviors.defaultValueOfTime / 3600,
-      travelDistance,
-      travelCost,
-      0,
-      0.0 // TODO get default energy information
-    )
-    val maxSkims = Skim(Int.MaxValue, Double.MaxValue, Double.MaxValue, Double.MaxValue, Double.MaxValue)
-
-    if (
-      beamConfig.beam.agentsim.agents.tripBehaviors.mulitnomialLogit.return_max_skims_instead_of_calculated_for_missing_OD_pairs
-    ) {
-      maxSkims
-    } else {
-      calculatedDefaultValue
-    }
-  }
-=======
   ): Skim = ODSkims.getSkimDefaultValue(beamConfig, mode, originUTM, destinationUTM, beamVehicleType, fuelPrice)
->>>>>>> 012983f5
 
   def getRideHailPoolingTimeAndCostRatios(
     origin: Location,
