--- conflicted
+++ resolved
@@ -1,5 +1,7 @@
 package beam.scoring
 
+import beam.agentsim.agents.choice.logit.LatentClassChoiceModel.Mandatory
+import beam.agentsim.agents.choice.logit.{AlternativeAttributes, LatentClassChoiceModel}
 import beam.agentsim.events.{LeavingParkingEvent, ModeChoiceEvent, ReplanningEvent, ReserveRideHailEvent}
 import beam.analysis.plots.GraphsStatsAgentSimEventsListener
 import beam.router.Modes.BeamMode.RIDE_HAIL_POOLED
@@ -68,81 +70,6 @@
         val attributes =
           person.getCustomAttributes.get("beam-attributes").asInstanceOf[AttributesOfIndividual]
         val modeChoiceCalculator = beamServices.modeChoiceCalculatorFactory(attributes)
-<<<<<<< HEAD
-        val scoreOfThisOutcomeGivenMyClass =
-          trips.map(trip => modeChoiceCalculator.utilityOf(trip, attributes,None)).sum
-
-        val scoreOfBeingInClassGivenThisOutcome =
-          if (beamServices.beamConfig.beam.agentsim.agents.modalBehaviors.modeChoiceClass
-                .equals("ModeChoiceLCCM")) {
-            // Compute and log all-day score w.r.t. all modality styles
-            // One of them has many suspicious-looking 0.0 values. Probably something which
-            // should be minus infinity or exception instead.
-            val vectorOfUtilities = List("class1", "class2", "class3", "class4", "class5", "class6")
-              .map { style =>
-                style -> beamServices.modeChoiceCalculatorFactory(
-                  attributes.copy(modalityStyle = Some(style))
-                )
-              }
-              .toMap
-              .mapValues(
-                modeChoiceCalculatorForStyle =>
-                  trips.map(trip => modeChoiceCalculatorForStyle.utilityOf(trip, attributes, None)).sum // TODO: get next activity
-              )
-              .toArray
-              .toMap // to force computation DO NOT TOUCH IT, because here is call-by-name and it's lazy which will hold a lot of memory !!! :)
-
-            log.debug(vectorOfUtilities.toString())
-            person.getSelectedPlan.getAttributes
-              .putAttribute("scores", MapStringDouble(vectorOfUtilities))
-
-            // TODO: Start writing something like a scala API for MATSim, so that uglinesses like that vv don't have to be in user code, but only in one place.
-
-            val logsum = Option(
-              math.log(
-                person.getPlans.asScala.view
-                  .map(
-                    plan =>
-                      plan.getAttributes
-                        .getAttribute("scores")
-                        .asInstanceOf[MapStringDouble]
-                        .data(attributes.modalityStyle.get)
-                  )
-                  .map(score => math.exp(score))
-                  .sum
-              )
-            ).filterNot(x => x < -100D).getOrElse(-100D)
-
-            // Score of being in class given this outcome
-            lccm
-              .classMembershipModels(Mandatory)
-              .getUtilityOfAlternative(
-                AlternativeAttributes(
-                  attributes.modalityStyle.get,
-                  Map(
-                    "income"        -> attributes.householdAttributes.householdIncome,
-                    "householdSize" -> attributes.householdAttributes.householdSize.toDouble,
-                    "male" -> (if (attributes.isMale) {
-                                 1.0
-                               } else {
-                                 0.0
-                               }),
-                    "numCars"  -> attributes.householdAttributes.numCars.toDouble,
-                    "numBikes" -> attributes.householdAttributes.numBikes.toDouble,
-                    "surplus"  -> logsum // not the logsum-thing (yet), but the conditional utility of this actual plan given the class
-                  )
-                )
-              )
-          } else {
-            person.getSelectedPlan.getAttributes
-              .putAttribute("scores", MapStringDouble(Map("NA" -> Double.NaN)))
-            scoreOfThisOutcomeGivenMyClass
-          }
-
-        finalScore = scoreOfBeingInClassGivenThisOutcome + leavingParkingEventScore
-        finalScore = Math.max(finalScore, -100000) // keep scores no further below -100 to keep MATSim happy (doesn't like -Infinity) but knowing
-        // that if changes to utility function drive the true scores below -100, this will need to be replaced with another big number.
-=======
 
         // The scores attribute is only relevant to LCCM, but we need to include a default value to avoid NPE during writing of plans
         person.getSelectedPlan.getAttributes
@@ -156,7 +83,6 @@
 
         // Write the individual's trip scores to csv
         writeTripScoresToCSV()
->>>>>>> 076e7d72
       }
 
       override def handleActivity(activity: Activity): Unit = {}
@@ -177,7 +103,7 @@
           val departureTime = trip.legs.headOption.map(_.beamLeg.startTime.toString).getOrElse("")
           val totalTravelTimeInSecs = trip.totalTravelTimeInSecs
           val mode = trip.determineTripMode(trip.legs)
-          val score = modeChoiceCalculator.utilityOf(trip, attributes)
+          val score = modeChoiceCalculator.utilityOf(trip, attributes, None) // TODO: Update with trip purpose
           val cost = trip.costEstimate
           s"$personId,$tripIndex,$departureTime,$totalTravelTimeInSecs,$mode,$cost,$score"
         } mkString "\n"
