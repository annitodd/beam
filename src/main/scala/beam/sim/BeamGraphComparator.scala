--- conflicted
+++ resolved
@@ -11,13 +11,15 @@
 import scala.collection.mutable
 import scala.xml.{Elem, NodeBuffer}
 
-/** @author Bhavya Latha Bandaru.
+/**
+  * @author Bhavya Latha Bandaru.
   * Generates a HTML page to compare the graphs across all iterations.
   */
 
 object BeamGraphComparator extends LazyLogging {
 
-  /** Generates the html page for graph comparison
+  /**
+    * Generates the html page for graph comparison
     * @param files Map that maps file name to the absolute file path across all iterations.
     * @param iterationsCount Total number of iterations.
     * @return Graph html as scala elem
@@ -41,7 +43,8 @@
          }
       """.stripMargin
 
-    /** On click listener for graph links
+    /**
+      * On click listener for graph links
       * @param imageObjects A json object containing required details of the image file
       * @return
       */
@@ -123,12 +126,8 @@
     </html>
   }
 
-<<<<<<< HEAD
-  /** @param event A matsim controller event
-=======
   /**
     * @param event A matsim controller event
->>>>>>> cc46647f
     * @param firstIteration value of first iteration
     * @param lastIteration value of last iteration
     */
