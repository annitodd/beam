--- conflicted
+++ resolved
@@ -895,41 +895,6 @@
     beamServices.controler.run()
   }
 
-<<<<<<< HEAD
-  // sample population (beamConfig.beam.agentsim.numAgents - round to nearest full household)
-  def samplePopulation(
-    scenario: MutableScenario,
-    beamScenario: BeamScenario,
-    beamConfig: BeamConfig,
-    matsimConfig: MatsimConfig,
-    beamServices: BeamServices,
-    outputDir: String
-  ): Unit = {
-    import PopulationScaling._
-    if (beamConfig.beam.agentsim.agents.population.industryRemovalProbabilty.enabled) {
-      sampleByIndustry(scenario, beamConfig)
-    }
-    if (!beamConfig.beam.warmStart.enabled && beamConfig.beam.agentsim.agentSampleSizeAsFractionOfPopulation < 1) {
-      downSample(beamServices, scenario, beamScenario, outputDir)
-    }
-    if (!beamConfig.beam.warmStart.enabled && beamConfig.beam.agentsim.agentSampleSizeAsFractionOfPopulation > 1) {
-      upSample(beamServices, scenario, beamScenario)
-    }
-    val populationAdjustment = PopulationAdjustment.getPopulationAdjustment(beamServices)
-    populationAdjustment.update(scenario)
-
-    // write static metrics, such as population size, vehicles fleet size, etc.
-    // necessary to be called after population sampling
-    BeamStaticMetricsWriter.writeSimulationParameters(
-      scenario,
-      beamScenario,
-      beamServices,
-      beamConfig
-    )
-  }
-
-=======
->>>>>>> 336f31bc
   private def getVehicleGroupingStringUsing(vehicleIds: IndexedSeq[Id[Vehicle]], beamScenario: BeamScenario): String = {
     vehicleIds
       .groupBy(
