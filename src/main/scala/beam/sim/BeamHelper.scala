package beam.sim

import java.io.FileOutputStream
import java.nio.file.{Files, Paths}
import java.util.Properties

import beam.agentsim.agents.ridehail.RideHailSurgePricingManager
import beam.agentsim.events.handling.BeamEventsHandling
<<<<<<< HEAD
import beam.agentsim.infrastructure.TAZTreeMap
=======
import org.matsim.core.api.experimental.events.EventsManager
>>>>>>> 18e3db86
import beam.analysis.plots.{GraphSurgePricing, RideHailRevenueAnalysis}
import beam.replanning._
import beam.replanning.utilitybased.UtilityBasedModeChoice
import beam.router.r5.NetworkCoordinator
import beam.scoring.BeamScoringFunctionFactory
import beam.sim.config.{BeamConfig, ConfigModule, MatSimBeamConfigBuilder}
import beam.sim.metrics.Metrics._
import beam.sim.modules.{BeamAgentModule, UtilsModule}
import beam.utils.reflection.ReflectionUtils
import beam.utils.{BeamConfigUtils, FileUtils, LoggingUtil}
import com.conveyal.r5.streets.StreetLayer
import com.conveyal.r5.transit.TransportNetwork
import com.fasterxml.jackson.databind.ObjectMapper
import com.fasterxml.jackson.module.scala.DefaultScalaModule
import com.typesafe.config.{Config => TypesafeConfig, ConfigFactory}
import com.typesafe.scalalogging.LazyLogging
import kamon.Kamon
import org.matsim.api.core.v01.population.Person
import org.matsim.api.core.v01.{Id, Scenario}
import org.matsim.core.config.Config
import org.matsim.core.config.groups.TravelTimeCalculatorConfigGroup
import org.matsim.core.controler._
import org.matsim.core.controler.corelisteners.{ControlerDefaultCoreListenersModule, EventsHandling}
import org.matsim.core.scenario.{MutableScenario, ScenarioByInstanceModule, ScenarioUtils}
import org.matsim.core.trafficmonitoring.TravelTimeCalculator
import org.matsim.households.Household
import org.matsim.utils.objectattributes.AttributeConverter
import org.matsim.vehicles.Vehicle

import scala.collection.JavaConverters._
import scala.collection.mutable
import scala.collection.mutable.ListBuffer
import scala.concurrent.Await
import scala.util.Try

trait BeamHelper extends LazyLogging {
  private val argsParser = new scopt.OptionParser[Arguments]("beam") {
    opt[String]("config")
      .action(
        (value, args) =>
          args.copy(
            config = Try(BeamConfigUtils.parseFileSubstitutingInputDirectory(value)).toOption,
            configLocation = Option(value)
        )
      )
      .validate(
        value =>
          if (value.trim.isEmpty) failure("config location cannot be empty")
          else success
      )
      .text("Location of the beam config file")
    opt[String]("cluster-type")
      .action(
        (value, args) =>
          args.copy(clusterType = value.trim.toLowerCase match {
            case "master" => Some(Master)
            case "worker" => Some(Worker)
            case _        => None
          })
      )
      .text("If running as a cluster, specify master or worker")
    opt[String]("node-host")
      .action((value, args) => args.copy(nodeHost = Option(value)))
      .validate(value => if (value.trim.isEmpty) failure("node-host cannot be empty") else success)
      .text("Host used to run the remote actor system")
    opt[String]("node-port")
      .action((value, args) => args.copy(nodePort = Option(value)))
      .validate(value => if (value.trim.isEmpty) failure("node-port cannot be empty") else success)
      .text("Port used to run the remote actor system")
    opt[String]("seed-address")
      .action((value, args) => args.copy(seedAddress = Option(value)))
      .validate(
        value =>
          if (value.trim.isEmpty) failure("seed-address cannot be empty")
          else success
      )
      .text(
        "Comma separated list of initial addresses used for the rest of the cluster to bootstrap"
      )
    opt[Boolean]("use-local-worker")
      .action((value, args) => args.copy(useLocalWorker = Some(value)))
      .text(
        "Boolean determining whether to use a local worker. " +
        "If cluster is NOT enabled this defaults to true and cannot be false. " +
        "If cluster is specified then this defaults to false and must be explicitly set to true. " +
        "NOTE: For cluster, this will ONLY be checked if cluster-type=master"
      )

    checkConfig(
      args =>
        if (args.useCluster && (args.nodeHost.isEmpty || args.nodePort.isEmpty || args.seedAddress.isEmpty))
          failure("If using the cluster then node-host, node-port, and seed-address are required")
        else if (args.useCluster && !args.useLocalWorker.getOrElse(true))
          failure("If using the cluster then use-local-worker MUST be true (or unprovided)")
        else success
    )
  }

  private def updateConfigForClusterUsing(
    parsedArgs: Arguments,
    config: TypesafeConfig
  ): TypesafeConfig = {
    (for {
      seedAddress <- parsedArgs.seedAddress
      nodeHost    <- parsedArgs.nodeHost
      nodePort    <- parsedArgs.nodePort
    } yield {
      config.withFallback(
        ConfigFactory.parseMap(
          Map(
            "seed.address" -> seedAddress,
            "node.host"    -> nodeHost,
            "node.port"    -> nodePort
          ).asJava
        )
      )
    }).getOrElse(config)
  }

  private def embedSelectArgumentsIntoConfig(
    parsedArgs: Arguments,
    config: TypesafeConfig
  ): TypesafeConfig = {
    config.withFallback(
      ConfigFactory.parseMap(
        (
          Map(
            "beam.cluster.enabled" -> parsedArgs.useCluster,
            "beam.useLocalWorker" -> parsedArgs.useLocalWorker.getOrElse(
              if (parsedArgs.useCluster) false else true
            )
          ) ++ {
            if (parsedArgs.useCluster)
              Map("beam.cluster.clusterType" -> parsedArgs.clusterType.get.toString)
            else Map.empty[String, Any]
          }
        ).asJava
      )
    )
  }

  def module(
    typesafeConfig: TypesafeConfig,
    scenario: Scenario,
    networkCoordinator: NetworkCoordinator
  ): com.google.inject.Module =
    AbstractModule.`override`(
      ListBuffer(new AbstractModule() {
        override def install(): Unit = {
          // MATSim defaults
          install(new NewControlerModule)
          install(new ScenarioByInstanceModule(scenario))
          install(new ControlerDefaultsModule)
          install(new ControlerDefaultCoreListenersModule)

          // Beam Inject below:
          install(new ConfigModule(typesafeConfig))
          install(new BeamAgentModule(BeamConfig(typesafeConfig)))
          install(new UtilsModule)
        }
      }).asJava,
      new AbstractModule() {
        private val mapper = new ObjectMapper()
        mapper.registerModule(DefaultScalaModule)

        override def install(): Unit = {
          val beamConfig = BeamConfig(typesafeConfig)

          bind(classOf[BeamConfig]).toInstance(beamConfig)
          bind(classOf[PrepareForSim]).to(classOf[BeamPrepareForSim])
          bind(classOf[RideHailSurgePricingManager]).asEagerSingleton()

          addControlerListenerBinding().to(classOf[BeamSim])

          addControlerListenerBinding().to(classOf[GraphSurgePricing])
          addControlerListenerBinding().to(classOf[RideHailRevenueAnalysis])

          bindMobsim().to(classOf[BeamMobsim])
          bind(classOf[EventsHandling]).to(classOf[BeamEventsHandling])
          bindScoringFunctionFactory().to(classOf[BeamScoringFunctionFactory])
          if (getConfig.strategy().getPlanSelectorForRemoval == "tryToKeepOneOfEachClass") {
            bindPlanSelectorForRemoval().to(classOf[TryToKeepOneOfEachClass])
          }
          addPlanStrategyBinding("GrabExperiencedPlan").to(classOf[GrabExperiencedPlan])
          addPlanStrategyBinding("SwitchModalityStyle").toProvider(classOf[SwitchModalityStyle])
          addPlanStrategyBinding("ClearRoutes").toProvider(classOf[ClearRoutes])
          addPlanStrategyBinding("ClearModes").toProvider(classOf[ClearRoutes])
          addPlanStrategyBinding(BeamReplanningStrategy.UtilityBasedModeChoice.toString)
            .toProvider(classOf[UtilityBasedModeChoice])
          addAttributeConverterBinding(classOf[MapStringDouble])
            .toInstance(new AttributeConverter[MapStringDouble] {
              override def convertToString(o: scala.Any): String =
                mapper.writeValueAsString(o.asInstanceOf[MapStringDouble].data)

              override def convert(value: String): MapStringDouble =
                MapStringDouble(mapper.readValue(value, classOf[Map[String, Double]]))
            })
          bind(classOf[TransportNetwork]).toInstance(networkCoordinator.transportNetwork)
          bind(classOf[TravelTimeCalculator]).toInstance(
            new FakeTravelTimeCalculator(
              networkCoordinator.network,
              new TravelTimeCalculatorConfigGroup()
            )
          )

          // Override EventsManager
          bind(classOf[EventsManager]).to(classOf[LoggingParallelEventsManager]).asEagerSingleton()
        }
      }
    )

  def runBeamUsing(args: Array[String], isConfigArgRequired: Boolean = true) = {
    val parsedArgs = argsParser.parse(args, init = Arguments()) match {
      case Some(parsedArgs) => parsedArgs
      case None =>
        throw new IllegalArgumentException(
          "Arguments provided were unable to be parsed. See above for reasoning."
        )
<<<<<<< HEAD
    }
    assert(
      !isConfigArgRequired || (isConfigArgRequired && parsedArgs.config.isDefined),
      "config is a required value, and must yield a valid config."
    )
    val configLocation = parsedArgs.configLocation.get

    val config = embedSelectArgumentsIntoConfig(parsedArgs, {
      if (parsedArgs.useCluster) updateConfigForClusterUsing(parsedArgs, parsedArgs.config.get)
      else parsedArgs.config.get
    }).resolve()

    parsedArgs.clusterType match {
      case Some(Worker) => runClusterWorkerUsing(config) //Only the worker requires a different path
      case _ => {
        val (_, outputDirectory) = runBeamWithConfig(config)
        val props = new Properties()
        props.setProperty("commitHash", LoggingUtil.getCommitHash)
        props.setProperty("configFile", configLocation)
        val out = new FileOutputStream(Paths.get(outputDirectory, "beam.properties").toFile)
        props.store(out, "Simulation out put props.")
        val beamConfig = BeamConfig(config)
        if (beamConfig.beam.agentsim.agents.modalBehaviors.modeChoiceClass
              .equalsIgnoreCase("ModeChoiceLCCM")) {
          Files.copy(
            Paths.get(beamConfig.beam.agentsim.agents.modalBehaviors.lccm.paramFile),
            Paths.get(
              outputDirectory,
              Paths
                .get(beamConfig.beam.agentsim.agents.modalBehaviors.lccm.paramFile)
                .getFileName
                .toString
            )
          )
        }
        Files.copy(Paths.get(configLocation), Paths.get(outputDirectory, "beam.conf"))
      }
    }
  }

  def runClusterWorkerUsing(config: TypesafeConfig) = {
    val clusterConfig = ConfigFactory
      .parseString(s"""
                      |akka.cluster.roles = [compute]
                      |akka.actor.deployment {
                      |      /statsService/singleton/workerRouter {
                      |        router = round-robin-pool
                      |        cluster {
                      |          enabled = on
                      |          max-nr-of-instances-per-node = 1
                      |          allow-local-routees = on
                      |          use-roles = ["compute"]
                      |        }
                      |      }
                      |    }
          """.stripMargin)
      .withFallback(config)

    if (isMetricsEnable) Kamon.start(clusterConfig.withFallback(ConfigFactory.defaultReference()))

    import akka.actor.{ActorSystem, DeadLetter, PoisonPill, Props}
    import akka.cluster.singleton.{
      ClusterSingletonManager,
      ClusterSingletonManagerSettings,
      ClusterSingletonProxy,
      ClusterSingletonProxySettings
    }
    import beam.router.ClusterWorkerRouter
    import beam.sim.monitoring.DeadLetterReplayer

    try {
      val system = ActorSystem("ClusterSystem", clusterConfig)
      system.actorOf(
        ClusterSingletonManager.props(
          singletonProps = Props(classOf[ClusterWorkerRouter], clusterConfig),
          terminationMessage = PoisonPill,
          settings = ClusterSingletonManagerSettings(system).withRole("compute")
        ),
        name = "statsService"
      )
      logger.info("MORE")
      system.actorOf(
        ClusterSingletonProxy.props(
          singletonManagerPath = "/user/statsService",
          settings = ClusterSingletonProxySettings(system).withRole("compute")
        ),
        name = "statsServiceProxy"
      )
      logger.info("EVEN")
      val replayer = system.actorOf(DeadLetterReplayer.props())
      system.eventStream.subscribe(replayer, classOf[DeadLetter])

      import scala.concurrent.ExecutionContext.Implicits.global
      Await.ready(system.whenTerminated.map(_ => {
        if (isMetricsEnable) Kamon.shutdown()
        logger.info("Exiting BEAM")
      }), scala.concurrent.duration.Duration.Inf)
    } catch {
      case x => logger.info(x.toString)
    }
  }

=======
    }
    assert(
      !isConfigArgRequired || (isConfigArgRequired && parsedArgs.config.isDefined),
      "config is a required value, and must yield a valid config."
    )
    val configLocation = parsedArgs.configLocation.get

    val config = embedSelectArgumentsIntoConfig(parsedArgs, {
      if (parsedArgs.useCluster) updateConfigForClusterUsing(parsedArgs, parsedArgs.config.get)
      else parsedArgs.config.get
    }).resolve()

    parsedArgs.clusterType match {
      case Some(Worker) => runClusterWorkerUsing(config) //Only the worker requires a different path
      case _ => {
        val (_, outputDirectory) = runBeamWithConfig(config)
        val props = new Properties()
        props.setProperty("commitHash", LoggingUtil.getCommitHash)
        props.setProperty("configFile", configLocation)
        val out = new FileOutputStream(Paths.get(outputDirectory, "beam.properties").toFile)
        props.store(out, "Simulation out put props.")
        val beamConfig = BeamConfig(config)
        if (beamConfig.beam.agentsim.agents.modalBehaviors.modeChoiceClass
              .equalsIgnoreCase("ModeChoiceLCCM")) {
          Files.copy(
            Paths.get(beamConfig.beam.agentsim.agents.modalBehaviors.lccm.paramFile),
            Paths.get(
              outputDirectory,
              Paths
                .get(beamConfig.beam.agentsim.agents.modalBehaviors.lccm.paramFile)
                .getFileName
                .toString
            )
          )
        }
        Files.copy(Paths.get(configLocation), Paths.get(outputDirectory, "beam.conf"))
      }
    }
  }

  def runClusterWorkerUsing(config: TypesafeConfig) = {
    val clusterConfig = ConfigFactory
      .parseString(s"""
                      |akka.cluster.roles = [compute]
                      |akka.actor.deployment {
                      |      /statsService/singleton/workerRouter {
                      |        router = round-robin-pool
                      |        cluster {
                      |          enabled = on
                      |          max-nr-of-instances-per-node = 1
                      |          allow-local-routees = on
                      |          use-roles = ["compute"]
                      |        }
                      |      }
                      |    }
          """.stripMargin)
      .withFallback(config)

    if (isMetricsEnable) Kamon.start(clusterConfig.withFallback(ConfigFactory.defaultReference()))

    import akka.actor.{ActorSystem, DeadLetter, PoisonPill, Props}
    import akka.cluster.singleton.{
      ClusterSingletonManager,
      ClusterSingletonManagerSettings,
      ClusterSingletonProxy,
      ClusterSingletonProxySettings
    }
    import beam.router.ClusterWorkerRouter
    import beam.sim.monitoring.DeadLetterReplayer

    val system = ActorSystem("ClusterSystem", clusterConfig)
    system.actorOf(
      ClusterSingletonManager.props(
        singletonProps = Props(classOf[ClusterWorkerRouter], clusterConfig),
        terminationMessage = PoisonPill,
        settings = ClusterSingletonManagerSettings(system).withRole("compute")
      ),
      name = "statsService"
    )
    system.actorOf(
      ClusterSingletonProxy.props(
        singletonManagerPath = "/user/statsService",
        settings = ClusterSingletonProxySettings(system).withRole("compute")
      ),
      name = "statsServiceProxy"
    )
    val replayer = system.actorOf(DeadLetterReplayer.props())
    system.eventStream.subscribe(replayer, classOf[DeadLetter])

    import scala.concurrent.ExecutionContext.Implicits.global
    Await.ready(system.whenTerminated.map(_ => {
      if (isMetricsEnable) Kamon.shutdown()
      logger.info("Exiting BEAM")
    }), scala.concurrent.duration.Duration.Inf)
  }

>>>>>>> 18e3db86
  def runBeamWithConfig(config: TypesafeConfig): (Config, String) = {
    val beamConfig = BeamConfig(config)
    level = beamConfig.beam.metrics.level
    runName = beamConfig.beam.agentsim.simulationName
    if (isMetricsEnable) Kamon.start(config.withFallback(ConfigFactory.defaultReference()))

    val configBuilder = new MatSimBeamConfigBuilder(config)
    val matsimConfig = configBuilder.buildMatSamConf()
    matsimConfig.planCalcScore().setMemorizingExperiencedPlans(true)

    ReflectionUtils.setFinalField(classOf[StreetLayer], "LINK_RADIUS_METERS", 2000.0)

    val outputDirectory = FileUtils.getConfigOutputFile(
      beamConfig.beam.outputs.baseOutputDirectory,
      beamConfig.beam.agentsim.simulationName,
      beamConfig.beam.outputs.addTimestampToOutputDirectory
    )
    LoggingUtil.createFileLogger(outputDirectory)
    matsimConfig.controler.setOutputDirectory(outputDirectory)
    matsimConfig.controler().setWritePlansInterval(beamConfig.beam.outputs.writePlansInterval)

    val networkCoordinator = new NetworkCoordinator(beamConfig)
    networkCoordinator.loadNetwork()

    val scenario = ScenarioUtils.loadScenario(matsimConfig).asInstanceOf[MutableScenario]
    scenario.setNetwork(networkCoordinator.network)

    samplePopulation(scenario, beamConfig, matsimConfig)

    val injector = org.matsim.core.controler.Injector.createInjector(
      scenario.getConfig,
      module(config, scenario, networkCoordinator)
    )

    val beamServices: BeamServices = injector.getInstance(classOf[BeamServices])

    beamServices.controler.run()

    if (isMetricsEnable) Kamon.shutdown()

    (matsimConfig, outputDirectory)
  }

  // sample population (beamConfig.beam.agentsim.numAgents - round to nearest full household)
  def samplePopulation(
    scenario: MutableScenario,
    beamConfig: BeamConfig,
    matsimConfig: Config
  ): Unit = {
    if (scenario.getPopulation.getPersons.size() > beamConfig.beam.agentsim.numAgents) {
      var notSelectedHouseholdIds = mutable.Set[Id[Household]]()
      var notSelectedVehicleIds = mutable.Set[Id[Vehicle]]()
      var notSelectedPersonIds = mutable.Set[Id[Person]]()
      var numberOfAgents = 0

      scenario.getVehicles.getVehicles
        .keySet()
        .forEach(vehicleId => notSelectedVehicleIds.add(vehicleId))
      scenario.getHouseholds.getHouseholds
        .keySet()
        .forEach(householdId => notSelectedHouseholdIds.add(householdId))
      scenario.getPopulation.getPersons
        .keySet()
        .forEach(persondId => notSelectedPersonIds.add(persondId))

      val iterHouseholds = scenario.getHouseholds.getHouseholds.values().iterator()
      while (numberOfAgents < beamConfig.beam.agentsim.numAgents && iterHouseholds.hasNext) {
        val household = iterHouseholds.next()
        numberOfAgents += household.getMemberIds.size()
        household.getVehicleIds.forEach(vehicleId => notSelectedVehicleIds.remove(vehicleId))
        notSelectedHouseholdIds.remove(household.getId)
        household.getMemberIds.forEach(persondId => notSelectedPersonIds.remove(persondId))
      }

      notSelectedVehicleIds.foreach(vehicleId => scenario.getVehicles.removeVehicle(vehicleId))

      notSelectedHouseholdIds.foreach { housholdId =>
        scenario.getHouseholds.getHouseholds.remove(housholdId)
        scenario.getHouseholds.getHouseholdAttributes.removeAllAttributes(housholdId.toString)
      }

      notSelectedPersonIds.foreach { personId =>
        scenario.getPopulation.removePerson(personId)
      }
    }
  }

}

case class MapStringDouble(data: Map[String, Double])
case class Arguments(
  configLocation: Option[String] = None,
  config: Option[TypesafeConfig] = None,
  clusterType: Option[ClusterType] = None,
  nodeHost: Option[String] = None,
  nodePort: Option[String] = None,
  seedAddress: Option[String] = None,
  useLocalWorker: Option[Boolean] = None
) {
  val useCluster = clusterType.isDefined
}

sealed trait ClusterType
case object Master extends ClusterType {
  override def toString() = "master"
}
case object Worker extends ClusterType {
  override def toString() = "worker"
}<|MERGE_RESOLUTION|>--- conflicted
+++ resolved
@@ -6,11 +6,7 @@
 
 import beam.agentsim.agents.ridehail.RideHailSurgePricingManager
 import beam.agentsim.events.handling.BeamEventsHandling
-<<<<<<< HEAD
-import beam.agentsim.infrastructure.TAZTreeMap
-=======
 import org.matsim.core.api.experimental.events.EventsManager
->>>>>>> 18e3db86
 import beam.analysis.plots.{GraphSurgePricing, RideHailRevenueAnalysis}
 import beam.replanning._
 import beam.replanning.utilitybased.UtilityBasedModeChoice
@@ -229,7 +225,6 @@
         throw new IllegalArgumentException(
           "Arguments provided were unable to be parsed. See above for reasoning."
         )
-<<<<<<< HEAD
     }
     assert(
       !isConfigArgRequired || (isConfigArgRequired && parsedArgs.config.isDefined),
@@ -300,109 +295,6 @@
     import beam.router.ClusterWorkerRouter
     import beam.sim.monitoring.DeadLetterReplayer
 
-    try {
-      val system = ActorSystem("ClusterSystem", clusterConfig)
-      system.actorOf(
-        ClusterSingletonManager.props(
-          singletonProps = Props(classOf[ClusterWorkerRouter], clusterConfig),
-          terminationMessage = PoisonPill,
-          settings = ClusterSingletonManagerSettings(system).withRole("compute")
-        ),
-        name = "statsService"
-      )
-      logger.info("MORE")
-      system.actorOf(
-        ClusterSingletonProxy.props(
-          singletonManagerPath = "/user/statsService",
-          settings = ClusterSingletonProxySettings(system).withRole("compute")
-        ),
-        name = "statsServiceProxy"
-      )
-      logger.info("EVEN")
-      val replayer = system.actorOf(DeadLetterReplayer.props())
-      system.eventStream.subscribe(replayer, classOf[DeadLetter])
-
-      import scala.concurrent.ExecutionContext.Implicits.global
-      Await.ready(system.whenTerminated.map(_ => {
-        if (isMetricsEnable) Kamon.shutdown()
-        logger.info("Exiting BEAM")
-      }), scala.concurrent.duration.Duration.Inf)
-    } catch {
-      case x => logger.info(x.toString)
-    }
-  }
-
-=======
-    }
-    assert(
-      !isConfigArgRequired || (isConfigArgRequired && parsedArgs.config.isDefined),
-      "config is a required value, and must yield a valid config."
-    )
-    val configLocation = parsedArgs.configLocation.get
-
-    val config = embedSelectArgumentsIntoConfig(parsedArgs, {
-      if (parsedArgs.useCluster) updateConfigForClusterUsing(parsedArgs, parsedArgs.config.get)
-      else parsedArgs.config.get
-    }).resolve()
-
-    parsedArgs.clusterType match {
-      case Some(Worker) => runClusterWorkerUsing(config) //Only the worker requires a different path
-      case _ => {
-        val (_, outputDirectory) = runBeamWithConfig(config)
-        val props = new Properties()
-        props.setProperty("commitHash", LoggingUtil.getCommitHash)
-        props.setProperty("configFile", configLocation)
-        val out = new FileOutputStream(Paths.get(outputDirectory, "beam.properties").toFile)
-        props.store(out, "Simulation out put props.")
-        val beamConfig = BeamConfig(config)
-        if (beamConfig.beam.agentsim.agents.modalBehaviors.modeChoiceClass
-              .equalsIgnoreCase("ModeChoiceLCCM")) {
-          Files.copy(
-            Paths.get(beamConfig.beam.agentsim.agents.modalBehaviors.lccm.paramFile),
-            Paths.get(
-              outputDirectory,
-              Paths
-                .get(beamConfig.beam.agentsim.agents.modalBehaviors.lccm.paramFile)
-                .getFileName
-                .toString
-            )
-          )
-        }
-        Files.copy(Paths.get(configLocation), Paths.get(outputDirectory, "beam.conf"))
-      }
-    }
-  }
-
-  def runClusterWorkerUsing(config: TypesafeConfig) = {
-    val clusterConfig = ConfigFactory
-      .parseString(s"""
-                      |akka.cluster.roles = [compute]
-                      |akka.actor.deployment {
-                      |      /statsService/singleton/workerRouter {
-                      |        router = round-robin-pool
-                      |        cluster {
-                      |          enabled = on
-                      |          max-nr-of-instances-per-node = 1
-                      |          allow-local-routees = on
-                      |          use-roles = ["compute"]
-                      |        }
-                      |      }
-                      |    }
-          """.stripMargin)
-      .withFallback(config)
-
-    if (isMetricsEnable) Kamon.start(clusterConfig.withFallback(ConfigFactory.defaultReference()))
-
-    import akka.actor.{ActorSystem, DeadLetter, PoisonPill, Props}
-    import akka.cluster.singleton.{
-      ClusterSingletonManager,
-      ClusterSingletonManagerSettings,
-      ClusterSingletonProxy,
-      ClusterSingletonProxySettings
-    }
-    import beam.router.ClusterWorkerRouter
-    import beam.sim.monitoring.DeadLetterReplayer
-
     val system = ActorSystem("ClusterSystem", clusterConfig)
     system.actorOf(
       ClusterSingletonManager.props(
@@ -429,7 +321,6 @@
     }), scala.concurrent.duration.Duration.Inf)
   }
 
->>>>>>> 18e3db86
   def runBeamWithConfig(config: TypesafeConfig): (Config, String) = {
     val beamConfig = BeamConfig(config)
     level = beamConfig.beam.metrics.level
