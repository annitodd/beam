package beam.sim

import java.io.{FileOutputStream, FileWriter}
import java.nio.file.{Files, Paths, StandardCopyOption}
import java.util.concurrent.TimeUnit
import java.util.{Properties, Random}

import beam.agentsim.agents.ridehail.{RideHailIterationHistory, RideHailSurgePricingManager}
import beam.agentsim.events.handling.BeamEventsHandling
import beam.analysis.ActivityLocationPlotter
import beam.analysis.plots.{GraphSurgePricing, RideHailRevenueAnalysis}
import beam.replanning._
import beam.replanning.utilitybased.UtilityBasedModeChoice
import beam.router.osm.TollCalculator
import beam.router.r5.{DefaultNetworkCoordinator, FrequencyAdjustingNetworkCoordinator, NetworkCoordinator}
import beam.router.{BeamSkimmer, RouteHistory, TravelTimeObserved}
import beam.scoring.BeamScoringFunctionFactory
import beam.sim.config.{BeamConfig, ConfigModule, MatSimBeamConfigBuilder}
import beam.sim.metrics.Metrics._
import beam.sim.modules.{BeamAgentModule, UtilsModule}
import beam.sim.population.PopulationAdjustment
import beam.utils.reflection.ReflectionUtils
import beam.utils.scenario.matsim.MatsimScenarioSource
import beam.utils.scenario.urbansim.{CsvScenarioReader, ParquetScenarioReader, UrbanSimScenarioSource}
import beam.utils.scenario.{InputType, ScenarioLoader, ScenarioSource}
import beam.utils.{NetworkHelper, _}
import com.conveyal.r5.streets.StreetLayer
import com.conveyal.r5.transit.TransportNetwork
import com.fasterxml.jackson.databind.ObjectMapper
import com.fasterxml.jackson.module.scala.DefaultScalaModule
import com.typesafe.config.{ConfigFactory, Config => TypesafeConfig}
import com.typesafe.scalalogging.LazyLogging
import kamon.Kamon
import org.matsim.api.core.v01.population.Person
import org.matsim.api.core.v01.{Id, Scenario}
import org.matsim.core.api.experimental.events.EventsManager
import org.matsim.core.config.Config
import org.matsim.core.config.groups.TravelTimeCalculatorConfigGroup
import org.matsim.core.controler._
import org.matsim.core.controler.corelisteners.{ControlerDefaultCoreListenersModule, EventsHandling}
import org.matsim.core.scenario.{MutableScenario, ScenarioByInstanceModule, ScenarioUtils}
import org.matsim.core.trafficmonitoring.TravelTimeCalculator
import org.matsim.households.Household
import org.matsim.utils.objectattributes.AttributeConverter
import org.matsim.vehicles.Vehicle

import scala.collection.JavaConverters._
import scala.collection.mutable
import scala.collection.mutable.ListBuffer
import scala.concurrent.Await

trait BeamHelper extends LazyLogging {

  val beamAsciiArt: String =
    """
    |  ________
    |  ___  __ )__________ _______ ___
    |  __  __  |  _ \  __ `/_  __ `__ \
    |  _  /_/ //  __/ /_/ /_  / / / / /
    |  /_____/ \___/\__,_/ /_/ /_/ /_/
    |
    | _____________________________________
    |
    """.stripMargin

  private val argsParser = new scopt.OptionParser[Arguments]("beam") {
    opt[String]("config")
      .action(
        (value, args) =>
          args.copy(
            config = Some(BeamConfigUtils.parseFileSubstitutingInputDirectory(value)),
            configLocation = Option(value)
        )
      )
      .validate(
        value =>
          if (value.trim.isEmpty) failure("config location cannot be empty")
          else success
      )
      .text("Location of the beam config file")
    opt[String]("cluster-type")
      .action(
        (value, args) =>
          args.copy(clusterType = value.trim.toLowerCase match {
            case "master" => Some(Master)
            case "worker" => Some(Worker)
            case _        => None
          })
      )
      .text("If running as a cluster, specify master or worker")
    opt[String]("node-host")
      .action((value, args) => args.copy(nodeHost = Option(value)))
      .validate(value => if (value.trim.isEmpty) failure("node-host cannot be empty") else success)
      .text("Host used to run the remote actor system")
    opt[String]("node-port")
      .action((value, args) => args.copy(nodePort = Option(value)))
      .validate(value => if (value.trim.isEmpty) failure("node-port cannot be empty") else success)
      .text("Port used to run the remote actor system")
    opt[String]("seed-address")
      .action((value, args) => args.copy(seedAddress = Option(value)))
      .validate(
        value =>
          if (value.trim.isEmpty) failure("seed-address cannot be empty")
          else success
      )
      .text(
        "Comma separated list of initial addresses used for the rest of the cluster to bootstrap"
      )
    opt[Boolean]("use-local-worker")
      .action((value, args) => args.copy(useLocalWorker = Some(value)))
      .text(
        "Boolean determining whether to use a local worker. " +
        "If cluster is NOT enabled this defaults to true and cannot be false. " +
        "If cluster is specified then this defaults to false and must be explicitly set to true. " +
        "NOTE: For cluster, this will ONLY be checked if cluster-type=master"
      )

    checkConfig(
      args =>
        if (args.useCluster && (args.nodeHost.isEmpty || args.nodePort.isEmpty || args.seedAddress.isEmpty))
          failure("If using the cluster then node-host, node-port, and seed-address are required")
        else if (args.useCluster && !args.useLocalWorker.getOrElse(true))
          failure("If using the cluster then use-local-worker MUST be true (or unprovided)")
        else success
    )
  }

  private def updateConfigForClusterUsing(
    parsedArgs: Arguments,
    config: TypesafeConfig
  ): TypesafeConfig = {
    (for {
      seedAddress <- parsedArgs.seedAddress
      nodeHost    <- parsedArgs.nodeHost
      nodePort    <- parsedArgs.nodePort
    } yield {
      config.withFallback(
        ConfigFactory.parseMap(
          Map(
            "seed.address" -> seedAddress,
            "node.host"    -> nodeHost,
            "node.port"    -> nodePort
          ).asJava
        )
      )
    }).getOrElse(config)
  }

  private def embedSelectArgumentsIntoConfig(
    parsedArgs: Arguments,
    config: TypesafeConfig
  ): TypesafeConfig = {
    config.withFallback(
      ConfigFactory.parseMap(
        (
          Map(
            "beam.cluster.enabled" -> parsedArgs.useCluster,
            "beam.useLocalWorker" -> parsedArgs.useLocalWorker.getOrElse(
              if (parsedArgs.useCluster) false else true
            )
          ) ++ {
            if (parsedArgs.useCluster)
              Map(
                "beam.cluster.clusterType"              -> parsedArgs.clusterType.get.toString,
                "akka.actor.provider"                   -> "akka.cluster.ClusterActorRefProvider",
                "akka.remote.artery.canonical.hostname" -> parsedArgs.nodeHost.get,
                "akka.remote.artery.canonical.port"     -> parsedArgs.nodePort.get,
                "akka.cluster.seed-nodes" -> java.util.Arrays
                  .asList(s"akka://ClusterSystem@${parsedArgs.seedAddress.get}")
              )
            else Map.empty[String, Any]
          }
        ).asJava
      )
    )
  }

  def module(
    typesafeConfig: TypesafeConfig,
    scenario: Scenario,
    networkCoordinator: NetworkCoordinator,
    networkHelper: NetworkHelper
  ): com.google.inject.Module =
    AbstractModule.`override`(
      ListBuffer(new AbstractModule() {
        override def install(): Unit = {
          // MATSim defaults
          install(new NewControlerModule)
          install(new ScenarioByInstanceModule(scenario))
          install(new ControllerModule)
          install(new ControlerDefaultCoreListenersModule)

          // Beam Inject below:
          install(new ConfigModule(typesafeConfig))
          install(new BeamAgentModule(BeamConfig(typesafeConfig)))
          install(new UtilsModule)
        }
      }).asJava,
      new AbstractModule() {
        private val mapper = new ObjectMapper()
        mapper.registerModule(DefaultScalaModule)

        override def install(): Unit = {
          // This code will be executed 3 times due to this https://github.com/LBNL-UCB-STI/matsim/blob/master/matsim/src/main/java/org/matsim/core/controler/Injector.java#L99:L101
          // createMapBindingsForType is called 3 times. Be careful not to do expensive operations here
          val beamConfig = BeamConfig(typesafeConfig)

          bind(classOf[BeamConfig]).toInstance(beamConfig)
          bind(classOf[PrepareForSim]).to(classOf[BeamPrepareForSim])
          bind(classOf[RideHailSurgePricingManager]).asEagerSingleton()

          addControlerListenerBinding().to(classOf[BeamSim])
          addControlerListenerBinding().to(classOf[BeamScoringFunctionFactory])
          addControlerListenerBinding().to(classOf[RouteHistory])

          addControlerListenerBinding().to(classOf[ActivityLocationPlotter])
          addControlerListenerBinding().to(classOf[GraphSurgePricing])
          bind(classOf[BeamOutputDataDescriptionGenerator])
          addControlerListenerBinding().to(classOf[RideHailRevenueAnalysis])

          bindMobsim().to(classOf[BeamMobsim])
          bind(classOf[EventsHandling]).to(classOf[BeamEventsHandling])
          bindScoringFunctionFactory().to(classOf[BeamScoringFunctionFactory])
          if (getConfig.strategy().getPlanSelectorForRemoval == "tryToKeepOneOfEachClass") {
            bindPlanSelectorForRemoval().to(classOf[TryToKeepOneOfEachClass])
          }
          addPlanStrategyBinding("SelectExpBeta").to(classOf[BeamExpBeta])
          addPlanStrategyBinding("SwitchModalityStyle").to(classOf[SwitchModalityStyle])
          addPlanStrategyBinding("ClearRoutes").to(classOf[ClearRoutes])
          addPlanStrategyBinding("ClearModes").to(classOf[ClearModes])
          addPlanStrategyBinding("TimeMutator").to(classOf[BeamTimeMutator])
          addPlanStrategyBinding(BeamReplanningStrategy.UtilityBasedModeChoice.toString)
            .toProvider(classOf[UtilityBasedModeChoice])
          addAttributeConverterBinding(classOf[MapStringDouble])
            .toInstance(new AttributeConverter[MapStringDouble] {
              override def convertToString(o: scala.Any): String =
                mapper.writeValueAsString(o.asInstanceOf[MapStringDouble].data)

              override def convert(value: String): MapStringDouble =
                MapStringDouble(mapper.readValue(value, classOf[Map[String, Double]]))
            })
          bind(classOf[TransportNetwork]).toInstance(networkCoordinator.transportNetwork)
          bind(classOf[TravelTimeCalculator]).toInstance(
            new FakeTravelTimeCalculator(
              networkCoordinator.network,
              new TravelTimeCalculatorConfigGroup()
            )
          )

          bind(classOf[NetworkHelper]).toInstance(networkHelper)

          bind(classOf[RideHailIterationHistory]).asEagerSingleton()
          bind(classOf[RouteHistory]).asEagerSingleton()
          bind(classOf[BeamSkimmer]).asEagerSingleton()
          bind(classOf[TravelTimeObserved]).asEagerSingleton()
          bind(classOf[TollCalculator]).asEagerSingleton()
<<<<<<< HEAD
          bind(classOf[EventsManager]).to(classOf[EventsManagerImpl]).asEagerSingleton()
=======

          bind(classOf[EventsManager]).to(classOf[LoggingEventsManager]).asEagerSingleton()
>>>>>>> e51a5a7e
        }
      }
    )

  def runBeamUsing(args: Array[String], isConfigArgRequired: Boolean = true): Unit = {
    val (parsedArgs, config) = prepareConfig(args, isConfigArgRequired)

    parsedArgs.clusterType match {
      case Some(Worker) => runClusterWorkerUsing(config) //Only the worker requires a different path
      case _ =>
        val (_, outputDirectory) = runBeamWithConfig(config)
        postRunActivity(parsedArgs.configLocation.get, config, outputDirectory)
    }
  }

  def prepareConfig(args: Array[String], isConfigArgRequired: Boolean): (Arguments, TypesafeConfig) = {
    val parsedArgs = argsParser.parse(args, init = Arguments()) match {
      case Some(pArgs) => pArgs
      case None =>
        throw new IllegalArgumentException(
          "Arguments provided were unable to be parsed. See above for reasoning."
        )
    }
    assert(
      !isConfigArgRequired || (isConfigArgRequired && parsedArgs.config.isDefined),
      "Please provide a valid configuration file."
    )

    ConfigConsistencyComparator.parseBeamTemplateConfFile(parsedArgs.configLocation.get)

    if (parsedArgs.configLocation.get.contains("\\")) {
      throw new RuntimeException("wrong config path, expected:forward slash, found: backward slash")
    }

    val location = ConfigFactory.parseString(s"config=${parsedArgs.configLocation.get}")
    val config = embedSelectArgumentsIntoConfig(parsedArgs, {
      if (parsedArgs.useCluster) updateConfigForClusterUsing(parsedArgs, parsedArgs.config.get)
      else parsedArgs.config.get
    }).withFallback(location).resolve()

    (parsedArgs, config)
  }

  private def postRunActivity(configLocation: String, config: TypesafeConfig, outputDirectory: String) = {
    val props = new Properties()
    props.setProperty("commitHash", BashUtils.getCommitHash)
    props.setProperty("configFile", configLocation)
    val out = new FileOutputStream(Paths.get(outputDirectory, "beam.properties").toFile)
    props.store(out, "Simulation out put props.")
    val beamConfig = BeamConfig(config)
    if (beamConfig.beam.agentsim.agents.modalBehaviors.modeChoiceClass
          .equalsIgnoreCase("ModeChoiceLCCM")) {
      Files.copy(
        Paths.get(beamConfig.beam.agentsim.agents.modalBehaviors.lccm.filePath),
        Paths.get(
          outputDirectory,
          Paths
            .get(beamConfig.beam.agentsim.agents.modalBehaviors.lccm.filePath)
            .getFileName
            .toString
        )
      )
    }
    Files.copy(
      Paths.get(configLocation),
      Paths.get(outputDirectory, "beam.conf"),
      StandardCopyOption.REPLACE_EXISTING
    )
  }

  def runClusterWorkerUsing(config: TypesafeConfig): Unit = {
    val clusterConfig = ConfigFactory
      .parseString(s"""
                      |akka.cluster.roles = [compute]
                      |akka.actor.deployment {
                      |      /statsService/singleton/workerRouter {
                      |        router = round-robin-pool
                      |        cluster {
                      |          enabled = on
                      |          max-nr-of-instances-per-node = 1
                      |          allow-local-routees = on
                      |          use-roles = ["compute"]
                      |        }
                      |      }
                      |    }
          """.stripMargin)
      .withFallback(config)

    if (isMetricsEnable) Kamon.start(clusterConfig.withFallback(ConfigFactory.defaultReference()))

    import akka.actor.{ActorSystem, DeadLetter, PoisonPill, Props}
    import akka.cluster.singleton.{
      ClusterSingletonManager,
      ClusterSingletonManagerSettings,
      ClusterSingletonProxy,
      ClusterSingletonProxySettings
    }
    import beam.router.ClusterWorkerRouter
    import beam.sim.monitoring.DeadLetterReplayer

    val system = ActorSystem("ClusterSystem", clusterConfig)
    system.actorOf(
      ClusterSingletonManager.props(
        singletonProps = Props(classOf[ClusterWorkerRouter], clusterConfig),
        terminationMessage = PoisonPill,
        settings = ClusterSingletonManagerSettings(system).withRole("compute")
      ),
      name = "statsService"
    )
    system.actorOf(
      ClusterSingletonProxy.props(
        singletonManagerPath = "/user/statsService",
        settings = ClusterSingletonProxySettings(system).withRole("compute")
      ),
      name = "statsServiceProxy"
    )
    val replayer = system.actorOf(DeadLetterReplayer.props())
    system.eventStream.subscribe(replayer, classOf[DeadLetter])

    import scala.concurrent.ExecutionContext.Implicits.global
    Await.ready(system.whenTerminated.map(_ => {
      if (isMetricsEnable) Kamon.shutdown()
      logger.info("Exiting BEAM")
    }), scala.concurrent.duration.Duration.Inf)
  }

  def writeScenarioPrivateVehicles(scenario: MutableScenario, beamServices: BeamServices, outputDir: String): Unit = {
    val csvWriter: FileWriter = new FileWriter(outputDir + "/householdVehicles.csv", true)
    try {
      csvWriter.write("vehicleId,vehicleType,householdId\n")
      scenario.getHouseholds.getHouseholds.values.asScala.foreach { householdId =>
        householdId.getVehicleIds.asScala.foreach { vehicle =>
          beamServices.privateVehicles
            .get(vehicle)
            .map(
              v => v.id.toString + "," + v.beamVehicleType.id.toString + "," + householdId.getId.toString + "\n"
            )
            .foreach(csvWriter.write)
        }
      }
    } finally {
      csvWriter.close()
    }
  }

  def runBeamWithConfig(config: TypesafeConfig): (Config, String) = {
    val (scenario, outputDir, networkCoordinator) = setupBeamWithConfig(config)

    // beam.utils.scenario.CsvScenarioWriter.write(scenario, "c:/temp/csv_scenario_1k/")

    runBeam(config, scenario, networkCoordinator, outputDir)
    (scenario.getConfig, outputDir)
  }

  def runBeam(
    config: TypesafeConfig,
    scenario: MutableScenario,
    networkCoordinator: NetworkCoordinator,
    outputDir: String
  ): Unit = {
    val networkHelper: NetworkHelper = new NetworkHelperImpl(networkCoordinator.network)

    val injector = org.matsim.core.controler.Injector.createInjector(
      scenario.getConfig,
      module(config, scenario, networkCoordinator, networkHelper)
    )

    networkCoordinator.convertFrequenciesToTrips()

    scenario.setNetwork(networkCoordinator.network)

    val beamServices = injector.getInstance(classOf[BeamServices])

    beamServices.setTransitFleetSizes(networkCoordinator.tripFleetSizeMap)

    val beamConfig = beamServices.beamConfig
    val useExternalDataForScenario: Boolean =
      Option(beamConfig.beam.exchange.scenario.folder).exists(!_.isEmpty)
    if (useExternalDataForScenario) {
      val scenarioSource = getScenarioSource(beamServices, beamConfig)
      ProfilingUtils.timed(s"Load scenario using ${scenarioSource.getClass}", x => logger.info(x)) {
        new ScenarioLoader(scenario, beamServices, scenarioSource).loadScenario()
      }
    }

    samplePopulation(scenario, beamServices.beamConfig, scenario.getConfig, beamServices, outputDir)

    val houseHoldVehiclesInScenario: Iterable[Id[Vehicle]] = scenario.getHouseholds.getHouseholds
      .values()
      .asScala
      .flatMap(_.getVehicleIds.asScala)

    val vehiclesGroupedByType = houseHoldVehiclesInScenario.groupBy(
      v => beamServices.privateVehicles.get(v).map(_.beamVehicleType.id.toString).getOrElse("")
    )
    val vehicleInfo = vehiclesGroupedByType.map {
      case (vehicleType, groupedValues) =>
        s"$vehicleType (${groupedValues.size})"
    } mkString " , "
    logger.info(s"Vehicles assigned to households : $vehicleInfo")

    run(beamServices)
  }

  def setupBeamWithConfig(config: TypesafeConfig): (MutableScenario, String, NetworkCoordinator) = {
    val beamConfig = BeamConfig(config)
    level = beamConfig.beam.metrics.level
    runName = beamConfig.beam.agentsim.simulationName
    if (isMetricsEnable) Kamon.start(config.withFallback(ConfigFactory.defaultReference()))

    val configBuilder = new MatSimBeamConfigBuilder(config)
    val matsimConfig = configBuilder.buildMatSimConf()
    if (!beamConfig.beam.outputs.writeGraphs) {
      matsimConfig.counts.setOutputFormat("txt")
      matsimConfig.controler.setCreateGraphs(false)
    }
    matsimConfig.planCalcScore().setMemorizingExperiencedPlans(true)

    ReflectionUtils.setFinalField(classOf[StreetLayer], "LINK_RADIUS_METERS", 2000.0)

    val outputDirectory = FileUtils.getConfigOutputFile(
      beamConfig.beam.outputs.baseOutputDirectory,
      beamConfig.beam.agentsim.simulationName,
      beamConfig.beam.outputs.addTimestampToOutputDirectory
    )

    val log = LoggingUtil.createFileLogger(outputDirectory, beamConfig.beam.logger.keepConsoleAppenderOn)
    LoggingUtil.logToFile(beamAsciiArt)
    LoggingUtil.logToFile(ConfigConsistencyComparator.logStringBuilder.toString())

    matsimConfig.controler.setOutputDirectory(outputDirectory)
    matsimConfig.controler().setWritePlansInterval(beamConfig.beam.outputs.writePlansInterval)

    logger.info("Starting beam on branch {} at commit {}.", BashUtils.getBranch, BashUtils.getCommitHash)
    new java.io.File(outputDirectory).mkdirs
    val outConf = Paths.get(outputDirectory, "beam.conf")
    val location = config.getString("config")

    Files.copy(Paths.get(location), outConf, StandardCopyOption.REPLACE_EXISTING)
    logger.info("Config [{}] copied to {}.", beamConfig.beam.agentsim.simulationName, outConf)

    val networkCoordinator: NetworkCoordinator =
      if (Files.exists(Paths.get(beamConfig.beam.agentsim.scenarios.frequencyAdjustmentFile))) {
        FrequencyAdjustingNetworkCoordinator(beamConfig)
      } else {
        DefaultNetworkCoordinator(beamConfig)
      }
    networkCoordinator.init()

    val maxHour = TimeUnit.SECONDS.toHours(matsimConfig.travelTimeCalculator().getMaxTime).toInt
    val beamWarmStart = BeamWarmStart(beamConfig, maxHour)
    beamWarmStart.warmStartPopulation(matsimConfig)

    val scenario = ScenarioUtils.loadScenario(matsimConfig).asInstanceOf[MutableScenario]

    (scenario, outputDirectory, networkCoordinator)
  }

  def run(beamServices: BeamServices) {
    beamServices.controler.run()
    if (isMetricsEnable) Kamon.shutdown()
  }

  // sample population (beamConfig.beam.agentsim.numAgents - round to nearest full household)
  def samplePopulation(
    scenario: MutableScenario,
    beamConfig: BeamConfig,
    matsimConfig: Config,
    beamServices: BeamServices,
    outputDir: String
  ): Unit = {
    if (beamConfig.beam.agentsim.agentSampleSizeAsFractionOfPopulation < 1) {
      val numAgents = math.round(
        beamConfig.beam.agentsim.agentSampleSizeAsFractionOfPopulation * scenario.getPopulation.getPersons.size()
      )
      val rand = new Random(beamServices.beamConfig.matsim.modules.global.randomSeed)
      val notSelectedHouseholdIds = mutable.Set[Id[Household]]()
      val notSelectedVehicleIds = mutable.Set[Id[Vehicle]]()
      val notSelectedPersonIds = mutable.Set[Id[Person]]()

      // We add all households, vehicles and persons to the sets
      scenario.getHouseholds.getHouseholds.values().asScala.foreach { hh =>
        hh.getVehicleIds.forEach(vehicleId => notSelectedVehicleIds.add(vehicleId))
      }
      scenario.getHouseholds.getHouseholds
        .keySet()
        .forEach(householdId => notSelectedHouseholdIds.add(householdId))
      scenario.getPopulation.getPersons
        .keySet()
        .forEach(personId => notSelectedPersonIds.add(personId))

      logger.info(s"""Before sampling:
          |Number of households: ${notSelectedHouseholdIds.size}
          |Number of vehicles: ${getVehicleGroupingStringUsing(notSelectedVehicleIds.toIndexedSeq, beamServices)}
          |Number of persons: ${notSelectedPersonIds.size}""".stripMargin)

      val iterHouseholds = RandomUtils.shuffle(scenario.getHouseholds.getHouseholds.values().asScala, rand).iterator
      var numberOfAgents = 0
      // We start from the first household and remove its vehicles and persons from the sets to clean
      while (numberOfAgents < numAgents && iterHouseholds.hasNext) {

        val household = iterHouseholds.next()
        numberOfAgents += household.getMemberIds.size()
        household.getVehicleIds.forEach(vehicleId => notSelectedVehicleIds.remove(vehicleId))
        notSelectedHouseholdIds.remove(household.getId)
        household.getMemberIds.forEach(persondId => notSelectedPersonIds.remove(persondId))
      }

      // Remove not selected vehicles
      notSelectedVehicleIds.foreach { vehicleId =>
        scenario.getVehicles.removeVehicle(vehicleId)
        beamServices.privateVehicles.remove(vehicleId)
      }

      // Remove not selected households
      notSelectedHouseholdIds.foreach { housholdId =>
        scenario.getHouseholds.getHouseholds.remove(housholdId)
        scenario.getHouseholds.getHouseholdAttributes.removeAllAttributes(housholdId.toString)
      }

      // Remove not selected persons
      notSelectedPersonIds.foreach { personId =>
        scenario.getPopulation.removePerson(personId)
      }

      writeScenarioPrivateVehicles(scenario, beamServices, outputDir)

      val numOfHouseholds = scenario.getHouseholds.getHouseholds.values().size
      val vehicles = scenario.getHouseholds.getHouseholds.values.asScala.flatMap(hh => hh.getVehicleIds.asScala)
      val numOfPersons = scenario.getPopulation.getPersons.size()

      logger.info(s"""After sampling:
           |Number of households: $numOfHouseholds. Removed: ${notSelectedHouseholdIds.size}
           |Number of vehicles: ${getVehicleGroupingStringUsing(vehicles.toIndexedSeq, beamServices)}. Removed: ${getVehicleGroupingStringUsing(
                       notSelectedVehicleIds.toIndexedSeq,
                       beamServices
                     )}
           |Number of persons: $numOfPersons. Removed: ${notSelectedPersonIds.size}""".stripMargin)

      beamServices.personHouseholds = scenario.getHouseholds.getHouseholds
        .values()
        .asScala
        .flatMap(h => h.getMemberIds.asScala.map(_ -> h))
        .toMap

      val populationAdjustment = PopulationAdjustment.getPopulationAdjustment(beamServices)
      populationAdjustment.update(scenario)
    } else {
      val populationAdjustment = PopulationAdjustment.getPopulationAdjustment(beamServices)

      beamServices.personHouseholds = scenario.getHouseholds.getHouseholds
        .values()
        .asScala
        .flatMap(h => h.getMemberIds.asScala.map(_ -> h))
        .toMap
      populationAdjustment.update(scenario)
    }
  }

  private def getVehicleGroupingStringUsing(vehicleIds: IndexedSeq[Id[Vehicle]], beamServices: BeamServices): String = {
    vehicleIds
      .groupBy(
        vehicleId => beamServices.privateVehicles.get(vehicleId).map(_.beamVehicleType.id.toString).getOrElse("")
      )
      .map {
        case (vehicleType, vehicleIds) => s"$vehicleType (${vehicleIds.size})"
      }
      .mkString(" , ")
  }

  def getScenarioSource(beamServices: BeamServices, beamConfig: BeamConfig): ScenarioSource = {
    val src = beamConfig.beam.exchange.scenario.source.toLowerCase
    if (src == "urbansim") {
      val fileFormat: InputType = Option(beamConfig.beam.exchange.scenario.fileFormat)
        .map(str => InputType(str.toLowerCase))
        .getOrElse(
          throw new IllegalStateException(
            s"`beamConfig.beam.exchange.scenario.fileFormat` is null or empty!"
          )
        )
      val scenarioReader = fileFormat match {
        case InputType.CSV     => CsvScenarioReader
        case InputType.Parquet => ParquetScenarioReader
      }
      new UrbanSimScenarioSource(
        scenarioFolder = beamConfig.beam.exchange.scenario.folder,
        rdr = scenarioReader,
        geoUtils = beamServices.geo,
        shouldConvertWgs2Utm = beamConfig.beam.exchange.scenario.convertWgs2Utm
      )
    } else if (src == "matsim") {
      new MatsimScenarioSource(
        scenarioFolder = beamConfig.beam.exchange.scenario.folder,
        rdr = beam.utils.scenario.matsim.CsvScenarioReader
      )
    } else throw new NotImplementedError(s"ScenarioSource '${src}' is not yet implemented")
  }
}

case class MapStringDouble(data: Map[String, Double])
case class Arguments(
  configLocation: Option[String] = None,
  config: Option[TypesafeConfig] = None,
  clusterType: Option[ClusterType] = None,
  nodeHost: Option[String] = None,
  nodePort: Option[String] = None,
  seedAddress: Option[String] = None,
  useLocalWorker: Option[Boolean] = None
) {
  val useCluster: Boolean = clusterType.isDefined
}

sealed trait ClusterType
case object Master extends ClusterType {
  override def toString = "master"
}
case object Worker extends ClusterType {
  override def toString = "worker"
}<|MERGE_RESOLUTION|>--- conflicted
+++ resolved
@@ -254,12 +254,7 @@
           bind(classOf[BeamSkimmer]).asEagerSingleton()
           bind(classOf[TravelTimeObserved]).asEagerSingleton()
           bind(classOf[TollCalculator]).asEagerSingleton()
-<<<<<<< HEAD
-          bind(classOf[EventsManager]).to(classOf[EventsManagerImpl]).asEagerSingleton()
-=======
-
           bind(classOf[EventsManager]).to(classOf[LoggingEventsManager]).asEagerSingleton()
->>>>>>> e51a5a7e
         }
       }
     )
