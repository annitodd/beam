--- conflicted
+++ resolved
@@ -362,11 +362,7 @@
     networkCoordinator.loadNetwork()
 
     val beamWarmStart = BeamWarmStart(beamConfig)
-<<<<<<< HEAD
-    beamWarmStart.warmStartPopulationIfNeeded(matsimConfig)
-=======
     beamWarmStart.warmStartPopulation(matsimConfig)
->>>>>>> 839cd916
 
     val scenario = ScenarioUtils.loadScenario(matsimConfig).asInstanceOf[MutableScenario]
     scenario.setNetwork(networkCoordinator.network)
