--- conflicted
+++ resolved
@@ -6,18 +6,11 @@
 import java.util.concurrent.TimeUnit
 import java.util.{Properties, Random}
 
-<<<<<<< HEAD
 import beam.agentsim.agents.choice.mode.PtFares
-=======
-import scala.collection.JavaConverters._
-import scala.collection.mutable
-import scala.collection.mutable.ListBuffer
-import scala.concurrent.Await
->>>>>>> 04c74f84
 import beam.agentsim.agents.ridehail.{RideHailIterationHistory, RideHailSurgePricingManager}
 import beam.agentsim.agents.vehicles._
 import beam.agentsim.events.handling.BeamEventsHandling
-import beam.agentsim.infrastructure.TAZTreeMap
+import beam.agentsim.infrastructure.taz.TAZTreeMap
 import beam.analysis.ActivityLocationPlotter
 import beam.analysis.plots.{GraphSurgePricing, RideHailRevenueAnalysis}
 import beam.replanning._
@@ -28,24 +21,17 @@
 import beam.router.r5.{DefaultNetworkCoordinator, FrequencyAdjustingNetworkCoordinator, NetworkCoordinator}
 import beam.scoring.BeamScoringFunctionFactory
 import beam.sim.ArgumentsParser.{Arguments, Worker}
-import beam.sim.BeamServices.{getTazTreeMap, FuelTypePrices}
+import beam.sim.BeamServices.{FuelTypePrices, getTazTreeMap}
 import beam.sim.common.GeoUtils
 import beam.sim.config.{BeamConfig, ConfigModule, MatSimBeamConfigBuilder}
 import beam.sim.metrics.Metrics._
 import beam.sim.modules.{BeamAgentModule, UtilsModule}
 import beam.sim.population.PopulationAdjustment
-<<<<<<< HEAD
 import beam.utils.BeamVehicleUtils.{readBeamVehicleTypeFile, readFuelTypeFile, readVehiclesFile}
-import beam.utils.scenario.matsim.MatsimScenarioSource
-=======
-import beam.sim.ArgumentsParser.{Arguments, Worker}
 import beam.utils.csv.readers
 import beam.utils.scenario.matsim.BeamScenarioSource
-import beam.utils.{NetworkHelper, _}
+import beam.utils.scenario.urbansim.{CsvScenarioReader, ParquetScenarioReader, UrbanSimScenarioSource}
 import beam.utils.scenario.{BeamScenarioLoader, InputType, UrbanSimScenarioLoader}
->>>>>>> 04c74f84
-import beam.utils.scenario.urbansim.{CsvScenarioReader, ParquetScenarioReader, UrbanSimScenarioSource}
-import beam.utils.scenario.{InputType, ScenarioLoader, ScenarioSource}
 import beam.utils.{NetworkHelper, _}
 import com.conveyal.r5.transit.{RouteInfo, TransportNetwork}
 import com.fasterxml.jackson.databind.ObjectMapper
@@ -211,7 +197,7 @@
             )
           )
 
-          bind(classOf[NetworkHelper]).to(classOf[NetworkHelperImpl])
+          bind(classOf[NetworkHelper]).to(classOf[NetworkHelperImpl]).asEagerSingleton()
           bind(classOf[TAZTreeMap]).toInstance(getTazTreeMap(beamConfig.beam.agentsim.taz.filePath))
           bind(classOf[RideHailIterationHistory]).asEagerSingleton()
           bind(classOf[RouteHistory]).asEagerSingleton()
@@ -410,12 +396,7 @@
     if (isMetricsEnable) Kamon.start(clusterConfig.withFallback(ConfigFactory.defaultReference()))
 
     import akka.actor.{ActorSystem, DeadLetter, PoisonPill, Props}
-    import akka.cluster.singleton.{
-      ClusterSingletonManager,
-      ClusterSingletonManagerSettings,
-      ClusterSingletonProxy,
-      ClusterSingletonProxySettings
-    }
+    import akka.cluster.singleton.{ClusterSingletonManager, ClusterSingletonManagerSettings, ClusterSingletonProxy, ClusterSingletonProxySettings}
     import beam.router.ClusterWorkerRouter
     import beam.sim.monitoring.DeadLetterReplayer
 
@@ -562,32 +543,27 @@
     matsimScenario: MutableScenario,
     beamServices: BeamServices
   ): Unit = {
-    val beamConfig = beamServices.beamConfig
+    val beamScenario = injector.getInstance(classOf[BeamScenario])
+    val beamConfig = beamScenario.beamConfig
     val useExternalDataForScenario: Boolean =
       Option(beamConfig.beam.exchange.scenario.folder).exists(!_.isEmpty)
 
     if (useExternalDataForScenario) {
-<<<<<<< HEAD
-      val scenarioSource: ScenarioSource = buildScenarioSource(injector, beamConfig)
-      ProfilingUtils.timed(s"Load scenario using ${scenarioSource.getClass}", x => logger.info(x)) {
-        new ScenarioLoader(matsimScenario, injector.getInstance(classOf[BeamScenario]), beamServices, scenarioSource)
-          .loadScenario()
-=======
       val src = beamConfig.beam.exchange.scenario.source.toLowerCase
       ProfilingUtils.timed(s"Load scenario using $src", x => logger.info(x)) {
         if (src == "urbansim") {
           val source = buildUrbansimScenarioSource(injector, beamConfig)
-          new UrbanSimScenarioLoader(matsimScenario, beamServices, source).loadScenario()
+          new UrbanSimScenarioLoader(matsimScenario, beamScenario, beamServices, source).loadScenario()
         } else if (src == "beamcsv") {
           val source = new BeamScenarioSource(
             scenarioFolder = beamConfig.beam.exchange.scenario.folder,
             rdr = readers.BeamCsvScenarioReader
           )
-          new BeamScenarioLoader(matsimScenario, beamServices, source).loadScenario()
+          new BeamScenarioLoader(matsimScenario, beamServices, source)
+          .loadScenario()
         } else {
           throw new NotImplementedError(s"ScenarioSource '$src' is not yet implemented")
         }
->>>>>>> 04c74f84
       }
     }
   }
@@ -749,10 +725,10 @@
         .flatMap(h => h.getMemberIds.asScala.map(_ -> h))
         .toMap
 
-      val populationAdjustment = PopulationAdjustment.getPopulationAdjustment(beamServices, beamScenario)
+      val populationAdjustment = PopulationAdjustment.getPopulationAdjustment(beamServices)
       populationAdjustment.update(scenario)
     } else {
-      val populationAdjustment = PopulationAdjustment.getPopulationAdjustment(beamServices, beamScenario)
+      val populationAdjustment = PopulationAdjustment.getPopulationAdjustment(beamServices)
       populationAdjustment.update(scenario)
       beamServices.personHouseholds = scenario.getHouseholds.getHouseholds
         .values()
