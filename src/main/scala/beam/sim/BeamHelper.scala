package beam.sim

import java.io.FileOutputStream
import java.nio.file.{Files, Paths, StandardCopyOption}
import java.util.Properties
import java.util.concurrent.TimeUnit

import beam.agentsim.agents.ridehail.{RideHailIterationHistory, RideHailSurgePricingManager}
import beam.agentsim.events.handling.BeamEventsHandling
import beam.analysis.ActivityLocationPlotter
import beam.analysis.plots.{GraphSurgePricing, RideHailRevenueAnalysis}
import beam.replanning._
import beam.replanning.utilitybased.UtilityBasedModeChoice
import beam.router.osm.TollCalculator
import beam.router.r5.{DefaultNetworkCoordinator, FrequencyAdjustingNetworkCoordinator, NetworkCoordinator}
import beam.scoring.BeamScoringFunctionFactory
import beam.sim.config.{BeamConfig, ConfigModule, MatSimBeamConfigBuilder}
import beam.sim.metrics.Metrics._
import beam.sim.modules.{BeamAgentModule, UtilsModule}
import beam.sim.population.PopulationAdjustment
import beam.utils.{NetworkHelper, _}
import beam.utils.reflection.ReflectionUtils
import com.conveyal.r5.streets.StreetLayer
import com.conveyal.r5.transit.TransportNetwork
import com.fasterxml.jackson.databind.ObjectMapper
import com.fasterxml.jackson.module.scala.DefaultScalaModule
import com.typesafe.config.{ConfigFactory, ConfigRenderOptions, Config => TypesafeConfig}
import com.typesafe.scalalogging.LazyLogging
import kamon.Kamon
import org.matsim.api.core.v01.population.Person
import org.matsim.api.core.v01.{Id, Scenario}
import org.matsim.core.api.experimental.events.EventsManager
import org.matsim.core.config.Config
import org.matsim.core.config.groups.TravelTimeCalculatorConfigGroup
import org.matsim.core.controler._
import org.matsim.core.controler.corelisteners.{ControlerDefaultCoreListenersModule, EventsHandling}
import org.matsim.core.events.EventsManagerImpl
import org.matsim.core.scenario.{MutableScenario, ScenarioByInstanceModule, ScenarioUtils}
import org.matsim.core.trafficmonitoring.TravelTimeCalculator
import org.matsim.households.Household
import org.matsim.utils.objectattributes.AttributeConverter
import org.matsim.vehicles.Vehicle

import scala.collection.JavaConverters._
import scala.collection.mutable
import scala.collection.mutable.ListBuffer
import scala.concurrent.Await

trait BeamHelper extends LazyLogging {
  private val argsParser = new scopt.OptionParser[Arguments]("beam") {
    opt[String]("config")
      .action(
        (value, args) =>
          args.copy(
            config = Some(BeamConfigUtils.parseFileSubstitutingInputDirectory(value)),
            configLocation = Option(value)
        )
      )
      .validate(
        value =>
          if (value.trim.isEmpty) failure("config location cannot be empty")
          else success
      )
      .text("Location of the beam config file")
    opt[String]("cluster-type")
      .action(
        (value, args) =>
          args.copy(clusterType = value.trim.toLowerCase match {
            case "master" => Some(Master)
            case "worker" => Some(Worker)
            case _        => None
          })
      )
      .text("If running as a cluster, specify master or worker")
    opt[String]("node-host")
      .action((value, args) => args.copy(nodeHost = Option(value)))
      .validate(value => if (value.trim.isEmpty) failure("node-host cannot be empty") else success)
      .text("Host used to run the remote actor system")
    opt[String]("node-port")
      .action((value, args) => args.copy(nodePort = Option(value)))
      .validate(value => if (value.trim.isEmpty) failure("node-port cannot be empty") else success)
      .text("Port used to run the remote actor system")
    opt[String]("seed-address")
      .action((value, args) => args.copy(seedAddress = Option(value)))
      .validate(
        value =>
          if (value.trim.isEmpty) failure("seed-address cannot be empty")
          else success
      )
      .text(
        "Comma separated list of initial addresses used for the rest of the cluster to bootstrap"
      )
    opt[Boolean]("use-local-worker")
      .action((value, args) => args.copy(useLocalWorker = Some(value)))
      .text(
        "Boolean determining whether to use a local worker. " +
        "If cluster is NOT enabled this defaults to true and cannot be false. " +
        "If cluster is specified then this defaults to false and must be explicitly set to true. " +
        "NOTE: For cluster, this will ONLY be checked if cluster-type=master"
      )

    checkConfig(
      args =>
        if (args.useCluster && (args.nodeHost.isEmpty || args.nodePort.isEmpty || args.seedAddress.isEmpty))
          failure("If using the cluster then node-host, node-port, and seed-address are required")
        else if (args.useCluster && !args.useLocalWorker.getOrElse(true))
          failure("If using the cluster then use-local-worker MUST be true (or unprovided)")
        else success
    )
  }

  private def updateConfigForClusterUsing(
    parsedArgs: Arguments,
    config: TypesafeConfig
  ): TypesafeConfig = {
    (for {
      seedAddress <- parsedArgs.seedAddress
      nodeHost    <- parsedArgs.nodeHost
      nodePort    <- parsedArgs.nodePort
    } yield {
      config.withFallback(
        ConfigFactory.parseMap(
          Map(
            "seed.address" -> seedAddress,
            "node.host"    -> nodeHost,
            "node.port"    -> nodePort
          ).asJava
        )
      )
    }).getOrElse(config)
  }

  private def embedSelectArgumentsIntoConfig(
    parsedArgs: Arguments,
    config: TypesafeConfig
  ): TypesafeConfig = {
    config.withFallback(
      ConfigFactory.parseMap(
        (
          Map(
            "beam.cluster.enabled" -> parsedArgs.useCluster,
            "beam.useLocalWorker" -> parsedArgs.useLocalWorker.getOrElse(
              if (parsedArgs.useCluster) false else true
            )
          ) ++ {
            if (parsedArgs.useCluster)
              Map(
                "beam.cluster.clusterType"              -> parsedArgs.clusterType.get.toString,
                "akka.actor.provider"                   -> "akka.cluster.ClusterActorRefProvider",
                "akka.remote.artery.canonical.hostname" -> parsedArgs.nodeHost.get,
                "akka.remote.artery.canonical.port"     -> parsedArgs.nodePort.get,
                "akka.cluster.seed-nodes" -> java.util.Arrays
                  .asList(s"akka://ClusterSystem@${parsedArgs.seedAddress.get}")
              )
            else Map.empty[String, Any]
          }
        ).asJava
      )
    )
  }

  def module(
    typesafeConfig: TypesafeConfig,
    scenario: Scenario,
    networkCoordinator: NetworkCoordinator,
    networkHelper: NetworkHelper
  ): com.google.inject.Module =
    AbstractModule.`override`(
      ListBuffer(new AbstractModule() {
        override def install(): Unit = {
          // MATSim defaults
          install(new NewControlerModule)
          install(new ScenarioByInstanceModule(scenario))
          install(new ControlerDefaultsModule)
          install(new ControlerDefaultCoreListenersModule)

          // Beam Inject below:
          install(new ConfigModule(typesafeConfig))
          install(new BeamAgentModule(BeamConfig(typesafeConfig)))
          install(new UtilsModule)
        }
      }).asJava,
      new AbstractModule() {
        private val mapper = new ObjectMapper()
        mapper.registerModule(DefaultScalaModule)

        override def install(): Unit = {
          // This code will be executed 3 times due to this https://github.com/LBNL-UCB-STI/matsim/blob/master/matsim/src/main/java/org/matsim/core/controler/Injector.java#L99:L101
          // createMapBindingsForType is called 3 times. Be careful not to do expensive operations here
          val beamConfig = BeamConfig(typesafeConfig)

          bind(classOf[BeamConfig]).toInstance(beamConfig)
          bind(classOf[PrepareForSim]).to(classOf[BeamPrepareForSim])
          bind(classOf[RideHailSurgePricingManager]).asEagerSingleton()

          addControlerListenerBinding().to(classOf[BeamSim])

          addControlerListenerBinding().to(classOf[ActivityLocationPlotter])
          addControlerListenerBinding().to(classOf[GraphSurgePricing])
          bind(classOf[BeamOutputDataDescriptionGenerator])
          addControlerListenerBinding().to(classOf[RideHailRevenueAnalysis])

          bindMobsim().to(classOf[BeamMobsim])
          bind(classOf[EventsHandling]).to(classOf[BeamEventsHandling])
          bindScoringFunctionFactory().to(classOf[BeamScoringFunctionFactory])
          if (getConfig.strategy().getPlanSelectorForRemoval == "tryToKeepOneOfEachClass") {
            bindPlanSelectorForRemoval().to(classOf[TryToKeepOneOfEachClass])
          }
          addPlanStrategyBinding("SelectExpBeta").to(classOf[BeamExpBeta])
          addPlanStrategyBinding("SwitchModalityStyle").to(classOf[SwitchModalityStyle])
          addPlanStrategyBinding("ClearRoutes").to(classOf[ClearRoutes])
          addPlanStrategyBinding("ClearModes").to(classOf[ClearModes])
          addPlanStrategyBinding("TimeMutator").to(classOf[BeamTimeMutator])
          addPlanStrategyBinding(BeamReplanningStrategy.UtilityBasedModeChoice.toString)
            .toProvider(classOf[UtilityBasedModeChoice])
          addAttributeConverterBinding(classOf[MapStringDouble])
            .toInstance(new AttributeConverter[MapStringDouble] {
              override def convertToString(o: scala.Any): String =
                mapper.writeValueAsString(o.asInstanceOf[MapStringDouble].data)

              override def convert(value: String): MapStringDouble =
                MapStringDouble(mapper.readValue(value, classOf[Map[String, Double]]))
            })
          bind(classOf[TransportNetwork]).toInstance(networkCoordinator.transportNetwork)
          bind(classOf[TravelTimeCalculator]).toInstance(
            new FakeTravelTimeCalculator(
              networkCoordinator.network,
              new TravelTimeCalculatorConfigGroup()
            )
          )

          bind(classOf[NetworkHelper]).toInstance(networkHelper)

          bind(classOf[RideHailIterationHistory]).asEagerSingleton()
          bind(classOf[TollCalculator]).asEagerSingleton()

          // Override EventsManager
<<<<<<< HEAD
          //bind(classOf[EventsManager]).to(classOf[LoggingParallelEventsManager]).asEagerSingleton()
          bind(classOf[EventsManager]).to(classOf[EventsManagerImpl]).asEagerSingleton()

=======
          if (beamConfig.beam.debug.debugEnabled) {
            bind(classOf[EventsManager]).to(classOf[EventsManagerImpl]).asEagerSingleton()
          } else {
            bind(classOf[EventsManager]).to(classOf[LoggingParallelEventsManager]).asEagerSingleton()
          }
>>>>>>> f0761574
        }
      }
    )

  def runBeamUsing(args: Array[String], isConfigArgRequired: Boolean = true): Unit = {
    val (parsedArgs, config) = prepareConfig(args, isConfigArgRequired)

    parsedArgs.clusterType match {
      case Some(Worker) => runClusterWorkerUsing(config) //Only the worker requires a different path
      case _ =>
        val (_, outputDirectory) = runBeamWithConfig(config)
        postRunActivity(parsedArgs.configLocation.get, config, outputDirectory)
    }
  }

  def prepareConfig(args: Array[String], isConfigArgRequired: Boolean): (Arguments, TypesafeConfig) = {
    val parsedArgs = argsParser.parse(args, init = Arguments()) match {
      case Some(pArgs) => pArgs
      case None =>
        throw new IllegalArgumentException(
          "Arguments provided were unable to be parsed. See above for reasoning."
        )
    }
    assert(
      !isConfigArgRequired || (isConfigArgRequired && parsedArgs.config.isDefined),
      "Please provide a valid configuration file."
    )

    ConfigConsistencyComparator(parsedArgs.configLocation.get)

    val config = embedSelectArgumentsIntoConfig(parsedArgs, {
      if (parsedArgs.useCluster) updateConfigForClusterUsing(parsedArgs, parsedArgs.config.get)
      else parsedArgs.config.get
    }).resolve()
    (parsedArgs, config)
  }

  private def postRunActivity(configLocation: String, config: TypesafeConfig, outputDirectory: String) = {
    val props = new Properties()
    props.setProperty("commitHash", BashUtils.getCommitHash)
    props.setProperty("configFile", configLocation)
    val out = new FileOutputStream(Paths.get(outputDirectory, "beam.properties").toFile)
    props.store(out, "Simulation outWriter put props.")
    val beamConfig = BeamConfig(config)
    if (beamConfig.beam.agentsim.agents.modalBehaviors.modeChoiceClass
          .equalsIgnoreCase("ModeChoiceLCCM")) {
      Files.copy(
        Paths.get(beamConfig.beam.agentsim.agents.modalBehaviors.lccm.paramFile),
        Paths.get(
          outputDirectory,
          Paths
            .get(beamConfig.beam.agentsim.agents.modalBehaviors.lccm.paramFile)
            .getFileName
            .toString
        )
      )
    }
    Files.copy(
      Paths.get(configLocation),
      Paths.get(outputDirectory, "beam.conf"),
      StandardCopyOption.REPLACE_EXISTING
    )
  }

  def runClusterWorkerUsing(config: TypesafeConfig): Unit = {
    val clusterConfig = ConfigFactory
      .parseString(s"""
                      |akka.cluster.roles = [compute]
                      |akka.actor.deployment {
                      |      /statsService/singleton/workerRouter {
                      |        router = round-robin-pool
                      |        cluster {
                      |          enabled = on
                      |          max-nr-of-instances-per-node = 1
                      |          allow-local-routees = on
                      |          use-roles = ["compute"]
                      |        }
                      |      }
                      |    }
          """.stripMargin)
      .withFallback(config)

    if (isMetricsEnable) Kamon.start(clusterConfig.withFallback(ConfigFactory.defaultReference()))

    import akka.actor.{ActorSystem, DeadLetter, PoisonPill, Props}
    import akka.cluster.singleton.{
      ClusterSingletonManager,
      ClusterSingletonManagerSettings,
      ClusterSingletonProxy,
      ClusterSingletonProxySettings
    }
    import beam.router.ClusterWorkerRouter
    import beam.sim.monitoring.DeadLetterReplayer

    val system = ActorSystem("ClusterSystem", clusterConfig)
    system.actorOf(
      ClusterSingletonManager.props(
        singletonProps = Props(classOf[ClusterWorkerRouter], clusterConfig),
        terminationMessage = PoisonPill,
        settings = ClusterSingletonManagerSettings(system).withRole("compute")
      ),
      name = "statsService"
    )
    system.actorOf(
      ClusterSingletonProxy.props(
        singletonManagerPath = "/user/statsService",
        settings = ClusterSingletonProxySettings(system).withRole("compute")
      ),
      name = "statsServiceProxy"
    )
    val replayer = system.actorOf(DeadLetterReplayer.props())
    system.eventStream.subscribe(replayer, classOf[DeadLetter])

    import scala.concurrent.ExecutionContext.Implicits.global
    Await.ready(system.whenTerminated.map(_ => {
      if (isMetricsEnable) Kamon.shutdown()
      logger.info("Exiting BEAM")
    }), scala.concurrent.duration.Duration.Inf)
  }

  def runBeamWithConfig(config: TypesafeConfig): (Config, String) = {
    val (scenario, outputDir, networkCoordinator) = setupBeamWithConfig(config)

    val networkHelper: NetworkHelper = new NetworkHelperImpl(networkCoordinator.network)

    val injector = org.matsim.core.controler.Injector.createInjector(
      scenario.getConfig,
      module(config, scenario, networkCoordinator, networkHelper)
    )

    networkCoordinator.convertFrequenciesToTrips()

    scenario.setNetwork(networkCoordinator.network)

    val beamServices = injector.getInstance(classOf[BeamServices])

    beamServices.setTransitFleetSizes(networkCoordinator.tripFleetSizeMap)

    val beamConfig = beamServices.beamConfig
    var useCSVFiles
      : Boolean = beamConfig.beam.agentsim.agents.population.beamPopulationDirectory != null && !beamConfig.beam.agentsim.agents.population.beamPopulationDirectory
      .isEmpty()

    if (useCSVFiles) {
      val csvScenarioLoader = new ScenarioReaderCsv(scenario, beamServices)
      csvScenarioLoader.loadScenario()
    }

    samplePopulation(scenario, beamServices.beamConfig, scenario.getConfig, beamServices)

    run(beamServices)

    (scenario.getConfig, outputDir)
  }

  def setupBeamWithConfig(config: TypesafeConfig): (MutableScenario, String, NetworkCoordinator) = {
    val beamConfig = BeamConfig(config)
    level = beamConfig.beam.metrics.level
    runName = beamConfig.beam.agentsim.simulationName
    if (isMetricsEnable) Kamon.start(config.withFallback(ConfigFactory.defaultReference()))

    val configBuilder = new MatSimBeamConfigBuilder(config)
    val matsimConfig = configBuilder.buildMatSamConf()
    if (!beamConfig.beam.outputs.writeGraphs) {
      matsimConfig.counts.setOutputFormat("txt")
      matsimConfig.controler.setCreateGraphs(false)
    }
    matsimConfig.planCalcScore().setMemorizingExperiencedPlans(true)

    ReflectionUtils.setFinalField(classOf[StreetLayer], "LINK_RADIUS_METERS", 2000.0)

    val outputDirectory = FileUtils.getConfigOutputFile(
      beamConfig.beam.outputs.baseOutputDirectory,
      beamConfig.beam.agentsim.simulationName,
      beamConfig.beam.outputs.addTimestampToOutputDirectory
    )

    LoggingUtil.createFileLogger(outputDirectory)
    matsimConfig.controler.setOutputDirectory(outputDirectory)
    matsimConfig.controler().setWritePlansInterval(beamConfig.beam.outputs.writePlansInterval)

    logger.info("Starting beam on branch {} at commit {}.", BashUtils.getBranch, BashUtils.getCommitHash)
    new java.io.File(outputDirectory).mkdirs
    val outConf = Paths.get(outputDirectory, "beam.conf")
    Files.write(outConf, config.root().render(ConfigRenderOptions.concise()).getBytes)
    logger.info("Config [{}] copied to {}.", beamConfig.beam.agentsim.simulationName, outConf)

    val networkCoordinator: NetworkCoordinator =
      if (Files.exists(Paths.get(beamConfig.beam.agentsim.scenarios.frequencyAdjustmentFile))) {
        FrequencyAdjustingNetworkCoordinator(beamConfig)
      } else {
        DefaultNetworkCoordinator(beamConfig)
      }
    networkCoordinator.init()

    val maxHour = TimeUnit.SECONDS.toHours(matsimConfig.travelTimeCalculator().getMaxTime).toInt
    val beamWarmStart = BeamWarmStart(beamConfig, maxHour)
    beamWarmStart.warmStartPopulation(matsimConfig)

    val scenario = ScenarioUtils.loadScenario(matsimConfig).asInstanceOf[MutableScenario]

    (scenario, outputDirectory, networkCoordinator)
  }

  def run(beamServices: BeamServices) {
    beamServices.controler.run()
    if (isMetricsEnable) Kamon.shutdown()
  }

  // sample population (beamConfig.beam.agentsim.numAgents - round to nearest full household)
  def samplePopulation(
    scenario: MutableScenario,
    beamConfig: BeamConfig,
    matsimConfig: Config,
    beamServices: BeamServices
  ): Unit = {
    if (scenario.getPopulation.getPersons.size() > beamConfig.beam.agentsim.numAgents) {
      val notSelectedHouseholdIds = mutable.Set[Id[Household]]()
      val notSelectedVehicleIds = mutable.Set[Id[Vehicle]]()
      val notSelectedPersonIds = mutable.Set[Id[Person]]()
      var numberOfAgents = 0

      scenario.getVehicles.getVehicles
        .keySet()
        .forEach(vehicleId => notSelectedVehicleIds.add(vehicleId))
      scenario.getHouseholds.getHouseholds
        .keySet()
        .forEach(householdId => notSelectedHouseholdIds.add(householdId))
      scenario.getPopulation.getPersons
        .keySet()
        .forEach(persondId => notSelectedPersonIds.add(persondId))

      val iterHouseholds = scenario.getHouseholds.getHouseholds.values().iterator()
      while (numberOfAgents < beamConfig.beam.agentsim.numAgents && iterHouseholds.hasNext) {
        val household = iterHouseholds.next()
        numberOfAgents += household.getMemberIds.size()
        household.getVehicleIds.forEach(vehicleId => notSelectedVehicleIds.remove(vehicleId))
        notSelectedHouseholdIds.remove(household.getId)
        household.getMemberIds.forEach(persondId => notSelectedPersonIds.remove(persondId))
      }

      notSelectedVehicleIds.foreach(vehicleId => scenario.getVehicles.removeVehicle(vehicleId))

      notSelectedHouseholdIds.foreach { housholdId =>
        scenario.getHouseholds.getHouseholds.remove(housholdId)
        scenario.getHouseholds.getHouseholdAttributes.removeAllAttributes(housholdId.toString)
      }

      notSelectedPersonIds.foreach { personId =>
        scenario.getPopulation.removePerson(personId)
      }

      beamServices.personHouseholds = scenario.getHouseholds.getHouseholds
        .values()
        .asScala
        .flatMap(h => h.getMemberIds.asScala.map(_ -> h))
        .toMap

      val populationAdjustment = PopulationAdjustment.getPopulationAdjustment(beamServices)
      populationAdjustment.update(scenario)
    } else {
      val populationAdjustment = PopulationAdjustment.getPopulationAdjustment(beamServices)
      populationAdjustment.update(scenario)
      beamServices.personHouseholds = scenario.getHouseholds.getHouseholds
        .values()
        .asScala
        .flatMap(h => h.getMemberIds.asScala.map(_ -> h))
        .toMap
    }
  }
}

case class MapStringDouble(data: Map[String, Double])
case class Arguments(
  configLocation: Option[String] = None,
  config: Option[TypesafeConfig] = None,
  clusterType: Option[ClusterType] = None,
  nodeHost: Option[String] = None,
  nodePort: Option[String] = None,
  seedAddress: Option[String] = None,
  useLocalWorker: Option[Boolean] = None
) {
  val useCluster: Boolean = clusterType.isDefined
}

sealed trait ClusterType
case object Master extends ClusterType {
  override def toString = "master"
}
case object Worker extends ClusterType {
  override def toString = "worker"
}<|MERGE_RESOLUTION|>--- conflicted
+++ resolved
@@ -235,17 +235,11 @@
           bind(classOf[TollCalculator]).asEagerSingleton()
 
           // Override EventsManager
-<<<<<<< HEAD
-          //bind(classOf[EventsManager]).to(classOf[LoggingParallelEventsManager]).asEagerSingleton()
-          bind(classOf[EventsManager]).to(classOf[EventsManagerImpl]).asEagerSingleton()
-
-=======
           if (beamConfig.beam.debug.debugEnabled) {
             bind(classOf[EventsManager]).to(classOf[EventsManagerImpl]).asEagerSingleton()
           } else {
             bind(classOf[EventsManager]).to(classOf[LoggingParallelEventsManager]).asEagerSingleton()
           }
->>>>>>> f0761574
         }
       }
     )
@@ -288,7 +282,7 @@
     props.setProperty("commitHash", BashUtils.getCommitHash)
     props.setProperty("configFile", configLocation)
     val out = new FileOutputStream(Paths.get(outputDirectory, "beam.properties").toFile)
-    props.store(out, "Simulation outWriter put props.")
+    props.store(out, "Simulation out put props.")
     val beamConfig = BeamConfig(config)
     if (beamConfig.beam.agentsim.agents.modalBehaviors.modeChoiceClass
           .equalsIgnoreCase("ModeChoiceLCCM")) {
