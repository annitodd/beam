package beam.sim

import beam.agentsim.agents.choice.mode.{ModeIncentive, PtFares}
import beam.agentsim.agents.freight.FreightCarrier
import beam.agentsim.agents.freight.input.PayloadPlansConverter
import beam.agentsim.agents.ridehail.{RideHailIterationHistory, RideHailSurgePricingManager}
import beam.agentsim.agents.vehicles.VehicleCategory.MediumDutyPassenger
import beam.agentsim.agents.vehicles._
import beam.agentsim.events.handling.BeamEventsHandling
import beam.agentsim.infrastructure.parking.LinkLevelOperations
import beam.agentsim.infrastructure.taz.{H3TAZ, TAZ, TAZTreeMap}
import beam.analysis.ActivityLocationPlotter
import beam.analysis.plots.{GraphSurgePricing, RideHailRevenueAnalysis}
import beam.matsim.{CustomPlansDumpingImpl, MatsimConfigUpdater}
import beam.replanning._
import beam.replanning.utilitybased.UtilityBasedModeChoice
import beam.router.Modes.BeamMode
import beam.router._
import beam.router.gtfs.{FareCalculator, GTFSUtils}
import beam.router.osm.TollCalculator
import beam.router.r5._
import beam.router.skim.core.{DriveTimeSkimmer, ODSkimmer, TAZSkimmer, TransitCrowdingSkimmer}
import beam.router.skim.{ActivitySimSkimmer, Skims}
import beam.scoring.BeamScoringFunctionFactory
import beam.sim.ArgumentsParser.{Arguments, Worker}
import beam.sim.common.{GeoUtils, GeoUtilsImpl}
import beam.sim.config._
import beam.sim.metrics.Metrics._
import beam.sim.metrics.{BeamStaticMetricsWriter, InfluxDbSimulationMetricCollector, SimulationMetricCollector}
import beam.sim.modules.{BeamAgentModule, UtilsModule}
import beam.sim.population.PopulationScaling
import beam.sim.termination.TerminationCriterionProvider
import beam.utils.BeamVehicleUtils.{readBeamVehicleTypeFile, readFuelTypeFile, readVehiclesFile}
import beam.utils._
import beam.utils.csv.readers
import beam.utils.plan.sampling.AvailableModeUtils
import beam.utils.scenario.generic.GenericScenarioSource
import beam.utils.scenario.matsim.BeamScenarioSource
import beam.utils.scenario.urbansim.censusblock.{ScenarioAdjuster, UrbansimReaderV2}
import beam.utils.scenario.urbansim.{CsvScenarioReader, ParquetScenarioReader, UrbanSimScenarioSource}
import beam.utils.scenario.{BeamScenarioLoader, InputType, PreviousRunPlanMerger, UrbanSimScenarioLoader}
import com.conveyal.r5.transit.TransportNetwork
import com.fasterxml.jackson.databind.ObjectMapper
import com.fasterxml.jackson.module.scala.DefaultScalaModule
import com.google.inject
import com.google.inject.Scopes
import com.google.inject.name.Names
import com.typesafe.config.{ConfigFactory, Config => TypesafeConfig}
import com.typesafe.scalalogging.LazyLogging
import kamon.Kamon
import org.matsim.api.core.v01.network.Link
import org.matsim.api.core.v01.population.{Activity, Plan, Population}
import org.matsim.api.core.v01.{Id, Scenario}
import org.matsim.core.api.experimental.events.EventsManager
import org.matsim.core.config.groups.TravelTimeCalculatorConfigGroup
import org.matsim.core.config.{Config => MatsimConfig}
import org.matsim.core.controler._
import org.matsim.core.controler.corelisteners.{ControlerDefaultCoreListenersModule, EventsHandling, PlansDumping}
import org.matsim.core.events.ParallelEventsManagerImpl
import org.matsim.core.scenario.{MutableScenario, ScenarioBuilder, ScenarioByInstanceModule, ScenarioUtils}
import org.matsim.core.trafficmonitoring.TravelTimeCalculator
import org.matsim.core.utils.collections.QuadTree
import org.matsim.households.{Household, Households}
import org.matsim.utils.objectattributes.AttributeConverter
import org.matsim.vehicles.Vehicle

import java.io.FileOutputStream
import java.nio.file.{Files, Paths, StandardCopyOption}
import java.time.ZonedDateTime
import java.util.Properties
import scala.collection.JavaConverters._
import scala.collection.concurrent.TrieMap
import scala.collection.mutable.ListBuffer
import scala.concurrent.Await
import scala.sys.process.Process
import scala.util.{Random, Try}

trait BeamHelper extends LazyLogging {
  //  Kamon.init()

  private val originalConfigLocationPath = "originalConfigLocation"

  protected val beamAsciiArt: String =
    """
      |  ________
      |  ___  __ )__________ _______ ___
      |  __  __  |  _ \  __ `/_  __ `__ \
      |  _  /_/ //  __/ /_/ /_  / / / / /
      |  /_____/ \___/\__,_/ /_/ /_/ /_/
      |
      | _____________________________________
      |
    """.stripMargin

  private def updateConfigForClusterUsing(
    parsedArgs: Arguments,
    config: TypesafeConfig
  ): TypesafeConfig = {
    (for {
      seedAddress <- parsedArgs.seedAddress
      nodeHost    <- parsedArgs.nodeHost
      nodePort    <- parsedArgs.nodePort
    } yield {
      config.withFallback(
        ConfigFactory.parseMap(
          Map(
            "seed.address" -> seedAddress,
            "node.host"    -> nodeHost,
            "node.port"    -> nodePort
          ).asJava
        )
      )
    }).getOrElse(config)
  }

  private def embedSelectArgumentsIntoConfig(
    parsedArgs: Arguments,
    config: TypesafeConfig
  ): TypesafeConfig = {
    config.withFallback(
      ConfigFactory.parseMap(
        (
          Map(
            "beam.cluster.enabled" -> parsedArgs.useCluster,
            "beam.useLocalWorker" -> parsedArgs.useLocalWorker.getOrElse(
              if (parsedArgs.useCluster) false else true
            )
          ) ++ {
            if (parsedArgs.useCluster)
              Map(
                "beam.cluster.clusterType"              -> parsedArgs.clusterType.get.toString,
                "akka.actor.provider"                   -> "akka.cluster.ClusterActorRefProvider",
                "akka.remote.artery.canonical.hostname" -> parsedArgs.nodeHost.get,
                "akka.remote.artery.canonical.port"     -> parsedArgs.nodePort.get,
                "akka.cluster.seed-nodes" -> java.util.Arrays
                  .asList(s"akka://ClusterSystem@${parsedArgs.seedAddress.get}")
              )
            else Map.empty[String, Any]
          }
        ).asJava
      )
    )
  }

  def module(
    typesafeConfig: TypesafeConfig,
    beamConfig: BeamConfig,
    scenario: Scenario,
    beamScenario: BeamScenario,
    abstractModule: Option[AbstractModule] = None
  ): com.google.inject.Module = {

    val updatedAbstractModule = abstractModule.getOrElse(RunBeam.configureDefaultAPI)
    AbstractModule.`override`(
      ListBuffer(
        new AbstractModule() {
          override def install(): Unit = {
            // MATSim defaults
            install(new NewControlerModule)
            install(new ScenarioByInstanceModule(scenario))
            install(new ControllerModule)
            install(new ControlerDefaultCoreListenersModule)

            // Beam Inject below:
            install(new ConfigModule(typesafeConfig, beamConfig))
            install(new BeamAgentModule(beamConfig))
            install(new UtilsModule)
          }
        },
        updatedAbstractModule
      ).asJava,
      new AbstractModule() {
        private val mapper = new ObjectMapper()
        mapper.registerModule(DefaultScalaModule)

        override def install(): Unit = {
          // This code will be executed 3 times due to this https://github.com/LBNL-UCB-STI/matsim/blob/master/matsim/src/main/java/org/matsim/core/controler/Injector.java#L99:L101
          // createMapBindingsForType is called 3 times. Be careful not to do expensive operations here
          bind(classOf[BeamConfigHolder])

          val maybeConfigLocation = if (typesafeConfig.hasPath(originalConfigLocationPath)) {
            Some(typesafeConfig.getString(originalConfigLocationPath))
          } else {
            None
          }
          val beamConfigChangesObservable = new BeamConfigChangesObservable(beamConfig, maybeConfigLocation)

          bind(classOf[MatsimConfigUpdater]).asEagerSingleton()

          bind(classOf[PlansDumping]).to(classOf[CustomPlansDumpingImpl])

          bind(classOf[BeamConfigChangesObservable]).toInstance(beamConfigChangesObservable)

          bind(classOf[TerminationCriterion]).toProvider(classOf[TerminationCriterionProvider])

          bind(classOf[PrepareForSim]).to(classOf[BeamPrepareForSim])
          bind(classOf[RideHailSurgePricingManager]).asEagerSingleton()

          addControlerListenerBinding().to(classOf[BeamSim])
          addControlerListenerBinding().to(classOf[BeamScoringFunctionFactory])
          addControlerListenerBinding().to(classOf[RouteHistory])

          addControlerListenerBinding().to(classOf[ActivityLocationPlotter])
          addControlerListenerBinding().to(classOf[GraphSurgePricing])
          bind(classOf[BeamOutputDataDescriptionGenerator])
          addControlerListenerBinding().to(classOf[RideHailRevenueAnalysis])
          bind(classOf[ModeIterationPlanCleaner])

          bindMobsim().to(classOf[BeamMobsim])
          bind(classOf[EventsHandling]).to(classOf[BeamEventsHandling])
          bindScoringFunctionFactory().to(classOf[BeamScoringFunctionFactory])
          if (getConfig.strategy().getPlanSelectorForRemoval == "tryToKeepOneOfEachClass") {
            bindPlanSelectorForRemoval().to(classOf[TryToKeepOneOfEachClass])
          }
          addPlanStrategyBinding("SelectExpBeta").to(classOf[BeamExpBeta])
          addPlanStrategyBinding("SwitchModalityStyle").to(classOf[SwitchModalityStyle])
          addPlanStrategyBinding("AddSupplementaryTrips").to(classOf[AddSupplementaryTrips])
          addPlanStrategyBinding("ClearRoutes").to(classOf[ClearRoutes])
          addPlanStrategyBinding("ClearModes").to(classOf[ClearModes])
          addPlanStrategyBinding("TimeMutator").to(classOf[BeamTimeMutator])
          addPlanStrategyBinding("StaticModes").to(classOf[StaticModes])
          addPlanStrategyBinding(BeamReplanningStrategy.UtilityBasedModeChoice.toString)
            .toProvider(classOf[UtilityBasedModeChoice])
          addAttributeConverterBinding(classOf[MapStringDouble])
            .toInstance(new AttributeConverter[MapStringDouble] {
              override def convertToString(o: scala.Any): String =
                mapper.writeValueAsString(o.asInstanceOf[MapStringDouble].data)

              override def convert(value: String): MapStringDouble =
                MapStringDouble(mapper.readValue(value, classOf[Map[String, Double]]))
            })
          bind(classOf[BeamScenario]).toInstance(beamScenario)
          bind(classOf[TransportNetwork]).toInstance(beamScenario.transportNetwork)
          bind(classOf[TravelTimeCalculator]).toInstance(
            new FakeTravelTimeCalculator(
              beamScenario.network,
              new TravelTimeCalculatorConfigGroup()
            )
          )
          bind(classOf[beam.router.r5.BikeLanesData]).toInstance(BikeLanesData(beamConfig))
          bind(classOf[BikeLanesAdjustment]).in(Scopes.SINGLETON)
          bind(classOf[NetworkHelper]).to(classOf[NetworkHelperImpl]).asEagerSingleton()
          bind(classOf[RideHailIterationHistory]).asEagerSingleton()
          bind(classOf[RouteHistory]).asEagerSingleton()
          bind(classOf[FareCalculator]).asEagerSingleton()
          bind(classOf[TollCalculator]).asEagerSingleton()
          bind(classOf[ODSkimmer]).asEagerSingleton()
          bind(classOf[TAZSkimmer]).asEagerSingleton()
          bind(classOf[DriveTimeSkimmer]).asEagerSingleton()
          bind(classOf[TransitCrowdingSkimmer]).asEagerSingleton()
          bind(classOf[ActivitySimSkimmer]).asEagerSingleton()
          bind(classOf[Skims]).asEagerSingleton()

          // We cannot bind the RideHailFleetInitializer directly (e.g., with
          // bind(classOf[RideHailFleetInitializer]).toProvider(classOf[RideHailFleetInitializerProvider])
          // .asEagerSingleton()) because we get a circular dependency.
          bind(classOf[RideHailFleetInitializerProvider]).asEagerSingleton()

          bind(classOf[EventsManager]).to(classOf[LoggingEventsManager]).asEagerSingleton()
          bind(classOf[EventsManager]).annotatedWith(Names.named("ParallelEM")).to(classOf[ParallelEventsManagerImpl])
          bind(classOf[SimulationMetricCollector]).to(classOf[InfluxDbSimulationMetricCollector]).asEagerSingleton()

        }
      }
    )
  }

  def loadScenario(beamConfig: BeamConfig): BeamScenario = {
    val vehicleTypes = maybeScaleTransit(beamConfig, readBeamVehicleTypeFile(beamConfig))
    val vehicleCsvReader = new VehicleCsvReader(beamConfig)
    val baseFilePath = Paths.get(beamConfig.beam.agentsim.agents.vehicles.vehicleTypesFilePath).getParent

    val consumptionRateFilterStore =
      new ConsumptionRateFilterStoreImpl(
        vehicleCsvReader.getVehicleEnergyRecordsUsing,
        Option(baseFilePath.toString),
        primaryConsumptionRateFilePathsByVehicleType =
          vehicleTypes.values.map(x => (x, x.primaryVehicleEnergyFile)).toIndexedSeq,
        secondaryConsumptionRateFilePathsByVehicleType =
          vehicleTypes.values.map(x => (x, x.secondaryVehicleEnergyFile)).toIndexedSeq
      )

    val dates = DateUtils(
      ZonedDateTime.parse(beamConfig.beam.routing.baseDate).toLocalDateTime,
      ZonedDateTime.parse(beamConfig.beam.routing.baseDate)
    )

    val networkCoordinator = buildNetworkCoordinator(beamConfig)
    val gtfs = GTFSUtils.loadGTFS(beamConfig.beam.routing.r5.directory)
    val trainStopQuadTree = GTFSUtils.toQuadTree(GTFSUtils.trainStations(gtfs), new GeoUtilsImpl(beamConfig))
    val tazMap = TAZTreeMap.getTazTreeMap(beamConfig.beam.agentsim.taz.filePath)
    val exchangeGeo = beamConfig.beam.exchange.output.geo.filePath.map(TAZTreeMap.getTazTreeMap)
    val linkQuadTree: QuadTree[Link] =
      LinkLevelOperations.getLinkTreeMap(networkCoordinator.network.getLinks.values().asScala.toSeq)
    val linkIdMapping: Map[Id[Link], Link] = LinkLevelOperations.getLinkIdMapping(networkCoordinator.network)
    val linkToTAZMapping: Map[Link, TAZ] = LinkLevelOperations.getLinkToTazMapping(networkCoordinator.network, tazMap)
    val freightConfig = beamConfig.beam.agentsim.agents.freight
    val (freightCarriers, fixedActivitiesDurationsFromFreight) = if (freightConfig.enabled) {
      val geoUtils = new GeoUtilsImpl(beamConfig)
      val rand: Random = new Random(beamConfig.matsim.modules.global.randomSeed)
      val tours = PayloadPlansConverter.readFreightTours(
        freightConfig,
        geoUtils,
        networkCoordinator.transportNetwork.streetLayer
      )
      val plans = PayloadPlansConverter.readPayloadPlans(
        freightConfig,
        geoUtils,
        networkCoordinator.transportNetwork.streetLayer
      )
      val carriers = PayloadPlansConverter.readFreightCarriers(
        freightConfig,
        geoUtils,
        networkCoordinator.transportNetwork.streetLayer,
        tours,
        plans,
        vehicleTypes,
        rand
      )
      val activityNameToDuration = if (freightConfig.generateFixedActivitiesDurations) {
        plans.map { case (_, plan) => plan.activityType -> plan.operationDurationInSec.toDouble }
      } else {
        Map.empty[String, Double]
      }
      (carriers, activityNameToDuration)
    } else {
      (IndexedSeq.empty[FreightCarrier], Map.empty[String, Double])
    }

    val fixedActivitiesDurationsFromConfig: Map[String, Double] = {
      val maybeFixedDurationsList = beamConfig.beam.agentsim.agents.activities.activityTypeToFixedDurationMap
      BeamConfigUtils
        .parseListToMap(maybeFixedDurationsList.getOrElse(List.empty[String]))
        .map { case (activityType, stringDuration) => activityType -> stringDuration.toDouble }
    }

    val fixedActivitiesDurations =
      (fixedActivitiesDurationsFromConfig.toSeq ++ fixedActivitiesDurationsFromFreight.toSeq).toMap
    if (fixedActivitiesDurations.nonEmpty) {
      logger.info(s"Following activities will have fixed durations: ${fixedActivitiesDurations.mkString(",")}")
    }

    val fixedActivitiesDurationsFromConfig = {
      val maybeFixedDurationsList = beamConfig.beam.agentsim.agents.activities.activityTypeToFixedDurationMap
      BeamConfigUtils
        .parseListToMap(maybeFixedDurationsList.getOrElse(List.empty[String]))
        .map { case (activityType, stringDuration) => activityType -> stringDuration.toDouble }
    }

    BeamScenario(
      readFuelTypeFile(beamConfig.beam.agentsim.agents.vehicles.fuelTypesFilePath).toMap,
      vehicleTypes,
      readPrivateVehicles(beamConfig, vehicleTypes),
      new VehicleEnergy(consumptionRateFilterStore, vehicleCsvReader.getLinkToGradeRecordsUsing),
      beamConfig,
      dates,
      PtFares(beamConfig.beam.agentsim.agents.ptFare.filePath),
      networkCoordinator.transportNetwork,
      networkCoordinator.network,
      trainStopQuadTree,
      tazMap,
      exchangeGeo,
      linkQuadTree,
      linkIdMapping,
      linkToTAZMapping,
      ModeIncentive(beamConfig.beam.agentsim.agents.modeIncentive.filePath),
      H3TAZ(networkCoordinator.network, tazMap, beamConfig),
      freightCarriers,
<<<<<<< HEAD
      fixedActivitiesDurations
=======
      fixedActivitiesDurations = fixedActivitiesDurationsFromConfig
>>>>>>> 949e4c3f
    )
  }

  def vehicleEnergy(beamConfig: BeamConfig, vehicleTypes: Map[Id[BeamVehicleType], BeamVehicleType]): VehicleEnergy = {
    val baseFilePath = Paths.get(beamConfig.beam.agentsim.agents.vehicles.vehicleTypesFilePath).getParent
    val vehicleCsvReader = new VehicleCsvReader(beamConfig)
    val consumptionRateFilterStore =
      new ConsumptionRateFilterStoreImpl(
        vehicleCsvReader.getVehicleEnergyRecordsUsing,
        Option(baseFilePath.toString),
        primaryConsumptionRateFilePathsByVehicleType =
          vehicleTypes.values.map(x => (x, x.primaryVehicleEnergyFile)).toIndexedSeq,
        secondaryConsumptionRateFilePathsByVehicleType =
          vehicleTypes.values.map(x => (x, x.secondaryVehicleEnergyFile)).toIndexedSeq
      )
    // TODO Fix me once `TrieMap` is removed
    new VehicleEnergy(
      consumptionRateFilterStore,
      vehicleCsvReader.getLinkToGradeRecordsUsing
    )
  }

  def readPrivateVehicles(
    beamConfig: BeamConfig,
    vehicleTypes: Map[Id[BeamVehicleType], BeamVehicleType]
  ): TrieMap[Id[BeamVehicle], BeamVehicle] =
    if (beamConfig.beam.agentsim.agents.population.useVehicleSampling) {
      TrieMap[Id[BeamVehicle], BeamVehicle]()
    } else {
      TrieMap(
        readVehiclesFile(
          beamConfig.beam.agentsim.agents.vehicles.vehiclesFilePath,
          vehicleTypes,
          beamConfig.matsim.modules.global.randomSeed,
          VehicleManager.AnyManager.managerId
        ).toSeq: _*
      )
    }

  // Note that this assumes standing room is only available on transit vehicles. Not sure of any counterexamples modulo
  // say, a yacht or personal bus, but I think this will be fine for now.
  // New Feb-2020: Switched over to MediumDutyPassenger -> Transit to solve issue with AV shuttles
  private def maybeScaleTransit(beamConfig: BeamConfig, vehicleTypes: Map[Id[BeamVehicleType], BeamVehicleType]) = {
    beamConfig.beam.agentsim.tuning.transitCapacity match {
      case Some(scalingFactor) =>
        vehicleTypes.map { case (id, bvt) =>
          id -> (if (bvt.vehicleCategory == MediumDutyPassenger)
                   bvt.copy(
                     seatingCapacity = Math.ceil(bvt.seatingCapacity.toDouble * scalingFactor).toInt,
                     standingRoomCapacity = Math.ceil(bvt.standingRoomCapacity.toDouble * scalingFactor).toInt
                   )
                 else
                   bvt)
        }
      case None => vehicleTypes
    }
  }

  def runBeamUsing(
    args: Array[String],
    abstractModule: Option[AbstractModule],
    isConfigArgRequired: Boolean = true
  ): Unit = {
    val (parsedArgs, config) = prepareConfig(args, isConfigArgRequired)

    parsedArgs.clusterType match {
      case Some(Worker) => runClusterWorkerUsing(config) //Only the worker requires a different path
      case _ =>
        val (_, outputDirectory, _) =
          runBeamWithConfig(config, Some(abstractModule.getOrElse(RunBeam.configureDefaultAPI)))
        postRunActivity(parsedArgs.configLocation.get, config, outputDirectory)
    }
  }

  def prepareConfig(args: Array[String], isConfigArgRequired: Boolean): (Arguments, TypesafeConfig) = {
    val parsedArgs = ArgumentsParser.parseArguments(args) match {
      case Some(pArgs) => pArgs
      case None =>
        throw new IllegalArgumentException(
          "Arguments provided were unable to be parsed. See above for reasoning."
        )
    }
    assert(
      !isConfigArgRequired || (isConfigArgRequired && parsedArgs.config.isDefined),
      "Please provide a valid configuration file."
    )

    val originalConfigFileLocation = parsedArgs.configLocation.get
    ConfigConsistencyComparator.parseBeamTemplateConfFile(originalConfigFileLocation)

    if (originalConfigFileLocation.contains("\\")) {
      throw new RuntimeException("wrong config path, expected:forward slash, found: backward slash")
    }

    val location: TypesafeConfig = ConfigFactory.parseString(s"""config="$originalConfigFileLocation"""")

    // need this for BeamConfigChangesObservable.
    // We can't use 'config' key for that because for many tests it is usually pointing to the beamville config
    val originalConfigLocation: TypesafeConfig =
      ConfigFactory.parseString(s"""$originalConfigLocationPath="$originalConfigFileLocation"""")

    val configFromArgs =
      if (parsedArgs.useCluster) updateConfigForClusterUsing(parsedArgs, parsedArgs.config.get)
      else parsedArgs.config.get

    val config = embedSelectArgumentsIntoConfig(parsedArgs, configFromArgs)
      .withFallback(location)
      .withFallback(originalConfigLocation)
      .resolve()

    checkDockerIsInstalledForCCHPhysSim(config)

    (parsedArgs, config)
  }

  private def checkDockerIsInstalledForCCHPhysSim(config: TypesafeConfig): Unit = {
    val physsimName = Try(config.getString("beam.physsim.name")).getOrElse("")
    if (physsimName.isEmpty) {
      logger.info("beam.physsim.name is not set in config")
    }
    if (physsimName == "CCHRoutingAssignment") {
      // Exception will be thrown if docker is not available on device
      if (Try(Process("docker version").!!).isFailure) {
        throw new RuntimeException("Docker is required to run CCHRoutingAssignment physsim simulation")
      }
    }
  }

  private def postRunActivity(configLocation: String, config: TypesafeConfig, outputDirectory: String) = {
    val props = new Properties()
    props.setProperty("commitHash", BashUtils.getCommitHash)
    props.setProperty("configFile", configLocation)
    val out = new FileOutputStream(Paths.get(outputDirectory, "beam.properties").toFile)
    props.store(out, "Simulation out put props.")
    val beamConfig = BeamConfig(config)
    if (
      beamConfig.beam.agentsim.agents.modalBehaviors.modeChoiceClass
        .equalsIgnoreCase("ModeChoiceLCCM")
    ) {
      Files.copy(
        Paths.get(beamConfig.beam.agentsim.agents.modalBehaviors.lccm.filePath),
        Paths.get(
          outputDirectory,
          Paths
            .get(beamConfig.beam.agentsim.agents.modalBehaviors.lccm.filePath)
            .getFileName
            .toString
        )
      )
    }
    Files.copy(
      Paths.get(configLocation),
      Paths.get(outputDirectory, "beam.conf"),
      StandardCopyOption.REPLACE_EXISTING
    )
  }

  def runClusterWorkerUsing(config: TypesafeConfig): Unit = {
    val clusterConfig = ConfigFactory
      .parseString("""
           |akka.cluster.roles = [compute]
           |akka.actor.deployment {
           |      /statsService/singleton/workerRouter {
           |        router = round-robin-pool
           |        cluster {
           |          enabled = on
           |          max-nr-of-instances-per-node = 1
           |          allow-local-routees = on
           |          use-roles = ["compute"]
           |        }
           |      }
           |    }
          """.stripMargin)
      .withFallback(config)

    import akka.actor.{ActorSystem, DeadLetter, PoisonPill, Props}
    import akka.cluster.singleton.{
      ClusterSingletonManager,
      ClusterSingletonManagerSettings,
      ClusterSingletonProxy,
      ClusterSingletonProxySettings
    }
    import beam.router.ClusterWorkerRouter
    import beam.sim.monitoring.DeadLetterReplayer

    val system = ActorSystem("ClusterSystem", clusterConfig)
    system.actorOf(
      ClusterSingletonManager.props(
        singletonProps = Props(classOf[ClusterWorkerRouter], clusterConfig),
        terminationMessage = PoisonPill,
        settings = ClusterSingletonManagerSettings(system).withRole("compute")
      ),
      name = "statsService"
    )
    system.actorOf(
      ClusterSingletonProxy.props(
        singletonManagerPath = "/user/statsService",
        settings = ClusterSingletonProxySettings(system).withRole("compute")
      ),
      name = "statsServiceProxy"
    )
    val replayer = system.actorOf(DeadLetterReplayer.props())
    system.eventStream.subscribe(replayer, classOf[DeadLetter])

    import scala.concurrent.ExecutionContext.Implicits.global
    Await.ready(
      system.whenTerminated.map(_ => {
        logger.info("Exiting BEAM")
      }),
      scala.concurrent.duration.Duration.Inf
    )
  }

  def runBeamWithConfig(
    config: TypesafeConfig,
    abstractModule: Option[AbstractModule] = None
  ): (MatsimConfig, String, BeamServices) = {
    val (
      beamExecutionConfig: BeamExecutionConfig,
      scenario: MutableScenario,
      beamScenario: BeamScenario,
      services: BeamServices,
      plansMerged: Boolean
    ) = prepareBeamService(config, abstractModule)

    runBeam(
      services,
      scenario,
      beamScenario,
      beamExecutionConfig.outputDirectory,
      plansMerged
    )
    (scenario.getConfig, beamExecutionConfig.outputDirectory, services)
  }

  def prepareBeamService(
    config: TypesafeConfig,
    abstractModule: Option[AbstractModule]
  ): (BeamExecutionConfig, MutableScenario, BeamScenario, BeamServices, Boolean) = {
    val beamExecutionConfig = updateConfigWithWarmStart(setupBeamWithConfig(config))
    val (scenario, beamScenario, plansMerged) = buildBeamServicesAndScenario(
      beamExecutionConfig.beamConfig,
      beamExecutionConfig.matsimConfig
    )
    logger.info(s"Java version: ${System.getProperty("java.version")}")
    logger.info(
      "JVM args: " + java.lang.management.ManagementFactory.getRuntimeMXBean.getInputArguments.asScala.toList.toString()
    )
    logger.info(s"Heap size: ${MathUtils.formatBytes(Runtime.getRuntime.totalMemory())}")
    logger.info(s"Heap max memory: ${MathUtils.formatBytes(Runtime.getRuntime.maxMemory())}")
    logger.info(s"Heap free memory: ${MathUtils.formatBytes(Runtime.getRuntime.freeMemory())}")

    val logStart = {
      val populationSize = scenario.getPopulation.getPersons.size()
      val vehiclesSize = scenario.getVehicles.getVehicles.size()
      val lanesSize = scenario.getLanes.getLanesToLinkAssignments.size()

      val logHHsize = scenario.getHouseholds.getHouseholds.size()
      val logBeamPrivateVehiclesSize = beamScenario.privateVehicles.size
      val logVehicleTypeSize = beamScenario.vehicleTypes.size
      val modIncentivesSize = beamScenario.modeIncentives.modeIncentives.size
      s"""
         |Scenario population size: $populationSize
         |Scenario vehicles size: $vehiclesSize
         |Scenario lanes size: $lanesSize
         |BeamScenario households size: $logHHsize
         |BeamScenario privateVehicles size: $logBeamPrivateVehiclesSize
         |BeamScenario vehicleTypes size: $logVehicleTypeSize
         |BeamScenario modIncentives size $modIncentivesSize
         |""".stripMargin
    }
    logger.warn(logStart)

    val injector: inject.Injector =
      buildInjector(config, beamExecutionConfig.beamConfig, scenario, beamScenario, abstractModule)

    val services = injector.getInstance(classOf[BeamServices])
    (beamExecutionConfig, scenario, beamScenario, services, plansMerged)
  }

  def fixDanglingPersons(result: MutableScenario): Unit = {
    val peopleViaHousehold = result.getHouseholds.getHouseholds
      .values()
      .asScala
      .flatMap { x =>
        x.getMemberIds.asScala
      }
      .toSet
    val danglingPeople = result.getPopulation.getPersons
      .values()
      .asScala
      .filter(person => !peopleViaHousehold.contains(person.getId))
    if (danglingPeople.nonEmpty) {
      logger.error(s"There are ${danglingPeople.size} persons not connected to household, removing them")
      danglingPeople.foreach { p =>
        result.getPopulation.removePerson(p.getId)
      }
    }
  }

  protected def buildScenarioFromMatsimConfig(
    matsimConfig: MatsimConfig,
    beamScenario: BeamScenario
  ): MutableScenario = {
    val result = ScenarioUtils.loadScenario(matsimConfig).asInstanceOf[MutableScenario]
    fixDanglingPersons(result)
    result.setNetwork(beamScenario.network)
    result
  }

  def buildBeamServices(injector: inject.Injector): BeamServices = {
    val result = injector.getInstance(classOf[BeamServices])
    result
  }

  protected def buildInjector(
    config: TypesafeConfig,
    beamConfig: BeamConfig,
    scenario: MutableScenario,
    beamScenario: BeamScenario,
    abstractModule: Option[AbstractModule] = None
  ): inject.Injector = {
    org.matsim.core.controler.Injector.createInjector(
      scenario.getConfig,
      module(config, beamConfig, scenario, beamScenario, abstractModule)
    )
  }

  def runBeam(
    beamServices: BeamServices,
    scenario: MutableScenario,
    beamScenario: BeamScenario,
    outputDir: String,
    plansMerged: Boolean
  ): Unit = {
    if (!beamScenario.beamConfig.beam.agentsim.fractionOfPlansWithSingleActivity.equals(0d)) {
      applyFractionOfPlansWithSingleActivity(scenario, beamServices.beamConfig, scenario.getConfig)
    }

    if (!plansMerged) {
      PopulationScaling.samplePopulation(scenario, beamScenario, beamServices.beamConfig, beamServices, outputDir)
    }

    // write static metrics, such as population size, vehicles fleet size, etc.
    // necessary to be called after population sampling
    BeamStaticMetricsWriter.writeSimulationParameters(
      scenario,
      beamScenario,
      beamServices,
      beamServices.beamConfig
    )

    if (beamServices.beamConfig.beam.agentsim.agents.freight.enabled) {
      logger.info(s"Generating freight population from ${beamScenario.freightCarriers.size} carriers ...")
      generatePopulationForPayloadPlans(
        beamServices.beamConfig,
        beamServices.geo,
        beamScenario,
        scenario.getPopulation,
        scenario.getHouseholds
      )
      logger.info(s"""Freight population generated:
                     |Number of households: ${scenario.getHouseholds.getHouseholds.keySet.size}
                     |Number of persons: ${scenario.getPopulation.getPersons.keySet.size}""".stripMargin)
    }

    val houseHoldVehiclesInScenario: Iterable[Id[Vehicle]] = scenario.getHouseholds.getHouseholds
      .values()
      .asScala
      .flatMap(_.getVehicleIds.asScala)

    val vehiclesGroupedByType = houseHoldVehiclesInScenario.groupBy(v =>
      beamScenario.privateVehicles.get(v).map(_.beamVehicleType.id.toString).getOrElse("")
    )
    val vehicleInfo = vehiclesGroupedByType.map { case (vehicleType, groupedValues) =>
      s"$vehicleType (${groupedValues.size})"
    } mkString " , "
    logger.info(s"Vehicles assigned to households : $vehicleInfo")

    run(beamServices)
  }

  private def applyFractionOfPlansWithSingleActivity(
    scenario: MutableScenario,
    beamConfig: BeamConfig,
    matSimConf: MatsimConfig
  ): Unit = {
    val random = new Random(matSimConf.global().getRandomSeed)

    val people = random.shuffle(scenario.getPopulation.getPersons.values().asScala)

    val peopleForRemovingWorkActivities =
      (people.size * beamConfig.beam.agentsim.fractionOfPlansWithSingleActivity).toInt

    if (beamConfig.beam.agentsim.agents.tripBehaviors.mulitnomialLogit.generate_secondary_activities) {
      people
        .take(peopleForRemovingWorkActivities)
        .flatMap(p => p.getPlans.asScala.toSeq)
        .filter(_.getPlanElements.size() > 1)
        .foreach { plan =>
          val planElements = plan.getPlanElements
          val firstActivity = planElements.get(0)
          firstActivity.asInstanceOf[Activity].setEndTime(Double.NegativeInfinity)
          planElements.clear()
          planElements.add(firstActivity)
        }

      people
        .groupBy(
          _.getSelectedPlan.getPlanElements.asScala
            .collect { case activity: Activity => activity.getType }
            .mkString("->")
        )
        .filter(_._2.size > 1) // too many of them and we don't need such unique data in logs
        .toSeq
        .sortBy(_._2.size)(Ordering[Int].reverse)
        .foreach { case (planKey, people) =>
          logger.info("There are {} people with plan `{}`", people.size, planKey)
        }
    } else {
      people
        .take(peopleForRemovingWorkActivities)
        .map(_.getId)
        .foreach(scenario.getPopulation.removePerson)
    }
  }

  protected def buildBeamServicesAndScenario(
    beamConfig: BeamConfig,
    matsimConfig: MatsimConfig
  ): (MutableScenario, BeamScenario, Boolean) = {
    val scenarioConfig = beamConfig.beam.exchange.scenario

    val src = scenarioConfig.source.toLowerCase

    val fileFormat = scenarioConfig.fileFormat

    val geoUtils = new GeoUtilsImpl(beamConfig)
    val (scenario, beamScenario, plansMerged) =
      ProfilingUtils.timed(s"Load scenario using $src/$fileFormat", x => logger.info(x)) {
        if (src == "urbansim" || src == "urbansim_v2" || src == "generic") {
          val beamScenario = loadScenario(beamConfig)
          val emptyScenario = ScenarioBuilder(matsimConfig, beamScenario.network).build
          val geoUtils = new GeoUtilsImpl(beamConfig)
          val (scenario, plansMerged) = {
            val source = src match {
              case "urbansim" => buildUrbansimScenarioSource(geoUtils, beamConfig)
              case "urbansim_v2" => {
                val pathToHouseholds = s"${beamConfig.beam.exchange.scenario.folder}/households.csv.gz"
                val pathToPersonFile = s"${beamConfig.beam.exchange.scenario.folder}/persons.csv.gz"
                val pathToPlans = s"${beamConfig.beam.exchange.scenario.folder}/plans.csv.gz"
                val pathToTrips = s"${beamConfig.beam.exchange.scenario.folder}/trips.csv.gz"
                val pathToBlocks = s"${beamConfig.beam.exchange.scenario.folder}/blocks.csv.gz"
                new UrbansimReaderV2(
                  inputPersonPath = pathToPersonFile,
                  inputPlanPath = pathToPlans,
                  inputHouseholdPath = pathToHouseholds,
                  inputTripsPath = pathToTrips,
                  inputBlockPath = pathToBlocks,
                  geoUtils,
                  shouldConvertWgs2Utm = beamConfig.beam.exchange.scenario.convertWgs2Utm,
                  modeMap = BeamConfigUtils.parseListToMap(
                    beamConfig.beam.exchange.scenario.modeMap
                      .getOrElse(throw new RuntimeException("beam.exchange.scenario.modeMap must be set"))
                  )
                )
              }
              case "generic" => {
                val pathToHouseholds = s"${beamConfig.beam.exchange.scenario.folder}/households.csv.gz"
                val pathToPersonFile = s"${beamConfig.beam.exchange.scenario.folder}/persons.csv.gz"
                val pathToPlans = s"${beamConfig.beam.exchange.scenario.folder}/plans.csv.gz"
                new GenericScenarioSource(
                  pathToHouseholds = pathToHouseholds,
                  pathToPersonFile = pathToPersonFile,
                  pathToPlans = pathToPlans,
                  geoUtils,
                  shouldConvertWgs2Utm = beamConfig.beam.exchange.scenario.convertWgs2Utm
                )
              }
            }
            val merger = new PreviousRunPlanMerger(
              beamConfig.beam.agentsim.agents.plans.merge.fraction,
              beamConfig.beam.agentsim.agentSampleSizeAsFractionOfPopulation,
              Paths.get(beamConfig.beam.input.lastBaseOutputDir),
              beamConfig.beam.input.simulationPrefix,
              new Random(),
              planElement =>
                planElement.activityEndTime
                  .map(time => planElement.copy(activityEndTime = Some(time / 3600)))
                  .getOrElse(planElement)
            )
            val (scenario, plansMerged) =
              new UrbanSimScenarioLoader(
                emptyScenario,
                beamScenario,
                source,
                new GeoUtilsImpl(beamConfig),
                Some(merger)
              ).loadScenario()
            if (src == "urbansim_v2") {
              new ScenarioAdjuster(
                beamConfig.beam.urbansim,
                scenario.getPopulation,
                beamConfig.matsim.modules.global.randomSeed
              ).adjust()
            }
            (scenario.asInstanceOf[MutableScenario], plansMerged)
          }
          (scenario, beamScenario, plansMerged)
        } else if (src == "beam") {
          fileFormat match {
            case "csv" =>
              val beamScenario = loadScenario(beamConfig)
              val scenario = {
                val source = new BeamScenarioSource(
                  beamConfig,
                  rdr = readers.BeamCsvScenarioReader
                )
                val scenarioBuilder = ScenarioBuilder(matsimConfig, beamScenario.network)
                new BeamScenarioLoader(scenarioBuilder, beamScenario, source, new GeoUtilsImpl(beamConfig))
                  .loadScenario()
              }.asInstanceOf[MutableScenario]
              (scenario, beamScenario, false)
            case "xml" =>
              val beamScenario = loadScenario(beamConfig)
              val scenario = {
                val result = ScenarioUtils.loadScenario(matsimConfig).asInstanceOf[MutableScenario]
                fixDanglingPersons(result)
                result
              }
              (scenario, beamScenario, false)
            case unknown =>
              throw new IllegalArgumentException(s"Beam does not support [$unknown] file type")
          }
        } else {
          throw new NotImplementedError(s"ScenarioSource '$src' is not yet implemented")
        }
      }

    (scenario, beamScenario, plansMerged)
  }

  def generatePopulationForPayloadPlans(
    beamConfig: BeamConfig,
    geoUtils: GeoUtils,
    beamScenario: BeamScenario,
    population: Population,
    households: Households
  ): Unit = {
    beamScenario.freightCarriers
      .flatMap(_.fleet)
      .foreach { case (id, vehicle) => beamScenario.privateVehicles.put(id, vehicle) }

    val plans: IndexedSeq[(Household, Plan)] = PayloadPlansConverter.generatePopulation(
      beamScenario.freightCarriers,
      population.getFactory,
      households.getFactory
    )

    val allowedModes = Seq(BeamMode.CAR.value)
    plans.foreach { case (household, plan) =>
      households.getHouseholds.put(household.getId, household)
      population.addPerson(plan.getPerson)
      AvailableModeUtils.setAvailableModesForPerson_v2(
        beamScenario,
        plan.getPerson,
        household,
        population,
        allowedModes
      )
      val freightVehicle = beamScenario.privateVehicles(household.getVehicleIds.get(0))
      households.getHouseholdAttributes
        .putAttribute(household.getId.toString, "homecoordx", freightVehicle.spaceTime.loc.getX)
      households.getHouseholdAttributes
        .putAttribute(household.getId.toString, "homecoordy", freightVehicle.spaceTime.loc.getY)
    }
  }

  def setupBeamWithConfig(
    config: TypesafeConfig
  ): BeamExecutionConfig = {
    val beamConfig = BeamConfig(config)
    val outputDirectory = FileUtils.getConfigOutputFile(
      beamConfig.beam.outputs.baseOutputDirectory,
      beamConfig.beam.agentsim.simulationName,
      beamConfig.beam.outputs.addTimestampToOutputDirectory
    )
    LoggingUtil.initLogger(outputDirectory, beamConfig.beam.logger.keepConsoleAppenderOn)
    logger.debug(s"Beam output directory is: $outputDirectory")
    logger.info(ConfigConsistencyComparator.getMessage.getOrElse(""))

    val errors = InputConsistencyCheck.checkConsistency(beamConfig)
    if (errors.nonEmpty) {
      logger.error("Input consistency check failed:\n" + errors.mkString("\n"))
    }

    level = beamConfig.beam.metrics.level
    runName = beamConfig.beam.agentsim.simulationName
    if (isMetricsEnable) {
      Kamon.init(config.withFallback(ConfigFactory.load()))
    }

    logger.info("Starting beam on branch {} at commit {}.", BashUtils.getBranch, BashUtils.getCommitHash)

    logger.info(
      s"Maximum Memory (-Xmx): ${math.round(10.0 * Runtime.getRuntime.maxMemory() / Math.pow(1000, 3)) / 10.0} (GB)"
    )

    prepareDirectories(config, beamConfig, outputDirectory)

    ConfigHelper.writeFullConfigs(config, outputDirectory)

    val matsimConfig: MatsimConfig = buildMatsimConfig(config, beamConfig, outputDirectory)

    BeamExecutionConfig(beamConfig, matsimConfig, outputDirectory)
  }

  protected def buildNetworkCoordinator(beamConfig: BeamConfig): NetworkCoordinator = {
    val result = if (Files.isRegularFile(Paths.get(beamConfig.beam.agentsim.scenarios.frequencyAdjustmentFile))) {
      FrequencyAdjustingNetworkCoordinator(beamConfig)
    } else {
      DefaultNetworkCoordinator(beamConfig)
    }
    result.init()
    result
  }

  private def updateConfigWithWarmStart(beamExecutionConfig: BeamExecutionConfig): BeamExecutionConfig = {
    BeamWarmStart.updateExecutionConfig(beamExecutionConfig)
  }

  private def prepareDirectories(config: TypesafeConfig, beamConfig: BeamConfig, outputDirectory: String): Unit = {
    new java.io.File(outputDirectory).mkdirs
    val location = config.getString("config")

    val confNameToPath = BeamConfigUtils.getFileNameToPath(location)

    logger.info("Processing configs for [{}] simulation.", beamConfig.beam.agentsim.simulationName)
    confNameToPath.foreach { case (fileName, filePath) =>
      val outFile = Paths.get(outputDirectory, fileName)
      Files.copy(Paths.get(filePath), outFile, StandardCopyOption.REPLACE_EXISTING)
      logger.info("Config '{}' copied to '{}'.", filePath, outFile)
    }
  }

  def buildMatsimConfig(
    config: TypesafeConfig,
    beamConfig: BeamConfig,
    outputDirectory: String
  ): MatsimConfig = {
    val configBuilder = new MatSimBeamConfigBuilder(config)
    val result = configBuilder.buildMatSimConf()
    if (!beamConfig.beam.outputs.writeGraphs) {
      result.counts.setOutputFormat("txt")
      result.controler.setCreateGraphs(false)
    }
    result.planCalcScore().setMemorizingExperiencedPlans(true)
    result.controler.setOutputDirectory(outputDirectory)
    result.controler().setWritePlansInterval(beamConfig.beam.outputs.writePlansInterval)
    result
  }

  def run(beamServices: BeamServices) {
    beamServices.controler.run()
  }

  private def buildUrbansimScenarioSource(
    geo: GeoUtils,
    beamConfig: BeamConfig
  ): UrbanSimScenarioSource = {
    val fileFormat: InputType = Option(beamConfig.beam.exchange.scenario.fileFormat)
      .map(str => InputType(str.toLowerCase))
      .getOrElse(
        throw new IllegalStateException(
          "`beamConfig.beam.exchange.scenario.fileFormat` is null or empty!"
        )
      )
    val scenarioReader = fileFormat match {
      case InputType.CSV     => CsvScenarioReader
      case InputType.Parquet => ParquetScenarioReader
    }

    new UrbanSimScenarioSource(
      scenarioSrc = beamConfig.beam.exchange.scenario.folder,
      rdr = scenarioReader,
      geoUtils = geo,
      shouldConvertWgs2Utm = beamConfig.beam.exchange.scenario.convertWgs2Utm
    )
  }
}

case class MapStringDouble(data: Map[String, Double])<|MERGE_RESOLUTION|>--- conflicted
+++ resolved
@@ -340,13 +340,6 @@
       logger.info(s"Following activities will have fixed durations: ${fixedActivitiesDurations.mkString(",")}")
     }
 
-    val fixedActivitiesDurationsFromConfig = {
-      val maybeFixedDurationsList = beamConfig.beam.agentsim.agents.activities.activityTypeToFixedDurationMap
-      BeamConfigUtils
-        .parseListToMap(maybeFixedDurationsList.getOrElse(List.empty[String]))
-        .map { case (activityType, stringDuration) => activityType -> stringDuration.toDouble }
-    }
-
     BeamScenario(
       readFuelTypeFile(beamConfig.beam.agentsim.agents.vehicles.fuelTypesFilePath).toMap,
       vehicleTypes,
@@ -366,11 +359,7 @@
       ModeIncentive(beamConfig.beam.agentsim.agents.modeIncentive.filePath),
       H3TAZ(networkCoordinator.network, tazMap, beamConfig),
       freightCarriers,
-<<<<<<< HEAD
       fixedActivitiesDurations
-=======
-      fixedActivitiesDurations = fixedActivitiesDurationsFromConfig
->>>>>>> 949e4c3f
     )
   }
 
