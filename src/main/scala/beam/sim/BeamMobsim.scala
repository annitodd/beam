--- conflicted
+++ resolved
@@ -164,15 +164,10 @@
         )
         context.watch(rideHailManager)
 
-<<<<<<< HEAD
-        if(beamServices.beamConfig.beam.agentsim.agents.rideHail.refuelThresholdInMeters >= beamServices.beamConfig.beam.agentsim.agents.rideHail.vehicleRangeInMeters * 0.8){
-          log.error("Ride Hail refuel threshold is higher than state of energy of a vehicle fueled by a DC fast charger. This will cause an infinite loop")
-=======
         if (beamServices.beamConfig.beam.agentsim.agents.rideHail.refuelThresholdInMeters >= beamServices.beamConfig.beam.agentsim.agents.rideHail.vehicleRangeInMeters * 0.8) {
           log.error(
             "Ride Hail refuel threshold is higher than state of energy of a vehicle fueled by a DC fast charger. This will cause an infinite loop"
           )
->>>>>>> b2fc62ff
         }
 
         if (beamServices.beamConfig.beam.debug.debugActorTimerIntervalInSec > 0) {
@@ -254,81 +249,6 @@
           )
         }
 
-<<<<<<< HEAD
-        scenario.getPopulation.getPersons
-          .values()
-          .stream()
-          .limit(numRideHailAgents)
-          .forEach {
-            person =>
-              val personInitialLocation: Coord =
-                person.getSelectedPlan.getPlanElements
-                  .iterator()
-                  .next()
-                  .asInstanceOf[Activity]
-                  .getCoord
-              val rideInitialLocation: Coord =
-                beamServices.beamConfig.beam.agentsim.agents.rideHail.initialLocation.name match {
-                  case RideHailManager.INITIAL_RIDEHAIL_LOCATION_HOME =>
-                    val radius =
-                      beamServices.beamConfig.beam.agentsim.agents.rideHail.initialLocation.home.radiusInMeters
-                    new Coord(
-                      personInitialLocation.getX + radius * rand.nextDouble(),
-                      personInitialLocation.getY + radius * rand.nextDouble()
-                    )
-                  case RideHailManager.INITIAL_RIDEHAIL_LOCATION_UNIFORM_RANDOM =>
-                    val x = quadTreeBounds.minx + (quadTreeBounds.maxx - quadTreeBounds.minx) * rand
-                      .nextDouble()
-                    val y = quadTreeBounds.miny + (quadTreeBounds.maxy - quadTreeBounds.miny) * rand
-                      .nextDouble()
-                    new Coord(x, y)
-                  case RideHailManager.INITIAL_RIDEHAIL_LOCATION_ALL_AT_CENTER =>
-                    val x = quadTreeBounds.minx + (quadTreeBounds.maxx - quadTreeBounds.minx) / 2
-                    val y = quadTreeBounds.miny + (quadTreeBounds.maxy - quadTreeBounds.miny) / 2
-                    new Coord(x, y)
-                  case RideHailManager.INITIAL_RIDEHAIL_LOCATION_ALL_IN_CORNER =>
-                    val x = quadTreeBounds.minx
-                    val y = quadTreeBounds.miny
-                    new Coord(x, y)
-                  case unknown =>
-                    log.error(s"unknown rideHail.initialLocation $unknown")
-                    null
-                }
-
-              val rideHailName = s"rideHailAgent-${person.getId}"
-
-              val rideHailVehicleId =
-                Id.createVehicleId(s"rideHailVehicle-${person.getId}")
-              val rideHailVehicle: Vehicle =
-                VehicleUtils.getFactory.createVehicle(rideHailVehicleId, rideHailVehicleType)
-              val rideHailAgentPersonId: Id[RideHailAgent] =
-                Id.create(rideHailName, classOf[RideHailAgent])
-              val engineInformation =
-                Option(rideHailVehicle.getType.getEngineInformation)
-              val vehicleAttribute =
-                Option(scenario.getVehicles.getVehicleAttributes)
-              val rideHailBeamVehicle = BeamVehicleUtils.makeCar(
-                rideHailVehicle,
-                beamServices.beamConfig.beam.agentsim.agents.rideHail.vehicleRangeInMeters,
-                None
-              )
-
-              beamServices.vehicles += (rideHailVehicleId -> rideHailBeamVehicle)
-              rideHailBeamVehicle.registerResource(rideHailManager)
-              rideHailManager ! BeamVehicleStateUpdate(
-                rideHailBeamVehicle.getId,
-                rideHailBeamVehicle.getState()
-              )
-              val rideHailAgentProps = RideHailAgent.props(
-                beamServices,
-                scheduler,
-                transportNetwork,
-                eventsManager,
-                parkingManager,
-                rideHailAgentPersonId,
-                rideHailBeamVehicle,
-                rideInitialLocation
-=======
         val persons: Iterable[Person] = RandomUtils.shuffle(scenario.getPopulation.getPersons.values().asScala, rand)
         persons.view.take(numRideHailAgents.toInt).foreach {
           person =>
@@ -411,7 +331,6 @@
             rideHailinitialLocationSpatialPlot
               .addAgentWithCoord(
                 RideHailAgentInitCoord(rideHailAgentPersonId, rideInitialLocation)
->>>>>>> b2fc62ff
               )
         }
 
@@ -429,11 +348,7 @@
         log.info(s"Initialized ${scenario.getVehicles.getVehicles.size()} personal vehicles")
         log.info(s"Initialized $numRideHailAgents ride hailing agents")
 
-<<<<<<< HEAD
-        Await.result(beamServices.beamRouter ? InitTransit(scheduler,parkingManager), timeout.duration)
-=======
         Await.result(beamServices.beamRouter ? InitTransit(scheduler, parkingManager), timeout.duration)
->>>>>>> b2fc62ff
 
         if (beamServices.iterationNumber == 0)
           new BeamWarmStart(beamServices).init()
