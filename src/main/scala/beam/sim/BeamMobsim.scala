package beam.sim

import java.util.concurrent.TimeUnit

import akka.actor.Status.Success
import akka.actor.{Actor, ActorLogging, ActorRef, ActorSystem, Cancellable, DeadLetter, Props, Terminated}
import akka.pattern.ask
import akka.util.Timeout
import beam.agentsim.agents.BeamAgent.Finish
import beam.agentsim.agents.ridehail.RideHailManager.{BufferedRideHailRequestsTrigger, RideHailRepositioningTrigger}
import beam.agentsim.agents.ridehail.{RideHailIterationHistory, RideHailManager, RideHailSurgePricingManager}
import beam.agentsim.agents.vehicles.BeamVehicleType
import beam.agentsim.agents.{BeamAgent, InitializeTrigger, Population, TransitSystem}
import beam.agentsim.infrastructure.ZonalParkingManager
import beam.agentsim.scheduler.BeamAgentScheduler
import beam.agentsim.scheduler.BeamAgentScheduler.{CompletionNotice, ScheduleTrigger, StartSchedule}
import beam.router._
import beam.router.osm.TollCalculator
import beam.sim.common.GeoUtils
import beam.sim.config.BeamConfig.Beam
import beam.sim.metrics.{Metrics, MetricsSupport}
import beam.sim.monitoring.ErrorListener
import beam.sim.vehiclesharing.Fleets
import beam.utils._
import beam.utils.matsim_conversion.ShapeUtils.QuadTreeBounds
import com.conveyal.r5.transit.TransportNetwork
import com.google.inject.Inject
import com.typesafe.scalalogging.LazyLogging
import org.matsim.api.core.v01.population.{Activity, Leg, Person, Population => MATSimPopulation}
import org.matsim.api.core.v01.{Id, Scenario}
import org.matsim.core.api.experimental.events.EventsManager
import org.matsim.core.mobsim.framework.Mobsim
import org.matsim.core.utils.misc.Time

import scala.collection.JavaConverters._
import scala.concurrent.Await
import scala.concurrent.duration._

class BeamMobsim @Inject()(
  val beamServices: BeamServices,
  val beamScenario: BeamScenario,
  val transportNetwork: TransportNetwork,
  val tollCalculator: TollCalculator,
  val scenario: Scenario,
  val eventsManager: EventsManager,
  val actorSystem: ActorSystem,
  val rideHailSurgePricingManager: RideHailSurgePricingManager,
  val rideHailIterationHistory: RideHailIterationHistory,
  val routeHistory: RouteHistory,
  val geo: GeoUtils,
  val networkHelper: NetworkHelper
) extends Mobsim
    with LazyLogging
    with MetricsSupport {
  private implicit val timeout: Timeout = Timeout(50000, TimeUnit.SECONDS)

  override def run(): Unit = {
    logger.info("Starting Iteration")
    startMeasuringIteration(beamServices.matsimServices.getIterationNumber)
    logger.info("Preparing new Iteration (Start)")
    startSegment("iteration-preparation", "mobsim")

    validateVehicleTypes()

    if (beamServices.beamConfig.beam.debug.debugEnabled)
      logger.info(DebugLib.getMemoryLogMessage("run.start (after GC): "))
    Metrics.iterationNumber = beamServices.matsimServices.getIterationNumber
    eventsManager.initProcessing()

    clearRoutesIfNeeded(beamServices.matsimServices.getIterationNumber)
    clearModesIfNeeded(beamServices.matsimServices.getIterationNumber)

    val iteration = actorSystem.actorOf(
      Props(
        new BeamMobsimIteration(
          beamServices,
          rideHailSurgePricingManager,
          rideHailIterationHistory,
          routeHistory
        )
      ),
      "BeamMobsim.iteration"
    )
    Await.result(iteration ? "Run!", timeout.duration)

    logger.info("Agentsim finished.")
    eventsManager.finishProcessing()
    logger.info("Events drained.")
    endSegment("agentsim-events", "agentsim")

    logger.info("Processing Agentsim Events (End)")
  }

  private def clearRoutesIfNeeded(iteration: Int): Unit = {
<<<<<<< HEAD
    if (iteration <= 1 && beamServices.beamConfig.beam.physsim.relaxation.clearRoutesEveryIteration) {
      scenario.getPopulation.getPersons.values().asScala.foreach { p =>
        p.getPlans.asScala.foreach { plan =>
          plan.getPlanElements.asScala.foreach {
            case leg: Leg =>
              leg.setRoute(null)
            case _ =>
          }
=======
    val experimentType = beamServices.beamConfig.beam.physsim.relaxation.`type`
    if (experimentType == "experiment_2.0" && beamServices.beamConfig.beam.physsim.relaxation.experiment2_0.clearRoutesEveryIteration) {
      clearRoutes()
      logger.info(s"Experiment_2.0: Clear all routes at iteration ${iteration}")
    } else if (experimentType == "experiment_2.1" && beamServices.beamConfig.beam.physsim.relaxation.experiment2_1.clearRoutesEveryIteration) {
      clearRoutes()
      logger.info(s"Experiment_2.1: Clear all routes at iteration ${iteration}")
    } else if (experimentType == "experiment_3.0" && iteration <= 1) {
      clearRoutes()
      logger.info(s"Experiment_3.0: Clear all routes at iteration ${iteration}")
    } else if (experimentType == "experiment_4.0" && iteration <= 1) {
      clearRoutes()
      logger.info(s"Experiment_4.0: Clear all routes at iteration ${iteration}")
    }
  }

  private def clearModesIfNeeded(iteration: Int): Unit = {
    val experimentType = beamServices.beamConfig.beam.physsim.relaxation.`type`
    if (experimentType == "experiment_2.0" && beamServices.beamConfig.beam.physsim.relaxation.experiment2_0.clearModesEveryIteration) {
      clearModes()
      logger.info(s"Experiment_2.0: Clear all modes at iteration ${iteration}")
    } else if (experimentType == "experiment_2.1" && beamServices.beamConfig.beam.physsim.relaxation.experiment2_1.clearModesEveryIteration) {
      clearModes()
      logger.info(s"Experiment_2.1: Clear all modes at iteration ${iteration}")
    } else if (experimentType == "experiment_3.0" && iteration <= 1) {
      clearModes()
      logger.info(s"Experiment_3.0: Clear all modes at iteration ${iteration}")
    } else if (experimentType == "experiment_4.0" && iteration <= 1) {
      clearModes()
      logger.info(s"Experiment_4.0: Clear all modes at iteration ${iteration}")
    }
  }

  private def clearRoutes(): Unit = {
    scenario.getPopulation.getPersons.values().asScala.foreach { p =>
      p.getPlans.asScala.foreach { plan =>
        plan.getPlanElements.asScala.foreach {
          case leg: Leg =>
            leg.setRoute(null)
          case _ =>
>>>>>>> f4e5f8c7
        }
      }
    }
  }

<<<<<<< HEAD
  private def clearModesIfNeeded(iteration: Int): Unit = {
    if (iteration <= 1 && beamServices.beamConfig.beam.physsim.relaxation.clearModesEveryIteration) {
      scenario.getPopulation.getPersons.values().asScala.foreach { p =>
        p.getPlans.asScala.foreach { plan =>
          plan.getPlanElements.asScala.foreach {
            case leg: Leg =>
              leg.setMode("")
            case _ =>
          }
=======
  private def clearModes(): Unit = {
    scenario.getPopulation.getPersons.values().asScala.foreach { p =>
      p.getPlans.asScala.foreach { plan =>
        plan.getPlanElements.asScala.foreach {
          case leg: Leg =>
            leg.setMode("")
          case _ =>
>>>>>>> f4e5f8c7
        }
      }
    }
  }

  def validateVehicleTypes(): Unit = {
    if (!beamScenario.vehicleTypes.contains(
          Id.create(beamScenario.beamConfig.beam.agentsim.agents.bodyType, classOf[BeamVehicleType])
        )) {
      throw new RuntimeException(
        "Vehicle type for human body: " + beamScenario.beamConfig.beam.agentsim.agents.bodyType + " is missing. Please add it to the vehicle types."
      )
    }
    if (!beamScenario.vehicleTypes.contains(
          Id.create(
            beamScenario.beamConfig.beam.agentsim.agents.rideHail.initialization.procedural.vehicleTypeId,
            classOf[BeamVehicleType]
          )
        )) {
      throw new RuntimeException(
        "Vehicle type for ride-hail: " + beamScenario.beamConfig.beam.agentsim.agents.rideHail.initialization.procedural.vehicleTypeId + " is missing. Please add it to the vehicle types."
      )
    }
  }

}

class BeamMobsimIteration(
  val beamServices: BeamServices,
  val rideHailSurgePricingManager: RideHailSurgePricingManager,
  val rideHailIterationHistory: RideHailIterationHistory,
  val routeHistory: RouteHistory
) extends Actor
    with ActorLogging
    with MetricsSupport {
  import beamServices._
  private val config: Beam.Agentsim = beamConfig.beam.agentsim

  var runSender: ActorRef = _
  private val errorListener = context.actorOf(ErrorListener.props())
  context.watch(errorListener)
  context.system.eventStream.subscribe(errorListener, classOf[BeamAgent.TerminatedPrematurelyEvent])
  private val scheduler = context.actorOf(
    Props(
      classOf[BeamAgentScheduler],
      beamConfig,
      Time.parseTime(beamConfig.matsim.modules.qsim.endTime).toInt,
      config.schedulerParallelismWindow,
      new StuckFinder(beamConfig.beam.debug.stuckAgentDetection)
    ).withDispatcher("beam-agent-scheduler-pinned-dispatcher"),
    "scheduler"
  )
  context.system.eventStream.subscribe(errorListener, classOf[DeadLetter])
  context.watch(scheduler)

  private val envelopeInUTM = geo.wgs2Utm(beamScenario.transportNetwork.streetLayer.envelope)
  envelopeInUTM.expandBy(beamConfig.beam.spatial.boundingBoxBuffer)

  val activityQuadTreeBounds: QuadTreeBounds = buildActivityQuadTreeBounds(matsimServices.getScenario.getPopulation)
  log.info(s"envelopeInUTM before expansion: $envelopeInUTM")

  envelopeInUTM.expandToInclude(activityQuadTreeBounds.minx, activityQuadTreeBounds.miny)
  envelopeInUTM.expandToInclude(activityQuadTreeBounds.maxx, activityQuadTreeBounds.maxy)
  log.info(s"envelopeInUTM after expansion: $envelopeInUTM")

  private val parkingManager = context.actorOf(
    ZonalParkingManager
      .props(beamScenario.beamConfig, beamScenario.tazTreeMap, geo, beamRouter, envelopeInUTM)
      .withDispatcher("zonal-parking-manager-pinned-dispatcher"),
    "ParkingManager"
  )
  context.watch(parkingManager)

  private val rideHailManager = context.actorOf(
    Props(
      new RideHailManager(
        Id.create("GlobalRHM", classOf[RideHailManager]),
        beamServices,
        beamScenario,
        beamScenario.transportNetwork,
        tollCalculator,
        matsimServices.getScenario,
        matsimServices.getEvents,
        scheduler,
        beamRouter,
        parkingManager,
        envelopeInUTM,
        activityQuadTreeBounds,
        rideHailSurgePricingManager,
        rideHailIterationHistory.oscillationAdjustedTNCIterationStats,
        routeHistory
      )
    ).withDispatcher("ride-hail-manager-pinned-dispatcher"),
    "RideHailManager"
  )
  context.watch(rideHailManager)
  scheduler ! ScheduleTrigger(InitializeTrigger(0), rideHailManager)

  var memoryLoggingTimerActorRef: ActorRef = _
  var memoryLoggingTimerCancellable: Cancellable = _

  var debugActorWithTimerActorRef: ActorRef = _
  var debugActorWithTimerCancellable: Cancellable = _

  if (beamConfig.beam.debug.debugActorTimerIntervalInSec > 0) {
    debugActorWithTimerActorRef = context.actorOf(Props(classOf[DebugActorWithTimer], rideHailManager, scheduler))
    debugActorWithTimerCancellable = prepareMemoryLoggingTimerActor(
      beamConfig.beam.debug.debugActorTimerIntervalInSec,
      context.system,
      debugActorWithTimerActorRef
    )
  }

  private val sharedVehicleFleets = config.agents.vehicles.sharedFleets.map { fleetConfig =>
    context.actorOf(
      Fleets.lookup(fleetConfig).props(beamServices, scheduler, parkingManager),
      fleetConfig.name
    )
  }
  sharedVehicleFleets.foreach(context.watch)
  sharedVehicleFleets.foreach(scheduler ! ScheduleTrigger(InitializeTrigger(0), _))

  private val transitSystem = context.actorOf(
    Props(
      new TransitSystem(
        beamScenario,
        matsimServices.getScenario,
        beamScenario.transportNetwork,
        scheduler,
        parkingManager,
        tollCalculator,
        geo,
        networkHelper,
        matsimServices.getEvents
      )
    ),
    "transit-system"
  )
  context.watch(transitSystem)
  scheduler ! ScheduleTrigger(InitializeTrigger(0), transitSystem)

  private val population = context.actorOf(
    Population.props(
      matsimServices.getScenario,
      beamScenario,
      beamServices,
      scheduler,
      beamScenario.transportNetwork,
      tollCalculator,
      beamRouter,
      rideHailManager,
      parkingManager,
      sharedVehicleFleets,
      matsimServices.getEvents,
      routeHistory,
      envelopeInUTM
    ),
    "population"
  )
  context.watch(population)
  scheduler ! ScheduleTrigger(InitializeTrigger(0), population)

  scheduleRideHailManagerTimerMessages()

  def prepareMemoryLoggingTimerActor(
    timeoutInSeconds: Int,
    system: ActorSystem,
    memoryLoggingTimerActorRef: ActorRef
  ): Cancellable = {
    import system.dispatcher

    val cancellable = system.scheduler.schedule(
      0.milliseconds,
      (timeoutInSeconds * 1000).milliseconds,
      memoryLoggingTimerActorRef,
      Tick
    )

    cancellable
  }

  override def receive: PartialFunction[Any, Unit] = {

    case CompletionNotice(_, _) =>
      log.info("Scheduler is finished.")
      endSegment("agentsim-execution", "agentsim")
      log.info("Ending Agentsim")
      log.info("Processing Agentsim Events (Start)")
      startSegment("agentsim-events", "agentsim")

      population ! Finish
      rideHailManager ! Finish
      transitSystem ! Finish
      context.stop(scheduler)
      context.stop(errorListener)
      context.stop(parkingManager)
      sharedVehicleFleets.foreach(context.stop)
      if (beamConfig.beam.debug.debugActorTimerIntervalInSec > 0) {
        debugActorWithTimerCancellable.cancel()
        context.stop(debugActorWithTimerActorRef)
      }
    case Terminated(_) =>
      if (context.children.isEmpty) {
        context.stop(self)
        runSender ! Success("Ran.")
      } else {
        log.debug("Remaining: {}", context.children)
      }

    case "Run!" =>
      runSender = sender
      log.info("Running BEAM Mobsim")
      endSegment("iteration-preparation", "mobsim")

      log.info("Preparing new Iteration (End)")
      log.info("Starting Agentsim")
      startSegment("agentsim-execution", "agentsim")

      scheduler ! StartSchedule(matsimServices.getIterationNumber)
  }

  private def scheduleRideHailManagerTimerMessages(): Unit = {
    if (config.agents.rideHail.repositioningManager.timeout > 0) {
      // We need to stagger init tick for repositioning manager and allocation manager
      // This is important because during the `requestBufferTimeoutInSeconds` repositioned vehicle is not available, so to make them work together
      // we have to make sure that there is no overlap
      val initTick = config.agents.rideHail.repositioningManager.timeout / 2
      scheduler ! ScheduleTrigger(RideHailRepositioningTrigger(initTick), rideHailManager)
    }
    if (config.agents.rideHail.allocationManager.requestBufferTimeoutInSeconds > 0)
      scheduler ! ScheduleTrigger(BufferedRideHailRequestsTrigger(0), rideHailManager)
  }

  def buildActivityQuadTreeBounds(population: MATSimPopulation): QuadTreeBounds = {
    val persons = population.getPersons.values().asInstanceOf[java.util.Collection[Person]].asScala.view
    val activities = persons.flatMap(p => p.getSelectedPlan.getPlanElements.asScala.view).collect {
      case activity: Activity =>
        activity
    }
    val coordinates = activities.map(_.getCoord)
    // Force to compute xs and ys arrays
    val xs = coordinates.map(_.getX).toArray
    val ys = coordinates.map(_.getY).toArray
    val xMin = xs.min
    val xMax = xs.max
    val yMin = ys.min
    val yMax = ys.max
    log.info(
      s"QuadTreeBounds with X: [$xMin; $xMax], Y: [$yMin, $yMax]. boundingBoxBuffer: ${beamConfig.beam.spatial.boundingBoxBuffer}"
    )
    QuadTreeBounds(
      xMin - beamConfig.beam.spatial.boundingBoxBuffer,
      yMin - beamConfig.beam.spatial.boundingBoxBuffer,
      xMax + beamConfig.beam.spatial.boundingBoxBuffer,
      yMax + beamConfig.beam.spatial.boundingBoxBuffer
    )
  }

}<|MERGE_RESOLUTION|>--- conflicted
+++ resolved
@@ -92,16 +92,6 @@
   }
 
   private def clearRoutesIfNeeded(iteration: Int): Unit = {
-<<<<<<< HEAD
-    if (iteration <= 1 && beamServices.beamConfig.beam.physsim.relaxation.clearRoutesEveryIteration) {
-      scenario.getPopulation.getPersons.values().asScala.foreach { p =>
-        p.getPlans.asScala.foreach { plan =>
-          plan.getPlanElements.asScala.foreach {
-            case leg: Leg =>
-              leg.setRoute(null)
-            case _ =>
-          }
-=======
     val experimentType = beamServices.beamConfig.beam.physsim.relaxation.`type`
     if (experimentType == "experiment_2.0" && beamServices.beamConfig.beam.physsim.relaxation.experiment2_0.clearRoutesEveryIteration) {
       clearRoutes()
@@ -142,23 +132,11 @@
           case leg: Leg =>
             leg.setRoute(null)
           case _ =>
->>>>>>> f4e5f8c7
         }
       }
     }
   }
 
-<<<<<<< HEAD
-  private def clearModesIfNeeded(iteration: Int): Unit = {
-    if (iteration <= 1 && beamServices.beamConfig.beam.physsim.relaxation.clearModesEveryIteration) {
-      scenario.getPopulation.getPersons.values().asScala.foreach { p =>
-        p.getPlans.asScala.foreach { plan =>
-          plan.getPlanElements.asScala.foreach {
-            case leg: Leg =>
-              leg.setMode("")
-            case _ =>
-          }
-=======
   private def clearModes(): Unit = {
     scenario.getPopulation.getPersons.values().asScala.foreach { p =>
       p.getPlans.asScala.foreach { plan =>
@@ -166,7 +144,6 @@
           case leg: Leg =>
             leg.setMode("")
           case _ =>
->>>>>>> f4e5f8c7
         }
       }
     }
