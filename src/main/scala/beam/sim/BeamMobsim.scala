--- conflicted
+++ resolved
@@ -1,10 +1,6 @@
 package beam.sim
 
 import java.util.concurrent.TimeUnit
-<<<<<<< HEAD
-import java.util.stream.Stream
-=======
->>>>>>> d96de7ed
 
 import akka.actor.Status.Success
 import akka.actor.{Actor, ActorLogging, ActorRef, ActorSystem, Cancellable, DeadLetter, Identify, Props, Terminated}
@@ -14,14 +10,11 @@
 import beam.agentsim.agents.ridehail.RideHailManager.{BufferedRideHailRequestsTrigger, RideHailRepositioningTrigger}
 import beam.agentsim.agents.ridehail.{RideHailIterationHistory, RideHailManager, RideHailSurgePricingManager}
 import beam.agentsim.agents.{BeamAgent, InitializeTrigger, Population}
+import beam.agentsim.events.ActorEventsManager
 import beam.agentsim.infrastructure.ParkingManager.ParkingStockAttributes
 import beam.agentsim.infrastructure.ZonalParkingManager
 import beam.agentsim.scheduler.BeamAgentScheduler
 import beam.agentsim.scheduler.BeamAgentScheduler.{CompletionNotice, ScheduleTrigger, StartSchedule}
-<<<<<<< HEAD
-import beam.analysis.plots.GraphsStatsAgentSimEventsListener
-=======
->>>>>>> d96de7ed
 import beam.router.BeamRouter.InitTransit
 import beam.router.FreeFlowTravelTime
 import beam.router.osm.TollCalculator
@@ -33,8 +26,7 @@
 import com.conveyal.r5.transit.TransportNetwork
 import com.google.inject.Inject
 import com.typesafe.scalalogging.LazyLogging
-import org.matsim.api.core.v01.population.Activity
-import org.matsim.api.core.v01.{Coord, Id, Scenario}
+import org.matsim.api.core.v01.{Id, Scenario}
 import org.matsim.core.api.experimental.events.EventsManager
 import org.matsim.core.mobsim.framework.Mobsim
 import org.matsim.core.utils.misc.Time
@@ -66,47 +58,11 @@
 
   var debugActorWithTimerActorRef: ActorRef = _
   var debugActorWithTimerCancellable: Cancellable = _
-<<<<<<< HEAD
+  private val config: Beam.Agentsim = beamServices.beamConfig.beam.agentsim
 
   val actorEventsManager: ActorRef =
     Await.result(actorSystem.actorSelection("/user/ActorEventsManager").resolveOne(5.seconds), 5.seconds)
   println(actorEventsManager)
-
-  final val fileBaseName = "rideHailInitialLocation"
-
-  /*
-    var rideHailSurgePricingManager: RideHailSurgePricingManager = injector.getInstance(classOf[BeamServices])
-    new RideHailSurgePricingManager(beamServices.beamConfig,beamServices.taz);*/
-
-  def getQuadTreeBound[p <: Person](persons: Stream[p]): QuadTreeBounds = {
-
-    var minX: Double = null
-    var maxX: Double = null
-    var minY: Double = null
-    var maxY: Double = null
-
-    persons.forEach { person =>
-      val planElementsIterator =
-        person.getSelectedPlan.getPlanElements.iterator()
-      while (planElementsIterator.hasNext) {
-        val planElement = planElementsIterator.next()
-        planElement match {
-          case activity: Activity =>
-            val coord = activity.getCoord
-            minX = if (minX == null || minX > coord.getX) coord.getX else minX
-            maxX = if (maxX == null || maxX < coord.getX) coord.getX else maxX
-            minY = if (minY == null || minY > coord.getY) coord.getY else minY
-            maxY = if (maxY == null || maxY < coord.getY) coord.getY else maxY
-          case _ =>
-        }
-      }
-    }
-
-    QuadTreeBounds(minX, minY, maxX, maxY)
-  }
-=======
-  private val config: Beam.Agentsim = beamServices.beamConfig.beam.agentsim
->>>>>>> d96de7ed
 
   override def run(): Unit = {
     logger.info("Starting Iteration")
@@ -118,6 +74,7 @@
       logger.info(DebugLib.gcAndGetMemoryLogMessage("run.start (after GC): "))
     beamServices.startNewIteration()
     eventsManager.initProcessing()
+    actorEventsManager ! ActorEventsManager.Message.IterationStart(beamServices.iterationNumber)
     val iteration = actorSystem.actorOf(
       Props(new Actor with ActorLogging {
         var runSender: ActorRef = _
@@ -156,7 +113,7 @@
               transportNetwork,
               tollCalculator,
               scenario,
-              eventsManager,
+              actorEventsManager,
               scheduler,
               beamServices.beamRouter,
               parkingManager,
@@ -196,7 +153,7 @@
             rideHailManager,
             parkingManager,
             sharedVehicleFleets,
-            eventsManager
+            actorEventsManager
           ),
           "population"
         )
@@ -216,27 +173,7 @@
           }
         }
 
-<<<<<<< HEAD
-          private val population = context.actorOf(
-            Population.props(
-              scenario,
-              beamServices,
-              scheduler,
-              transportNetwork,
-              tollCalculator,
-              beamServices.beamRouter,
-              rideHailManager,
-              parkingManager,
-              eventsManager,
-              actorEventsManager
-            ),
-            "population"
-          )
-          context.watch(population)
-          Await.result(population ? Identify(0), timeout.duration)
-=======
         scheduleRideHailManagerTimerMessages()
->>>>>>> d96de7ed
 
         def prepareMemoryLoggingTimerActor(
           timeoutInSeconds: Int,
@@ -252,178 +189,8 @@
             Tick
           )
 
-<<<<<<< HEAD
-          beamServices.beamConfig.beam.agentsim.agents.rideHail.initialization.initType match {
-            case "PROCEDURAL" =>
-              var fleetData: List[RideHailFleetInitializer.FleetData] = List.empty[RideHailFleetInitializer.FleetData]
-              val persons: Iterable[Person] =
-                RandomUtils.shuffle(scenario.getPopulation.getPersons.values().asScala, rand)
-              persons.view.take(numRideHailAgents.toInt).foreach {
-                person =>
-                  val personInitialLocation: Coord =
-                    person.getSelectedPlan.getPlanElements
-                      .iterator()
-                      .next()
-                      .asInstanceOf[Activity]
-                      .getCoord
-                  val rideInitialLocation: Coord =
-                    beamServices.beamConfig.beam.agentsim.agents.rideHail.initialization.procedural.initialLocation.name match {
-                      case RideHailManager.INITIAL_RIDE_HAIL_LOCATION_HOME =>
-                        val radius =
-                          beamServices.beamConfig.beam.agentsim.agents.rideHail.initialization.procedural.initialLocation.home.radiusInMeters
-                        new Coord(
-                          personInitialLocation.getX + radius * (rand.nextDouble() - 0.5),
-                          personInitialLocation.getY + radius * (rand.nextDouble() - 0.5)
-                        )
-                      case RideHailManager.INITIAL_RIDE_HAIL_LOCATION_UNIFORM_RANDOM =>
-                        val x = quadTreeBounds.minx + (quadTreeBounds.maxx - quadTreeBounds.minx) * rand
-                          .nextDouble()
-                        val y = quadTreeBounds.miny + (quadTreeBounds.maxy - quadTreeBounds.miny) * rand
-                          .nextDouble()
-                        new Coord(x, y)
-                      case RideHailManager.INITIAL_RIDE_HAIL_LOCATION_ALL_AT_CENTER =>
-                        val x = quadTreeBounds.minx + (quadTreeBounds.maxx - quadTreeBounds.minx) / 2
-                        val y = quadTreeBounds.miny + (quadTreeBounds.maxy - quadTreeBounds.miny) / 2
-                        new Coord(x, y)
-                      case RideHailManager.INITIAL_RIDE_HAIL_LOCATION_ALL_IN_CORNER =>
-                        val x = quadTreeBounds.minx
-                        val y = quadTreeBounds.miny
-                        new Coord(x, y)
-                      case unknown =>
-                        log.error(s"unknown rideHail.initialLocation $unknown")
-                        null
-                    }
-
-                  val rideHailName = s"rideHailAgent-${person.getId}"
-
-                  val rideHailVehicleId = BeamVehicle.createId(person.getId, Some("rideHailVehicle"))
-                  //                Id.createVehicleId(s"rideHailVehicle-${person.getId}")
-
-                  val ridehailBeamVehicleTypeId =
-                    Id.create(
-                      beamServices.beamConfig.beam.agentsim.agents.rideHail.initialization.procedural.vehicleTypeId,
-                      classOf[BeamVehicleType]
-                    )
-
-                  val ridehailBeamVehicleType = beamServices.vehicleTypes
-                    .getOrElse(ridehailBeamVehicleTypeId, BeamVehicleType.defaultCarBeamVehicleType)
-
-                  val rideHailAgentPersonId: Id[RideHailAgent] =
-                    Id.create(rideHailName, classOf[RideHailAgent])
-
-                  val powertrain = Option(ridehailBeamVehicleType.primaryFuelConsumptionInJoulePerMeter)
-                    .map(new Powertrain(_))
-                    .getOrElse(Powertrain.PowertrainFromMilesPerGallon(Powertrain.AverageMilesPerGallon))
-
-                  val rideHailBeamVehicle = new BeamVehicle(
-                    rideHailVehicleId,
-                    powertrain,
-                    None,
-                    ridehailBeamVehicleType,
-                    None
-                  )
-                  beamServices.vehicles += (rideHailVehicleId -> rideHailBeamVehicle)
-                  rideHailBeamVehicle.registerResource(rideHailManager)
-
-                  rideHailManager ! BeamVehicleStateUpdate(
-                    rideHailBeamVehicle.getId,
-                    rideHailBeamVehicle.getState
-                  )
-
-                  val rideHailAgentProps: Props = RideHailAgent.props(
-                    beamServices,
-                    scheduler,
-                    transportNetwork,
-                    tollCalculator,
-                    eventsManager,
-                    actorEventsManager,
-                    parkingManager,
-                    rideHailAgentPersonId,
-                    Id.create("RideHailManager", classOf[RideHailManager]),
-                    rideHailBeamVehicle,
-                    rideInitialLocation,
-                    None,
-                    None
-                  )
-
-                  fleetData = fleetData :+ RideHailFleetInitializer.FleetData(
-                    id = rideHailBeamVehicle.id.toString,
-                    rideHailManagerId = "",
-                    vehicleType = vehicleTypeId.toString,
-                    initialLocationX = rideInitialLocation.getX,
-                    initialLocationY = rideInitialLocation.getY,
-                    shifts = None,
-                    geofence = None
-                  )
-
-                  val rideHailAgentRef: ActorRef =
-                    context.actorOf(rideHailAgentProps, rideHailName)
-                  context.watch(rideHailAgentRef)
-                  scheduler ! ScheduleTrigger(InitializeTrigger(0), rideHailAgentRef)
-                  rideHailAgents += rideHailAgentRef
-
-                  rideHailinitialLocationSpatialPlot
-                    .addString(StringToPlot(s"${person.getId}", rideInitialLocation, Color.RED, 20))
-                  rideHailinitialLocationSpatialPlot
-                    .addAgentWithCoord(
-                      RideHailAgentInitCoord(rideHailAgentPersonId, rideInitialLocation)
-                    )
-              }
-
-              new RideHailFleetInitializer().writeFleetData(beamServices, fleetData)
-
-            case "FILE" =>
-              new RideHailFleetInitializer().init(beamServices) foreach {
-                tuple =>
-                  val (fleetData, beamVehicle) = tuple
-                  val rideHailAgentId = Id.create(
-                    fleetData.id.replace("rideHailVehicle", RideHailAgent.idPrefix),
-                    classOf[RideHailAgent]
-                  )
-                  val rideHailManagerId = Id.create(fleetData.rideHailManagerId, classOf[RideHailManager])
-                  beamServices.vehicles += (beamVehicle.id -> beamVehicle)
-                  beamVehicle.registerResource(rideHailManager)
-                  rideHailManager ! BeamVehicleStateUpdate(
-                    beamVehicle.getId,
-                    beamVehicle.getState
-                  )
-                  val props = RideHailAgent.props(
-                    beamServices,
-                    scheduler,
-                    transportNetwork,
-                    tollCalculator,
-                    eventsManager,
-                    actorEventsManager,
-                    parkingManager,
-                    rideHailAgentId,
-                    rideHailManagerId,
-                    beamVehicle,
-                    new Coord(fleetData.initialLocationX, fleetData.initialLocationY),
-                    fleetData.shifts.map(RideHailFleetInitializer.generateRanges),
-                    fleetData.geofence
-                  )
-                  val rideHailAgentRef: ActorRef =
-                    context.actorOf(props, rideHailAgentId.toString)
-                  context.watch(rideHailAgentRef)
-                  scheduler ! ScheduleTrigger(InitializeTrigger(0), rideHailAgentRef)
-                  rideHailAgents += rideHailAgentRef
-              }
-            case _ =>
-              logger.error(
-                "Unidentified initialization type : " +
-                beamServices.beamConfig.beam.agentsim.agents.rideHail.initialization
-              )
-          }
-
-          if (beamServices.matsimServices != null) {
-            rideHailinitialLocationSpatialPlot.writeCSV(
-              beamServices.matsimServices.getControlerIO
-                .getIterationFilename(beamServices.iterationNumber, fileBaseName + ".csv")
-            )
-=======
           cancellable
         }
->>>>>>> d96de7ed
 
         override def receive: PartialFunction[Any, Unit] = {
 
@@ -481,6 +248,7 @@
     Await.result(iteration ? "Run!", timeout.duration)
 
     logger.info("Agentsim finished.")
+    actorEventsManager ! ActorEventsManager.Message.IterationEnd(beamServices.iterationNumber)
     eventsManager.finishProcessing()
     logger.info("Events drained.")
     endSegment("agentsim-events", "agentsim")
