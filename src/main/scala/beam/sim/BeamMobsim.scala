--- conflicted
+++ resolved
@@ -73,7 +73,6 @@
       Props(
         new BeamMobsimIteration(
           beamServices,
-          eventsManager,
           rideHailSurgePricingManager,
           rideHailIterationHistory,
           routeHistory
@@ -139,20 +138,6 @@
     ).withDispatcher("beam-agent-scheduler-pinned-dispatcher"),
     "scheduler"
   )
-
-  val chargingEventsAccumulator: Option[ActorRef] =
-    if (beamConfig.beam.agentsim.agents.vehicles.collectChargingEvents)
-      Some(
-        context.actorOf(ChargingEventsAccumulator.props(scheduler, beamServices.beamConfig))
-      )
-    else None
-
-  eventsManager match {
-    case lem: LoggingEventsManager =>
-      lem.asInstanceOf[LoggingEventsManager].setChargingEventsAccumulator(chargingEventsAccumulator)
-    case _ =>
-  }
-
   context.system.eventStream.subscribe(errorListener, classOf[DeadLetter])
   context.watch(scheduler)
 
@@ -302,13 +287,10 @@
       population ! Finish
       rideHailManager ! Finish
       transitSystem ! Finish
-<<<<<<< HEAD
+      tazSkimmer ! Finish
       if (chargingEventsAccumulator.isDefined) {
         chargingEventsAccumulator.get ! Finish
       }
-=======
-      tazSkimmer ! Finish
->>>>>>> 32b0dddb
       context.stop(scheduler)
       context.stop(errorListener)
       context.stop(parkingManager)
