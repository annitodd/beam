package beam.sim

import java.util.concurrent.TimeUnit
import akka.actor.Status.Success
import akka.actor.{Actor, ActorLogging, ActorRef, ActorSystem, Cancellable, DeadLetter, Props, Terminated}
import akka.pattern.ask
import akka.util.Timeout
import beam.agentsim.agents.BeamAgent.Finish
import beam.agentsim.agents.ridehail.RideHailManager.{BufferedRideHailRequestsTrigger, RideHailRepositioningTrigger}
import beam.agentsim.agents.ridehail.{RideHailIterationHistory, RideHailManager, RideHailSurgePricingManager}
import beam.agentsim.agents.vehicles.{BeamVehicle, BeamVehicleType, EventsAccumulator, VehicleCategory}
import beam.agentsim.agents.{BeamAgent, InitializeTrigger, Population, TransitSystem}
import beam.agentsim.events.eventbuilder.EventBuilderActor.{EventBuilderActorCompleted, FlushEvents}
import beam.agentsim.infrastructure.taz.TAZ
import beam.agentsim.infrastructure.{HierarchicalParkingManager, ParallelParkingManager, ZonalParkingManager}
import beam.agentsim.scheduler.BeamAgentScheduler
import beam.agentsim.scheduler.BeamAgentScheduler.{CompletionNotice, ScheduleTrigger, StartSchedule}
import beam.cosim.helics.BeamFederate.BeamFederateTrigger
import beam.replanning.{AddSupplementaryTrips, ModeIterationPlanCleaner, SupplementaryTripGenerator}
import beam.router.Modes.BeamMode
import beam.router._
import beam.router.osm.TollCalculator
import beam.router.skim.TAZSkimsCollector
import beam.sim.common.GeoUtils
import beam.sim.config.BeamConfig.Beam
import beam.sim.metrics.SimulationMetricCollector.SimulationTime
import beam.sim.metrics.{Metrics, MetricsSupport, SimulationMetricCollector}
import beam.sim.monitoring.ErrorListener
import beam.sim.population.AttributesOfIndividual
import beam.sim.vehiclesharing.Fleets
import beam.utils._
import beam.utils.csv.writers.PlansCsvWriter
import beam.utils.matsim_conversion.ShapeUtils.QuadTreeBounds
import com.conveyal.r5.transit.TransportNetwork
import com.google.inject.Inject
import com.typesafe.scalalogging.LazyLogging
import org.matsim.api.core.v01.population.{Activity, Leg, Person, Population => MATSimPopulation}
import org.matsim.api.core.v01.{Id, Scenario}
import org.matsim.core.api.experimental.events.EventsManager
import org.matsim.core.mobsim.framework.Mobsim
import org.matsim.core.utils.misc.Time
import org.matsim.households.Households

import scala.collection.JavaConverters._
import scala.concurrent.Await
import scala.concurrent.duration._

class BeamMobsim @Inject()(
  val beamServices: BeamServices,
  val beamScenario: BeamScenario,
  val transportNetwork: TransportNetwork,
  val tollCalculator: TollCalculator,
  val scenario: Scenario,
  val eventsManager: EventsManager,
  val actorSystem: ActorSystem,
  val rideHailSurgePricingManager: RideHailSurgePricingManager,
  val rideHailIterationHistory: RideHailIterationHistory,
  val routeHistory: RouteHistory,
  val geo: GeoUtils,
  val planCleaner: ModeIterationPlanCleaner,
  val networkHelper: NetworkHelper,
  val rideHailFleetInitializerProvider: RideHailFleetInitializerProvider,
) extends Mobsim
    with LazyLogging
    with MetricsSupport {
  private implicit val timeout: Timeout = Timeout(50000, TimeUnit.SECONDS)

  override def run(): Unit = {
    logger.info("Starting Iteration")
    startMeasuringIteration(beamServices.matsimServices.getIterationNumber)
    logger.info("Preparing new Iteration (Start)")
    startMeasuring("iteration-preparation:mobsim")

    validateVehicleTypes()

    if (beamServices.beamConfig.beam.debug.debugEnabled)
      logger.info(DebugLib.getMemoryLogMessage("run.start (after GC): "))
    Metrics.iterationNumber = beamServices.matsimServices.getIterationNumber
    // This is needed to get all iterations in Grafana. Take a look to variable `$iteration_num` in the dashboard
    beamServices.simMetricCollector.writeIteration(
      "beam-iteration",
      SimulationTime(0),
      beamServices.matsimServices.getIterationNumber.toLong
    )

    // to have zero values for graphs even if there are no values calculated during iteration
    def writeZeros(
      metricName: String,
      values: Map[String, Double] = Map(SimulationMetricCollector.defaultMetricName -> 0.0),
      tags: Map[String, String] = Map()
    ): Unit = {
      for (hour <- 0 to 24) {
        beamServices.simMetricCollector.write(metricName, SimulationTime(60 * 60 * hour), values, tags)
      }
    }

    Seq(
      "car",
      "walk",
      "ride_hail",
      "ride_hail_pooled",
      "ride_hail_transit",
      "bike",
      "walk_transit",
      "drive_transit"
    ).foreach(mode => {
      writeZeros("mode-choices", tags = Map("mode" -> mode))
    })

    val defaultName = SimulationMetricCollector.defaultMetricName
    writeZeros("ride-hail-trip-distance", tags = Map("trip-type" -> "1"))
    writeZeros("average-travel-time", tags = Map("mode"          -> "car"))

    writeZeros("parking", tags = Map("parking-type" -> "Public"))
    writeZeros("ride-hail-allocation-reserved")
    writeZeros("ride-hail-inquiry-served")
    writeZeros(
      "chargingPower",
      Map(defaultName   -> 0.0, "averageLoad"        -> 0.0),
      Map("vehicleType" -> "Personal", "parkingType" -> "Public", "typeOfCharger" -> "None")
    )

    eventsManager.initProcessing()

    clearRoutesAndModesIfNeeded(beamServices.matsimServices.getIterationNumber)
    planCleaner.clearModesAccordingToStrategy(beamServices.matsimServices.getIterationNumber)

    if (beamServices.beamConfig.beam.agentsim.agents.tripBehaviors.mulitnomialLogit.generate_secondary_activities) {
      logger.info("Filling in secondary trips in plans")
      fillInSecondaryActivities(
        beamServices.matsimServices.getScenario.getHouseholds,
        beamServices.matsimServices.getIterationNumber
      )
    }

    val iteration = actorSystem.actorOf(
      Props(
        new BeamMobsimIteration(
          beamServices,
          eventsManager,
          rideHailSurgePricingManager,
          rideHailIterationHistory,
          routeHistory,
          rideHailFleetInitializerProvider
        )
      ),
      "BeamMobsim.iteration"
    )

    Await.result(iteration ? "Run!", timeout.duration)

    logger.info("Agentsim finished.")
    eventsManager.finishProcessing()
    logger.info("Events drained.")
    stopMeasuring("agentsim-events:agentsim")

    logger.info("Processing Agentsim Events (End)")
  }

  private def fillInSecondaryActivities(households: Households, iteration: Int): Unit = {
    //    PlansCsvWriter.toCsv(
    //      scenario,
    //      beamServices.matsimServices.getControlerIO.getIterationFilename(iteration, "plans_before_fill_in.csv.gz")
    //    )

    households.getHouseholds.values.forEach { household =>
      val vehicles = household.getVehicleIds.asScala
        .flatten(vehicleId => beamServices.beamScenario.privateVehicles.get(vehicleId.asInstanceOf[Id[BeamVehicle]]))
      val persons = household.getMemberIds.asScala.collect {
        case personId => beamServices.matsimServices.getScenario.getPopulation.getPersons.get(personId)
      }
      val destinationChoiceModel = beamServices.beamScenario.destinationChoiceModel

      val vehiclesByCategory =
        vehicles.filter(_.beamVehicleType.automationLevel <= 3).groupBy(_.beamVehicleType.vehicleCategory)

      val nonCavModesAvailable: List[BeamMode] = vehiclesByCategory.keys.collect {
        case VehicleCategory.Car  => BeamMode.CAR
        case VehicleCategory.Bike => BeamMode.BIKE
      }.toList

      val cavs = vehicles.filter(_.beamVehicleType.automationLevel > 3).toList

      val cavModeAvailable: List[BeamMode] =
        if (cavs.nonEmpty) {
          List[BeamMode](BeamMode.CAV)
        } else {
          List[BeamMode]()
        }

      val modesAvailable: List[BeamMode] = nonCavModesAvailable ++ cavModeAvailable

      persons.foreach { person =>
        if (beamServices.matsimServices.getIterationNumber == 0) {
          val addSupplementaryTrips = new AddSupplementaryTrips(beamScenario.beamConfig)
          addSupplementaryTrips.run(person)
        }

        if (person.getSelectedPlan.getPlanElements.asScala
              .collect { case activity: Activity => activity.getType }
              .contains("Temp")) {
          val supplementaryTripGenerator =
            new SupplementaryTripGenerator(
              person.getCustomAttributes.get("beam-attributes").asInstanceOf[AttributesOfIndividual],
              destinationChoiceModel,
              beamServices,
              person.getId
            )
          val newPlan =
            supplementaryTripGenerator.generateNewPlans(person.getSelectedPlan, destinationChoiceModel, modesAvailable)
          newPlan match {
            case Some(plan) =>
              person.removePlan(person.getSelectedPlan)
              person.addPlan(plan)
              person.setSelectedPlan(plan)
            case None =>
          }
        }
      }

    }
    //    PlansCsvWriter.toCsv(
    //      scenario,
    //      beamServices.matsimServices.getControlerIO.getIterationFilename(iteration, "plans_after_fill_in.csv.gz")
    //    )
    logger.info("Done filling in secondary trips in plans")
  }

  private def clearRoutesAndModesIfNeeded(iteration: Int): Unit = {
    val experimentType = beamServices.beamConfig.beam.physsim.relaxation.`type`
    if (experimentType == "experiment_2.0") {
      if (beamServices.beamConfig.beam.physsim.relaxation.experiment2_0.clearRoutesEveryIteration) {
        clearRoutes()
        logger.info(s"Experiment_2.0: Clear all routes at iteration ${iteration}")
      }
      if (beamServices.beamConfig.beam.physsim.relaxation.experiment2_0.clearModesEveryIteration) {
        clearModes()
        logger.info(s"Experiment_2.0: Clear all modes at iteration ${iteration}")
      }
    } else if (experimentType == "experiment_2.1") {
      if (beamServices.beamConfig.beam.physsim.relaxation.experiment2_1.clearRoutesEveryIteration) {
        clearRoutes()
        logger.info(s"Experiment_2.1: Clear all routes at iteration ${iteration}")
      }
      if (beamServices.beamConfig.beam.physsim.relaxation.experiment2_1.clearModesEveryIteration) {
        clearModes()
        logger.info(s"Experiment_2.1: Clear all modes at iteration ${iteration}")
      }
    } else if (experimentType == "experiment_3.0" && iteration <= 1) {
      clearRoutes()
      logger.info(s"Experiment_3.0: Clear all routes at iteration ${iteration}")
      clearModes()
      logger.info(s"Experiment_3.0: Clear all modes at iteration ${iteration}")
    } else if (experimentType == "experiment_4.0" && iteration <= 1) {
      clearRoutes()
      logger.info(s"Experiment_4.0: Clear all routes at iteration ${iteration}")
      clearModes()
      logger.info(s"Experiment_4.0: Clear all modes at iteration ${iteration}")
    } else if (experimentType == "experiment_5.0" && iteration <= 1) {
      clearRoutes()
      logger.info(s"Experiment_5.0: Clear all routes at iteration ${iteration}")
      clearModes()
      logger.info(s"Experiment_5.0: Clear all modes at iteration ${iteration}")
    } else if (experimentType == "experiment_5.1" && iteration <= 1) {
      clearRoutes()
      logger.info(s"Experiment_5.1: Clear all routes at iteration ${iteration}")
      clearModes()
      logger.info(s"Experiment_5.1: Clear all modes at iteration ${iteration}")
    } else if (experimentType == "experiment_5.2" && iteration <= 1) {
      clearRoutes()
      logger.info(s"Experiment_5.2: Clear all routes at iteration ${iteration}")
      clearModes()
      logger.info(s"Experiment_5.2: Clear all modes at iteration ${iteration}")
    }
  }

  private def clearRoutes(): Unit = {
    scenario.getPopulation.getPersons.values().asScala.foreach { p =>
      p.getPlans.asScala.foreach { plan =>
        plan.getPlanElements.asScala.foreach {
          case leg: Leg =>
            leg.setRoute(null)
          case _ =>
        }
      }
    }
  }

  private def clearModes(): Unit = {
    scenario.getPopulation.getPersons.values().asScala.foreach { p =>
      p.getPlans.asScala.foreach { plan =>
        plan.getPlanElements.asScala.foreach {
          case leg: Leg =>
            leg.setMode("")
          case _ =>
        }
      }
    }
  }

  def validateVehicleTypes(): Unit = {
    if (!beamScenario.vehicleTypes.contains(
          Id.create(beamScenario.beamConfig.beam.agentsim.agents.bodyType, classOf[BeamVehicleType])
        )) {
      throw new RuntimeException(
        "Vehicle type for human body: " + beamScenario.beamConfig.beam.agentsim.agents.bodyType + " is missing. Please add it to the vehicle types."
      )
    }
    if (!beamScenario.vehicleTypes.contains(
          Id.create(
            beamScenario.beamConfig.beam.agentsim.agents.rideHail.initialization.procedural.vehicleTypeId,
            classOf[BeamVehicleType]
          )
        )) {
      throw new RuntimeException(
        "Vehicle type for ride-hail: " + beamScenario.beamConfig.beam.agentsim.agents.rideHail.initialization.procedural.vehicleTypeId + " is missing. Please add it to the vehicle types."
      )
    }
  }

}

class BeamMobsimIteration(
  val beamServices: BeamServices,
  val eventsManager: EventsManager,
  val rideHailSurgePricingManager: RideHailSurgePricingManager,
  val rideHailIterationHistory: RideHailIterationHistory,
  val routeHistory: RouteHistory,
  val rideHailFleetInitializerProvider: RideHailFleetInitializerProvider,
) extends Actor
    with ActorLogging
    with MetricsSupport {

  import beamServices._
  private val config: Beam.Agentsim = beamConfig.beam.agentsim

  var runSender: ActorRef = _
  private val errorListener = context.actorOf(ErrorListener.props())
  context.watch(errorListener)
  context.system.eventStream.subscribe(errorListener, classOf[BeamAgent.TerminatedPrematurelyEvent])
  private val scheduler = context.actorOf(
    Props(
      classOf[BeamAgentScheduler],
      beamConfig,
      Time.parseTime(beamConfig.matsim.modules.qsim.endTime).toInt,
      config.schedulerParallelismWindow,
      new StuckFinder(beamConfig.beam.debug.stuckAgentDetection)
    ).withDispatcher("beam-agent-scheduler-pinned-dispatcher"),
    "scheduler"
  )
  context.system.eventStream.subscribe(errorListener, classOf[DeadLetter])
  context.watch(scheduler)

  private val envelopeInUTM = geo.wgs2Utm(beamScenario.transportNetwork.streetLayer.envelope)
  envelopeInUTM.expandBy(beamConfig.beam.spatial.boundingBoxBuffer)

  val activityQuadTreeBounds: QuadTreeBounds = buildActivityQuadTreeBounds(matsimServices.getScenario.getPopulation)
  log.info(s"envelopeInUTM before expansion: $envelopeInUTM")

  envelopeInUTM.expandToInclude(activityQuadTreeBounds.minx, activityQuadTreeBounds.miny)
  envelopeInUTM.expandToInclude(activityQuadTreeBounds.maxx, activityQuadTreeBounds.maxy)
  log.info(s"envelopeInUTM after expansion: $envelopeInUTM")

  private val parkingFilePaths = {
    val sharedVehicleFleetTypes = config.agents.vehicles.sharedFleets.map(Fleets.lookup)
    ZonalParkingManager.getDefaultParkingZones(beamConfig) ++ sharedVehicleFleetTypes.map(
      fleetType => fleetType.managerId -> fleetType.parkingFilePath
    )
  }

  private val parkingManager = {
    val managerName = beamConfig.beam.agentsim.taz.parkingManager.name
    log.info(s"Starting parking manager: $managerName")
    val pmProps = managerName match {
      case "DEFAULT" =>
<<<<<<< HEAD
        ZonalParkingManager
          .props(beamScenario.beamConfig, beamScenario.tazTreeMap, geo, beamRouter, envelopeInUTM)
          .withDispatcher("zonal-parking-manager-pinned-dispatcher")
=======
        val geoLevel = beamConfig.beam.agentsim.taz.parkingManager.level
        geoLevel.toLowerCase match {
          case "taz" =>
            ZonalParkingManager.props(
              beamScenario.beamConfig,
              beamScenario.tazTreeMap.tazQuadTree,
              beamScenario.tazTreeMap.idToTAZMapping,
              identity[TAZ],
              geo,
              beamRouter,
              envelopeInUTM,
              parkingFilePaths,
            )
          case "link" =>
            ZonalParkingManager.props(
              beamScenario.beamConfig,
              beamScenario.linkQuadTree,
              beamScenario.linkIdMapping,
              beamScenario.linkToTAZMapping,
              geo,
              beamRouter,
              envelopeInUTM,
              parkingFilePaths,
            )
          case _ =>
            throw new IllegalArgumentException(
              s"Unsupported parking level type $geoLevel, only TAZ | Link are supported"
            )
        }
      case "HIERARCHICAL" =>
        HierarchicalParkingManager
          .props(
            beamConfig,
            beamScenario.tazTreeMap,
            beamScenario.linkQuadTree,
            beamScenario.linkToTAZMapping,
            geo,
            envelopeInUTM,
            parkingFilePaths,
          )
>>>>>>> 336f31bc
      case "PARALLEL" =>
        ParallelParkingManager
          .props(beamScenario.beamConfig, beamScenario.tazTreeMap, geo, envelopeInUTM, parkingFilePaths)
      case unknown @ _ => throw new IllegalArgumentException(s"Unknown parking manager type: $unknown")
    }
    context.actorOf(pmProps.withDispatcher("zonal-parking-manager-pinned-dispatcher"), "ParkingManager")
  }

  context.watch(parkingManager)

  private val rideHailFleetInitializer = rideHailFleetInitializerProvider.get()

  private val rideHailManager = context.actorOf(
    Props(
      new RideHailManager(
        Id.create("GlobalRHM", classOf[RideHailManager]),
        beamServices,
        beamScenario,
        beamScenario.transportNetwork,
        tollCalculator,
        matsimServices.getScenario,
        matsimServices.getEvents,
        scheduler,
        beamRouter,
        parkingManager,
        envelopeInUTM,
        activityQuadTreeBounds,
        rideHailSurgePricingManager,
        rideHailIterationHistory.oscillationAdjustedTNCIterationStats,
        routeHistory,
        rideHailFleetInitializer
      )
    ).withDispatcher("ride-hail-manager-pinned-dispatcher"),
    "RideHailManager"
  )
  context.watch(rideHailManager)
  scheduler ! ScheduleTrigger(InitializeTrigger(0), rideHailManager)

  var memoryLoggingTimerActorRef: ActorRef = _
  var memoryLoggingTimerCancellable: Cancellable = _

  var debugActorWithTimerActorRef: ActorRef = _
  var debugActorWithTimerCancellable: Cancellable = _

  if (beamConfig.beam.debug.debugActorTimerIntervalInSec > 0) {
    debugActorWithTimerActorRef = context.actorOf(Props(classOf[DebugActorWithTimer], rideHailManager, scheduler))
    debugActorWithTimerCancellable = prepareMemoryLoggingTimerActor(
      beamConfig.beam.debug.debugActorTimerIntervalInSec,
      context.system,
      debugActorWithTimerActorRef
    )
  }

  private val sharedVehicleFleets = config.agents.vehicles.sharedFleets.map { fleetConfig =>
    context.actorOf(
      Fleets.lookup(fleetConfig).props(beamServices, scheduler, parkingManager),
      fleetConfig.name
    )
  }
  sharedVehicleFleets.foreach(context.watch)
  sharedVehicleFleets.foreach(scheduler ! ScheduleTrigger(InitializeTrigger(0), _))

  private val transitSystem = context.actorOf(
    Props(
      new TransitSystem(
        beamServices,
        beamScenario,
        matsimServices.getScenario,
        beamScenario.transportNetwork,
        scheduler,
        parkingManager,
        tollCalculator,
        geo,
        networkHelper,
        matsimServices.getEvents
      )
    ),
    "transit-system"
  )
  context.watch(transitSystem)
  scheduler ! ScheduleTrigger(InitializeTrigger(0), transitSystem)

  private val population = context.actorOf(
    Population.props(
      matsimServices.getScenario,
      beamScenario,
      beamServices,
      scheduler,
      beamScenario.transportNetwork,
      tollCalculator,
      beamRouter,
      rideHailManager,
      parkingManager,
      sharedVehicleFleets,
      matsimServices.getEvents,
      routeHistory,
      envelopeInUTM
    ),
    "population"
  )

  context.watch(population)
  scheduler ! ScheduleTrigger(InitializeTrigger(0), population)

  scheduleRideHailManagerTimerMessages()

  //to monitor with TAZSkimmer add actor hereinafter
  private val tazSkimmer = context.actorOf(
    TAZSkimsCollector.props(scheduler, beamServices, rideHailManager +: sharedVehicleFleets),
    "taz-skims-collector"
  )
  context.watch(tazSkimmer)
  scheduler ! ScheduleTrigger(InitializeTrigger(0), tazSkimmer)

  val eventsAccumulator: Option[ActorRef] =
    if (beamConfig.beam.agentsim.collectEvents) {
      val eventsAccumulator = context.actorOf(EventsAccumulator.props(scheduler, beamServices))
      context.watch(eventsAccumulator)
      scheduler ! ScheduleTrigger(BeamFederateTrigger(0), eventsAccumulator)
      Some(eventsAccumulator)
    } else None
  eventsManager match {
    case lem: LoggingEventsManager =>
      lem.asInstanceOf[LoggingEventsManager].setEventsAccumulator(eventsAccumulator)
    case _ =>
  }

  def prepareMemoryLoggingTimerActor(
    timeoutInSeconds: Int,
    system: ActorSystem,
    memoryLoggingTimerActorRef: ActorRef
  ): Cancellable = {
    import system.dispatcher

    val cancellable = system.scheduler.scheduleWithFixedDelay(
      0.milliseconds,
      (timeoutInSeconds * 1000).milliseconds,
      memoryLoggingTimerActorRef,
      Tick
    )

    cancellable
  }

  override def receive: PartialFunction[Any, Unit] = {

    case CompletionNotice(_, _) =>
      log.info("Scheduler is finished.")
      stopMeasuring("agentsim-execution:agentsim")
      log.info("Ending Agentsim")
      log.info("Processing Agentsim Events (Start)")
      stopMeasuring("agentsim-events:agentsim")

      population ! Finish
      rideHailManager ! Finish
      transitSystem ! Finish
      tazSkimmer ! Finish
      if (eventsAccumulator.isDefined) {
        eventsAccumulator.get ! Finish
        context.stop(eventsAccumulator.get)
      }
      context.stop(scheduler)
      context.stop(errorListener)
      context.stop(parkingManager)
      sharedVehicleFleets.foreach(context.stop)
      context.stop(tazSkimmer)
      if (beamConfig.beam.debug.debugActorTimerIntervalInSec > 0) {
        debugActorWithTimerCancellable.cancel()
        context.stop(debugActorWithTimerActorRef)
      }

    case Terminated(_) =>
      if (context.children.isEmpty) {
        // Await eventBuilder message queue to be processed, before ending iteration
        beamServices.eventBuilderActor ! FlushEvents
      } else {
        log.debug("Remaining: {}", context.children)
      }

    case EventBuilderActorCompleted =>
      runSender ! Success("Ran.")
      context.stop(self)

    case "Run!" =>
      runSender = sender
      log.info("Running BEAM Mobsim")
      stopMeasuring("iteration-preparation:mobsim")

      log.info("Preparing new Iteration (End)")
      log.info("Starting Agentsim")
      startMeasuring("agentsim-execution:agentsim")

      scheduler ! StartSchedule(matsimServices.getIterationNumber)
  }

  private def scheduleRideHailManagerTimerMessages(): Unit = {
    if (config.agents.rideHail.repositioningManager.timeout > 0) {
      // We need to stagger init tick for repositioning manager and allocation manager
      // This is important because during the `requestBufferTimeoutInSeconds` repositioned vehicle is not available, so to make them work together
      // we have to make sure that there is no overlap
      val initTick = config.agents.rideHail.repositioningManager.timeout / 2
      scheduler ! ScheduleTrigger(RideHailRepositioningTrigger(initTick), rideHailManager)
    }
    if (config.agents.rideHail.allocationManager.requestBufferTimeoutInSeconds > 0)
      scheduler ! ScheduleTrigger(BufferedRideHailRequestsTrigger(0), rideHailManager)
  }

  def buildActivityQuadTreeBounds(population: MATSimPopulation): QuadTreeBounds = {
    val persons = population.getPersons.values().asInstanceOf[java.util.Collection[Person]].asScala.view
    val activities = persons.flatMap(p => p.getSelectedPlan.getPlanElements.asScala.view).collect {
      case activity: Activity =>
        activity
    }
    val coordinates = activities.map(_.getCoord)
    // Force to compute xs and ys arrays
    val xs = coordinates.map(_.getX).toArray
    val ys = coordinates.map(_.getY).toArray
    val xMin = xs.min
    val xMax = xs.max
    val yMin = ys.min
    val yMax = ys.max
    log.info(
      s"QuadTreeBounds with X: [$xMin; $xMax], Y: [$yMin, $yMax]. boundingBoxBuffer: ${beamConfig.beam.spatial.boundingBoxBuffer}"
    )
    QuadTreeBounds(
      xMin - beamConfig.beam.spatial.boundingBoxBuffer,
      yMin - beamConfig.beam.spatial.boundingBoxBuffer,
      xMax + beamConfig.beam.spatial.boundingBoxBuffer,
      yMax + beamConfig.beam.spatial.boundingBoxBuffer
    )
  }

}<|MERGE_RESOLUTION|>--- conflicted
+++ resolved
@@ -373,11 +373,6 @@
     log.info(s"Starting parking manager: $managerName")
     val pmProps = managerName match {
       case "DEFAULT" =>
-<<<<<<< HEAD
-        ZonalParkingManager
-          .props(beamScenario.beamConfig, beamScenario.tazTreeMap, geo, beamRouter, envelopeInUTM)
-          .withDispatcher("zonal-parking-manager-pinned-dispatcher")
-=======
         val geoLevel = beamConfig.beam.agentsim.taz.parkingManager.level
         geoLevel.toLowerCase match {
           case "taz" =>
@@ -418,7 +413,6 @@
             envelopeInUTM,
             parkingFilePaths,
           )
->>>>>>> 336f31bc
       case "PARALLEL" =>
         ParallelParkingManager
           .props(beamScenario.beamConfig, beamScenario.tazTreeMap, geo, envelopeInUTM, parkingFilePaths)
