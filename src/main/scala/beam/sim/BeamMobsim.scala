--- conflicted
+++ resolved
@@ -69,70 +69,6 @@
     Metrics.iterationNumber = beamServices.matsimServices.getIterationNumber
     eventsManager.initProcessing()
 
-<<<<<<< HEAD
-        private val envelopeInUTM =
-          beamServices.geo.wgs2Utm(transportNetwork.streetLayer.envelope)
-        envelopeInUTM.expandBy(beamServices.beamConfig.beam.spatial.boundingBoxBuffer)
-
-        private val parkingManager = context.actorOf(
-          ZonalParkingManager
-            .props(beamServices, beamServices.beamRouter, ParkingStockAttributes(100)),
-          "ParkingManager"
-        )
-        context.watch(parkingManager)
-
-        private val rideHailManager = context.actorOf(
-          Props(
-            new RideHailManager(
-              Id.create("GlobalRHM", classOf[RideHailManager]),
-              beamServices,
-              transportNetwork,
-              tollCalculator,
-              scenario,
-              eventsManager,
-              scheduler,
-              beamServices.beamRouter,
-              parkingManager,
-              envelopeInUTM,
-              rideHailSurgePricingManager,
-              rideHailIterationHistory.oscillationAdjustedTNCIterationStats
-            )
-          ),
-          "RideHailManager"
-        )
-        context.watch(rideHailManager)
-//        Await.result(rideHailManager ? Identify(0), timeout.duration)
-
-        if (beamServices.beamConfig.beam.debug.debugActorTimerIntervalInSec > 0) {
-          debugActorWithTimerActorRef = context.actorOf(Props(classOf[DebugActorWithTimer], rideHailManager, scheduler))
-          debugActorWithTimerCancellable = prepareMemoryLoggingTimerActor(
-            beamServices.beamConfig.beam.debug.debugActorTimerIntervalInSec,
-            context.system,
-            debugActorWithTimerActorRef
-          )
-        }
-
-        private val sharedVehicleFleets = config.agents.vehicles.sharedFleets.map { fleetConfig =>
-          context.actorOf(Fleets.lookup(fleetConfig).props(beamServices, parkingManager), fleetConfig.name)
-        }
-        sharedVehicleFleets.foreach(context.watch)
-        sharedVehicleFleets.foreach(scheduler ! ScheduleTrigger(InitializeTrigger(0), _))
-
-        private val population = context.actorOf(
-          Population.props(
-            scenario,
-            beamServices,
-            scheduler,
-            transportNetwork,
-            tollCalculator,
-            beamServices.beamRouter,
-            rideHailManager,
-            parkingManager,
-            sharedVehicleFleets,
-            eventsManager
-          ),
-          "population"
-=======
     val iteration = actorSystem.actorOf(
       Props(
         new BeamMobsimIteration(
@@ -142,7 +78,6 @@
           routeHistory,
           beamSkimmer,
           travelTimeObserved
->>>>>>> ad17ad12
         )
       ),
       "BeamMobsim.iteration"
