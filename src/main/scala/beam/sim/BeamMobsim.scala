--- conflicted
+++ resolved
@@ -56,18 +56,6 @@
     with MetricsSupport {
   private implicit val timeout: Timeout = Timeout(50000, TimeUnit.SECONDS)
 
-<<<<<<< HEAD
-  val RideHailManagerInitTimeout: FiniteDuration = 500.seconds
-
-  var memoryLoggingTimerActorRef: ActorRef = _
-  var memoryLoggingTimerCancellable: Cancellable = _
-
-  var debugActorWithTimerActorRef: ActorRef = _
-  var debugActorWithTimerCancellable: Cancellable = _
-  private val config: Beam.Agentsim = beamServices.beamConfig.beam.agentsim
-
-=======
->>>>>>> 7e5c6ba7
   override def run(): Unit = {
     logger.info("Starting Iteration")
     startMeasuringIteration(beamServices.matsimServices.getIterationNumber)
@@ -80,95 +68,6 @@
       logger.info(DebugLib.gcAndGetMemoryLogMessage("run.start (after GC): "))
     Metrics.iterationNumber = beamServices.matsimServices.getIterationNumber
     eventsManager.initProcessing()
-<<<<<<< HEAD
-    val iteration = actorSystem.actorOf(
-      Props(new Actor with ActorLogging {
-        var runSender: ActorRef = _
-        private val errorListener = context.actorOf(ErrorListener.props())
-        context.watch(errorListener)
-        context.system.eventStream.subscribe(errorListener, classOf[BeamAgent.TerminatedPrematurelyEvent])
-        private val scheduler = context.actorOf(
-          Props(
-            classOf[BeamAgentScheduler],
-            beamServices.beamConfig,
-            Time.parseTime(beamServices.beamConfig.matsim.modules.qsim.endTime).toInt,
-            config.schedulerParallelismWindow,
-            new StuckFinder(beamServices.beamConfig.beam.debug.stuckAgentDetection)
-          ).withDispatcher("beam-agent-scheduler-pinned-dispatcher"),
-          "scheduler"
-        )
-        context.system.eventStream.subscribe(errorListener, classOf[DeadLetter])
-        context.watch(scheduler)
-
-        private val envelopeInUTM =
-          beamServices.geo.wgs2Utm(transportNetwork.streetLayer.envelope)
-        envelopeInUTM.expandBy(beamServices.beamConfig.beam.spatial.boundingBoxBuffer)
-
-        private val parkingManager = context.actorOf(
-          ZonalParkingManager
-            .props(beamServices, beamServices.beamRouter, ParkingStockAttributes(100))
-            .withDispatcher("zonal-parking-manager-pinned-dispatcher"),
-          "ParkingManager"
-        )
-        context.watch(parkingManager)
-
-        private val rideHailManager = context.actorOf(
-          Props(
-            new RideHailManager(
-              Id.create("GlobalRHM", classOf[RideHailManager]),
-              beamServices,
-              transportNetwork,
-              tollCalculator,
-              scenario,
-              eventsManager,
-              scheduler,
-              beamServices.beamRouter,
-              parkingManager,
-              envelopeInUTM,
-              rideHailSurgePricingManager,
-              rideHailIterationHistory.oscillationAdjustedTNCIterationStats,
-              beamSkimmer,
-              routeHistory
-            )
-          ).withDispatcher("ride-hail-manager-pinned-dispatcher"),
-          "RideHailManager"
-        )
-        context.watch(rideHailManager)
-        ProfilingUtils.timed("rideHailManager identified", x => log.info(x)) {
-          Await.result(rideHailManager ? Identify(0), RideHailManagerInitTimeout)
-        }
-        if (beamServices.beamConfig.beam.debug.debugActorTimerIntervalInSec > 0) {
-          debugActorWithTimerActorRef = context.actorOf(Props(classOf[DebugActorWithTimer], rideHailManager, scheduler))
-          debugActorWithTimerCancellable = prepareMemoryLoggingTimerActor(
-            beamServices.beamConfig.beam.debug.debugActorTimerIntervalInSec,
-            context.system,
-            debugActorWithTimerActorRef
-          )
-        }
-
-        private val sharedVehicleFleets = config.agents.vehicles.sharedFleets.map { fleetConfig =>
-          context.actorOf(Fleets.lookup(fleetConfig).props(beamServices, parkingManager), fleetConfig.name)
-        }
-        sharedVehicleFleets.foreach(context.watch)
-        sharedVehicleFleets.foreach(scheduler ! ScheduleTrigger(InitializeTrigger(0), _))
-
-        private val population = context.actorOf(
-          Population.props(
-            scenario,
-            beamServices,
-            scheduler,
-            transportNetwork,
-            tollCalculator,
-            beamServices.beamRouter,
-            rideHailManager,
-            parkingManager,
-            sharedVehicleFleets,
-            eventsManager,
-            routeHistory,
-            beamSkimmer
-          ),
-          "population"
-=======
 
     val iteration = actorSystem.actorOf(
       Props(
@@ -179,7 +78,6 @@
           routeHistory,
           beamSkimmer,
           travelTimeObserved
->>>>>>> 7e5c6ba7
         )
       ),
       "BeamMobsim.iteration"
