--- conflicted
+++ resolved
@@ -36,10 +36,7 @@
 import org.matsim.core.scenario.{MutableScenario, ScenarioUtils}
 import org.matsim.core.utils.misc.Time
 import org.matsim.households.Household
-<<<<<<< HEAD
-import org.matsim.vehicles.VehicleType
-=======
->>>>>>> 839cd916
+import org.matsim.vehicles.{Vehicle, VehicleType, VehicleUtils}
 
 import scala.collection.JavaConverters._
 import scala.collection.mutable
@@ -205,16 +202,6 @@
         private val numRideHailAgents = math.round(
           beamServices.beamConfig.beam.agentsim.numAgents.toDouble * beamServices.beamConfig.beam.agentsim.agents.rideHail.numDriversAsFractionOfPopulation
         )
-<<<<<<< HEAD
-        private val rideHailVehicleType =
-          BeamVehicleUtils
-            .getVehicleTypeById(
-              beamServices.beamConfig.beam.agentsim.agents.rideHail.vehicleTypeId,
-              scenario.getVehicles.getVehicleTypes
-            )
-            .getOrElse(scenario.getVehicles.getVehicleTypes.get(Id.create("1", classOf[VehicleType])))
-=======
->>>>>>> 839cd916
 
         val quadTreeBounds: QuadTreeBounds = getQuadTreeBound(
           scenario.getPopulation.getPersons
@@ -371,11 +358,7 @@
 
         if (beamServices.iterationNumber == 0) {
           val warmStart = BeamWarmStart(beamServices.beamConfig)
-<<<<<<< HEAD
-          warmStart.warmStartRouterIfNeeded(beamServices.beamRouter)
-=======
           warmStart.warmStartTravelTime(beamServices.beamRouter)
->>>>>>> 839cd916
         }
 
         log.info("Transit schedule has been initialized")
