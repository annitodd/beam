--- conflicted
+++ resolved
@@ -32,12 +32,8 @@
 import beam.agentsim.scheduler.BeamAgentScheduler
 import beam.agentsim.scheduler.BeamAgentScheduler.{CompletionNotice, ScheduleTrigger, StartSchedule}
 import beam.analysis.plots.GraphsStatsAgentSimEventsListener
-<<<<<<< HEAD
-import beam.router.BeamRouter.InitTransit
-=======
 import beam.router.BeamRouter.{InitTransit, UpdateTravelTimeLocal, UpdateTravelTimeRemote}
 import beam.router.FreeFlowTravelTime
->>>>>>> 90d87741
 import beam.router.osm.TollCalculator
 import beam.sim.metrics.MetricsSupport
 import beam.sim.monitoring.ErrorListener
@@ -135,76 +131,6 @@
     beamServices.startNewIteration()
     eventsManager.initProcessing()
     val iteration = actorSystem.actorOf(
-<<<<<<< HEAD
-      Props(new Actor with ActorLogging {
-        var runSender: ActorRef = _
-        private val errorListener = context.actorOf(ErrorListener.props())
-        context.watch(errorListener)
-        context.system.eventStream
-          .subscribe(errorListener, classOf[BeamAgent.TerminatedPrematurelyEvent])
-        private val scheduler = context.actorOf(
-          Props(
-            classOf[BeamAgentScheduler],
-            beamServices.beamConfig,
-            Time.parseTime(beamServices.beamConfig.matsim.modules.qsim.endTime).toInt,
-            beamServices.beamConfig.beam.agentsim.schedulerParallelismWindow,
-            new StuckFinder(beamServices.beamConfig.beam.debug.stuckAgentDetection)
-          ),
-          "scheduler"
-        )
-        context.system.eventStream.subscribe(errorListener, classOf[DeadLetter])
-        context.watch(scheduler)
-
-        beamServices.vehicles.clear() // important to purge data from previous iteration
-
-        private val envelopeInUTM =
-          beamServices.geo.wgs2Utm(transportNetwork.streetLayer.envelope)
-        envelopeInUTM.expandBy(beamServices.beamConfig.beam.spatial.boundingBoxBuffer)
-
-        private val parkingManager = context.actorOf(
-          ZonalParkingManager
-            .props(beamServices, beamServices.beamRouter, ParkingStockAttributes(100)),
-          "ParkingManager"
-        )
-        context.watch(parkingManager)
-
-        private val rideHailManager = context.actorOf(
-          RideHailManager.props(
-            beamServices,
-            scheduler,
-            beamServices.beamRouter,
-            parkingManager,
-            envelopeInUTM,
-            rideHailSurgePricingManager,
-            rideHailIterationHistory.oscillationAdjustedTNCIterationStats
-          ),
-          "RideHailManager"
-        )
-        context.watch(rideHailManager)
-
-        private val vehicleTypeId: Id[BeamVehicleType] = Id
-          .create(beamServices.beamConfig.beam.agentsim.agents.rideHail.vehicleTypeId, classOf[BeamVehicleType])
-
-        beamServices.vehicleTypes.get(vehicleTypeId) match {
-          case Some(rhVehType) =>
-            if (beamServices.beamConfig.beam.agentsim.agents.rideHail.refuelThresholdInMeters >= rhVehType.primaryFuelCapacityInJoule / rhVehType.primaryFuelConsumptionInJoulePerMeter * 0.8) {
-              log.error(
-                "Ride Hail refuel threshold is higher than state of energy of a vehicle fueled by a DC fast charger. This will cause an infinite loop"
-              )
-            }
-          case None =>
-            log.error(
-              "Ride Hail vehicle type (param: beamServices.beamConfig.beam.agentsim.agents.rideHail.vehicleTypeId) could not be found"
-            )
-        }
-
-        if (beamServices.beamConfig.beam.debug.debugActorTimerIntervalInSec > 0) {
-          debugActorWithTimerActorRef = context.actorOf(Props(classOf[DebugActorWithTimer], rideHailManager, scheduler))
-          debugActorWithTimerCancellable = prepareMemoryLoggingTimerActor(
-            beamServices.beamConfig.beam.debug.debugActorTimerIntervalInSec,
-            context.system,
-            debugActorWithTimerActorRef
-=======
       Props(
         new Actor with ActorLogging {
           var runSender: ActorRef = _
@@ -221,116 +147,22 @@
               new StuckFinder(beamServices.beamConfig.beam.debug.stuckAgentDetection)
             ),
             "scheduler"
->>>>>>> 90d87741
           )
           context.system.eventStream.subscribe(errorListener, classOf[DeadLetter])
           context.watch(scheduler)
 
-<<<<<<< HEAD
-        private val population = context.actorOf(
-          Population.props(
-            scenario,
-            beamServices,
-            scheduler,
-            transportNetwork,
-            tollCalculator,
-            beamServices.beamRouter,
-            rideHailManager,
-            parkingManager,
-            eventsManager
-          ),
-          "population"
-        )
-        context.watch(population)
-        Await.result(population ? Identify(0), timeout.duration)
-
-        private val numRideHailAgents = math.round(
-          beamServices.beamConfig.beam.agentsim.numAgents.toDouble * beamServices.beamConfig.beam.agentsim.agents.rideHail.numDriversAsFractionOfPopulation
-        )
-
-        val rand: Random =
-          new Random(beamServices.beamConfig.matsim.modules.global.randomSeed)
-
-        val rideHailinitialLocationSpatialPlot = new SpatialPlot(1100, 1100, 50)
-        val activityLocationsSpatialPlot = new SpatialPlot(1100, 1100, 50)
-
-        if (beamServices.matsimServices != null) {
-
-          scenario.getPopulation.getPersons
-            .values()
-            .forEach(
-              x =>
-                x.getSelectedPlan.getPlanElements.forEach {
-                  case z: Activity =>
-                    activityLocationsSpatialPlot.addPoint(PointToPlot(z.getCoord, Color.RED, 10))
-                  case _ =>
-              }
-            )
-=======
           beamServices.vehicles.clear() // important to purge data from previous iteration
->>>>>>> 90d87741
 
           private val envelopeInUTM =
             beamServices.geo.wgs2Utm(transportNetwork.streetLayer.envelope)
           envelopeInUTM.expandBy(beamServices.beamConfig.beam.spatial.boundingBoxBuffer)
 
-<<<<<<< HEAD
-          if (beamServices.beamConfig.beam.outputs.writeGraphs) {
-            activityLocationsSpatialPlot.writeImage(
-              beamServices.matsimServices.getControlerIO
-                .getIterationFilename(beamServices.iterationNumber, "activityLocations.png")
-            )
-          }
-        }
-        val quadTreeBounds: QuadTreeBounds = getQuadTreeBound(
-          scenario.getPopulation.getPersons
-            .values()
-            .stream()
-        )
-        val persons: Iterable[Person] = RandomUtils.shuffle(scenario.getPopulation.getPersons.values().asScala, rand)
-        persons.view.take(numRideHailAgents.toInt).foreach {
-          person =>
-            val personInitialLocation: Coord =
-              person.getSelectedPlan.getPlanElements
-                .iterator()
-                .next()
-                .asInstanceOf[Activity]
-                .getCoord
-            val rideInitialLocation: Coord =
-              beamServices.beamConfig.beam.agentsim.agents.rideHail.initialLocation.name match {
-                case RideHailManager.INITIAL_RIDE_HAIL_LOCATION_HOME =>
-                  val radius =
-                    beamServices.beamConfig.beam.agentsim.agents.rideHail.initialLocation.home.radiusInMeters
-                  new Coord(
-                    personInitialLocation.getX + radius * (rand.nextDouble() - 0.5),
-                    personInitialLocation.getY + radius * (rand.nextDouble() - 0.5)
-                  )
-                case RideHailManager.INITIAL_RIDE_HAIL_LOCATION_UNIFORM_RANDOM =>
-                  val x = quadTreeBounds.minx + (quadTreeBounds.maxx - quadTreeBounds.minx) * rand
-                    .nextDouble()
-                  val y = quadTreeBounds.miny + (quadTreeBounds.maxy - quadTreeBounds.miny) * rand
-                    .nextDouble()
-                  new Coord(x, y)
-                case RideHailManager.INITIAL_RIDE_HAIL_LOCATION_ALL_AT_CENTER =>
-                  val x = quadTreeBounds.minx + (quadTreeBounds.maxx - quadTreeBounds.minx) / 2
-                  val y = quadTreeBounds.miny + (quadTreeBounds.maxy - quadTreeBounds.miny) / 2
-                  new Coord(x, y)
-                case RideHailManager.INITIAL_RIDE_HAIL_LOCATION_ALL_IN_CORNER =>
-                  val x = quadTreeBounds.minx
-                  val y = quadTreeBounds.miny
-                  new Coord(x, y)
-                case unknown =>
-                  log.error(s"unknown rideHail.initialLocation $unknown")
-                  null
-              }
-=======
           private val parkingManager = context.actorOf(
             ZonalParkingManager
               .props(beamServices, beamServices.beamRouter, ParkingStockAttributes(100)),
             "ParkingManager"
           )
           context.watch(parkingManager)
->>>>>>> 90d87741
 
           private val rideHailManager = context.actorOf(
             RideHailManager.props(
@@ -379,44 +211,6 @@
               scheduler,
               transportNetwork,
               tollCalculator,
-<<<<<<< HEAD
-              eventsManager,
-              parkingManager,
-              rideHailAgentPersonId,
-              rideHailBeamVehicle,
-              rideInitialLocation
-            )
-            val rideHailAgentRef: ActorRef =
-              context.actorOf(rideHailAgentProps, rideHailName)
-            context.watch(rideHailAgentRef)
-            scheduler ! ScheduleTrigger(InitializeTrigger(0), rideHailAgentRef)
-            rideHailAgents += rideHailAgentRef
-
-            rideHailinitialLocationSpatialPlot
-              .addString(StringToPlot(s"${person.getId}", rideInitialLocation, Color.RED, 20))
-            rideHailinitialLocationSpatialPlot
-              .addAgentWithCoord(
-                RideHailAgentInitCoord(rideHailAgentPersonId, rideInitialLocation)
-              )
-        }
-
-        if (beamServices.matsimServices != null) {
-          rideHailinitialLocationSpatialPlot.writeCSV(
-            beamServices.matsimServices.getControlerIO
-              .getIterationFilename(beamServices.iterationNumber, fileBaseName + ".csv")
-          )
-
-          if (beamServices.beamConfig.beam.outputs.writeGraphs) {
-            rideHailinitialLocationSpatialPlot.writeImage(
-              beamServices.matsimServices.getControlerIO
-                .getIterationFilename(beamServices.iterationNumber, fileBaseName + ".png")
-            )
-          }
-        }
-        log.info("Initialized {} people", beamServices.personRefs.size)
-        log.info("Initialized {} personal vehicles", scenario.getVehicles.getVehicles.size())
-        log.info("Initialized {} ride hailing agents", numRideHailAgents)
-=======
               beamServices.beamRouter,
               rideHailManager,
               parkingManager,
@@ -430,21 +224,12 @@
           private val numRideHailAgents = math.round(
             beamServices.beamConfig.beam.agentsim.numAgents.toDouble * beamServices.beamConfig.beam.agentsim.agents.rideHail.numDriversAsFractionOfPopulation
           )
->>>>>>> 90d87741
 
           val rand: Random =
             new Random(beamServices.beamConfig.matsim.modules.global.randomSeed)
 
-<<<<<<< HEAD
-        if (beamServices.iterationNumber == 0) {
-          val maxHour = TimeUnit.SECONDS.toHours(scenario.getConfig.travelTimeCalculator().getMaxTime).toInt
-          val warmStart = BeamWarmStart(beamServices.beamConfig, maxHour)
-          warmStart.warmStartTravelTime(beamServices.beamRouter, scenario)
-        }
-=======
           val rideHailinitialLocationSpatialPlot = new SpatialPlot(1100, 1100, 50)
           val activityLocationsSpatialPlot = new SpatialPlot(1100, 1100, 50)
->>>>>>> 90d87741
 
           if (beamServices.matsimServices != null) {
 
@@ -673,14 +458,6 @@
               log.info("Starting Agentsim")
               startSegment("agentsim-execution", "agentsim")
 
-<<<<<<< HEAD
-        private def scheduleRideHailManagerTimerMessages(): Unit = {
-          if (beamServices.beamConfig.beam.agentsim.agents.rideHail.allocationManager.repositionTimeoutInSeconds > 0)
-            scheduler ! ScheduleTrigger(RideHailRepositioningTrigger(0), rideHailManager)
-          if (beamServices.beamConfig.beam.agentsim.agents.rideHail.allocationManager.requestBufferTimeoutInSeconds > 0)
-            scheduler ! ScheduleTrigger(BufferedRideHailRequestsTrigger(0), rideHailManager)
-        }
-=======
               scheduler ! StartSchedule(beamServices.iterationNumber)
           }
 
@@ -690,7 +467,6 @@
             if (beamServices.beamConfig.beam.agentsim.agents.rideHail.allocationManager.requestBufferTimeoutInSeconds > 0)
               scheduler ! ScheduleTrigger(BufferedRideHailRequestsTrigger(0), rideHailManager)
           }
->>>>>>> 90d87741
 
           private def cleanupRideHailingAgents(): Unit = {
             rideHailAgents.foreach(_ ! Finish)
@@ -712,15 +488,12 @@
     logger.info("Processing Agentsim Events (End)")
   }
 
-<<<<<<< HEAD
-=======
 }
 
 object BeamMobsim extends OutputDataDescriptor {
 
   final val fileBaseName = "rideHailInitialLocation"
 
->>>>>>> 90d87741
   /**
     * Get description of fields written to the output files.
     *
@@ -757,8 +530,5 @@
     )
     list
   }
-<<<<<<< HEAD
-=======
-
->>>>>>> 90d87741
+
 }