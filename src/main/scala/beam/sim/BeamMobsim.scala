--- conflicted
+++ resolved
@@ -66,7 +66,6 @@
     Metrics.iterationNumber = beamServices.matsimServices.getIterationNumber
     eventsManager.initProcessing()
 
-<<<<<<< HEAD
     val iteration = actorSystem.actorOf(
       Props(
         new BeamMobsimIteration(
@@ -76,87 +75,6 @@
           routeHistory,
           beamSkimmer,
           travelTimeObserved
-=======
-        private val envelopeInUTM =
-          beamServices.geo.wgs2Utm(transportNetwork.streetLayer.envelope)
-        envelopeInUTM.expandBy(beamServices.beamConfig.beam.spatial.boundingBoxBuffer)
-
-        val activityQuadTreeBounds: QuadTreeBounds = buildActivityQuadTreeBounds(scenario.getPopulation)
-        log.info(s"envelopeInUTM before expansion: $envelopeInUTM")
-
-        envelopeInUTM.expandToInclude(activityQuadTreeBounds.minx, activityQuadTreeBounds.miny)
-        envelopeInUTM.expandToInclude(activityQuadTreeBounds.maxx, activityQuadTreeBounds.maxy)
-        log.info(s"envelopeInUTM after expansion: $envelopeInUTM")
-
-        private val parkingManager = context.actorOf(
-          ZonalParkingManager
-            .props(beamServices, beamServices.beamRouter, envelopeInUTM),
-          "ParkingManager"
-        )
-        context.watch(parkingManager)
-
-        private val rideHailManager = context.actorOf(
-          Props(
-            new RideHailManager(
-              Id.create("GlobalRHM", classOf[RideHailManager]),
-              beamServices,
-              transportNetwork,
-              tollCalculator,
-              scenario,
-              eventsManager,
-              scheduler,
-              beamServices.beamRouter,
-              parkingManager,
-              envelopeInUTM,
-              activityQuadTreeBounds,
-              rideHailSurgePricingManager,
-              rideHailIterationHistory.oscillationAdjustedTNCIterationStats,
-              beamSkimmer,
-              routeHistory
-            )
-          ),
-          "RideHailManager"
-        )
-        context.watch(rideHailManager)
-        ProfilingUtils.timed("rideHailManager identified", x => log.info(x)) {
-          Await.result(rideHailManager ? Identify(0), RideHailManagerInitTimeout)
-        }
-        if (beamServices.beamConfig.beam.debug.debugActorTimerIntervalInSec > 0) {
-          debugActorWithTimerActorRef = context.actorOf(Props(classOf[DebugActorWithTimer], rideHailManager, scheduler))
-          debugActorWithTimerCancellable = prepareMemoryLoggingTimerActor(
-            beamServices.beamConfig.beam.debug.debugActorTimerIntervalInSec,
-            context.system,
-            debugActorWithTimerActorRef
-          )
-        }
-
-        private val sharedVehicleFleets = config.agents.vehicles.sharedFleets.map { fleetConfig =>
-          context.actorOf(
-            Fleets.lookup(fleetConfig).props(beamServices, beamSkimmer, scheduler, parkingManager),
-            fleetConfig.name
-          )
-        }
-        sharedVehicleFleets.foreach(context.watch)
-        sharedVehicleFleets.foreach(scheduler ! ScheduleTrigger(InitializeTrigger(0), _))
-
-        private val population = context.actorOf(
-          Population.props(
-            scenario,
-            beamServices,
-            scheduler,
-            transportNetwork,
-            tollCalculator,
-            beamServices.beamRouter,
-            rideHailManager,
-            parkingManager,
-            sharedVehicleFleets,
-            eventsManager,
-            routeHistory,
-            beamSkimmer,
-            envelopeInUTM
-          ),
-          "population"
->>>>>>> 851011a7
         )
       ),
       "BeamMobsim.iteration"
@@ -215,7 +133,7 @@
 
   private val parkingManager = context.actorOf(
     ZonalParkingManager
-      .props(beamScenario.beamConfig, beamScenario.tazTreeMap, geo, beamRouter),
+      .props(beamScenario.beamConfig, beamScenario.tazTreeMap, geo, beamRouter, envelopeInUTM),
     "ParkingManager"
   )
   context.watch(parkingManager)
@@ -304,7 +222,8 @@
       matsimServices.getEvents,
       routeHistory,
       beamSkimmer,
-      travelTimeObserved
+      travelTimeObserved,
+      envelopeInUTM
     ),
     "population"
   )
