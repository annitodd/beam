--- conflicted
+++ resolved
@@ -11,23 +11,16 @@
 
 import scala.collection.JavaConverters._
 
-/** Generate data descriptions table for all output file generating classes.
+/**
+  * Generate data descriptions table for all output file generating classes.
   */
-<<<<<<< HEAD
-class BeamOutputDataDescriptionGenerator @Inject() (
-  private val transportNetwork: TransportNetwork,
-  private val beamServices: BeamServices,
-  private val eventsManager: EventsManager,
-  private val scenario: Scenario
-) extends LazyLogging {
-=======
 class BeamOutputDataDescriptionGenerator() extends LazyLogging {
->>>>>>> cc46647f
 
   private final val outputFileName = "dataDescriptors.csv"
   private final val outputFileHeader = "ClassName,OutputFile,Field,Description\n"
 
-  /** Generates the data descriptors and writes them to the output file.
+  /**
+    * Generates the data descriptors and writes them to the output file.
     * @param event a controller event
     */
   def generateDescriptors(event: ControlerEvent): Unit = {
@@ -45,7 +38,8 @@
     writeToFile(filePath, Some(outputFileHeader), descriptionsAsCSV, None)
   }
 
-  /** Writes data to the output file at specified path.
+  /**
+    * Writes data to the output file at specified path.
     * @param filePath path of the output file to write data to
     * @param fileHeader an optional header to be appended (if any)
     * @param data data to be written to the file
@@ -75,7 +69,8 @@
 
 object BeamOutputDataDescriptionGenerator {
 
-  /** creates and collects instances of all output file generating classes
+  /**
+    * creates and collects instances of all output file generating classes
     * @return collected class instances
     */
   def getClassesGeneratingOutputs: Seq[OutputDataDescriptor] = List(
@@ -107,7 +102,8 @@
 
 object ScoreStatsOutputs extends OutputDataDescriptor {
 
-  /** Get description of fields written to the output files.
+  /**
+    * Get description of fields written to the output files.
     *
     * @return list of data description objects
     */
@@ -159,7 +155,8 @@
 
 object StopWatchOutputs extends OutputDataDescriptor {
 
-  /** Get description of fields written to the output files.
+  /**
+    * Get description of fields written to the output files.
     *
     * @return list of data description objects
     */
@@ -331,7 +328,8 @@
 
 object SummaryStatsOutputs extends OutputDataDescriptor {
 
-  /** Get description of fields written to the output files.
+  /**
+    * Get description of fields written to the output files.
     *
     * @return list of data description objects
     */
@@ -615,7 +613,8 @@
 
 object CountsCompareOutputs extends OutputDataDescriptor {
 
-  /** Get description of fields written to the output files.
+  /**
+    * Get description of fields written to the output files.
     *
     * @return list of data description objects
     */
@@ -684,7 +683,8 @@
 
 object EventOutputs extends OutputDataDescriptor {
 
-  /** Get description of fields written to the output files.
+  /**
+    * Get description of fields written to the output files.
     *
     * @return list of data description objects
     */
@@ -969,7 +969,8 @@
 
 object LegHistogramOutputs extends OutputDataDescriptor {
 
-  /** Get description of fields written to the output files.
+  /**
+    * Get description of fields written to the output files.
     *
     * @return list of data description objects
     */
@@ -1183,7 +1184,8 @@
 
 object RideHailTripDistanceOutputs extends OutputDataDescriptor {
 
-  /** Get description of fields written to the output files.
+  /**
+    * Get description of fields written to the output files.
     *
     * @return list of data description objects
     */
@@ -1217,7 +1219,8 @@
 
 object TripDurationOutputs extends OutputDataDescriptor {
 
-  /** Get description of fields written to the output files.
+  /**
+    * Get description of fields written to the output files.
     *
     * @return list of data description objects
     */
@@ -1236,7 +1239,8 @@
 
 object BiasErrorGraphDataOutputs extends OutputDataDescriptor {
 
-  /** Get description of fields written to the output files.
+  /**
+    * Get description of fields written to the output files.
     *
     * @return list of data description objects
     */
@@ -1265,7 +1269,8 @@
 
 object BiasNormalizedErrorGraphDataOutputs extends OutputDataDescriptor {
 
-  /** Get description of fields written to the output files.
+  /**
+    * Get description of fields written to the output files.
     *
     * @return list of data description objects
     */
