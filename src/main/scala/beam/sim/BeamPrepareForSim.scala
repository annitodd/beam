--- conflicted
+++ resolved
@@ -43,11 +43,7 @@
 
   def assignInitialModalityStyles(): Unit = {
     val allStyles = List("class1", "class2", "class3", "class4", "class5", "class6")
-<<<<<<< HEAD
-    val rand = new Random(4711)
-=======
     val rand = new Random() // should this Random use a fixed seed from beamConfig ?
->>>>>>> ad17ad12
     scenario.getPopulation.getPersons
       .values()
       .forEach(person => {
