package beam.sim

import java.io.FileNotFoundException
import java.time.ZonedDateTime
import java.util
import java.util.concurrent.TimeUnit

import akka.actor.ActorRef
import akka.util.Timeout
import beam.agentsim.agents.choice.mode.{ModeIncentive, PtFares}
import beam.agentsim.agents.modalbehaviors.ModeChoiceCalculator.ModeChoiceCalculatorFactory
import beam.agentsim.agents.vehicles.EnergyEconomyAttributes.Powertrain
import beam.agentsim.agents.vehicles.FuelType.FuelType
import beam.agentsim.agents.vehicles._
import beam.agentsim.infrastructure.TAZTreeMap
import beam.agentsim.infrastructure.TAZTreeMap.TAZ
import beam.router.Modes.BeamMode
import beam.sim.BeamServices.{getTazTreeMap, readBeamVehicleTypeFile, readFuelTypeFile, readVehiclesFile}
import beam.sim.common.GeoUtils
import beam.sim.config.BeamConfig
import beam.sim.metrics.Metrics
import beam.utils.{DateUtils, FileUtils, NetworkHelper}
import com.google.inject.{ImplementedBy, Inject, Injector}
import org.matsim.api.core.v01.population.Person
import org.matsim.api.core.v01.{Coord, Id}
import org.matsim.core.controler._
import org.matsim.core.utils.collections.QuadTree
import org.matsim.households.Household
import org.matsim.vehicles.Vehicle
import org.slf4j.LoggerFactory
import org.supercsv.io.CsvMapReader
import org.supercsv.prefs.CsvPreference

import scala.collection.concurrent.TrieMap
import scala.collection.mutable
import scala.concurrent.duration.FiniteDuration

/**
  */

@ImplementedBy(classOf[BeamServicesImpl])
trait BeamServices {
  val controler: ControlerI
  val beamConfig: BeamConfig

  val geo: GeoUtils
  var modeChoiceCalculatorFactory: ModeChoiceCalculatorFactory
  val dates: DateUtils

  var beamRouter: ActorRef
  val rideHailTransitModes: Seq[BeamMode]
  val agencyAndRouteByVehicleIds: TrieMap[Id[Vehicle], (String, String)]
  var personHouseholds: Map[Id[Person], Household]

  val privateVehicles: TrieMap[Id[BeamVehicle], BeamVehicle]
  val vehicleTypes: TrieMap[Id[BeamVehicleType], BeamVehicleType]
  val fuelTypePrices: Map[FuelType, Double]

  var matsimServices: MatsimServices
  val tazTreeMap: TAZTreeMap
  val modeIncentives: ModeIncentive
  val ptFares: PtFares
  var iterationNumber: Int = -1

  def startNewIteration()

  def networkHelper: NetworkHelper
  var transitFleetSizes: mutable.HashMap[String, Integer] = mutable.HashMap.empty
  def setTransitFleetSizes(tripFleetSizeMap: mutable.HashMap[String, Integer])
}

class BeamServicesImpl @Inject()(val injector: Injector) extends BeamServices {

  val controler: ControlerI = injector.getInstance(classOf[ControlerI])
  val beamConfig: BeamConfig = injector.getInstance(classOf[BeamConfig])

  val geo: GeoUtils = injector.getInstance(classOf[GeoUtils])

  val dates: DateUtils = DateUtils(
    ZonedDateTime.parse(beamConfig.beam.routing.baseDate).toLocalDateTime,
    ZonedDateTime.parse(beamConfig.beam.routing.baseDate)
  )

  val rideHailTransitModes: Seq[BeamMode] =
    if (beamConfig.beam.agentsim.agents.rideHailTransit.modesToConsider.equalsIgnoreCase("all")) BeamMode.transitModes
    else if (beamConfig.beam.agentsim.agents.rideHailTransit.modesToConsider.equalsIgnoreCase("mass"))
      BeamMode.massTransitModes
    else {
      beamConfig.beam.agentsim.agents.rideHailTransit.modesToConsider.toUpperCase
        .split(",")
        .map(BeamMode.fromString)
        .toSeq
        .flatten
    }

  var modeChoiceCalculatorFactory: ModeChoiceCalculatorFactory = _
  var beamRouter: ActorRef = _
  var rideHailIterationHistoryActor: ActorRef = _

  val agencyAndRouteByVehicleIds: TrieMap[
    Id[Vehicle],
    (String, String)
  ] = TrieMap()
  var personHouseholds: Map[Id[Person], Household] = Map()

  val fuelTypePrices: Map[FuelType, Double] =
    readFuelTypeFile(beamConfig.beam.agentsim.agents.vehicles.beamFuelTypesFile).toMap

  // TODO Fix me once `TrieMap` is removed
  val vehicleTypes: TrieMap[Id[BeamVehicleType], BeamVehicleType] =
    maybeScaleTransit(
      TrieMap(
        readBeamVehicleTypeFile(beamConfig.beam.agentsim.agents.vehicles.beamVehicleTypesFile, fuelTypePrices).toSeq: _*
      )
    )

  // TODO Fix me once `TrieMap` is removed
  val privateVehicles: TrieMap[Id[BeamVehicle], BeamVehicle] =
    beamConfig.beam.agentsim.agents.population.useVehicleSampling match {
      case true =>
        TrieMap[Id[BeamVehicle], BeamVehicle]()
      case false =>
        TrieMap(readVehiclesFile(beamConfig.beam.agentsim.agents.vehicles.beamVehiclesFile, vehicleTypes).toSeq: _*)
    }

  var matsimServices: MatsimServices = _

  val tazTreeMap: TAZTreeMap = getTazTreeMap(beamConfig.beam.agentsim.taz.file)

  val modeIncentives = ModeIncentive(beamConfig.beam.agentsim.agents.modeIncentive.file)
  val ptFares = PtFares(beamConfig.beam.agentsim.agents.ptFare.file)

  def startNewIteration(): Unit = {
    iterationNumber += 1
    Metrics.iterationNumber = iterationNumber
  }

  // Note that this assumes standing room is only available on transit vehicles. Not sure of any counterexamples modulo
  // say, a yacht or personal bus, but I think this will be fine for now.
  def maybeScaleTransit(
    vehicleTypes: TrieMap[Id[BeamVehicleType], BeamVehicleType]
  ): TrieMap[Id[BeamVehicleType], BeamVehicleType] = {
    beamConfig.beam.agentsim.tuning.transitCapacity match {
      case Some(scalingFactor) =>
        vehicleTypes.map {
          case (id, bvt) =>
            id -> (if (bvt.standingRoomCapacity > 0)
                     bvt.copy(
                       seatingCapacity = Math.ceil(bvt.seatingCapacity.toDouble * scalingFactor).toInt,
                       standingRoomCapacity = Math.ceil(bvt.standingRoomCapacity.toDouble * scalingFactor).toInt
                     )
                   else
                     bvt)
        }
      case None => vehicleTypes
    }
  }

  override def setTransitFleetSizes(tripFleetSizeMap: mutable.HashMap[String, Integer]): Unit = {
    this.transitFleetSizes = tripFleetSizeMap
  }

  private val _networkHelper: NetworkHelper = injector.getInstance(classOf[NetworkHelper])

  def networkHelper: NetworkHelper = _networkHelper
}

object BeamServices {
  private val logger = LoggerFactory.getLogger(this.getClass)
  implicit val askTimeout: Timeout = Timeout(FiniteDuration(5L, TimeUnit.SECONDS))

  var vehicleCounter = 1

  val defaultTazTreeMap: TAZTreeMap = {
    val tazQuadTree: QuadTree[TAZ] = new QuadTree(-1, -1, 1, 1)
    val taz = new TAZ("0", new Coord(0.0, 0.0), 0.0)
    tazQuadTree.put(taz.coord.getX, taz.coord.getY, taz)
    new TAZTreeMap(tazQuadTree)
  }

  def getTazTreeMap(filePath: String): TAZTreeMap = {
    try {
      TAZTreeMap.fromCsv(filePath)
    } catch {
      case fe: FileNotFoundException =>
        logger.error("No TAZ file found at given file path (using defaultTazTreeMap): %s" format filePath, fe)
        defaultTazTreeMap
      case e: Exception =>
        logger.error(
          "Exception occurred while reading from CSV file from path (using defaultTazTreeMap): %s" format e.getMessage,
          e
        )
        defaultTazTreeMap
    }
  }

  def readVehiclesFile(
    filePath: String,
    vehiclesTypeMap: scala.collection.Map[Id[BeamVehicleType], BeamVehicleType]
  ): scala.collection.Map[Id[BeamVehicle], BeamVehicle] = {

    readCsvFileByLine(filePath, scala.collection.mutable.HashMap[Id[BeamVehicle], BeamVehicle]()) {
      case (line, acc) =>
        val vehicleIdString = line.get("vehicleId")
        val vehicleId = Id.create(vehicleIdString, classOf[BeamVehicle])

        val vehicleTypeIdString = line.get("vehicleTypeId")
        val vehicleType = vehiclesTypeMap(Id.create(vehicleTypeIdString, classOf[BeamVehicleType]))

        val householdIdString = line.get("householdId")

        val householdId: Option[Id[Household]] = if (householdIdString == null) {
          None
        } else {
          Some(Id.create(householdIdString, classOf[Household]))
        }

        val powerTrain = new Powertrain(vehicleType.primaryFuelConsumptionInJoulePerMeter)

        val beamVehicle = new BeamVehicle(vehicleId, powerTrain, vehicleType)
        acc += ((vehicleId, beamVehicle))
        acc
    }
  }

  def readFuelTypeFile(filePath: String): scala.collection.Map[FuelType, Double] = {
    readCsvFileByLine(filePath, scala.collection.mutable.HashMap[FuelType, Double]()) {
      case (line, z) =>
        val fuelType = FuelType.fromString(line.get("fuelTypeId"))
        val priceInDollarsPerMJoule = line.get("priceInDollarsPerMJoule").toDouble
        z += ((fuelType, priceInDollarsPerMJoule))
    }
  }

  def readBeamVehicleTypeFile(
    filePath: String,
<<<<<<< HEAD
    fuelTypeMap: TrieMap[Id[FuelType], FuelType]
  ): TrieMap[Id[BeamVehicleType], BeamVehicleType] = {
    readCsvFileByLine(filePath, TrieMap[Id[BeamVehicleType], BeamVehicleType]()) {
      case (line, z) =>
        val vIdString = line.get("vehicleTypeId")
        val vehicleTypeId = Id.create(vIdString, classOf[BeamVehicleType])
        val seatingCapacity = line.get("seatingCapacity").toDouble
        val standingRoomCapacity = line.get("standingRoomCapacity").toDouble
        val lengthInMeter = line.get("lengthInMeter").toDouble
        val primaryFuelTypeId = line.get("primaryFuelType")
        val primaryFuelType = fuelTypeMap(Id.create(primaryFuelTypeId, classOf[FuelType]))
        val primaryFuelConsumptionInJoulePerMeter = line.get("primaryFuelConsumptionInJoulePerMeter").toDouble
        val primaryFuelCapacityInJoule = line.get("primaryFuelCapacityInJoule").toDouble
        val secondaryFuelTypeId = Option(line.get("secondaryFuelType"))
        val secondaryFuelType = secondaryFuelTypeId.flatMap(sid => fuelTypeMap.get(Id.create(sid, classOf[FuelType])))
        val secondaryFuelConsumptionInJoule =
          Option(line.get("secondaryFuelConsumptionInJoulePerMeter")).map(_.toDouble)
        val secondaryFuelCapacityInJoule = Option(line.get("secondaryFuelCapacityInJoule")).map(_.toDouble)
        val automationLevel = Option(line.get("automationLevel"))
        val maxVelocity = Option(line.get("maxVelocity")).map(_.toDouble)
        val passengerCarUnit = Option(line.get("passengerCarUnit")).map(_.toDouble).getOrElse(1d)
        val rechargeLevel2RateLimitInWatts = Option(line.get("rechargeLevel2RateLimitInWatts")).map(_.toDouble)
        val rechargeLevel3RateLimitInWatts = Option(line.get("rechargeLevel3RateLimitInWatts")).map(_.toDouble)
        val vehicleCategoryString = Option(line.get("vehicleCategory"))
        val vehicleCategory = vehicleCategoryString.map(getVehicleCategory)

        val bvt = BeamVehicleType(
          vIdString,
          seatingCapacity,
          standingRoomCapacity,
          lengthInMeter,
          primaryFuelType,
          primaryFuelConsumptionInJoulePerMeter,
          primaryFuelCapacityInJoule,
          secondaryFuelType,
          secondaryFuelConsumptionInJoule,
          secondaryFuelCapacityInJoule,
          automationLevel,
          maxVelocity,
          passengerCarUnit,
          rechargeLevel2RateLimitInWatts,
          rechargeLevel3RateLimitInWatts,
          vehicleCategory
        )
        z += ((vehicleTypeId, bvt))
    }
  }

  private def getVehicleCategory(vehicleCategory: String): VehicleCategory = {
    vehicleCategory match {
      case vc if vc.equalsIgnoreCase("car")      => BeamVehicleType.Car
      case vc if vc.equalsIgnoreCase("bike")     => BeamVehicleType.Bike
      case vc if vc.equalsIgnoreCase("ridehail") => BeamVehicleType.RideHail
      case _          => throw new RuntimeException("Invalid vehicleCategory")
    }
=======
    fuelTypePrices: scala.collection.Map[FuelType, Double]
  ): scala.collection.Map[Id[BeamVehicleType], BeamVehicleType] = {

    val vehicleTypes =
      readCsvFileByLine(filePath, scala.collection.mutable.HashMap[Id[BeamVehicleType], BeamVehicleType]()) {
        case (line: util.Map[String, String], z) =>
          val vIdString = line.get("vehicleTypeId")
          val vehicleTypeId = Id.create(line.get("vehicleTypeId"), classOf[BeamVehicleType])
          val seatingCapacity = line.get("seatingCapacity").trim.toInt
          val standingRoomCapacity = line.get("standingRoomCapacity").trim.toInt
          val lengthInMeter = line.get("lengthInMeter").trim.toDouble
          val primaryFuelTypeId = line.get("primaryFuelType")
          val primaryFuelType = FuelType.fromString(primaryFuelTypeId)
          val primaryFuelConsumptionInJoulePerMeter = line.get("primaryFuelConsumptionInJoulePerMeter").trim.toDouble
          val primaryFuelCapacityInJoule = line.get("primaryFuelCapacityInJoule").trim.toDouble
          val monetaryCostPerMeter: Double = Option(line.get("monetaryCostPerMeter")).map(_.toDouble).getOrElse(0d)
          val monetaryCostPerSecond: Double = Option(line.get("monetaryCostPerSecond")).map(_.toDouble).getOrElse(0d)
          val secondaryFuelTypeId = Option(line.get("secondaryFuelType"))
          val secondaryFuelType = secondaryFuelTypeId.map(FuelType.fromString(_))
          val secondaryFuelConsumptionInJoule =
            Option(line.get("secondaryFuelConsumptionInJoulePerMeter")).map(_.toDouble)
          val secondaryFuelCapacityInJoule = Option(line.get("secondaryFuelCapacityInJoule")).map(_.toDouble)
          val automationLevel = Option(line.get("automationLevel"))
          val maxVelocity = Option(line.get("maxVelocity")).map(_.toDouble)
          val passengerCarUnit = Option(line.get("passengerCarUnit")).map(_.toDouble).getOrElse(1d)
          val rechargeLevel2RateLimitInWatts = Option(line.get("rechargeLevel2RateLimitInWatts")).map(_.toDouble)
          val rechargeLevel3RateLimitInWatts = Option(line.get("rechargeLevel3RateLimitInWatts")).map(_.toDouble)
          val vehicleCategory = VehicleCategory.fromString(line.get("vehicleCategory"))

          val bvt = BeamVehicleType(
            vehicleTypeId,
            seatingCapacity,
            standingRoomCapacity,
            lengthInMeter,
            primaryFuelType,
            primaryFuelConsumptionInJoulePerMeter,
            primaryFuelCapacityInJoule,
            monetaryCostPerMeter,
            monetaryCostPerSecond,
            secondaryFuelType,
            secondaryFuelConsumptionInJoule,
            secondaryFuelCapacityInJoule,
            automationLevel,
            maxVelocity,
            passengerCarUnit,
            rechargeLevel2RateLimitInWatts,
            rechargeLevel3RateLimitInWatts,
            vehicleCategory
          )
          z += ((vehicleTypeId, bvt))
      }
    vehicleTypes
>>>>>>> 82f2eeab
  }

  def readCsvFileByLine[A](filePath: String, z: A)(readLine: (java.util.Map[String, String], A) => A): A = {
    FileUtils.using(new CsvMapReader(FileUtils.readerFromFile(filePath), CsvPreference.STANDARD_PREFERENCE)) {
      mapReader =>
        var res: A = z
        val header = mapReader.getHeader(true)
        var line: java.util.Map[String, String] = mapReader.read(header: _*)
        while (null != line) {
          res = readLine(line, res)
          line = mapReader.read(header: _*)
        }
        res
    }
  }

}<|MERGE_RESOLUTION|>--- conflicted
+++ resolved
@@ -234,63 +234,6 @@
 
   def readBeamVehicleTypeFile(
     filePath: String,
-<<<<<<< HEAD
-    fuelTypeMap: TrieMap[Id[FuelType], FuelType]
-  ): TrieMap[Id[BeamVehicleType], BeamVehicleType] = {
-    readCsvFileByLine(filePath, TrieMap[Id[BeamVehicleType], BeamVehicleType]()) {
-      case (line, z) =>
-        val vIdString = line.get("vehicleTypeId")
-        val vehicleTypeId = Id.create(vIdString, classOf[BeamVehicleType])
-        val seatingCapacity = line.get("seatingCapacity").toDouble
-        val standingRoomCapacity = line.get("standingRoomCapacity").toDouble
-        val lengthInMeter = line.get("lengthInMeter").toDouble
-        val primaryFuelTypeId = line.get("primaryFuelType")
-        val primaryFuelType = fuelTypeMap(Id.create(primaryFuelTypeId, classOf[FuelType]))
-        val primaryFuelConsumptionInJoulePerMeter = line.get("primaryFuelConsumptionInJoulePerMeter").toDouble
-        val primaryFuelCapacityInJoule = line.get("primaryFuelCapacityInJoule").toDouble
-        val secondaryFuelTypeId = Option(line.get("secondaryFuelType"))
-        val secondaryFuelType = secondaryFuelTypeId.flatMap(sid => fuelTypeMap.get(Id.create(sid, classOf[FuelType])))
-        val secondaryFuelConsumptionInJoule =
-          Option(line.get("secondaryFuelConsumptionInJoulePerMeter")).map(_.toDouble)
-        val secondaryFuelCapacityInJoule = Option(line.get("secondaryFuelCapacityInJoule")).map(_.toDouble)
-        val automationLevel = Option(line.get("automationLevel"))
-        val maxVelocity = Option(line.get("maxVelocity")).map(_.toDouble)
-        val passengerCarUnit = Option(line.get("passengerCarUnit")).map(_.toDouble).getOrElse(1d)
-        val rechargeLevel2RateLimitInWatts = Option(line.get("rechargeLevel2RateLimitInWatts")).map(_.toDouble)
-        val rechargeLevel3RateLimitInWatts = Option(line.get("rechargeLevel3RateLimitInWatts")).map(_.toDouble)
-        val vehicleCategoryString = Option(line.get("vehicleCategory"))
-        val vehicleCategory = vehicleCategoryString.map(getVehicleCategory)
-
-        val bvt = BeamVehicleType(
-          vIdString,
-          seatingCapacity,
-          standingRoomCapacity,
-          lengthInMeter,
-          primaryFuelType,
-          primaryFuelConsumptionInJoulePerMeter,
-          primaryFuelCapacityInJoule,
-          secondaryFuelType,
-          secondaryFuelConsumptionInJoule,
-          secondaryFuelCapacityInJoule,
-          automationLevel,
-          maxVelocity,
-          passengerCarUnit,
-          rechargeLevel2RateLimitInWatts,
-          rechargeLevel3RateLimitInWatts,
-          vehicleCategory
-        )
-        z += ((vehicleTypeId, bvt))
-    }
-  }
-
-  private def getVehicleCategory(vehicleCategory: String): VehicleCategory = {
-    vehicleCategory match {
-      case vc if vc.equalsIgnoreCase("car")      => BeamVehicleType.Car
-      case vc if vc.equalsIgnoreCase("bike")     => BeamVehicleType.Bike
-      case vc if vc.equalsIgnoreCase("ridehail") => BeamVehicleType.RideHail
-      case _          => throw new RuntimeException("Invalid vehicleCategory")
-    }
-=======
     fuelTypePrices: scala.collection.Map[FuelType, Double]
   ): scala.collection.Map[Id[BeamVehicleType], BeamVehicleType] = {
 
@@ -343,7 +286,6 @@
           z += ((vehicleTypeId, bvt))
       }
     vehicleTypes
->>>>>>> 82f2eeab
   }
 
   def readCsvFileByLine[A](filePath: String, z: A)(readLine: (java.util.Map[String, String], A) => A): A = {
