package beam.sim

import java.time.ZonedDateTime
import java.util.concurrent.TimeUnit

import akka.actor.{ActorRef, ActorSystem}
import akka.util.Timeout
import beam.agentsim.agents.household.HouseholdActor.AttributesOfIndividual
import beam.agentsim.agents.modalBehaviors.ModeChoiceCalculator
import beam.agentsim.agents.vehicles.BeamVehicle
import beam.agentsim.infrastructure.TAZTreeMap
import beam.sim.akkaguice.ActorInject
import beam.sim.common.GeoUtils
import beam.sim.config.BeamConfig
import beam.utils.DateUtils
import com.google.inject.{ImplementedBy, Inject, Injector}
import glokka.Registry
import org.matsim.api.core.v01.Id
import org.matsim.api.core.v01.population.Person
import org.matsim.core.controler._
import org.matsim.households.Household
import org.matsim.vehicles.Vehicle

import scala.collection.concurrent.TrieMap
import scala.concurrent.duration.FiniteDuration

/**
  */

@ImplementedBy(classOf[BeamServicesImpl])
trait BeamServices extends ActorInject {
  val controler: ControlerI
  var beamConfig: BeamConfig
<<<<<<< HEAD
  val matsimServices: MatsimServices
=======
//  val matsimServices: MatsimServices
>>>>>>> 1c8bbbfc

  val registry: ActorRef

  val geo: GeoUtils
  var modeChoiceCalculatorFactory: AttributesOfIndividual => ModeChoiceCalculator
  val dates: DateUtils

  var beamRouter: ActorRef
  var physSim: ActorRef
  var schedulerRef: ActorRef
  val personRefs: TrieMap[Id[Person], ActorRef]
  val vehicles: TrieMap[Id[Vehicle], BeamVehicle]
  val agentRefs: TrieMap[String, ActorRef]
  var taz: TAZTreeMap

  def clearAll
}

class BeamServicesImpl @Inject()(val injector: Injector) extends BeamServices {
  val controler: ControlerI = injector.getInstance(classOf[ControlerI])
  var beamConfig: BeamConfig = injector.getInstance(classOf[BeamConfig])
  val registry: ActorRef = Registry.start(injector.getInstance(classOf[ActorSystem]), "actor-registry")
<<<<<<< HEAD
  val matsimServices: MatsimServices = injector.getInstance(classOf[MatsimServices])
=======
//  val matsimServices: MatsimServices = injector.getInstance(classOf[MatsimServices])
>>>>>>> 1c8bbbfc

  val geo: GeoUtils = injector.getInstance(classOf[GeoUtils])
  val dates: DateUtils = DateUtils(ZonedDateTime.parse(beamConfig.beam.routing.baseDate).toLocalDateTime, ZonedDateTime.parse(beamConfig.beam.routing.baseDate))

  var modeChoiceCalculatorFactory: AttributesOfIndividual => ModeChoiceCalculator = _
  var beamRouter: ActorRef = _
  var physSim: ActorRef = _
  var schedulerRef: ActorRef = _
  val personRefs: TrieMap[Id[Person], ActorRef] = TrieMap[Id[Person], ActorRef]()
  val vehicles: TrieMap[Id[Vehicle], BeamVehicle] = TrieMap[Id[Vehicle], BeamVehicle]()
  val agentRefs: TrieMap[String, ActorRef] = TrieMap[String, ActorRef]()
  var taz: TAZTreeMap = _

  def clearAll = {
    personRefs.clear
    vehicles.clear()
    agentRefs.clear()
  }
}

object BeamServices {
  implicit val askTimeout: Timeout = Timeout(FiniteDuration(5L, TimeUnit.SECONDS))
}<|MERGE_RESOLUTION|>--- conflicted
+++ resolved
@@ -31,11 +31,7 @@
 trait BeamServices extends ActorInject {
   val controler: ControlerI
   var beamConfig: BeamConfig
-<<<<<<< HEAD
-  val matsimServices: MatsimServices
-=======
 //  val matsimServices: MatsimServices
->>>>>>> 1c8bbbfc
 
   val registry: ActorRef
 
@@ -58,11 +54,7 @@
   val controler: ControlerI = injector.getInstance(classOf[ControlerI])
   var beamConfig: BeamConfig = injector.getInstance(classOf[BeamConfig])
   val registry: ActorRef = Registry.start(injector.getInstance(classOf[ActorSystem]), "actor-registry")
-<<<<<<< HEAD
-  val matsimServices: MatsimServices = injector.getInstance(classOf[MatsimServices])
-=======
 //  val matsimServices: MatsimServices = injector.getInstance(classOf[MatsimServices])
->>>>>>> 1c8bbbfc
 
   val geo: GeoUtils = injector.getInstance(classOf[GeoUtils])
   val dates: DateUtils = DateUtils(ZonedDateTime.parse(beamConfig.beam.routing.baseDate).toLocalDateTime, ZonedDateTime.parse(beamConfig.beam.routing.baseDate))
