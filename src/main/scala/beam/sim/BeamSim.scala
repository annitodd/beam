--- conflicted
+++ resolved
@@ -269,8 +269,6 @@
     BeamStaticMetricsWriter.writeBaseMetrics(beamScenario, beamServices)
 
     FailFast.run(beamServices)
-<<<<<<< HEAD
-    Skims.setup(beamServices)
 
 //    MatchingPerformance.runTest(8 * 3600, 4, 4, 100, "fast")
 //    MatchingPerformance.runTest(8 * 3600, 8, 4, 100, "fast")
@@ -304,8 +302,7 @@
 //    MatchingPerformance.runTest(8 * 3600, 32, 4, 100, "optimal")
 //    MatchingPerformance.runTest(8 * 3600, 36, 4, 100, "optimal")
 //    MatchingPerformance.runTest(8 * 3600, 40, 4, 100, "optimal")
-=======
->>>>>>> 652104e1
+
   }
 
   override def notifyIterationStarts(event: IterationStartsEvent): Unit = {
