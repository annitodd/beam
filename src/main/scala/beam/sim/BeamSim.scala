package beam.sim

import java.io.{BufferedWriter, File, FileWriter}
import java.nio.file.{Files, Path, Paths}
import java.util.Collections
import java.util.concurrent.TimeUnit

import akka.actor.{ActorSystem, Identify}
import akka.pattern.ask
import akka.util.Timeout
import beam.agentsim.agents.modalbehaviors.ModeChoiceCalculator
import beam.agentsim.agents.ridehail.allocation.RideHailResourceAllocationManager
import beam.agentsim.agents.ridehail.{RideHailIterationHistory, RideHailIterationsStatsCollector}
import beam.agentsim.events.eventbuilder.EventBuilderActor
import beam.agentsim.events.handling.TravelTimeGoogleStatistic
import beam.analysis._
import beam.analysis.cartraveltime.{
  CarTripStatsFromPathTraversalEventHandler,
  StudyAreaTripFilter,
  TakeAllTripsTripFilter
}
import beam.analysis.plots.modality.ModalityStyleStats
import beam.analysis.plots.{GraphUtils, GraphsStatsAgentSimEventsListener}
import beam.analysis.via.ExpectedMaxUtilityHeatMap
import beam.analysis._
import beam.physsim.jdeqsim.AgentSimToPhysSimPlanConverter
import beam.router.BeamRouter.ODSkimmerReady
import beam.router.osm.TollCalculator
import beam.router.r5.RouteDumper
import beam.router.{BeamRouter, RouteHistory}
import beam.sim.config.{BeamConfig, BeamConfigHolder}
import beam.sim.metrics.{BeamStaticMetricsWriter, MetricsSupport}
import beam.utils.watcher.MethodWatcher
//import beam.sim.metrics.MetricsPrinter.{Print, Subscribe}
//import beam.sim.metrics.{MetricsPrinter, MetricsSupport}
import beam.utils.csv.writers._
import beam.utils.logging.ExponentialLazyLogging
import beam.utils.scripts.FailFast
import beam.utils.{DebugLib, NetworkHelper, ProfilingUtils, SummaryVehicleStatsParser}
import com.conveyal.r5.transit.TransportNetwork
import com.google.inject.Inject
import com.typesafe.scalalogging.LazyLogging
import org.matsim.api.core.v01.Coord
import org.matsim.core.events.handler.BasicEventHandler
import org.matsim.utils.objectattributes.ObjectAttributesXmlWriter
//import com.zaxxer.nuprocess.NuProcess
import beam.analysis.PythonProcess
import org.apache.commons.io.FileUtils
import org.apache.commons.lang3.StringUtils
import org.apache.commons.lang3.text.WordUtils
import org.jfree.data.category.DefaultCategoryDataset
import org.matsim.api.core.v01.Scenario
import org.matsim.api.core.v01.population.{Activity, Plan}
import org.matsim.core.api.experimental.events.EventsManager
import org.matsim.core.controler.corelisteners.DumpDataAtEnd
import org.matsim.core.controler.events._
import org.matsim.core.controler.listener.{
  IterationEndsListener,
  IterationStartsListener,
  ShutdownListener,
  StartupListener
}

import scala.collection.JavaConverters._
import scala.collection.mutable.ListBuffer
import scala.collection.{immutable, mutable}
import scala.concurrent.ExecutionContext.Implicits.global
import scala.concurrent.duration.Duration
import scala.concurrent.{Await, Future}

class BeamSim @Inject()(
  private val actorSystem: ActorSystem,
  private val transportNetwork: TransportNetwork,
  private val tollCalculator: TollCalculator,
  private val beamServices: BeamServices,
  private val eventsManager: EventsManager,
  private val scenario: Scenario,
  private val beamScenario: BeamScenario,
  private val networkHelper: NetworkHelper,
  private val beamOutputDataDescriptionGenerator: BeamOutputDataDescriptionGenerator,
  private val beamConfigChangesObservable: BeamConfigChangesObservable,
  private val routeHistory: RouteHistory,
  private val rideHailIterationHistory: RideHailIterationHistory,
  private val configHolder: BeamConfigHolder
) extends StartupListener
    with IterationStartsListener
    with IterationEndsListener
    with ShutdownListener
    with LazyLogging
    with MetricsSupport {

  val COLLECT_AND_CREATE_BEAM_ANALYSIS_AND_GRAPHS =
    beamServices.beamConfig.beam.outputs.collectAndCreateBeamAnalysisAndGraphs
  private var agentSimToPhysSimPlanConverter: AgentSimToPhysSimPlanConverter = _
  private implicit val timeout: Timeout = Timeout(50000, TimeUnit.SECONDS)

  private var createGraphsFromEvents: GraphsStatsAgentSimEventsListener = _
  private var delayMetricAnalysis: DelayMetricAnalysis = _
  private var modalityStyleStats: ModalityStyleStats = _
  private var expectedDisutilityHeatMapDataCollector: ExpectedMaxUtilityHeatMap = _

  private val modeChoiceAlternativesCollector: ModeChoiceAlternativesCollector = new ModeChoiceAlternativesCollector(
    beamServices
  )

  private val maybeRealizedModeChoiceWriter: Option[RealizedModeChoiceWriter] =
    Option(beamServices.beamConfig.beam.debug.writeRealizedModeChoiceFile).collect {
      case true => new RealizedModeChoiceWriter(beamServices)
    }

  private var tncIterationsStatsCollector: Option[RideHailIterationsStatsCollector] = None
  val iterationStatsProviders: ListBuffer[IterationStatsProvider] = new ListBuffer()
  val iterationSummaryStats: ListBuffer[Map[java.lang.String, java.lang.Double]] = ListBuffer()
  val graphFileNameDirectory: mutable.Map[String, Int] = mutable.Map[String, Int]()
  // var metricsPrinter: ActorRef = actorSystem.actorOf(MetricsPrinter.props())
  val summaryData = new mutable.HashMap[String, mutable.Map[Int, Double]]()
  val runningPythonScripts: ListBuffer[PythonProcess] = mutable.ListBuffer.empty[PythonProcess]

  val rideHailUtilizationCollector: RideHailUtilizationCollector = new RideHailUtilizationCollector(beamServices)

  val routeDumper: RouteDumper = new RouteDumper(beamServices)

  val transitOccupancyByStop = new TransitOccupancyByStopAnalysis()

  val startAndEndEventListeners: List[BasicEventHandler with IterationStartsListener with IterationEndsListener] =
    List(routeDumper)

  val carTravelTimeFromPtes: List[CarTripStatsFromPathTraversalEventHandler] = {
    val normalCarTravelTime = new CarTripStatsFromPathTraversalEventHandler(
      networkHelper,
      beamServices.matsimServices.getControlerIO,
      TakeAllTripsTripFilter,
      "",
      treatMismatchAsWarning = true
    )
    val studyAreCarTravelTime = if (beamServices.beamConfig.beam.calibration.studyArea.enabled) {
      Some(
        new CarTripStatsFromPathTraversalEventHandler(
          networkHelper,
          beamServices.matsimServices.getControlerIO,
          new StudyAreaTripFilter(beamServices.beamConfig.beam.calibration.studyArea, beamServices.geo),
          "studyarea",
          treatMismatchAsWarning = false // It is expected that for study area some PathTraversals will be taken, so do not treat it as warning
        )
      )
    } else {
      None
    }
    List(Some(normalCarTravelTime), studyAreCarTravelTime).flatten
  }

  val travelTimeGoogleStatistic: TravelTimeGoogleStatistic =
    new TravelTimeGoogleStatistic(
      beamServices.beamConfig.beam.calibration.google.travelTimes,
      actorSystem,
      beamServices.geo
    )

  val vmInformationWriter: VMInformationCollector = new VMInformationCollector(
    beamServices.matsimServices.getControlerIO
  );

  var maybeConsecutivePopulationLoader: Option[ConsecutivePopulationLoader] = None

  override def notifyStartup(event: StartupEvent): Unit = {
    maybeConsecutivePopulationLoader =
      if (beamServices.beamConfig.beam.physsim.relaxation.`type` == "consecutive_increase_of_population") {
        val consecutivePopulationLoader = new ConsecutivePopulationLoader(
          scenario,
          Array(10.0, 10.0, 10.0, 10.0, 10.0, 10.0, 10.0, 10.0, 10.0, 10.0),
          new java.util.Random(beamServices.beamConfig.matsim.modules.global.randomSeed)
        )
        consecutivePopulationLoader.cleanScenario()
        consecutivePopulationLoader.load()
        Some(consecutivePopulationLoader)
      } else None

    //      metricsPrinter ! Subscribe("counter", "**")
    //      metricsPrinter ! Subscribe("histogram", "**")

    if (COLLECT_AND_CREATE_BEAM_ANALYSIS_AND_GRAPHS) {
      eventsManager.addHandler(transitOccupancyByStop)
      eventsManager.addHandler(modeChoiceAlternativesCollector)
      eventsManager.addHandler(rideHailUtilizationCollector)
      carTravelTimeFromPtes.foreach(eventsManager.addHandler)
    }

    eventsManager.addHandler(travelTimeGoogleStatistic)
    startAndEndEventListeners.foreach(eventsManager.addHandler)
    maybeRealizedModeChoiceWriter.foreach(eventsManager.addHandler(_))

    beamServices.beamRouter = actorSystem.actorOf(
      BeamRouter.props(
        beamServices.beamScenario,
        transportNetwork,
        scenario.getNetwork,
        networkHelper,
        beamServices.geo,
        scenario,
        scenario.getTransitVehicles,
        beamServices.fareCalculator,
        tollCalculator,
        eventsManager
      ),
      "router"
    )
    BeamWarmStart.warmStartTravelTime(
      beamServices.beamConfig,
      scenario.getConfig.travelTimeCalculator(),
      beamServices.beamRouter,
      scenario
    )
    Await.result(beamServices.beamRouter ? Identify(0), timeout.duration)

    /*    if(null != beamServices.beamConfig.beam.agentsim.taz.file && !beamServices.beamConfig.beam.agentsim.taz.file.isEmpty)
          beamServices.taz = TAZTreeMap.fromCsv(beamServices.beamConfig.beam.agentsim.taz.file)*/

    if (!beamServices.beamConfig.beam.physsim.skipPhysSim) {
      agentSimToPhysSimPlanConverter = new AgentSimToPhysSimPlanConverter(
        eventsManager,
        transportNetwork,
        event.getServices.getControlerIO,
        scenario,
        beamServices,
        beamConfigChangesObservable
      )
      iterationStatsProviders += agentSimToPhysSimPlanConverter
    }

    if (COLLECT_AND_CREATE_BEAM_ANALYSIS_AND_GRAPHS) {
      createGraphsFromEvents = new GraphsStatsAgentSimEventsListener(
        eventsManager,
        event.getServices.getControlerIO,
        beamServices,
        beamServices.beamConfig
      )
      iterationStatsProviders += createGraphsFromEvents
    }
    modalityStyleStats = new ModalityStyleStats()
    expectedDisutilityHeatMapDataCollector = new ExpectedMaxUtilityHeatMap(
      eventsManager,
      beamServices,
      event.getServices.getControlerIO
    )

    if (COLLECT_AND_CREATE_BEAM_ANALYSIS_AND_GRAPHS) {
      if (RideHailResourceAllocationManager.requiredRideHailIterationsStatsCollector(
            beamServices.beamConfig.beam.agentsim.agents.rideHail
          )) {
        tncIterationsStatsCollector = Some(
          new RideHailIterationsStatsCollector(
            eventsManager,
            beamServices,
            rideHailIterationHistory,
            transportNetwork
          )
        )
      }

      delayMetricAnalysis = new DelayMetricAnalysis(
        eventsManager,
        event.getServices.getControlerIO,
        networkHelper
      )
    }

    val controllerIO = event.getServices.getControlerIO

    // FIXME: Remove this once ready to merge
    // generateRandomCoordinates()

    PopulationCsvWriter.toCsv(scenario, controllerIO.getOutputFilename("population.csv.gz"))
    VehiclesCsvWriter(beamServices).toCsv(scenario, controllerIO.getOutputFilename("vehicles.csv.gz"))
    HouseholdsCsvWriter.toCsv(scenario, controllerIO.getOutputFilename("households.csv.gz"))
    NetworkCsvWriter.toCsv(scenario, controllerIO.getOutputFilename("network.csv.gz"))

    dumpMatsimStuffAtTheBeginningOfSimulation()

    // These metric are used to display all other metrics in Grafana.
    // For example take a look to `run_name` variable in the dashboard
    BeamStaticMetricsWriter.writeBaseMetrics(beamScenario, beamServices)

    FailFast.run(beamServices)
<<<<<<< HEAD

//    MatchingPerformance.runTest(8 * 3600, 4, 4, 100, "fast")
//    MatchingPerformance.runTest(8 * 3600, 8, 4, 100, "fast")
//    MatchingPerformance.runTest(8 * 3600, 12, 4, 100, "fast")
//    MatchingPerformance.runTest(8 * 3600, 16, 4, 100, "fast")
//    MatchingPerformance.runTest(8 * 3600, 20, 4, 100, "fast")
//    MatchingPerformance.runTest(8 * 3600, 24, 4, 100, "fast")
//    MatchingPerformance.runTest(8 * 3600, 28, 4, 100, "fast")
//    MatchingPerformance.runTest(8 * 3600, 32, 4, 100, "fast")
//    MatchingPerformance.runTest(8 * 3600, 36, 4, 100, "fast")
//    MatchingPerformance.runTest(8 * 3600, 40, 4, 100, "fast")
//
//    MatchingPerformance.runTest(8 * 3600, 4, 4, 100, "greedy")
//    MatchingPerformance.runTest(8 * 3600, 8, 4, 100, "greedy")
//    MatchingPerformance.runTest(8 * 3600, 12, 4, 100, "greedy")
//    MatchingPerformance.runTest(8 * 3600, 16, 4, 100, "greedy")
//    MatchingPerformance.runTest(8 * 3600, 20, 4, 100, "greedy")
//    MatchingPerformance.runTest(8 * 3600, 24, 4, 100, "greedy")
//    MatchingPerformance.runTest(8 * 3600, 28, 4, 100, "greedy")
//    MatchingPerformance.runTest(8 * 3600, 32, 4, 100, "greedy")
//    MatchingPerformance.runTest(8 * 3600, 36, 4, 100, "greedy")
//    MatchingPerformance.runTest(8 * 3600, 40, 4, 100, "greedy")
//
//    MatchingPerformance.runTest(8 * 3600, 4, 4, 100, "optimal")
//    MatchingPerformance.runTest(8 * 3600, 8, 4, 100, "optimal")
//    MatchingPerformance.runTest(8 * 3600, 12, 4, 100, "optimal")
//    MatchingPerformance.runTest(8 * 3600, 16, 4, 100, "optimal")
//    MatchingPerformance.runTest(8 * 3600, 20, 4, 100, "optimal")
//    MatchingPerformance.runTest(8 * 3600, 24, 4, 100, "optimal")
//    MatchingPerformance.runTest(8 * 3600, 28, 4, 100, "optimal")
//    MatchingPerformance.runTest(8 * 3600, 32, 4, 100, "optimal")
//    MatchingPerformance.runTest(8 * 3600, 36, 4, 100, "optimal")
//    MatchingPerformance.runTest(8 * 3600, 40, 4, 100, "optimal")
=======
    if (beamServices.beamConfig.beam.routing.overrideNetworkTravelTimesUsingSkims) {
      beamServices.beamRouter ! ODSkimmerReady(beamServices.skims.od_skimmer)
    }
>>>>>>> e10c3605
  }

  override def notifyIterationStarts(event: IterationStartsEvent): Unit = {
    beamServices.eventBuilderActor = actorSystem.actorOf(
      EventBuilderActor.props(
        beamServices.beamCustomizationAPI.getEventBuilders(beamServices.matsimServices.getEvents)
      )
    )

    if (event.getIteration > 0) {
      maybeConsecutivePopulationLoader.foreach { cpl =>
        cpl.load()
        agentSimToPhysSimPlanConverter.buildPersonToHousehold()
      }
    }

    beamServices.beamRouter ! BeamRouter.IterationStartsMessage(event.getIteration)

    beamConfigChangesObservable.notifyChangeToSubscribers()

    if (beamServices.beamConfig.beam.debug.writeModeChoiceAlternatives) {
      modeChoiceAlternativesCollector.notifyIterationStarts(event)
    }

    maybeRealizedModeChoiceWriter.foreach(_.notifyIterationStarts(event))

    beamServices.modeChoiceCalculatorFactory = ModeChoiceCalculator(
      beamServices.beamConfig.beam.agentsim.agents.modalBehaviors.modeChoiceClass,
      beamServices,
      configHolder,
      eventsManager
    )

    ExponentialLazyLogging.reset()
    beamServices.beamScenario.privateVehicles.values.foreach(
      _.initializeFuelLevelsFromUniformDistribution(
        beamServices.beamConfig.beam.agentsim.agents.vehicles.meanPrivateVehicleStartingSOC
      )
    )

    val iterationNumber = event.getIteration

    val controllerIO = event.getServices.getControlerIO
    if (isFirstIteration(iterationNumber)) {
      PlansCsvWriter.toCsv(scenario, controllerIO.getOutputFilename("plans.csv.gz"))
    }

    if (COLLECT_AND_CREATE_BEAM_ANALYSIS_AND_GRAPHS) {
      rideHailUtilizationCollector.reset(event.getIteration)
    }

    travelTimeGoogleStatistic.reset(event.getIteration)
    startAndEndEventListeners.foreach(_.notifyIterationStarts(event))

    beamServices.simMetricCollector.clear()

  }

  private def shouldWritePlansAtCurrentIteration(iterationNumber: Int): Boolean = {
    val beamConfig: BeamConfig = beamConfigChangesObservable.getUpdatedBeamConfig
    val interval = beamConfig.beam.outputs.writePlansInterval
    interval > 0 && iterationNumber % interval == 0
  }

  override def notifyIterationEnds(event: IterationEndsEvent): Unit = {
    val beamConfig: BeamConfig = beamConfigChangesObservable.getUpdatedBeamConfig

    if (shouldWritePlansAtCurrentIteration(event.getIteration)) {
      PlansCsvWriter.toCsv(
        scenario,
        beamServices.matsimServices.getControlerIO.getIterationFilename(event.getIteration, "plans.csv.gz")
      )
    }

    if (beamConfig.beam.debug.debugEnabled)
      logger.info(DebugLib.getMemoryLogMessage("notifyIterationEnds.start (after GC): "))

    if (COLLECT_AND_CREATE_BEAM_ANALYSIS_AND_GRAPHS) {
      rideHailUtilizationCollector.notifyIterationEnds(event)
      carTravelTimeFromPtes.foreach(_.notifyIterationEnds(event))
      transitOccupancyByStop.notifyIterationEnds(event)
    }

    travelTimeGoogleStatistic.notifyIterationEnds(event)
    startAndEndEventListeners.foreach(_.notifyIterationEnds(event))

    if (beamServices.beamConfig.beam.debug.writeModeChoiceAlternatives) {
      modeChoiceAlternativesCollector.notifyIterationEnds(event)
    }

    maybeRealizedModeChoiceWriter.foreach(_.notifyIterationEnds(event))

    val outputGraphsFuture = Future {
      if (COLLECT_AND_CREATE_BEAM_ANALYSIS_AND_GRAPHS) {
        if ("ModeChoiceLCCM".equals(beamConfig.beam.agentsim.agents.modalBehaviors.modeChoiceClass)) {
          modalityStyleStats.processData(scenario.getPopulation, event)
          modalityStyleStats.buildModalityStyleGraph(event.getServices.getControlerIO)
        }
        createGraphsFromEvents.createGraphs(event)

        iterationSummaryStats += iterationStatsProviders
          .flatMap(_.getSummaryStats.asScala)
          .toMap

        val summaryVehicleStatsFile =
          Paths.get(event.getServices.getControlerIO.getOutputFilename("summaryVehicleStats.csv")).toFile
        val unProcessedStats = MethodWatcher.withLoggingInvocationTime(
          "Saving summary vehicle stats",
          writeSummaryVehicleStats(summaryVehicleStatsFile),
          logger.underlying
        )

        val summaryStatsFile = Paths.get(event.getServices.getControlerIO.getOutputFilename("summaryStats.csv")).toFile
        MethodWatcher.withLoggingInvocationTime(
          "Saving summary stats",
          writeSummaryStats(summaryStatsFile, unProcessedStats),
          logger.underlying
        )

        iterationSummaryStats.flatMap(_.keySet).distinct.foreach { x =>
          val key = x.split("_")(0)
          val value = graphFileNameDirectory.getOrElse(key, 0) + 1
          graphFileNameDirectory += key -> value
        }

        val fileNames = iterationSummaryStats.flatMap(_.keySet).distinct.sorted
        MethodWatcher.withLoggingInvocationTime(
          "Creating summary stats graphs",
          fileNames.foreach(file => createSummaryStatsGraph(file, event.getIteration)),
          logger.underlying
        )

        graphFileNameDirectory.clear()

        tncIterationsStatsCollector.foreach(_.tellHistoryToRideHailIterationHistoryActorAndReset())

        if (beamConfig.beam.replanning.Module_2.equalsIgnoreCase("ClearRoutes")) {
          routeHistory.expireRoutes(beamConfig.beam.replanning.ModuleProbability_2)
        }
      }
    }

    if (beamConfig.beam.physsim.skipPhysSim) {
      Await.result(Future.sequence(List(outputGraphsFuture)), Duration.Inf)
    } else {
      val physsimFuture = Future {
        agentSimToPhysSimPlanConverter.startPhysSim(event)
      }

      // executing code blocks parallel
      Await.result(Future.sequence(List(outputGraphsFuture, physsimFuture)), Duration.Inf)
    }

    if (beamConfig.beam.debug.debugEnabled)
      logger.info(DebugLib.getMemoryLogMessage("notifyIterationEnds.end (after GC): "))
    stopMeasuringIteration()

    val persons = scenario.getPopulation.getPersons.values().asScala
    logger.info(
      "Iteration {} - average number of plans per agent: {}",
      event.getIteration,
      persons.map(_.getPlans.size()).sum.toFloat / persons.size
    )

    val activityEndTimesNonNegativeCheck: Iterable[Plan] = persons.toList.flatMap(_.getPlans.asScala.toList) filter {
      plan =>
        val activities = plan.getPlanElements.asScala.filter(_.isInstanceOf[Activity])
        activities.dropRight(1).exists(_.asInstanceOf[Activity].getEndTime < 0)
    }

    if (activityEndTimesNonNegativeCheck.isEmpty) {
      logger.info("All person activities (except the last one) have non-negative end times.")
    } else {
      logger.warn(s"Non-negative end times found for person activities - ${activityEndTimesNonNegativeCheck.size}")
    }

    // rename output files generated by matsim to follow the standard naming convention of camel case
    renameGeneratedOutputFiles(event)

    if (beamConfig.beam.outputs.writeGraphs) {
      // generateRepositioningGraphs(event)
    }

    logger.info("Ending Iteration")
    if (COLLECT_AND_CREATE_BEAM_ANALYSIS_AND_GRAPHS) {
      delayMetricAnalysis.generateDelayAnalysis(event)
      writeEventsAnalysisUsing(event)
    }
    if (beamConfig.beam.debug.vmInformation.createGCClassHistogram) {
      vmInformationWriter.notifyIterationEnds(event)
    }

    // Clear the state of private vehicles because they are shared across iterations
    beamServices.beamScenario.privateVehicles.values.foreach(_.resetState())
  }

  private def writeEventsAnalysisUsing(event: IterationEndsEvent) = {
    if (beamServices.beamConfig.beam.outputs.writeAnalysis) {
      val writeEventsInterval = beamServices.beamConfig.beam.outputs.writeEventsInterval
      val writeEventAnalysisInThisIteration = writeEventsInterval > 0 && event.getIteration % writeEventsInterval == 0
      if (writeEventAnalysisInThisIteration) {
        val currentEventsFilePath =
          event.getServices.getControlerIO.getIterationFilename(event.getServices.getIterationNumber, "events.csv")
        val pythonProcess = beam.analysis.AnalysisProcessor.firePythonScriptAsync(
          "src/main/python/events_analysis/analyze_events.py",
          if (new File(currentEventsFilePath).exists) currentEventsFilePath else currentEventsFilePath + ".gz"
        )
        runningPythonScripts += pythonProcess
      }
    }
  }

  private def dumpMatsimStuffAtTheBeginningOfSimulation(): Unit = {
    ProfilingUtils.timed(
      "dumpMatsimStuffAtTheBeginningOfSimulation in the beginning of simulation",
      x => logger.info(x)
    ) {
      // `DumpDataAtEnd` during `notifyShutdown` dumps network, plans, person attributes and other things.
      // Reusing it to get `outputPersonAttributes.xml.gz` which is needed for warmstart
      val dumper = beamServices.injector.getInstance(classOf[DumpDataAtEnd])
      dumper match {
        case listener: ShutdownListener =>
          val event = new ShutdownEvent(beamServices.matsimServices, false)
          // Create files
          listener.notifyShutdown(event)
          dumpHouseholdAttributes

          // Rename files
          renameGeneratedOutputFiles(event)
        case x =>
          logger.warn("dumper is not `ShutdownListener`")
      }
    }
  }

  private def dumpHouseholdAttributes(): Unit = {
    val householdAttributes = scenario.getHouseholds.getHouseholdAttributes
    if (householdAttributes != null) {
      val writer = new ObjectAttributesXmlWriter(householdAttributes)
      writer.setPrettyPrint(true)
      writer.putAttributeConverters(Collections.emptyMap())
      writer.writeFile(
        beamServices.matsimServices.getControlerIO.getOutputFilename("output_householdAttributes.xml.gz")
      )
    }
  }

  private def isFirstIteration(currentIteration: Int): Boolean = {
    val firstIteration = beamServices.beamConfig.matsim.modules.controler.firstIteration
    currentIteration == firstIteration
  }

  override def notifyShutdown(event: ShutdownEvent): Unit = {
    carTravelTimeFromPtes.foreach(_.notifyShutdown(event))

    val firstIteration = beamServices.beamConfig.matsim.modules.controler.firstIteration
    val lastIteration = beamServices.beamConfig.matsim.modules.controler.lastIteration

    if (COLLECT_AND_CREATE_BEAM_ANALYSIS_AND_GRAPHS) {
      GraphReadmeGenerator.generateGraphReadme(event.getServices.getControlerIO.getOutputPath)

      logger.info("Generating html page to compare graphs (across all iterations)")
      BeamGraphComparator.generateGraphComparisonHtmlPage(event, firstIteration, lastIteration)
      beamOutputDataDescriptionGenerator.generateDescriptors(event)
    }

    Await.result(actorSystem.terminate(), Duration.Inf)
    logger.info("Actor system shut down")

    //rename output files generated by matsim to follow the standard naming convention of camel case
    renameGeneratedOutputFiles(event)

    // remove output files which are not ready for release yet (enable again after Jan 2018)
    val outputFilesToDelete = Array(
      "traveldistancestats.txt",
      "traveldistancestats.png",
      "tmp"
    )
    outputFilesToDelete.foreach(deleteOutputFile)
    def deleteOutputFile(fileName: String) = {
      logger.debug(s"deleting output file: $fileName")
      Files.deleteIfExists(Paths.get(event.getServices.getControlerIO.getOutputFilename(fileName)))
    }

    deleteMATSimOutputFiles(event.getServices.getIterationNumber)

    BeamConfigChangesObservable.clear()

    runningPythonScripts
      .filter(process => process.isRunning)
      .foreach(process => {
        logger.info("Waiting for python process to complete running.")
        process.waitFor(5, TimeUnit.MINUTES)
        logger.info("Python process completed.")
      })

    beamServices.simMetricCollector.close()
  }

  def deleteMATSimOutputFiles(lastIterationNumber: Int): Unit = {
    val rootFiles = for {
      fileName <- beamServices.beamConfig.beam.outputs.matsim.deleteRootFolderFiles.split(",")
    } yield Paths.get(beamServices.matsimServices.getControlerIO.getOutputFilename(fileName))

    val iterationFiles = for {
      fileName        <- beamServices.beamConfig.beam.outputs.matsim.deleteITERSFolderFiles.split(",")
      iterationNumber <- 0 to lastIterationNumber
    } yield Paths.get(beamServices.matsimServices.getControlerIO.getIterationFilename(iterationNumber, fileName))

    tryDelete("root files: ", rootFiles)
    tryDelete("iteration files: ", iterationFiles)
  }

  def tryDelete(kindOfFiles: String, filesToDelete: Seq[Path]): Unit = {
    val attempts = deleteFiles(filesToDelete)

    val success = attempts.collect { case Right(filePath) => filePath.getFileName }
    if (success.nonEmpty) {
      val successMsg = success.mkString(s"Succeeded to delete MATSim $kindOfFiles", ", ", "")
      logger.info(successMsg)
    }

    val errors = attempts.collect { case Left(error) => error.getFileName }
    if (errors.nonEmpty) {
      val failureMsg = errors.mkString(s"Failed to delete MATSim $kindOfFiles", ", ", "")
      logger.error(failureMsg)
    }
  }

  def deleteFiles(filePaths: Seq[Path]): Seq[Either[Path, Path]] = {
    filePaths.map { filePath =>
      try {
        Files.delete(filePath)
        Right(filePath)
      } catch {
        case e: Throwable => Left(filePath)
      }
    }
  }

  private def writeSummaryVehicleStats(summaryVehicleStatsFile: File): immutable.HashSet[String] = {
    val columns = Seq("vehicleMilesTraveled", "vehicleHoursTraveled", "numberOfVehicles")

    val out = new BufferedWriter(new FileWriter(summaryVehicleStatsFile))
    out.write("iteration,vehicleType,")
    out.write(columns.mkString(","))
    out.newLine()

    val ignoredStats = mutable.HashSet.empty[String]
    iterationSummaryStats.zipWithIndex.foreach {
      case (stats, it) =>
        val (ignored, parsed) =
          SummaryVehicleStatsParser.splitStatsMap(stats.map(kv => (kv._1, Double2double(kv._2))), columns)

        ignoredStats ++= ignored
        parsed.foreach {
          case (vehicleType, statsValues) =>
            out.write(s"$it,$vehicleType,")
            out.write(statsValues.mkString(","))
            out.newLine()
        }
    }

    out.close()
    // because motorizedVehicleMilesTraveled and vehicleMilesTraveled contains the same data
    // so we assume that we already processed both
    immutable.HashSet[String](ignoredStats.filterNot(_.startsWith("motorizedVehicleMilesTraveled")).toSeq: _*)
  }

  private def writeSummaryStats(summaryStatsFile: File, unProcessedStats: immutable.HashSet[String]): Unit = {
    val keys = iterationSummaryStats.flatMap(_.keySet).distinct.filter(unProcessedStats.contains).sorted

    val out = new BufferedWriter(new FileWriter(summaryStatsFile))
    out.write("Iteration,")
    out.write(keys.mkString(","))
    out.newLine()

    iterationSummaryStats.zipWithIndex.foreach {
      case (stats, it) =>
        out.write(s"$it,")
        out.write(
          keys
            .map { key =>
              stats.getOrElse(key, 0)
            }
            .mkString(",")
        )
        out.newLine()
    }

    out.close()
  }

  def createSummaryStatsGraph(fileName: String, iteration: Int): Unit = {
    val fileNamePath =
      beamServices.matsimServices.getControlerIO.getOutputFilename(fileName.replaceAll("[/: ]", "_") + ".png")
    val index = fileNamePath.lastIndexOf("/")
    val outDir = new File(fileNamePath.substring(0, index) + "/summaryStats")
    val directoryName = fileName.split("_")(0)
    val numberOfGraphs: Int = 10
    val directoryKeySet = graphFileNameDirectory.filter(_._2 >= numberOfGraphs).keySet

    if (!outDir.exists()) {
      Files.createDirectories(outDir.toPath)
    }

    if (directoryKeySet.contains(directoryName)) {
      directoryKeySet foreach { file =>
        if (file.equals(directoryName)) {
          val dir = new File(outDir.getPath + "/" + file)
          if (!dir.exists()) {
            Files.createDirectories(dir.toPath)
          }
          val path = dir.getPath + fileNamePath.substring(index)
          createGraph(iteration, fileName, path)
        }
      }
    } else {
      val path = outDir.getPath + fileNamePath.substring(index)
      createGraph(iteration, fileName, path)
    }

  }

  def createGraph(iteration: Int, fileName: String, path: String): Unit = {
    val doubleOpt = iterationSummaryStats(iteration).get(fileName)
    val value: Double = doubleOpt.getOrElse(0.0).asInstanceOf[Double]

    val dataset = new DefaultCategoryDataset

    var data = summaryData.getOrElse(fileName, new mutable.TreeMap[Int, Double])
    data += (iteration      -> value)
    summaryData += fileName -> data

    val updateData = summaryData.getOrElse(fileName, new mutable.TreeMap[Int, Double])

    updateData.foreach(x => dataset.addValue(x._2, 0, x._1))

    val fileNameTokens = fileName.replaceAll("[:/ ]", "_").split("_")
    var header = StringUtils.splitByCharacterTypeCamelCase(fileNameTokens(0)).map(_.capitalize).mkString(" ")
    if (fileNameTokens.size > 1) {
      header = header + "(" + fileNameTokens.slice(1, fileNameTokens.size).mkString("_") + ")"
    }

    val chart = GraphUtils.createStackedBarChartWithDefaultSettings(
      dataset,
      header,
      "iteration",
      header,
      false
    )

    GraphUtils.saveJFreeChartAsPNG(
      chart,
      path,
      GraphsStatsAgentSimEventsListener.GRAPH_WIDTH,
      GraphsStatsAgentSimEventsListener.GRAPH_HEIGHT
    )
  }

  /**
    * Rename output files generated by libraries to match the standard naming convention of camel case.
    *
    * @param event Any controller event
    */
  private def renameGeneratedOutputFiles(event: ControlerEvent): Seq[File] = {
    val filesToBeRenamed: Array[File] = event match {
      case _ if event.isInstanceOf[IterationEndsEvent] =>
        val iterationEvent = event.asInstanceOf[IterationEndsEvent]
        val outputIterationFileNameRegex = List("legHistogram(.*)", "experienced(.*)")
        // filter files that match output file name regex and are to be renamed
        FileUtils
          .getFile(new File(event.getServices.getControlerIO.getIterationPath(iterationEvent.getIteration)))
          .listFiles()
          .filter(
            f =>
              outputIterationFileNameRegex.exists(
                f.getName
                  .replace(event.getServices.getIterationNumber.toInt + ".", "")
                  .matches(_)
            )
          )
      case _ if event.isInstanceOf[ShutdownEvent] =>
        val shutdownEvent = event.asInstanceOf[ShutdownEvent]
        val outputFileNameRegex = List("output(.*)")
        // filter files that match output file name regex and are to be renamed
        FileUtils
          .getFile(new File(shutdownEvent.getServices.getControlerIO.getOutputPath))
          .listFiles()
          .filter(f => outputFileNameRegex.exists(f.getName.matches(_)))
    }
    filesToBeRenamed
      .map { file =>
        //rename each file to follow the camel case
        val newFile = FileUtils.getFile(
          file.getAbsolutePath.replace(
            file.getName,
            WordUtils
              .uncapitalize(file.getName.split("_").map(_.capitalize).mkString(""))
          )
        )
        try {
          if (file != newFile && !newFile.exists()) {
            logger.info(s"Renaming file - ${file.getName} to follow camel case notation : " + newFile.getName)
            file.renameTo(newFile)
          }
          newFile
        } catch {
          case e: Exception =>
            logger.error(s"Error while renaming file - ${file.getName} to ${newFile.getName}", e)
            file
        }
      }
  }
}<|MERGE_RESOLUTION|>--- conflicted
+++ resolved
@@ -281,7 +281,6 @@
     BeamStaticMetricsWriter.writeBaseMetrics(beamScenario, beamServices)
 
     FailFast.run(beamServices)
-<<<<<<< HEAD
 
 //    MatchingPerformance.runTest(8 * 3600, 4, 4, 100, "fast")
 //    MatchingPerformance.runTest(8 * 3600, 8, 4, 100, "fast")
@@ -315,11 +314,10 @@
 //    MatchingPerformance.runTest(8 * 3600, 32, 4, 100, "optimal")
 //    MatchingPerformance.runTest(8 * 3600, 36, 4, 100, "optimal")
 //    MatchingPerformance.runTest(8 * 3600, 40, 4, 100, "optimal")
-=======
+
     if (beamServices.beamConfig.beam.routing.overrideNetworkTravelTimesUsingSkims) {
       beamServices.beamRouter ! ODSkimmerReady(beamServices.skims.od_skimmer)
     }
->>>>>>> e10c3605
   }
 
   override def notifyIterationStarts(event: IterationStartsEvent): Unit = {
