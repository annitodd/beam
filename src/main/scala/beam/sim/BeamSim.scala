--- conflicted
+++ resolved
@@ -39,10 +39,7 @@
   private implicit val timeout: Timeout = Timeout(50000, TimeUnit.SECONDS)
 
   private var createGraphsFromEvents: GraphsStatsAgentSimEventsListener = _;
-<<<<<<< HEAD
-=======
   private var modalityStyleStats: ModalityStyleStats = _;
->>>>>>> e7f3fc76
   private var expectedDisutilityHeatMapDataCollector: ExpectedMaxUtilityHeatMap = _;
 
   override def notifyStartup(event: StartupEvent): Unit = {
@@ -85,13 +82,8 @@
   override def notifyIterationEnds(event: IterationEndsEvent): Unit = {
     agentSimToPhysSimPlanConverter.startPhysSim(event)
     createGraphsFromEvents.createGraphs(event);
-<<<<<<< HEAD
-    ModalityStyleStats.processData(scenario.getPopulation(),event);
-    ModalityStyleStats.buildModalityStyleGraph();
-=======
     modalityStyleStats.processData(scenario.getPopulation(),event);
     modalityStyleStats.buildModalityStyleGraph();
->>>>>>> e7f3fc76
     PopulationWriterCSV(event.getServices.getScenario.getPopulation).write(event.getServices.getControlerIO.getIterationFilename(event.getIteration,"population.csv.gz"))
   }
 
