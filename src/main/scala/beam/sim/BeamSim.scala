package beam.sim

import java.io.{BufferedWriter, File, FileWriter}
import java.nio.file.{Files, Paths}
import java.util.concurrent.TimeUnit

import akka.actor.{ActorSystem, Identify}
import akka.pattern.ask
import akka.util.Timeout
import beam.agentsim.agents.modalbehaviors.ModeChoiceCalculator
import beam.agentsim.agents.ridehail.{RideHailIterationHistory, RideHailIterationsStatsCollector}
import beam.agentsim.events.handling.TravelTimeGoogleStatistic
import beam.analysis.cartraveltime.CarTripStatsFromPathTraversalEventHandler
import beam.analysis.plots.modality.ModalityStyleStats
import beam.analysis.plots.{GraphUtils, GraphsStatsAgentSimEventsListener}
import beam.analysis.via.ExpectedMaxUtilityHeatMap
import beam.analysis.{
  DelayMetricAnalysis,
  IterationStatsProvider,
  ModeChoiceAlternativesCollector,
  RideHailUtilizationCollector,
  VMInformationCollector
}
import beam.physsim.jdeqsim.AgentSimToPhysSimPlanConverter
import beam.router.osm.TollCalculator
import beam.router.r5.RouteDumper
import beam.router.skim.Skims
import beam.router.{BeamRouter, RouteHistory}
import beam.sim.config.{BeamConfig, BeamConfigHolder}
import beam.router.r5.RouteDumper
import beam.sim.metrics.SimulationMetricCollector.SimulationTime
import beam.sim.metrics.{BeamStaticMetricsWriter, Metrics, MetricsSupport}
import beam.utils.watcher.MethodWatcher
//import beam.sim.metrics.MetricsPrinter.{Print, Subscribe}
//import beam.sim.metrics.{MetricsPrinter, MetricsSupport}
import beam.utils.csv.writers._
import beam.utils.logging.ExponentialLazyLogging
import beam.utils.scripts.FailFast
import beam.utils.{DebugLib, NetworkHelper, ProfilingUtils, SummaryVehicleStatsParser}
import com.conveyal.r5.transit.TransportNetwork
import com.google.inject.Inject
import com.typesafe.scalalogging.LazyLogging
import org.matsim.core.events.handler.BasicEventHandler
//import com.zaxxer.nuprocess.NuProcess
import beam.analysis.PythonProcess
import org.apache.commons.io.FileUtils
import org.apache.commons.lang3.StringUtils
import org.apache.commons.lang3.text.WordUtils
import org.jfree.data.category.DefaultCategoryDataset
import org.matsim.api.core.v01.Scenario
import org.matsim.api.core.v01.population.{Activity, Plan}
import org.matsim.core.api.experimental.events.EventsManager
import org.matsim.core.controler.corelisteners.DumpDataAtEnd
import org.matsim.core.controler.events._
import org.matsim.core.controler.listener.{
  IterationEndsListener,
  IterationStartsListener,
  ShutdownListener,
  StartupListener
}

import scala.collection.JavaConverters._
import scala.collection.mutable.ListBuffer
import scala.collection.{immutable, mutable}
import scala.concurrent.ExecutionContext.Implicits.global
import scala.concurrent.duration.Duration
import scala.concurrent.{Await, Future}

class BeamSim @Inject()(
  private val actorSystem: ActorSystem,
  private val transportNetwork: TransportNetwork,
  private val tollCalculator: TollCalculator,
  private val beamServices: BeamServices,
  private val eventsManager: EventsManager,
  private val scenario: Scenario,
  private val beamScenario: BeamScenario,
  private val networkHelper: NetworkHelper,
  private val beamOutputDataDescriptionGenerator: BeamOutputDataDescriptionGenerator,
  private val beamConfigChangesObservable: BeamConfigChangesObservable,
  private val routeHistory: RouteHistory,
  private val rideHailIterationHistory: RideHailIterationHistory,
  private val configHolder: BeamConfigHolder
) extends StartupListener
    with IterationStartsListener
    with IterationEndsListener
    with ShutdownListener
    with LazyLogging
    with MetricsSupport {

  private var agentSimToPhysSimPlanConverter: AgentSimToPhysSimPlanConverter = _
  private implicit val timeout: Timeout = Timeout(50000, TimeUnit.SECONDS)

  private var createGraphsFromEvents: GraphsStatsAgentSimEventsListener = _
  private var delayMetricAnalysis: DelayMetricAnalysis = _
  private var modalityStyleStats: ModalityStyleStats = _
  private var expectedDisutilityHeatMapDataCollector: ExpectedMaxUtilityHeatMap = _

  private val modeChoiceAlternativesCollector: ModeChoiceAlternativesCollector = new ModeChoiceAlternativesCollector(
    beamServices
  )

  private var tncIterationsStatsCollector: RideHailIterationsStatsCollector = _
  val iterationStatsProviders: ListBuffer[IterationStatsProvider] = new ListBuffer()
  val iterationSummaryStats: ListBuffer[Map[java.lang.String, java.lang.Double]] = ListBuffer()
  val graphFileNameDirectory: mutable.Map[String, Int] = mutable.Map[String, Int]()
  // var metricsPrinter: ActorRef = actorSystem.actorOf(MetricsPrinter.props())
  val summaryData = new mutable.HashMap[String, mutable.Map[Int, Double]]()
  val runningPythonScripts: ListBuffer[PythonProcess] = mutable.ListBuffer.empty[PythonProcess]

  val rideHailUtilizationCollector: RideHailUtilizationCollector = new RideHailUtilizationCollector(beamServices)

  val routeDumper: RouteDumper = new RouteDumper(beamServices)

  val startAndEndEventListeners: List[BasicEventHandler with IterationStartsListener with IterationEndsListener] =
    List(routeDumper)

  val carTravelTimeFromPte: CarTripStatsFromPathTraversalEventHandler =
    new CarTripStatsFromPathTraversalEventHandler(
      networkHelper,
      Some(beamServices.matsimServices.getControlerIO)
    )

<<<<<<< HEAD
  val travelTimeGoogleStatistic: TravelTimeGoogleStatistic =
    new TravelTimeGoogleStatistic(
      beamServices.beamConfig.beam.calibration.google.travelTimes,
      actorSystem,
      beamServices.geo
    )

  val vmInformationWriter: VMInformationWriter = new VMInformationWriter(beamServices.matsimServices.getControlerIO);
=======
  val vmInformationWriter: VMInformationCollector = new VMInformationCollector(
    beamServices.matsimServices.getControlerIO
  );
>>>>>>> 00b2be5a

  var maybeConsecutivePopulationLoader: Option[ConsecutivePopulationLoader] = None

  override def notifyStartup(event: StartupEvent): Unit = {
    maybeConsecutivePopulationLoader =
      if (beamServices.beamConfig.beam.physsim.relaxation.`type` == "consecutive_increase_of_population") {
        val consecutivePopulationLoader = new ConsecutivePopulationLoader(
          scenario,
          Array(10.0, 10.0, 10.0, 10.0, 10.0, 10.0, 10.0, 10.0, 10.0, 10.0),
          new java.util.Random(beamServices.beamConfig.matsim.modules.global.randomSeed)
        )
        consecutivePopulationLoader.cleanScenario()
        consecutivePopulationLoader.load()
        Some(consecutivePopulationLoader)
      } else None

//    metricsPrinter ! Subscribe("counter", "**")
//    metricsPrinter ! Subscribe("histogram", "**")

    eventsManager.addHandler(modeChoiceAlternativesCollector)
    eventsManager.addHandler(rideHailUtilizationCollector)
    eventsManager.addHandler(carTravelTimeFromPte)
    eventsManager.addHandler(travelTimeGoogleStatistic)
    startAndEndEventListeners.foreach(eventsManager.addHandler)

    beamServices.beamRouter = actorSystem.actorOf(
      BeamRouter.props(
        beamServices.beamScenario,
        transportNetwork,
        scenario.getNetwork,
        networkHelper,
        beamServices.geo,
        scenario,
        scenario.getTransitVehicles,
        beamServices.fareCalculator,
        tollCalculator,
        eventsManager
      ),
      "router"
    )
    BeamWarmStart.warmStartTravelTime(
      beamServices.beamConfig,
      scenario.getConfig.travelTimeCalculator(),
      beamServices.beamRouter,
      scenario
    )
    Await.result(beamServices.beamRouter ? Identify(0), timeout.duration)

    /*    if(null != beamServices.beamConfig.beam.agentsim.taz.file && !beamServices.beamConfig.beam.agentsim.taz.file.isEmpty)
          beamServices.taz = TAZTreeMap.fromCsv(beamServices.beamConfig.beam.agentsim.taz.file)*/

    if (!beamServices.beamConfig.beam.physsim.skipPhysSim) {
      agentSimToPhysSimPlanConverter = new AgentSimToPhysSimPlanConverter(
        eventsManager,
        transportNetwork,
        event.getServices.getControlerIO,
        scenario,
        beamServices,
        beamConfigChangesObservable
      )
      iterationStatsProviders += agentSimToPhysSimPlanConverter
    }

    createGraphsFromEvents = new GraphsStatsAgentSimEventsListener(
      eventsManager,
      event.getServices.getControlerIO,
      beamServices,
      beamServices.beamConfig
    )
    iterationStatsProviders += createGraphsFromEvents
    modalityStyleStats = new ModalityStyleStats()
    expectedDisutilityHeatMapDataCollector = new ExpectedMaxUtilityHeatMap(
      eventsManager,
      beamServices,
      event.getServices.getControlerIO
    )

    tncIterationsStatsCollector = new RideHailIterationsStatsCollector(
      eventsManager,
      beamServices,
      rideHailIterationHistory,
      transportNetwork
    )

    delayMetricAnalysis = new DelayMetricAnalysis(
      eventsManager,
      event.getServices.getControlerIO,
      networkHelper
    )

    val controllerIO = event.getServices.getControlerIO
    PopulationCsvWriter.toCsv(scenario, controllerIO.getOutputFilename("population.csv.gz"))
    VehiclesCsvWriter(beamServices).toCsv(scenario, controllerIO.getOutputFilename("vehicles.csv.gz"))
    HouseholdsCsvWriter.toCsv(scenario, controllerIO.getOutputFilename("households.csv.gz"))
    NetworkCsvWriter.toCsv(scenario, controllerIO.getOutputFilename("network.csv.gz"))

    dumpMatsimStuffAtTheBeginningOfSimulation()

    // These metric are used to display all other metrics in Grafana.
    // For example take a look to `run_name` variable in the dashboard
    BeamStaticMetricsWriter.writeBaseMetrics(beamScenario, beamServices)

    FailFast.run(beamServices)
    Skims.setup(beamServices)
  }

  override def notifyIterationStarts(event: IterationStartsEvent): Unit = {
    if (event.getIteration > 0) {
      maybeConsecutivePopulationLoader.foreach { cpl =>
        cpl.load()
        agentSimToPhysSimPlanConverter.buildPersonToHousehold()
      }
    }

    beamServices.beamRouter ! BeamRouter.IterationStartsMessage(event.getIteration)

    beamConfigChangesObservable.notifyChangeToSubscribers()

    if (beamServices.beamConfig.beam.debug.writeModeChoiceAlternatives) {
      modeChoiceAlternativesCollector.notifyIterationStarts(event)
    }

    beamServices.modeChoiceCalculatorFactory = ModeChoiceCalculator(
      beamServices.beamConfig.beam.agentsim.agents.modalBehaviors.modeChoiceClass,
      beamServices,
      configHolder,
      eventsManager
    )

    ExponentialLazyLogging.reset()
    beamServices.beamScenario.privateVehicles.values.foreach(
      _.initializeFuelLevels(Some(beamServices.beamConfig.beam.agentsim.agents.vehicles.meanPrivateVehicleStartingSOC))
    )

    val iterationNumber = event.getIteration

    val controllerIO = event.getServices.getControlerIO
    if (isFirstIteration(iterationNumber)) {
      PlansCsvWriter.toCsv(scenario, controllerIO.getOutputFilename("plans.csv.gz"))
    }
    rideHailUtilizationCollector.reset(event.getIteration)
    travelTimeGoogleStatistic.reset(event.getIteration)
    startAndEndEventListeners.foreach(_.notifyIterationStarts(event))

    beamServices.simMetricCollector.clear()

  }

  private def shouldWritePlansAtCurrentIteration(iterationNumber: Int): Boolean = {
    val beamConfig: BeamConfig = beamConfigChangesObservable.getUpdatedBeamConfig
    val interval = beamConfig.beam.outputs.writePlansInterval
    interval > 0 && iterationNumber % interval == 0
  }

  override def notifyIterationEnds(event: IterationEndsEvent): Unit = {
    val beamConfig: BeamConfig = beamConfigChangesObservable.getUpdatedBeamConfig

    if (shouldWritePlansAtCurrentIteration(event.getIteration)) {
      PlansCsvWriter.toCsv(
        scenario,
        beamServices.matsimServices.getControlerIO.getIterationFilename(event.getIteration, "plans.csv.gz")
      )
    }

    if (beamConfig.beam.debug.debugEnabled)
      logger.info(DebugLib.getMemoryLogMessage("notifyIterationEnds.start (after GC): "))

    rideHailUtilizationCollector.notifyIterationEnds(event)
    carTravelTimeFromPte.notifyIterationEnds(event)
    travelTimeGoogleStatistic.notifyIterationEnds(event)
    startAndEndEventListeners.foreach(_.notifyIterationEnds(event))

    if (beamServices.beamConfig.beam.debug.writeModeChoiceAlternatives) {
      modeChoiceAlternativesCollector.notifyIterationEnds(event)
    }

    val outputGraphsFuture = Future {
      if ("ModeChoiceLCCM".equals(beamConfig.beam.agentsim.agents.modalBehaviors.modeChoiceClass)) {
        modalityStyleStats.processData(scenario.getPopulation, event)
        modalityStyleStats.buildModalityStyleGraph()
      }
      createGraphsFromEvents.createGraphs(event)

      iterationSummaryStats += iterationStatsProviders
        .flatMap(_.getSummaryStats.asScala)
        .toMap

      val summaryVehicleStatsFile =
        Paths.get(event.getServices.getControlerIO.getOutputFilename("summaryVehicleStats.csv")).toFile
      val unProcessedStats = MethodWatcher.withLoggingInvocationTime(
        "Saving summary vehicle stats",
        writeSummaryVehicleStats(summaryVehicleStatsFile),
        logger.underlying
      )

      val summaryStatsFile = Paths.get(event.getServices.getControlerIO.getOutputFilename("summaryStats.csv")).toFile
      MethodWatcher.withLoggingInvocationTime(
        "Saving summary stats",
        writeSummaryStats(summaryStatsFile, unProcessedStats),
        logger.underlying
      )

      iterationSummaryStats.flatMap(_.keySet).distinct.foreach { x =>
        val key = x.split("_")(0)
        val value = graphFileNameDirectory.getOrElse(key, 0) + 1
        graphFileNameDirectory += key -> value
      }

      val fileNames = iterationSummaryStats.flatMap(_.keySet).distinct.sorted
      MethodWatcher.withLoggingInvocationTime(
        "Creating summary stats graphs",
        fileNames.foreach(file => createSummaryStatsGraph(file, event.getIteration)),
        logger.underlying
      )

      graphFileNameDirectory.clear()

      // rideHailIterationHistoryActor ! CollectRideHailStats
      tncIterationsStatsCollector
        .tellHistoryToRideHailIterationHistoryActorAndReset()

      if (beamConfig.beam.replanning.Module_2.equalsIgnoreCase("ClearRoutes")) {
        routeHistory.expireRoutes(beamConfig.beam.replanning.ModuleProbability_2)
      }
    }

    if (beamConfig.beam.physsim.skipPhysSim) {
      Await.result(Future.sequence(List(outputGraphsFuture)), Duration.Inf)
    } else {
      val physsimFuture = Future {
        agentSimToPhysSimPlanConverter.startPhysSim(event)
      }

      // executing code blocks parallel
      Await.result(Future.sequence(List(outputGraphsFuture, physsimFuture)), Duration.Inf)
    }

    if (beamConfig.beam.debug.debugEnabled)
      logger.info(DebugLib.getMemoryLogMessage("notifyIterationEnds.end (after GC): "))
    stopMeasuringIteration()

    val persons = scenario.getPopulation.getPersons.values().asScala
    logger.info(
      "Iteration {} - average number of plans per agent: {}",
      event.getIteration,
      persons.map(_.getPlans.size()).sum.toFloat / persons.size
    )

    val activityEndTimesNonNegativeCheck: Iterable[Plan] = persons.toList.flatMap(_.getPlans.asScala.toList) filter {
      plan =>
        val activities = plan.getPlanElements.asScala.filter(_.isInstanceOf[Activity])
        activities.dropRight(1).exists(_.asInstanceOf[Activity].getEndTime < 0)
    }

    if (activityEndTimesNonNegativeCheck.isEmpty) {
      logger.info("All person activities (except the last one) have non-negative end times.")
    } else {
      logger.warn(s"Non-negative end times found for person activities - ${activityEndTimesNonNegativeCheck.size}")
    }

    //    Tracer.currentContext.finish()
    //    metricsPrinter ! Print(
    //      Seq(
    //        "r5-plans-count"
    //      ),
    //      Nil
    //    )

    // rename output files generated by matsim to follow the standard naming convention of camel case
    renameGeneratedOutputFiles(event)

    if (beamConfig.beam.outputs.writeGraphs) {
      // generateRepositioningGraphs(event)
    }

    logger.info("Ending Iteration")
    delayMetricAnalysis.generateDelayAnalysis(event)

    if (beamConfig.beam.debug.vmInformation.createGCClassHistogram) {
      vmInformationWriter.notifyIterationEnds(event)
    }

    writeEventsAnalysisUsing(event)

    // Clear the state of private vehicles because they are shared across iterations
    beamServices.beamScenario.privateVehicles.values.foreach(_.resetState())
  }

  private def writeEventsAnalysisUsing(event: IterationEndsEvent) = {
    if (beamServices.beamConfig.beam.outputs.writeAnalysis) {
      val writeEventsInterval = beamServices.beamConfig.beam.outputs.writeEventsInterval
      val writeEventAnalysisInThisIteration = writeEventsInterval > 0 && event.getIteration % writeEventsInterval == 0
      if (writeEventAnalysisInThisIteration) {
        val currentEventsFilePath =
          event.getServices.getControlerIO.getIterationFilename(event.getServices.getIterationNumber, "events.csv")
        val pythonProcess = beam.analysis.AnalysisProcessor.firePythonScriptAsync(
          "src/main/python/events_analysis/analyze_events.py",
          if (new File(currentEventsFilePath).exists) currentEventsFilePath else currentEventsFilePath + ".gz"
        )
        runningPythonScripts += pythonProcess
      }
    }
  }

  private def dumpMatsimStuffAtTheBeginningOfSimulation(): Unit = {
    ProfilingUtils.timed(
      s"dumpMatsimStuffAtTheBeginningOfSimulation in the beginning of simulation",
      x => logger.info(x)
    ) {
      // `DumpDataAtEnd` during `notifyShutdown` dumps network, plans, person attributes and other things.
      // Reusing it to get `outputPersonAttributes.xml.gz` which is needed for warmstart
      val dumper = beamServices.injector.getInstance(classOf[DumpDataAtEnd])
      dumper match {
        case listener: ShutdownListener =>
          val event = new ShutdownEvent(beamServices.matsimServices, false)
          // Create files
          listener.notifyShutdown(event)
          // Rename files
          renameGeneratedOutputFiles(event)
        case x =>
          logger.warn("dumper is not `ShutdownListener`")
      }
    }
  }

  private def isFirstIteration(currentIteration: Integer): Boolean = {
    val firstIteration = beamServices.beamConfig.matsim.modules.controler.firstIteration
    currentIteration == firstIteration
  }

  override def notifyShutdown(event: ShutdownEvent): Unit = {
    carTravelTimeFromPte.notifyShutdown(event)

    val firstIteration = beamServices.beamConfig.matsim.modules.controler.firstIteration
    val lastIteration = beamServices.beamConfig.matsim.modules.controler.lastIteration

    GraphReadmeGenerator.generateGraphReadme(event.getServices.getControlerIO.getOutputPath)

    logger.info("Generating html page to compare graphs (across all iterations)")
    BeamGraphComparator.generateGraphComparisonHtmlPage(event, firstIteration, lastIteration)
    beamOutputDataDescriptionGenerator.generateDescriptors(event)

    Await.result(actorSystem.terminate(), Duration.Inf)
    logger.info("Actor system shut down")

    // remove output files which are not ready for release yet (enable again after Jan 2018)
    val outputFilesToDelete = Array(
      "traveldistancestats.txt",
      "traveldistancestats.png",
      "tmp"
    )

    //rename output files generated by matsim to follow the standard naming convention of camel case
    val outputFiles = renameGeneratedOutputFiles(event)

    val scenario = event.getServices.getScenario
    val controllerIO = event.getServices.getControlerIO

    outputFilesToDelete.foreach(deleteOutputFile)

    def deleteOutputFile(fileName: String) = {
      logger.debug(s"deleting output file: $fileName")
      Files.deleteIfExists(Paths.get(controllerIO.getOutputFilename(fileName)))
    }
    BeamConfigChangesObservable.clear()

    runningPythonScripts
      .filter(process => process.isRunning)
      .foreach(process => {
        logger.info("Waiting for python process to complete running.")
        process.waitFor(5, TimeUnit.MINUTES)
        logger.info("Python process completed.")
      })

    Skims.clear()

    beamServices.simMetricCollector.close()
  }

  private def writeSummaryVehicleStats(summaryVehicleStatsFile: File): immutable.HashSet[String] = {
    val columns = Seq("vehicleMilesTraveled", "vehicleHoursTraveled", "numberOfVehicles")

    val out = new BufferedWriter(new FileWriter(summaryVehicleStatsFile))
    out.write("iteration,vehicleType,")
    out.write(columns.mkString(","))
    out.newLine()

    val ignoredStats = mutable.HashSet.empty[String]
    iterationSummaryStats.zipWithIndex.foreach {
      case (stats, it) =>
        val (ignored, parsed) =
          SummaryVehicleStatsParser.splitStatsMap(stats.map(kv => (kv._1, Double2double(kv._2))), columns)

        ignoredStats ++= ignored
        parsed.foreach {
          case (vehicleType, statsValues) =>
            out.write(s"$it,$vehicleType,")
            out.write(statsValues.mkString(","))
            out.newLine()
        }
    }

    out.close()
    // because motorizedVehicleMilesTraveled and vehicleMilesTraveled contains the same data
    // so we assume that we already processed both
    immutable.HashSet[String](ignoredStats.filterNot(_.startsWith("motorizedVehicleMilesTraveled")).toSeq: _*)
  }

  private def writeSummaryStats(summaryStatsFile: File, unProcessedStats: immutable.HashSet[String]): Unit = {
    val keys = iterationSummaryStats.flatMap(_.keySet).distinct.filter(unProcessedStats.contains).sorted

    val out = new BufferedWriter(new FileWriter(summaryStatsFile))
    out.write("Iteration,")
    out.write(keys.mkString(","))
    out.newLine()

    iterationSummaryStats.zipWithIndex.foreach {
      case (stats, it) =>
        out.write(s"$it,")
        out.write(
          keys
            .map { key =>
              stats.getOrElse(key, 0)
            }
            .mkString(",")
        )
        out.newLine()
    }

    out.close()
  }

  def createSummaryStatsGraph(fileName: String, iteration: Int): Unit = {
    val fileNamePath =
      beamServices.matsimServices.getControlerIO.getOutputFilename(fileName.replaceAll("[/: ]", "_") + ".png")
    val index = fileNamePath.lastIndexOf("/")
    val outDir = new File(fileNamePath.substring(0, index) + "/summaryStats")
    val directoryName = fileName.split("_")(0)
    val numberOfGraphs: Int = 10
    val directoryKeySet = graphFileNameDirectory.filter(_._2 >= numberOfGraphs).keySet

    if (!outDir.exists()) {
      Files.createDirectories(outDir.toPath)
    }

    if (directoryKeySet.contains(directoryName)) {
      directoryKeySet foreach { file =>
        if (file.equals(directoryName)) {
          val dir = new File(outDir.getPath + "/" + file)
          if (!dir.exists()) {
            Files.createDirectories(dir.toPath)
          }
          val path = dir.getPath + fileNamePath.substring(index)
          createGraph(iteration, fileName, path)
        }
      }
    } else {
      val path = outDir.getPath + fileNamePath.substring(index)
      createGraph(iteration, fileName, path)
    }

  }

  def createGraph(iteration: Int, fileName: String, path: String): Unit = {
    val doubleOpt = iterationSummaryStats(iteration).get(fileName)
    val value: Double = doubleOpt.getOrElse(0.0).asInstanceOf[Double]

    val dataset = new DefaultCategoryDataset

    var data = summaryData.getOrElse(fileName, new mutable.TreeMap[Int, Double])
    data += (iteration      -> value)
    summaryData += fileName -> data

    val updateData = summaryData.getOrElse(fileName, new mutable.TreeMap[Int, Double])

    updateData.foreach(x => dataset.addValue(x._2, 0, x._1))

    val fileNameTokens = fileName.replaceAll("[:/ ]", "_").split("_")
    var header = StringUtils.splitByCharacterTypeCamelCase(fileNameTokens(0)).map(_.capitalize).mkString(" ")
    if (fileNameTokens.size > 1) {
      header = header + "(" + fileNameTokens.slice(1, fileNameTokens.size).mkString("_") + ")"
    }

    val chart = GraphUtils.createStackedBarChartWithDefaultSettings(
      dataset,
      header,
      "iteration",
      header,
      false
    )

    GraphUtils.saveJFreeChartAsPNG(
      chart,
      path,
      GraphsStatsAgentSimEventsListener.GRAPH_WIDTH,
      GraphsStatsAgentSimEventsListener.GRAPH_HEIGHT
    )
  }

  /**
    * Rename output files generated by libraries to match the standard naming convention of camel case.
    *
    * @param event Any controller event
    */
  private def renameGeneratedOutputFiles(event: ControlerEvent): Seq[File] = {
    val filesToBeRenamed: Array[File] = event match {
      case _ if event.isInstanceOf[IterationEndsEvent] =>
        val iterationEvent = event.asInstanceOf[IterationEndsEvent]
        val outputIterationFileNameRegex = List(s"legHistogram(.*)", "experienced(.*)")
        // filter files that match output file name regex and are to be renamed
        FileUtils
          .getFile(new File(event.getServices.getControlerIO.getIterationPath(iterationEvent.getIteration)))
          .listFiles()
          .filter(
            f =>
              outputIterationFileNameRegex.exists(
                f.getName
                  .replace(event.getServices.getIterationNumber.toInt + ".", "")
                  .matches(_)
            )
          )
      case _ if event.isInstanceOf[ShutdownEvent] =>
        val shutdownEvent = event.asInstanceOf[ShutdownEvent]
        val outputFileNameRegex = List("output(.*)")
        // filter files that match output file name regex and are to be renamed
        FileUtils
          .getFile(new File(shutdownEvent.getServices.getControlerIO.getOutputPath))
          .listFiles()
          .filter(f => outputFileNameRegex.exists(f.getName.matches(_)))
    }
    filesToBeRenamed
      .map { file =>
        //rename each file to follow the camel case
        val newFile = FileUtils.getFile(
          file.getAbsolutePath.replace(
            file.getName,
            WordUtils
              .uncapitalize(file.getName.split("_").map(_.capitalize).mkString(""))
          )
        )
        try {
          if (file != newFile && !newFile.exists()) {
            logger.info(s"Renaming file - ${file.getName} to follow camel case notation : " + newFile.getName)
            file.renameTo(newFile)
          }
          newFile
        } catch {
          case e: Exception =>
            logger.error(s"Error while renaming file - ${file.getName} to ${newFile.getName}", e)
            file
        }
      }
  }
}<|MERGE_RESOLUTION|>--- conflicted
+++ resolved
@@ -120,7 +120,6 @@
       Some(beamServices.matsimServices.getControlerIO)
     )
 
-<<<<<<< HEAD
   val travelTimeGoogleStatistic: TravelTimeGoogleStatistic =
     new TravelTimeGoogleStatistic(
       beamServices.beamConfig.beam.calibration.google.travelTimes,
@@ -128,12 +127,9 @@
       beamServices.geo
     )
 
-  val vmInformationWriter: VMInformationWriter = new VMInformationWriter(beamServices.matsimServices.getControlerIO);
-=======
   val vmInformationWriter: VMInformationCollector = new VMInformationCollector(
     beamServices.matsimServices.getControlerIO
   );
->>>>>>> 00b2be5a
 
   var maybeConsecutivePopulationLoader: Option[ConsecutivePopulationLoader] = None
 
