package beam.sim

import java.io.{BufferedWriter, File, FileWriter}
import java.nio.file.{Files, Paths}
import java.util.Collections
import java.util.concurrent.{ThreadLocalRandom, TimeUnit}

import akka.actor.{ActorSystem, Identify}
import akka.pattern.ask
import akka.util.Timeout
import beam.agentsim.agents.modalbehaviors.ModeChoiceCalculator
import beam.agentsim.agents.ridehail.{RideHailIterationHistory, RideHailIterationsStatsCollector}
import beam.agentsim.events.handling.TravelTimeGoogleStatistic
import beam.analysis.cartraveltime.{
  CarTripStatsFromPathTraversalEventHandler,
  StudyAreaTripFilter,
  TakeAllTripsTripFilter
}
import beam.analysis.plots.modality.ModalityStyleStats
import beam.analysis.plots.{GraphUtils, GraphsStatsAgentSimEventsListener}
import beam.analysis.via.ExpectedMaxUtilityHeatMap
<<<<<<< HEAD
import beam.analysis.{
  DelayMetricAnalysis,
  IterationStatsProvider,
  ModeChoiceAlternativesCollector,
  RideHailUtilizationCollector,
  VMInformationCollector
}
=======
import beam.analysis._
>>>>>>> 78cef6d0
import beam.physsim.jdeqsim.AgentSimToPhysSimPlanConverter
import beam.router.osm.TollCalculator
import beam.router.r5.RouteDumper
import beam.router.skim.Skims
import beam.router.{BeamRouter, RouteHistory}
import beam.sim.config.{BeamConfig, BeamConfigHolder}
import beam.sim.metrics.{BeamStaticMetricsWriter, MetricsSupport}
import beam.utils.watcher.MethodWatcher
//import beam.sim.metrics.MetricsPrinter.{Print, Subscribe}
//import beam.sim.metrics.{MetricsPrinter, MetricsSupport}
import beam.utils.csv.writers._
import beam.utils.logging.ExponentialLazyLogging
import beam.utils.scripts.FailFast
import beam.utils.{DebugLib, NetworkHelper, ProfilingUtils, SummaryVehicleStatsParser}
import com.conveyal.r5.transit.TransportNetwork
import com.google.inject.Inject
import com.typesafe.scalalogging.LazyLogging
import org.matsim.api.core.v01.Coord
import org.matsim.core.events.handler.BasicEventHandler
import org.matsim.utils.objectattributes.ObjectAttributesXmlWriter
//import com.zaxxer.nuprocess.NuProcess
import beam.analysis.PythonProcess
import org.apache.commons.io.FileUtils
import org.apache.commons.lang3.StringUtils
import org.apache.commons.lang3.text.WordUtils
import org.jfree.data.category.DefaultCategoryDataset
import org.matsim.api.core.v01.Scenario
import org.matsim.api.core.v01.population.{Activity, Plan}
import org.matsim.core.api.experimental.events.EventsManager
import org.matsim.core.controler.corelisteners.DumpDataAtEnd
import org.matsim.core.controler.events._
import org.matsim.core.controler.listener.{
  IterationEndsListener,
  IterationStartsListener,
  ShutdownListener,
  StartupListener
}

import scala.collection.JavaConverters._
import scala.collection.mutable.ListBuffer
import scala.collection.{immutable, mutable}
import scala.concurrent.ExecutionContext.Implicits.global
import scala.concurrent.duration.Duration
import scala.concurrent.{Await, Future}

class BeamSim @Inject()(
  private val actorSystem: ActorSystem,
  private val transportNetwork: TransportNetwork,
  private val tollCalculator: TollCalculator,
  private val beamServices: BeamServices,
  private val eventsManager: EventsManager,
  private val scenario: Scenario,
  private val beamScenario: BeamScenario,
  private val networkHelper: NetworkHelper,
  private val beamOutputDataDescriptionGenerator: BeamOutputDataDescriptionGenerator,
  private val beamConfigChangesObservable: BeamConfigChangesObservable,
  private val routeHistory: RouteHistory,
  private val rideHailIterationHistory: RideHailIterationHistory,
  private val configHolder: BeamConfigHolder
) extends StartupListener
    with IterationStartsListener
    with IterationEndsListener
    with ShutdownListener
    with LazyLogging
    with MetricsSupport {

  private var agentSimToPhysSimPlanConverter: AgentSimToPhysSimPlanConverter = _
  private implicit val timeout: Timeout = Timeout(50000, TimeUnit.SECONDS)

  private var createGraphsFromEvents: GraphsStatsAgentSimEventsListener = _
  private var delayMetricAnalysis: DelayMetricAnalysis = _
  private var modalityStyleStats: ModalityStyleStats = _
  private var expectedDisutilityHeatMapDataCollector: ExpectedMaxUtilityHeatMap = _

  private val modeChoiceAlternativesCollector: ModeChoiceAlternativesCollector = new ModeChoiceAlternativesCollector(
    beamServices
  )

  private var tncIterationsStatsCollector: RideHailIterationsStatsCollector = _
  val iterationStatsProviders: ListBuffer[IterationStatsProvider] = new ListBuffer()
  val iterationSummaryStats: ListBuffer[Map[java.lang.String, java.lang.Double]] = ListBuffer()
  val graphFileNameDirectory = mutable.Map[String, Int]()
  // var metricsPrinter: ActorRef = actorSystem.actorOf(MetricsPrinter.props())
  val summaryData = new mutable.HashMap[String, mutable.Map[Int, Double]]()
  val runningPythonScripts = mutable.ListBuffer.empty[PythonProcess]

  val rideHailUtilizationCollector: RideHailUtilizationCollector = new RideHailUtilizationCollector(beamServices)

  val routeDumper: RouteDumper = new RouteDumper(beamServices)

  val startAndEndEventListeners: List[BasicEventHandler with IterationStartsListener with IterationEndsListener] =
    List(routeDumper)

  val carTravelTimeFromPtes: List[CarTripStatsFromPathTraversalEventHandler] = {
    val normalCarTravelTime = new CarTripStatsFromPathTraversalEventHandler(
      networkHelper,
      beamServices.matsimServices.getControlerIO,
      TakeAllTripsTripFilter,
      "",
      treatMismatchAsWarning = true
    )
    val studyAreCarTravelTime = if (beamServices.beamConfig.beam.calibration.studyArea.enabled) {
      Some(
        new CarTripStatsFromPathTraversalEventHandler(
          networkHelper,
          beamServices.matsimServices.getControlerIO,
          new StudyAreaTripFilter(beamServices.beamConfig.beam.calibration.studyArea, beamServices.geo),
          "studyarea",
          treatMismatchAsWarning = false // It is expected that for study area some PathTraversals will be taken, so do not treat it as warning
        )
      )
    } else {
      None
    }
    List(Some(normalCarTravelTime), studyAreCarTravelTime).flatten
  }

<<<<<<< HEAD
  val vmInformationWriter: VMInformationCollector = new VMInformationCollector(
    beamServices.matsimServices.getControlerIO
  );
=======
  val travelTimeGoogleStatistic: TravelTimeGoogleStatistic =
    new TravelTimeGoogleStatistic(
      beamServices.beamConfig.beam.calibration.google.travelTimes,
      actorSystem,
      beamServices.geo
    )

  val vmInformationWriter: VMInformationWriter = new VMInformationWriter(beamServices.matsimServices.getControlerIO);
>>>>>>> 78cef6d0

  var maybeConsecutivePopulationLoader: Option[ConsecutivePopulationLoader] = None

  override def notifyStartup(event: StartupEvent): Unit = {
    maybeConsecutivePopulationLoader =
      if (beamServices.beamConfig.beam.physsim.relaxation.`type` == "consecutive_increase_of_population") {
        val consecutivePopulationLoader = new ConsecutivePopulationLoader(
          scenario,
          Array(10.0, 10.0, 10.0, 10.0, 10.0, 10.0, 10.0, 10.0, 10.0, 10.0),
          new java.util.Random(beamServices.beamConfig.matsim.modules.global.randomSeed)
        )
        consecutivePopulationLoader.cleanScenario()
        consecutivePopulationLoader.load()
        Some(consecutivePopulationLoader)
      } else None

//    metricsPrinter ! Subscribe("counter", "**")
//    metricsPrinter ! Subscribe("histogram", "**")

    eventsManager.addHandler(modeChoiceAlternativesCollector)
    eventsManager.addHandler(rideHailUtilizationCollector)
    carTravelTimeFromPtes.foreach(eventsManager.addHandler)
    eventsManager.addHandler(travelTimeGoogleStatistic)
    startAndEndEventListeners.foreach(eventsManager.addHandler)

    beamServices.beamRouter = actorSystem.actorOf(
      BeamRouter.props(
        beamServices.beamScenario,
        transportNetwork,
        scenario.getNetwork,
        networkHelper,
        beamServices.geo,
        scenario,
        scenario.getTransitVehicles,
        beamServices.fareCalculator,
        tollCalculator,
        eventsManager
      ),
      "router"
    )
    BeamWarmStart.warmStartTravelTime(
      beamServices.beamConfig,
      scenario.getConfig.travelTimeCalculator(),
      beamServices.beamRouter,
      scenario
    )
    Await.result(beamServices.beamRouter ? Identify(0), timeout.duration)

    /*    if(null != beamServices.beamConfig.beam.agentsim.taz.file && !beamServices.beamConfig.beam.agentsim.taz.file.isEmpty)
          beamServices.taz = TAZTreeMap.fromCsv(beamServices.beamConfig.beam.agentsim.taz.file)*/

    if (!beamServices.beamConfig.beam.physsim.skipPhysSim) {
      agentSimToPhysSimPlanConverter = new AgentSimToPhysSimPlanConverter(
        eventsManager,
        transportNetwork,
        event.getServices.getControlerIO,
        scenario,
        beamServices,
        beamConfigChangesObservable
      )
      iterationStatsProviders += agentSimToPhysSimPlanConverter
    }

    createGraphsFromEvents = new GraphsStatsAgentSimEventsListener(
      eventsManager,
      event.getServices.getControlerIO,
      beamServices,
      beamServices.beamConfig
    )
    iterationStatsProviders += createGraphsFromEvents
    modalityStyleStats = new ModalityStyleStats()
    expectedDisutilityHeatMapDataCollector = new ExpectedMaxUtilityHeatMap(
      eventsManager,
      beamServices,
      event.getServices.getControlerIO
    )

    tncIterationsStatsCollector = new RideHailIterationsStatsCollector(
      eventsManager,
      beamServices,
      rideHailIterationHistory,
      transportNetwork
    )

    delayMetricAnalysis = new DelayMetricAnalysis(
      eventsManager,
      event.getServices.getControlerIO,
      networkHelper
    )

    val controllerIO = event.getServices.getControlerIO

    // FIXME: Remove this once ready to merge
    // generateRandomCoordinates()

    PopulationCsvWriter.toCsv(scenario, controllerIO.getOutputFilename("population.csv.gz"))
    VehiclesCsvWriter(beamServices).toCsv(scenario, controllerIO.getOutputFilename("vehicles.csv.gz"))
    HouseholdsCsvWriter.toCsv(scenario, controllerIO.getOutputFilename("households.csv.gz"))
    NetworkCsvWriter.toCsv(scenario, controllerIO.getOutputFilename("network.csv.gz"))

    dumpMatsimStuffAtTheBeginningOfSimulation()

    // These metric are used to display all other metrics in Grafana.
    // For example take a look to `run_name` variable in the dashboard
    BeamStaticMetricsWriter.writeBaseMetrics(beamScenario, beamServices)

    FailFast.run(beamServices)
    Skims.setup(beamServices)
  }

  override def notifyIterationStarts(event: IterationStartsEvent): Unit = {
    if (event.getIteration > 0) {
      maybeConsecutivePopulationLoader.foreach { cpl =>
        cpl.load()
        agentSimToPhysSimPlanConverter.buildPersonToHousehold()
      }
    }

    beamServices.beamRouter ! BeamRouter.IterationStartsMessage(event.getIteration)

    beamConfigChangesObservable.notifyChangeToSubscribers()

    if (beamServices.beamConfig.beam.debug.writeModeChoiceAlternatives) {
      modeChoiceAlternativesCollector.notifyIterationStarts(event)
    }

    beamServices.modeChoiceCalculatorFactory = ModeChoiceCalculator(
      beamServices.beamConfig.beam.agentsim.agents.modalBehaviors.modeChoiceClass,
      beamServices,
      configHolder,
      eventsManager
    )

    ExponentialLazyLogging.reset()
    beamServices.beamScenario.privateVehicles.values.foreach(
      _.initializeFuelLevels(Some(beamServices.beamConfig.beam.agentsim.agents.vehicles.meanPrivateVehicleStartingSOC))
    )

    val iterationNumber = event.getIteration

    val controllerIO = event.getServices.getControlerIO
    if (isFirstIteration(iterationNumber)) {
      PlansCsvWriter.toCsv(scenario, controllerIO.getOutputFilename("plans.csv.gz"))
    }
    rideHailUtilizationCollector.reset(event.getIteration)
    travelTimeGoogleStatistic.reset(event.getIteration)
    startAndEndEventListeners.foreach(_.notifyIterationStarts(event))

    beamServices.simMetricCollector.clear()

  }

  private def shouldWritePlansAtCurrentIteration(iterationNumber: Int): Boolean = {
    val beamConfig: BeamConfig = beamConfigChangesObservable.getUpdatedBeamConfig
    val interval = beamConfig.beam.outputs.writePlansInterval
    interval > 0 && iterationNumber % interval == 0
  }

  override def notifyIterationEnds(event: IterationEndsEvent): Unit = {
    val beamConfig: BeamConfig = beamConfigChangesObservable.getUpdatedBeamConfig

    if (shouldWritePlansAtCurrentIteration(event.getIteration)) {
      PlansCsvWriter.toCsv(
        scenario,
        beamServices.matsimServices.getControlerIO.getIterationFilename(event.getIteration, "plans.csv.gz")
      )
    }

    if (beamConfig.beam.debug.debugEnabled)
      logger.info(DebugLib.getMemoryLogMessage("notifyIterationEnds.start (after GC): "))

    rideHailUtilizationCollector.notifyIterationEnds(event)
    travelTimeGoogleStatistic.notifyIterationEnds(event)
    carTravelTimeFromPtes.foreach(_.notifyIterationEnds(event))
    startAndEndEventListeners.foreach(_.notifyIterationEnds(event))

    if (beamServices.beamConfig.beam.debug.writeModeChoiceAlternatives) {
      modeChoiceAlternativesCollector.notifyIterationEnds(event)
    }

    val outputGraphsFuture = Future {
      if ("ModeChoiceLCCM".equals(beamConfig.beam.agentsim.agents.modalBehaviors.modeChoiceClass)) {
        modalityStyleStats.processData(scenario.getPopulation, event)
        modalityStyleStats.buildModalityStyleGraph()
      }
      createGraphsFromEvents.createGraphs(event)

      iterationSummaryStats += iterationStatsProviders
        .flatMap(_.getSummaryStats.asScala)
        .toMap

      val summaryVehicleStatsFile =
        Paths.get(event.getServices.getControlerIO.getOutputFilename("summaryVehicleStats.csv")).toFile
      val unProcessedStats = MethodWatcher.withLoggingInvocationTime(
        "Saving summary vehicle stats",
        writeSummaryVehicleStats(summaryVehicleStatsFile),
        logger.underlying
      )

      val summaryStatsFile = Paths.get(event.getServices.getControlerIO.getOutputFilename("summaryStats.csv")).toFile
      MethodWatcher.withLoggingInvocationTime(
        "Saving summary stats",
        writeSummaryStats(summaryStatsFile, unProcessedStats),
        logger.underlying
      )

      iterationSummaryStats.flatMap(_.keySet).distinct.foreach { x =>
        val key = x.split("_")(0)
        val value = graphFileNameDirectory.getOrElse(key, 0) + 1
        graphFileNameDirectory += key -> value
      }

      val fileNames = iterationSummaryStats.flatMap(_.keySet).distinct.sorted
      MethodWatcher.withLoggingInvocationTime(
        "Creating summary stats graphs",
        fileNames.foreach(file => createSummaryStatsGraph(file, event.getIteration)),
        logger.underlying
      )

      graphFileNameDirectory.clear()

      // rideHailIterationHistoryActor ! CollectRideHailStats
      tncIterationsStatsCollector
        .tellHistoryToRideHailIterationHistoryActorAndReset()

      if (beamConfig.beam.replanning.Module_2.equalsIgnoreCase("ClearRoutes")) {
        routeHistory.expireRoutes(beamConfig.beam.replanning.ModuleProbability_2)
      }
    }

    if (beamConfig.beam.physsim.skipPhysSim) {
      Await.result(Future.sequence(List(outputGraphsFuture)), Duration.Inf)
    } else {
      val physsimFuture = Future {
        agentSimToPhysSimPlanConverter.startPhysSim(event)
      }

      // executing code blocks parallel
      Await.result(Future.sequence(List(outputGraphsFuture, physsimFuture)), Duration.Inf)
    }

    if (beamConfig.beam.debug.debugEnabled)
      logger.info(DebugLib.getMemoryLogMessage("notifyIterationEnds.end (after GC): "))
    stopMeasuringIteration()

    val persons = scenario.getPopulation.getPersons.values().asScala
    logger.info(
      "Iteration {} - average number of plans per agent: {}",
      event.getIteration,
      persons.map(_.getPlans.size()).sum.toFloat / persons.size
    )

    val activityEndTimesNonNegativeCheck: Iterable[Plan] = persons.toList.flatMap(_.getPlans.asScala.toList) filter {
      plan =>
        val activities = plan.getPlanElements.asScala.filter(_.isInstanceOf[Activity])
        activities.dropRight(1).exists(_.asInstanceOf[Activity].getEndTime < 0)
    }

    if (activityEndTimesNonNegativeCheck.isEmpty) {
      logger.info("All person activities (except the last one) have non-negative end times.")
    } else {
      logger.warn(s"Non-negative end times found for person activities - ${activityEndTimesNonNegativeCheck.size}")
    }

    //    Tracer.currentContext.finish()
    //    metricsPrinter ! Print(
    //      Seq(
    //        "r5-plans-count"
    //      ),
    //      Nil
    //    )

    // rename output files generated by matsim to follow the standard naming convention of camel case
    renameGeneratedOutputFiles(event)

    if (beamConfig.beam.outputs.writeGraphs) {
      // generateRepositioningGraphs(event)
    }

    logger.info("Ending Iteration")
    delayMetricAnalysis.generateDelayAnalysis(event)

    if (beamConfig.beam.debug.vmInformation.createGCClassHistogram) {
      vmInformationWriter.notifyIterationEnds(event)
    }

    writeEventsAnalysisUsing(event)

    // Clear the state of private vehicles because they are shared across iterations
    beamServices.beamScenario.privateVehicles.values.foreach(_.resetState())
  }

  private def writeEventsAnalysisUsing(event: IterationEndsEvent) = {
    if (beamServices.beamConfig.beam.outputs.writeAnalysis) {
      val writeEventsInterval = beamServices.beamConfig.beam.outputs.writeEventsInterval
      val writeEventAnalysisInThisIteration = writeEventsInterval > 0 && event.getIteration % writeEventsInterval == 0
      if (writeEventAnalysisInThisIteration) {
        val currentEventsFilePath =
          event.getServices.getControlerIO.getIterationFilename(event.getServices.getIterationNumber, "events.csv")
        val pythonProcess = beam.analysis.AnalysisProcessor.firePythonScriptAsync(
          "src/main/python/events_analysis/analyze_events.py",
          if (new File(currentEventsFilePath).exists) currentEventsFilePath else currentEventsFilePath + ".gz"
        )
        runningPythonScripts += pythonProcess
      }
    }
  }

  private def dumpMatsimStuffAtTheBeginningOfSimulation(): Unit = {
    ProfilingUtils.timed(
      s"dumpMatsimStuffAtTheBeginningOfSimulation in the beginning of simulation",
      x => logger.info(x)
    ) {
      // `DumpDataAtEnd` during `notifyShutdown` dumps network, plans, person attributes and other things.
      // Reusing it to get `outputPersonAttributes.xml.gz` which is needed for warmstart
      val dumper = beamServices.injector.getInstance(classOf[DumpDataAtEnd])
      dumper match {
        case listener: ShutdownListener =>
          val event = new ShutdownEvent(beamServices.matsimServices, false)
          // Create files
          listener.notifyShutdown(event)
          dumpHouseholdAttributes

          // Rename files
          renameGeneratedOutputFiles(event)
        case x =>
          logger.warn("dumper is not `ShutdownListener`")
      }
    }
  }

  private def dumpHouseholdAttributes(): Unit = {
    val householdAttributes = scenario.getHouseholds.getHouseholdAttributes
    if (householdAttributes != null) {
      val writer = new ObjectAttributesXmlWriter(householdAttributes)
      writer.setPrettyPrint(true)
      writer.putAttributeConverters(Collections.emptyMap())
      writer.writeFile(
        beamServices.matsimServices.getControlerIO.getOutputFilename("output_householdAttributes.xml.gz")
      )
    }
  }

  private def isFirstIteration(currentIteration: Integer): Boolean = {
    val firstIteration = beamServices.beamConfig.matsim.modules.controler.firstIteration
    currentIteration == firstIteration
  }

  override def notifyShutdown(event: ShutdownEvent): Unit = {
    carTravelTimeFromPtes.foreach(_.notifyShutdown(event))

    val firstIteration = beamServices.beamConfig.matsim.modules.controler.firstIteration
    val lastIteration = beamServices.beamConfig.matsim.modules.controler.lastIteration

    GraphReadmeGenerator.generateGraphReadme(event.getServices.getControlerIO.getOutputPath)

    logger.info("Generating html page to compare graphs (across all iterations)")
    BeamGraphComparator.generateGraphComparisonHtmlPage(event, firstIteration, lastIteration)
    beamOutputDataDescriptionGenerator.generateDescriptors(event)

    Await.result(actorSystem.terminate(), Duration.Inf)
    logger.info("Actor system shut down")

    // remove output files which are not ready for release yet (enable again after Jan 2018)
    val outputFilesToDelete = Array(
      "traveldistancestats.txt",
      "traveldistancestats.png",
      "tmp"
    )

    //rename output files generated by matsim to follow the standard naming convention of camel case
    val outputFiles = renameGeneratedOutputFiles(event)

    val scenario = event.getServices.getScenario
    val controllerIO = event.getServices.getControlerIO

    outputFilesToDelete.foreach(deleteOutputFile)

    def deleteOutputFile(fileName: String) = {
      logger.debug(s"deleting output file: $fileName")
      Files.deleteIfExists(Paths.get(controllerIO.getOutputFilename(fileName)))
    }
    BeamConfigChangesObservable.clear()

    runningPythonScripts
      .filter(process => process.isRunning)
      .foreach(process => {
        logger.info("Waiting for python process to complete running.")
        process.waitFor(5, TimeUnit.MINUTES)
        logger.info("Python process completed.")
      })

    Skims.clear()

    beamServices.simMetricCollector.close()
  }

  private def writeSummaryVehicleStats(summaryVehicleStatsFile: File): immutable.HashSet[String] = {
    val columns = Seq("vehicleMilesTraveled", "vehicleHoursTraveled", "numberOfVehicles")

    val out = new BufferedWriter(new FileWriter(summaryVehicleStatsFile))
    out.write("iteration,vehicleType,")
    out.write(columns.mkString(","))
    out.newLine()

    val ignoredStats = mutable.HashSet.empty[String]
    iterationSummaryStats.zipWithIndex.foreach {
      case (stats, it) =>
        val (ignored, parsed) =
          SummaryVehicleStatsParser.splitStatsMap(stats.map(kv => (kv._1, Double2double(kv._2))), columns)

        ignoredStats ++= ignored
        parsed.foreach {
          case (vehicleType, statsValues) =>
            out.write(s"$it,$vehicleType,")
            out.write(statsValues.mkString(","))
            out.newLine()
        }
    }

    out.close()
    // because motorizedVehicleMilesTraveled and vehicleMilesTraveled contains the same data
    // so we assume that we already processed both
    immutable.HashSet[String](ignoredStats.filterNot(_.startsWith("motorizedVehicleMilesTraveled")).toSeq: _*)
  }

  private def writeSummaryStats(summaryStatsFile: File, unProcessedStats: immutable.HashSet[String]): Unit = {
    val keys = iterationSummaryStats.flatMap(_.keySet).distinct.filter(unProcessedStats.contains).sorted

    val out = new BufferedWriter(new FileWriter(summaryStatsFile))
    out.write("Iteration,")
    out.write(keys.mkString(","))
    out.newLine()

    iterationSummaryStats.zipWithIndex.foreach {
      case (stats, it) =>
        out.write(s"$it,")
        out.write(
          keys
            .map { key =>
              stats.getOrElse(key, 0)
            }
            .mkString(",")
        )
        out.newLine()
    }

    out.close()
  }

  def createSummaryStatsGraph(fileName: String, iteration: Int): Unit = {
    val fileNamePath =
      beamServices.matsimServices.getControlerIO.getOutputFilename(fileName.replaceAll("[/: ]", "_") + ".png")
    val index = fileNamePath.lastIndexOf("/")
    val outDir = new File(fileNamePath.substring(0, index) + "/summaryStats")
    val directoryName = fileName.split("_")(0)
    val numberOfGraphs: Int = 10
    val directoryKeySet = graphFileNameDirectory.filter(_._2 >= numberOfGraphs).keySet

    if (!outDir.exists()) {
      Files.createDirectories(outDir.toPath)
    }

    if (directoryKeySet.contains(directoryName)) {
      directoryKeySet foreach { file =>
        if (file.equals(directoryName)) {
          val dir = new File(outDir.getPath + "/" + file)
          if (!dir.exists()) {
            Files.createDirectories(dir.toPath)
          }
          val path = dir.getPath + fileNamePath.substring(index)
          createGraph(iteration, fileName, path)
        }
      }
    } else {
      val path = outDir.getPath + fileNamePath.substring(index)
      createGraph(iteration, fileName, path)
    }

  }

  def createGraph(iteration: Int, fileName: String, path: String): Unit = {
    val doubleOpt = iterationSummaryStats(iteration).get(fileName)
    val value: Double = doubleOpt.getOrElse(0.0).asInstanceOf[Double]

    val dataset = new DefaultCategoryDataset

    var data = summaryData.getOrElse(fileName, new mutable.TreeMap[Int, Double])
    data += (iteration      -> value)
    summaryData += fileName -> data

    val updateData = summaryData.getOrElse(fileName, new mutable.TreeMap[Int, Double])

    updateData.foreach(x => dataset.addValue(x._2, 0, x._1))

    val fileNameTokens = fileName.replaceAll("[:/ ]", "_").split("_")
    var header = StringUtils.splitByCharacterTypeCamelCase(fileNameTokens(0)).map(_.capitalize).mkString(" ")
    if (fileNameTokens.size > 1) {
      header = header + "(" + fileNameTokens.slice(1, fileNameTokens.size).mkString("_") + ")"
    }

    val chart = GraphUtils.createStackedBarChartWithDefaultSettings(
      dataset,
      header,
      "iteration",
      header,
      false
    )

    GraphUtils.saveJFreeChartAsPNG(
      chart,
      path,
      GraphsStatsAgentSimEventsListener.GRAPH_WIDTH,
      GraphsStatsAgentSimEventsListener.GRAPH_HEIGHT
    )
  }

  /**
    * Rename output files generated by libraries to match the standard naming convention of camel case.
    *
    * @param event Any controller event
    */
  private def renameGeneratedOutputFiles(event: ControlerEvent): Seq[File] = {
    val filesToBeRenamed: Array[File] = event match {
      case _ if event.isInstanceOf[IterationEndsEvent] =>
        val iterationEvent = event.asInstanceOf[IterationEndsEvent]
        val outputIterationFileNameRegex = List(s"legHistogram(.*)", "experienced(.*)")
        // filter files that match output file name regex and are to be renamed
        FileUtils
          .getFile(new File(event.getServices.getControlerIO.getIterationPath(iterationEvent.getIteration)))
          .listFiles()
          .filter(
            f =>
              outputIterationFileNameRegex.exists(
                f.getName
                  .replace(event.getServices.getIterationNumber.toInt + ".", "")
                  .matches(_)
            )
          )
      case _ if event.isInstanceOf[ShutdownEvent] =>
        val shutdownEvent = event.asInstanceOf[ShutdownEvent]
        val outputFileNameRegex = List("output(.*)")
        // filter files that match output file name regex and are to be renamed
        FileUtils
          .getFile(new File(shutdownEvent.getServices.getControlerIO.getOutputPath))
          .listFiles()
          .filter(f => outputFileNameRegex.exists(f.getName.matches(_)))
    }
    filesToBeRenamed
      .map { file =>
        //rename each file to follow the camel case
        val newFile = FileUtils.getFile(
          file.getAbsolutePath.replace(
            file.getName,
            WordUtils
              .uncapitalize(file.getName.split("_").map(_.capitalize).mkString(""))
          )
        )
        try {
          if (file != newFile && !newFile.exists()) {
            logger.info(s"Renaming file - ${file.getName} to follow camel case notation : " + newFile.getName)
            file.renameTo(newFile)
          }
          newFile
        } catch {
          case e: Exception =>
            logger.error(s"Error while renaming file - ${file.getName} to ${newFile.getName}", e)
            file
        }
      }
  }

  private def generateRandomCoordinates(): Unit = {
    val boundingBox = beamServices.beamScenario.transportNetwork.streetLayer.envelope

    val personToHh = scenario.getHouseholds.getHouseholds
      .values()
      .asScala
      .flatMap { h =>
        h.getMemberIds.asScala.map { m =>
          (m, h)
        }
      }
      .toMap

    scenario.getPopulation.getPersons.values.asScala.foreach { p =>
      p.getPlans.asScala.foreach { plan =>
        plan.getPlanElements.asScala.collect { case act: Activity => act }.zipWithIndex.foreach {
          case (act: Activity, idx: Int) =>
            val x = ThreadLocalRandom.current().nextDouble(boundingBox.getMinX, boundingBox.getMaxX)
            val y = ThreadLocalRandom.current().nextDouble(boundingBox.getMinY, boundingBox.getMaxY)
            val newCoord = beamServices.geo.wgs2Utm(new Coord(x, y))
            act.setCoord(newCoord)
            if (act.getType == "Home") {
              val hh = personToHh(p.getId)
              scenario.getHouseholds.getHouseholdAttributes.putAttribute(hh.getId.toString, "homecoordx", newCoord.getX)
              scenario.getHouseholds.getHouseholdAttributes.putAttribute(hh.getId.toString, "homecoordy", newCoord.getY)
            }

          //            if (idx % 2 == 0) {
//              val x = ThreadLocalRandom.current().nextDouble(-97.781, -97.770)
//              val y = ThreadLocalRandom.current().nextDouble(30.295, 30.310)
//              act.setCoord(beamServices.geo.wgs2Utm(new Coord(x, y)))
//            }
//            else if (idx % 2 == 1) {
//              val x = ThreadLocalRandom.current().nextDouble(-97.712, -97.705)
//              val y = ThreadLocalRandom.current().nextDouble(30.231, 30.237)
//              act.setCoord(beamServices.geo.wgs2Utm(new Coord(x, y)))
//            }
          // logger.info(s"act: $act")
          case _ =>
        }
      }
    }
  }
}<|MERGE_RESOLUTION|>--- conflicted
+++ resolved
@@ -19,17 +19,7 @@
 import beam.analysis.plots.modality.ModalityStyleStats
 import beam.analysis.plots.{GraphUtils, GraphsStatsAgentSimEventsListener}
 import beam.analysis.via.ExpectedMaxUtilityHeatMap
-<<<<<<< HEAD
-import beam.analysis.{
-  DelayMetricAnalysis,
-  IterationStatsProvider,
-  ModeChoiceAlternativesCollector,
-  RideHailUtilizationCollector,
-  VMInformationCollector
-}
-=======
 import beam.analysis._
->>>>>>> 78cef6d0
 import beam.physsim.jdeqsim.AgentSimToPhysSimPlanConverter
 import beam.router.osm.TollCalculator
 import beam.router.r5.RouteDumper
@@ -147,11 +137,6 @@
     List(Some(normalCarTravelTime), studyAreCarTravelTime).flatten
   }
 
-<<<<<<< HEAD
-  val vmInformationWriter: VMInformationCollector = new VMInformationCollector(
-    beamServices.matsimServices.getControlerIO
-  );
-=======
   val travelTimeGoogleStatistic: TravelTimeGoogleStatistic =
     new TravelTimeGoogleStatistic(
       beamServices.beamConfig.beam.calibration.google.travelTimes,
@@ -159,8 +144,9 @@
       beamServices.geo
     )
 
-  val vmInformationWriter: VMInformationWriter = new VMInformationWriter(beamServices.matsimServices.getControlerIO);
->>>>>>> 78cef6d0
+  val vmInformationWriter: VMInformationCollector = new VMInformationCollector(
+    beamServices.matsimServices.getControlerIO
+  );
 
   var maybeConsecutivePopulationLoader: Option[ConsecutivePopulationLoader] = None
 
