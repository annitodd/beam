package beam.sim

import java.util.concurrent.TimeUnit

import akka.actor.FSM.SubscribeTransitionCallBack
import akka.actor.{ActorRef, ActorSystem, Props}
import akka.pattern.ask
import akka.util.Timeout
import beam.agentsim.agents._
import beam.agentsim.agents.modalBehaviors.ModeChoiceCalculator
import beam.agentsim.agents.vehicles.BeamVehicle.BeamVehicleIdAndRef
import beam.agentsim.agents.vehicles._
import beam.agentsim.agents.vehicles.household.HouseholdActor
import beam.agentsim.events._
import beam.agentsim.scheduler.BeamAgentScheduler
import beam.agentsim.scheduler.BeamAgentScheduler.{ScheduleTrigger, StartSchedule}
<<<<<<< HEAD
import beam.physsim.jdeqsim.AgentSimToPhysSimPlanConverter
=======
import beam.agentsim.agents.choice.mode._
import beam.agentsim.events.handling.{BeamEventsHandling, BeamEventsLogger}
>>>>>>> 2ca23de2
import beam.physsim.{DummyPhysSim, InitializePhysSim}
import beam.router.BeamRouter
import beam.router.BeamRouter.{InitTransit, InitializeRouter}
import beam.utils.JsonUtils
import com.google.inject.Inject
import glokka.Registry
import glokka.Registry.Created
import org.matsim.api.core.v01.events._
import org.matsim.api.core.v01.population.{Activity, Person}
import org.matsim.api.core.v01.{Coord, Id}
import org.matsim.core.api.experimental.events.{AgentWaitingForPtEvent, EventsManager, TeleportationArrivalEvent}
import org.matsim.core.controler.events.{IterationEndsEvent, IterationStartsEvent, ShutdownEvent, StartupEvent}
import org.matsim.core.controler.listener.{IterationEndsListener, IterationStartsListener, ShutdownListener, StartupListener}
import org.matsim.core.events.EventsUtils
import org.matsim.households.Household
import org.matsim.vehicles.{Vehicle, VehicleType, VehicleUtils}
import org.slf4j.{Logger, LoggerFactory}

import scala.collection.JavaConverters._
import scala.collection.mutable
import scala.concurrent.Await
import scala.reflect.io.File
import scala.util.Random

/**
  * AgentSim entrypoint.
  * Should instantiate the [[ActorSystem]], [[BeamServices]] and interact concurrently w/ the QSim.
  *
  * Created by sfeygin on 2/8/17.
  */
class BeamSim @Inject()(private val actorSystem: ActorSystem,
                        private val services: BeamServices
                       ) extends StartupListener with IterationStartsListener with IterationEndsListener with ShutdownListener {


  private val logger: Logger = LoggerFactory.getLogger(classOf[BeamSim])
<<<<<<< HEAD
  val eventsManager: EventsManager = EventsUtils.createEventsManager()
  eventsManager.addHandler(new AgentSimToPhysSimPlanConverter(services))

  implicit val eventSubscriber: ActorRef = actorSystem.actorOf(Props(classOf[EventsSubscriber], eventsManager), "MATSimEventsManagerService")
  var writer: JsonFriendlyEventWriterXML = _
=======
  var eventSubscriber: ActorRef = _
  var eventsManager: EventsManager = _
  var writer: BeamEventsLogger = _
>>>>>>> 2ca23de2
  var currentIter = 0

  private implicit val timeout = Timeout(50000, TimeUnit.SECONDS)

  override def notifyStartup(event: StartupEvent): Unit = {
//    eventsManager = services.matsimServices.getEvents

    eventsManager = services.matsimServices.getEvents

    eventSubscriber = actorSystem.actorOf(Props(classOf[EventsSubscriber], eventsManager), "MATSimEventsManagerService")

    subscribe(ActivityEndEvent.EVENT_TYPE)
    subscribe(ActivityStartEvent.EVENT_TYPE)
    subscribe(PersonEntersVehicleEvent.EVENT_TYPE)
    subscribe(PersonLeavesVehicleEvent.EVENT_TYPE)
    subscribe(VehicleEntersTrafficEvent.EVENT_TYPE)
    subscribe(PathTraversalEvent.EVENT_TYPE)
    subscribe(VehicleLeavesTrafficEvent.EVENT_TYPE)
    subscribe(PersonDepartureEvent.EVENT_TYPE)
    subscribe(AgentWaitingForPtEvent.EVENT_TYPE)
    subscribe(TeleportationArrivalEvent.EVENT_TYPE)
    subscribe(PersonArrivalEvent.EVENT_TYPE)
    subscribe(PointProcessEvent.EVENT_TYPE)
    subscribe(ModeChoiceEvent.EVENT_TYPE)

    services.modeChoiceCalculator = ModeChoiceCalculator(services.beamConfig.beam.agentsim.agents.modalBehaviors.modeChoiceClass, services)

    val schedulerFuture = services.registry ? Registry.Register("scheduler", Props(classOf[BeamAgentScheduler], 3600 * 30.0, 300.0,services.beamConfig.beam.agentsim.debugEnabled==1))
    services.schedulerRef = Await.result(schedulerFuture, timeout.duration).asInstanceOf[Created].ref

    val routerFuture = services.registry ? Registry.Register("router", BeamRouter.props(services))
    services.beamRouter = Await.result(routerFuture, timeout.duration).asInstanceOf[Created].ref
    val routerInitFuture = services.beamRouter ? InitializeRouter
    Await.result(routerInitFuture, timeout.duration)

    val physSimFuture = services.registry ? Registry.Register("physSim", DummyPhysSim.props(services))
    services.physSim = Await.result(physSimFuture, timeout.duration).asInstanceOf[Created].ref
    val physSimInitFuture = services.physSim ? new InitializePhysSim()
    Await.result(physSimInitFuture, timeout.duration)

    val rideHailingManagerFuture = services.registry ? Registry.Register("RideHailingManager", RideHailingManager.props("RideHailingManager",
      fares = Map[Id[VehicleType], BigDecimal](), fleet = services.vehicles.toMap,
      services))
    services.rideHailingManager = Await.result(rideHailingManagerFuture, timeout.duration).asInstanceOf[Created].ref

  }

  override def notifyIterationStarts(event: IterationStartsEvent): Unit = {
    currentIter = event.getIteration
    resetPop(event.getIteration)
    eventsManager.initProcessing()
    // init transit and start movement
    Await.result(services.beamRouter ? InitTransit, timeout.duration)
  }

  override def notifyIterationEnds(event: IterationEndsEvent): Unit = {
    eventsManager.finishProcessing()
    cleanupWriter()
    cleanupVehicle()
    cleanupHouseHolder()
<<<<<<< HEAD
    eventsManager.resetHandlers(event.getIteration())
=======
    eventsManager.resetHandlers(event.getIteration)
>>>>>>> 2ca23de2
  }

  private def cleanupWriter() = {
//    JsonUtils.processEventsFileVizData(services.matsimServices.getControlerIO.getIterationFilename(currentIter, s"events.xml${gzExtension}"),
//      services.matsimServices.getControlerIO.getOutputFilename("trips.json"))
  }

  private def cleanupVehicle(): Unit = {
    logger.info(s"Stopping  BeamVehicle actors")
    for ((_, actorRef) <- services.vehicleRefs) {
      actorSystem.stop(actorRef)

    }
    for (personId <- services.persons.keys) {
      val bodyVehicleId = HumanBodyVehicle.createId(personId)
      services.vehicles -= bodyVehicleId
    }
  }

  private def cleanupHouseHolder(): Unit = {
    for ((_, householdActor) <- services.householdRefs) {
      logger.debug(s"Stopping ${householdActor.path.name} ")
      actorSystem.stop(householdActor)
    }
  }

  override def notifyShutdown(event: ShutdownEvent): Unit = {
    if (writer != null && event.isUnexpected) {
      cleanupWriter()
    }
    eventsManager.finishProcessing()
    actorSystem.stop(eventSubscriber)
    actorSystem.stop(services.schedulerRef)
    actorSystem.terminate()
  }

  def resetPop(iter: Int): Unit = {

    val errorListener = createErrorListener(iter)

    services.persons ++= scala.collection.JavaConverters.mapAsScalaMap(services.matsimServices.getScenario.getPopulation.getPersons)
    services.vehicles ++= services.matsimServices.getScenario.getVehicles.getVehicles.asScala.toMap
    services.households ++= services.matsimServices.getScenario.getHouseholds.getHouseholds.asScala.toMap
    var personToHouseholdId: Map[Id[Person], Id[Household]] = Map()
    services.households.foreach {
      case (householdId, matSimHousehold) =>
        personToHouseholdId = personToHouseholdId ++ matSimHousehold.getMemberIds.asScala.map(personId => personId -> householdId)
    }

    val iterId = Option(iter.toString)

    services.vehicleRefs ++= initVehicleActors(iterId)

    // Every Person gets a HumanBodyVehicle
    val matsimHumanBodyVehicleType = VehicleUtils.getFactory.createVehicleType(Id.create("HumanBodyVehicle", classOf[VehicleType]))
    matsimHumanBodyVehicleType.setDescription("Human")

    for ((personId, matsimPerson) <- services.persons.take(services.beamConfig.beam.agentsim.numAgents)) {
      val bodyVehicleIdFromPerson = HumanBodyVehicle.createId(personId)
      val matsimBodyVehicle = VehicleUtils.getFactory.createVehicle(bodyVehicleIdFromPerson, matsimHumanBodyVehicleType)
      val bodyVehicleRef = actorSystem.actorOf(HumanBodyVehicle.props(services, matsimBodyVehicle, personId, HumanBodyVehicle.PowertrainForHumanBody()), BeamVehicle.buildActorName(matsimBodyVehicle))
      services.vehicleRefs += ((bodyVehicleIdFromPerson, bodyVehicleRef))
      // real vehicle( car, bus, etc.)  should be populated from config in notifyStartup
      //let's put here human body vehicle too, it should be clean up on each iteration
      services.vehicles += ((bodyVehicleIdFromPerson, matsimBodyVehicle))
      services.schedulerRef ! ScheduleTrigger(InitializeTrigger(0.0), bodyVehicleRef)
      val ref: ActorRef = actorSystem.actorOf(PersonAgent.props(services, personId, personToHouseholdId(personId), matsimPerson.getSelectedPlan, bodyVehicleIdFromPerson), PersonAgent.buildActorName(personId))
      services.schedulerRef ! ScheduleTrigger(InitializeTrigger(0.0), ref)
      services.personRefs += ((personId, ref))
    }

    //TODO the following should be based on config params
    val rideHailingFraction = 0.1
    val initialLocationJitter = 500 // meters


    val rideHailingVehicleType = VehicleUtils.getFactory.createVehicleType(Id.create("RideHailingVehicle", classOf[VehicleType]))
    rideHailingVehicleType.setDescription("CAR") // Make hailed rides equivalent to cars for now

    for ((k, v) <- services.persons) {
      if (Random.nextDouble() < rideHailingFraction) {
        val personInitialLocation: Coord = v.getSelectedPlan.getPlanElements.iterator().next().asInstanceOf[Activity].getCoord
        val rideInitialLocation: Coord = new Coord(personInitialLocation.getX + initialLocationJitter * 2.0 * (Random.nextDouble() - 0.5), personInitialLocation.getY + initialLocationJitter * 2.0 * (Random.nextDouble() - 0.5))
        //      val rideInitialLocation: Coord = new Coord(personInitialLocation.getX, personInitialLocation.getY)
        val rideHailingName = s"rideHailingAgent-${k}_$iter"
        val rideHailId = Id.create(rideHailingName, classOf[RideHailingAgent])
        val rideHailVehicleId = Id.createVehicleId(s"rideHailingVehicle-person=$k") // XXXX: for now identifier will just be initial location (assumed unique)
        val rideHailVehicle: Vehicle = VehicleUtils.getFactory.createVehicle(rideHailVehicleId, rideHailingVehicleType)
        val vehicleIdAndRef: (Id[Vehicle], ActorRef) = initCarVehicle(rideHailVehicleId, rideHailVehicle)
        val rideHailingAgent = RideHailingAgent.props(services, rideHailId, BeamVehicleIdAndRef(vehicleIdAndRef), rideInitialLocation)
        val ref: ActorRef = actorSystem.actorOf(rideHailingAgent, rideHailingName)
        // populate maps and initialize agent via scheduler
        services.vehicles += (rideHailVehicleId -> rideHailVehicle)
        services.vehicleRefs += vehicleIdAndRef
        services.agentRefs.put(rideHailingName, ref)
        services.schedulerRef ! ScheduleTrigger(InitializeTrigger(0.0), ref)
      }
    }

    initHouseholds(iterId)

    //TODO if we can't do the following with generic Ids, then we should seriously consider abandoning typed IDs
    services.personRefs.foreach { case (id, ref) =>
      ref ! SubscribeTransitionCallBack(errorListener)  // Subscribes each person to the error listener
      services.agentRefs.put(id.toString, ref)
    }
  }

  private def initHouseholds(iterId: Option[String] = None): Unit = {
    val householdAttrs = services.matsimServices.getScenario.getHouseholds.getHouseholdAttributes
    val actors = services.households.foreach {
      case (householdId, matSimHousehold) =>
        //TODO a good example where projection should accompany the data
        val homeCoord = new Coord(householdAttrs.getAttribute(householdId.toString, "homeCoordX").asInstanceOf[Double],
          householdAttrs.getAttribute(householdId.toString, "homeCoordY").asInstanceOf[Double])
        val houseHoldVehicles = matSimHousehold.getVehicleIds.asScala.map {
          vehicleId =>
            val vehicleActRef = services.vehicleRefs.get(vehicleId)
            (vehicleId, vehicleActRef)
        }.collect {
          case (vehicleId, Some(vehicleAgent)) =>
            (vehicleId, vehicleAgent)
        }.toMap
        val membersActors = matSimHousehold.getMemberIds.asScala.map {
          personId => (personId, services.personRefs.get(personId))
        }.collect {
          case (personId, Some(personAgent)) => (personId, personAgent)
        }.toMap
        val props = HouseholdActor.props(services, householdId, matSimHousehold, houseHoldVehicles, membersActors, homeCoord)
        val householdActor = actorSystem.actorOf(props, HouseholdActor.buildActorName(householdId, iterId))
        services.schedulerRef ! ScheduleTrigger(InitializeTrigger(0.0), householdActor)
        services.householdRefs.put(householdId, householdActor)
    }
  }

  private def initVehicleActors(iterId: Option[String] = None): mutable.Map[Id[Vehicle], ActorRef] =
    services.vehicles.map {
      case (vehicleId, matSimVehicle) => initCarVehicle(vehicleId, matSimVehicle)
    }

  def initCarVehicle(vehicleId: Id[Vehicle], matSimVehicle: Vehicle): (Id[Vehicle], ActorRef) = {
    val desc = matSimVehicle.getType.getDescription
    val information = Option(matSimVehicle.getType.getEngineInformation)
    val powerTrain = Powertrain.PowertrainFromMilesPerGallon(information.map(_.getGasConsumption).getOrElse(Powertrain.AverageMilesPerGallon))
    val props = if (desc != null && desc.toUpperCase().contains("CAR")) {
      CarVehicle.props(services, vehicleId, matSimVehicle, powerTrain)
    } else {
      //only car is supported
      CarVehicle.props(services, vehicleId, matSimVehicle, powerTrain)
    }
    val beamVehicleRef = actorSystem.actorOf(props, BeamVehicle.buildActorName(matSimVehicle))
    services.schedulerRef ! ScheduleTrigger(InitializeTrigger(0.0), beamVehicleRef)
    (vehicleId, beamVehicleRef)

  }


  def subscribe(eventType: String): Unit = {
    services.agentSimEventsBus.subscribe(eventSubscriber, eventType)
  }

  private def createErrorListener(iter:Int): ActorRef = actorSystem.actorOf(ErrorListener.props(iter))


}


<|MERGE_RESOLUTION|>--- conflicted
+++ resolved
@@ -14,12 +14,8 @@
 import beam.agentsim.events._
 import beam.agentsim.scheduler.BeamAgentScheduler
 import beam.agentsim.scheduler.BeamAgentScheduler.{ScheduleTrigger, StartSchedule}
-<<<<<<< HEAD
-import beam.physsim.jdeqsim.AgentSimToPhysSimPlanConverter
-=======
 import beam.agentsim.agents.choice.mode._
 import beam.agentsim.events.handling.{BeamEventsHandling, BeamEventsLogger}
->>>>>>> 2ca23de2
 import beam.physsim.{DummyPhysSim, InitializePhysSim}
 import beam.router.BeamRouter
 import beam.router.BeamRouter.{InitTransit, InitializeRouter}
@@ -56,17 +52,9 @@
 
 
   private val logger: Logger = LoggerFactory.getLogger(classOf[BeamSim])
-<<<<<<< HEAD
-  val eventsManager: EventsManager = EventsUtils.createEventsManager()
-  eventsManager.addHandler(new AgentSimToPhysSimPlanConverter(services))
-
-  implicit val eventSubscriber: ActorRef = actorSystem.actorOf(Props(classOf[EventsSubscriber], eventsManager), "MATSimEventsManagerService")
-  var writer: JsonFriendlyEventWriterXML = _
-=======
   var eventSubscriber: ActorRef = _
   var eventsManager: EventsManager = _
   var writer: BeamEventsLogger = _
->>>>>>> 2ca23de2
   var currentIter = 0
 
   private implicit val timeout = Timeout(50000, TimeUnit.SECONDS)
@@ -127,11 +115,7 @@
     cleanupWriter()
     cleanupVehicle()
     cleanupHouseHolder()
-<<<<<<< HEAD
-    eventsManager.resetHandlers(event.getIteration())
-=======
     eventsManager.resetHandlers(event.getIteration)
->>>>>>> 2ca23de2
   }
 
   private def cleanupWriter() = {
