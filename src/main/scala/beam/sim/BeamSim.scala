package beam.sim

import java.io.{BufferedWriter, File, FileWriter}
import java.nio.file.{Files, Paths}
import java.util.concurrent.TimeUnit

import akka.actor.{ActorRef, ActorSystem, Identify}
import akka.pattern.ask
import akka.util.Timeout
import beam.agentsim.agents.modalbehaviors.ModeChoiceCalculator
import beam.agentsim.agents.ridehail.allocation.RandomRepositioning
import beam.agentsim.agents.ridehail.{RideHailIterationHistory, RideHailIterationsStatsCollector}
import beam.analysis.plots.modality.ModalityStyleStats
import beam.analysis.plots.{GraphUtils, GraphsStatsAgentSimEventsListener}
import beam.analysis.via.ExpectedMaxUtilityHeatMap
import beam.analysis.{DelayMetricAnalysis, IterationStatsProvider, RideHailUtilizationCollector}
import beam.physsim.jdeqsim.AgentSimToPhysSimPlanConverter
import beam.router.osm.TollCalculator
import beam.router.{BeamRouter, BeamSkimmer, RouteHistory, TravelTimeObserved}
import beam.sim.config.BeamConfig
import beam.sim.metrics.MetricsPrinter.{Print, Subscribe}
import beam.sim.metrics.{MetricsPrinter, MetricsSupport}
import beam.utils.csv.writers._
import beam.utils.logging.ExponentialLazyLogging
import beam.utils.scripts.{FailFast, PythonExecutor}
import beam.utils.{DebugLib, NetworkHelper}
import com.conveyal.r5.transit.TransportNetwork
import com.google.inject.Inject
import com.typesafe.scalalogging.LazyLogging
import org.apache.commons.io.FileUtils
import org.apache.commons.lang3.StringUtils
import org.apache.commons.lang3.text.WordUtils
import org.jfree.data.category.DefaultCategoryDataset
import org.matsim.api.core.v01.Scenario
import org.matsim.api.core.v01.population.{Activity, Plan}
import org.matsim.core.api.experimental.events.EventsManager
import org.matsim.core.controler.events._
import org.matsim.core.controler.listener.{
  IterationEndsListener,
  IterationStartsListener,
  ShutdownListener,
  StartupListener
}

import org.matsim.core.controler.listener.{
  IterationEndsListener,
  IterationStartsListener,
  ShutdownListener,
  StartupListener
}

import scala.collection.JavaConverters._
import scala.collection.mutable
import scala.collection.mutable.ListBuffer
import scala.concurrent.ExecutionContext.Implicits.global
import scala.concurrent.duration.Duration
import scala.concurrent.{Await, Future}

import scala.util.{Failure, Success}

class BeamSim @Inject()(
  private val actorSystem: ActorSystem,
  private val transportNetwork: TransportNetwork,
  private val tollCalculator: TollCalculator,
  private val beamServices: BeamServices,
  private val eventsManager: EventsManager,
  private val scenario: Scenario,
  private val networkHelper: NetworkHelper,
  private val beamOutputDataDescriptionGenerator: BeamOutputDataDescriptionGenerator,
  private val beamSkimmer: BeamSkimmer,
  private val travelTimeObserved: TravelTimeObserved,
  private val beamConfigChangesObservable: BeamConfigChangesObservable,
  private val routeHistory: RouteHistory,
  private val rideHailIterationHistory: RideHailIterationHistory
) extends StartupListener
    with IterationStartsListener
    with IterationEndsListener
    with ShutdownListener
    with LazyLogging
    with MetricsSupport {

  private var agentSimToPhysSimPlanConverter: AgentSimToPhysSimPlanConverter = _
  private implicit val timeout: Timeout = Timeout(50000, TimeUnit.SECONDS)

  private var createGraphsFromEvents: GraphsStatsAgentSimEventsListener = _
  private var delayMetricAnalysis: DelayMetricAnalysis = _
  private var modalityStyleStats: ModalityStyleStats = _
  private var expectedDisutilityHeatMapDataCollector: ExpectedMaxUtilityHeatMap = _

  private var tncIterationsStatsCollector: RideHailIterationsStatsCollector = _
  val iterationStatsProviders: ListBuffer[IterationStatsProvider] = new ListBuffer()
  val iterationSummaryStats: ListBuffer[Map[java.lang.String, java.lang.Double]] = ListBuffer()
  val graphFileNameDirectory = mutable.Map[String, Int]()
  var metricsPrinter: ActorRef = actorSystem.actorOf(MetricsPrinter.props())
  val summaryData = new mutable.HashMap[String, mutable.Map[Int, Double]]()

  val rhuc: RideHailUtilizationCollector = new RideHailUtilizationCollector(beamServices)

  override def notifyStartup(event: StartupEvent): Unit = {
    beamServices.modeChoiceCalculatorFactory = ModeChoiceCalculator(
      beamServices.beamConfig.beam.agentsim.agents.modalBehaviors.modeChoiceClass,
      beamServices
    )

    metricsPrinter ! Subscribe("counter", "**")
    metricsPrinter ! Subscribe("histogram", "**")

    eventsManager.addHandler(rhuc)

    beamServices.beamRouter = actorSystem.actorOf(
      BeamRouter.props(
        beamServices.beamScenario,
        transportNetwork,
        scenario.getNetwork,
        networkHelper,
        beamServices.geo,
        scenario,
        scenario.getTransitVehicles,
        beamServices.fareCalculator,
        tollCalculator
      ),
      "router"
    )
    BeamWarmStart.warmStartTravelTime(
      beamServices.beamConfig,
      scenario.getConfig.travelTimeCalculator(),
      beamServices.beamRouter,
      scenario
    )
    Await.result(beamServices.beamRouter ? Identify(0), timeout.duration)

    /*    if(null != beamServices.beamConfig.beam.agentsim.taz.file && !beamServices.beamConfig.beam.agentsim.taz.file.isEmpty)
          beamServices.taz = TAZTreeMap.fromCsv(beamServices.beamConfig.beam.agentsim.taz.file)*/

    if (!beamServices.beamConfig.beam.physsim.skipPhysSim) {
      agentSimToPhysSimPlanConverter = new AgentSimToPhysSimPlanConverter(
        eventsManager,
        transportNetwork,
        event.getServices.getControlerIO,
        scenario,
        beamServices,
        beamConfigChangesObservable
      )
      iterationStatsProviders += agentSimToPhysSimPlanConverter
    }

    createGraphsFromEvents = new GraphsStatsAgentSimEventsListener(
      eventsManager,
      event.getServices.getControlerIO,
      beamServices,
      beamServices.beamConfig
    )
    iterationStatsProviders += createGraphsFromEvents
    modalityStyleStats = new ModalityStyleStats()
    expectedDisutilityHeatMapDataCollector = new ExpectedMaxUtilityHeatMap(
      eventsManager,
      beamServices.networkHelper,
      event.getServices.getControlerIO,
      beamServices.beamConfig.beam.outputs.writeEventsInterval
    )

    tncIterationsStatsCollector = new RideHailIterationsStatsCollector(
      eventsManager,
      beamServices,
      rideHailIterationHistory,
      transportNetwork
    )

    delayMetricAnalysis = new DelayMetricAnalysis(
      eventsManager,
      event.getServices.getControlerIO,
      networkHelper
    )

    val controllerIO = event.getServices.getControlerIO
    PopulationCsvWriter.toCsv(scenario, controllerIO.getOutputFilename("population.csv"))
    VehiclesCsvWriter(beamServices).toCsv(scenario, controllerIO.getOutputFilename("vehicles.csv"))
    HouseholdsCsvWriter.toCsv(scenario, controllerIO.getOutputFilename("households.csv"))
    NetworkCsvWriter.toCsv(scenario, controllerIO.getOutputFilename("network.csv"))

    FailFast.run(beamServices)
  }

  override def notifyIterationStarts(event: IterationStartsEvent): Unit = {
    beamConfigChangesObservable.notifyChangeToSubscribers()
    ExponentialLazyLogging.reset()
    beamServices.beamScenario.privateVehicles.values.foreach(_.initializeFuelLevels)

    val iterationNumber = event.getIteration

    val controllerIO = event.getServices.getControlerIO
    if (isFirstIteration(iterationNumber)) {
      PlansCsvWriter.toCsv(scenario, controllerIO.getOutputFilename("plans.csv"))
    }
<<<<<<< HEAD
    rhuc.reset(event.getIteration)
=======

    if (shouldWritePlansAtCurrentIteration(event.getIteration)) {
      PlansCsvWriter.toCsv(scenario, controllerIO.getIterationFilename(iterationNumber, "plans_beg.csv"))
    }
  }

  private def shouldWritePlansAtCurrentIteration(iterationNumber: Int): Boolean = {
    val beamConfig: BeamConfig = beamConfigChangesObservable.getUpdatedBeamConfig
    val interval = beamConfig.beam.outputs.writePlansInterval
    interval > 0 && iterationNumber % interval == 0
>>>>>>> ea5b0388
  }

  override def notifyIterationEnds(event: IterationEndsEvent): Unit = {

    val beamConfig: BeamConfig = beamConfigChangesObservable.getUpdatedBeamConfig

    travelTimeObserved.notifyIterationEnds(event)

    beamSkimmer.notifyIterationEnds(event)

    if (shouldWritePlansAtCurrentIteration(event.getIteration)) {
      PlansCsvWriter.toCsv(
        scenario,
        beamServices.matsimServices.getControlerIO.getIterationFilename(event.getIteration, "plans.csv")
      )
    }

    if (beamConfig.beam.debug.debugEnabled)
      logger.info(DebugLib.gcAndGetMemoryLogMessage("notifyIterationEnds.start (after GC): "))

    rhuc.notifyIterationEnds(event)

    val outputGraphsFuture = Future {
      if ("ModeChoiceLCCM".equals(beamConfig.beam.agentsim.agents.modalBehaviors.modeChoiceClass)) {
        modalityStyleStats.processData(scenario.getPopulation, event)
        modalityStyleStats.buildModalityStyleGraph()
      }
      createGraphsFromEvents.createGraphs(event)

      iterationSummaryStats += iterationStatsProviders
        .flatMap(_.getSummaryStats.asScala)
        .toMap

      val summaryStatsFile = Paths.get(event.getServices.getControlerIO.getOutputFilename("summaryStats.csv")).toFile
      writeSummaryStats(summaryStatsFile)

      iterationSummaryStats.flatMap(_.keySet).distinct.foreach { x =>
        val key = x.split("_")(0)
        val value = graphFileNameDirectory.getOrElse(key, 0) + 1
        graphFileNameDirectory += key -> value
      }

      val fileNames = iterationSummaryStats.flatMap(_.keySet).distinct.sorted
      fileNames.foreach(file => createSummaryStatsGraph(file, event.getIteration))

      graphFileNameDirectory.clear()

      // rideHailIterationHistoryActor ! CollectRideHailStats
      tncIterationsStatsCollector
        .tellHistoryToRideHailIterationHistoryActorAndReset()

      if (beamConfig.beam.replanning.Module_2.equalsIgnoreCase("ClearRoutes")) {
        routeHistory.expireRoutes(beamConfig.beam.replanning.ModuleProbability_2)
      }
    }

    if (beamConfig.beam.physsim.skipPhysSim) {
      Await.result(Future.sequence(List(outputGraphsFuture)), Duration.Inf)
    } else {
      val physsimFuture = Future {
        agentSimToPhysSimPlanConverter.startPhysSim(event)
      }

      // executing code blocks parallel
      Await.result(Future.sequence(List(outputGraphsFuture, physsimFuture)), Duration.Inf)
    }

    if (beamConfig.beam.debug.debugEnabled)
      logger.info(DebugLib.gcAndGetMemoryLogMessage("notifyIterationEnds.end (after GC): "))
    stopMeasuringIteration()

    val persons = scenario.getPopulation.getPersons.values().asScala
    logger.info(
      "Iteration {} - average number of plans per agent: {}",
      event.getIteration,
      persons.map(_.getPlans.size()).sum.toFloat / persons.size
    )

    val activityEndTimesNonNegativeCheck: Iterable[Plan] = persons.toList.flatMap(_.getPlans.asScala.toList) filter {
      plan =>
        val activities = plan.getPlanElements.asScala.filter(_.isInstanceOf[Activity])
        activities.dropRight(1).exists(_.asInstanceOf[Activity].getEndTime < 0)
    }

    if (activityEndTimesNonNegativeCheck.isEmpty) {
      logger.info("All person activities (except the last one) have non-negative end times.")
    } else {
      logger.warn(s"Non-negative end times found for person activities - ${activityEndTimesNonNegativeCheck.size}")
    }

    //    Tracer.currentContext.finish()
    metricsPrinter ! Print(
      Seq(
        "r5-plans-count"
      ),
      Nil
    )
    //rename output files generated by matsim to follow the standard naming convention of camel case
    renameGeneratedOutputFiles(event)

    if (beamConfig.beam.outputs.writeGraphs) {
      // generateRepositioningGraphs(event)
    }

    logger.info("Ending Iteration")
    delayMetricAnalysis.generateDelayAnalysis(event)
  }

  private def isFirstIteration(currentIteration: Integer): Boolean = {
    val firstIteration = beamServices.beamConfig.matsim.modules.controler.firstIteration
    currentIteration == firstIteration
  }

  override def notifyShutdown(event: ShutdownEvent): Unit = {

    val firstIteration = beamServices.beamConfig.matsim.modules.controler.firstIteration
    val lastIteration = beamServices.beamConfig.matsim.modules.controler.lastIteration

    rhuc.notifyShutdown(event)

    logger.info("Generating html page to compare graphs (across all iterations)")
    BeamGraphComparator.generateGraphComparisonHtmlPage(event, firstIteration, lastIteration)
    beamOutputDataDescriptionGenerator.generateDescriptors(event)

    Await.result(actorSystem.terminate(), Duration.Inf)
    logger.info("Actor system shut down")

    // remove output files which are not ready for release yet (enable again after Jan 2018)
    val outputFilesToDelete = Array(
      "traveldistancestats.txt",
      "traveldistancestats.png",
      "tmp"
    )

    //rename output files generated by matsim to follow the standard naming convention of camel case
    val outputFiles = renameGeneratedOutputFiles(event)

    val scenario = event.getServices.getScenario
    val controllerIO = event.getServices.getControlerIO

    outputFilesToDelete.foreach(deleteOutputFile)

    def deleteOutputFile(fileName: String) = {
      logger.debug(s"deleting output file: $fileName")
      Files.deleteIfExists(Paths.get(controllerIO.getOutputFilename(fileName)))
    }
    BeamConfigChangesObservable.clear()

  }

  private def writeSummaryStats(summaryStatsFile: File): Unit = {
    val keys = iterationSummaryStats.flatMap(_.keySet).distinct.sorted

    val out = new BufferedWriter(new FileWriter(summaryStatsFile))
    out.write("Iteration,")
    out.write(keys.mkString(","))
    out.newLine()

    iterationSummaryStats.zipWithIndex.foreach {
      case (stats, it) =>
        out.write(s"$it,")
        out.write(
          keys
            .map { key =>
              stats.getOrElse(key, 0)
            }
            .mkString(",")
        )
        out.newLine()
    }

    out.close()
  }

  def createSummaryStatsGraph(fileName: String, iteration: Int): Unit = {
    val fileNamePath =
      beamServices.matsimServices.getControlerIO.getOutputFilename(fileName.replaceAll("[/: ]", "_") + ".png")
    val index = fileNamePath.lastIndexOf("/")
    val outDir = new File(fileNamePath.substring(0, index) + "/summaryStats")
    val directoryName = fileName.split("_")(0)
    val numberOfGraphs: Int = 10
    val directoryKeySet = graphFileNameDirectory.filter(_._2 >= numberOfGraphs).keySet

    if (!outDir.exists()) {
      Files.createDirectories(outDir.toPath)
    }

    if (directoryKeySet.contains(directoryName)) {
      directoryKeySet foreach { file =>
        if (file.equals(directoryName)) {
          val dir = new File(outDir.getPath + "/" + file)
          if (!dir.exists()) {
            Files.createDirectories(dir.toPath)
          }
          val path = dir.getPath + fileNamePath.substring(index)
          createGraph(iteration, fileName, path)
        }
      }
    } else {
      val path = outDir.getPath + fileNamePath.substring(index)
      createGraph(iteration, fileName, path)
    }

  }

  def createGraph(iteration: Int, fileName: String, path: String): Unit = {
    val doubleOpt = iterationSummaryStats(iteration).get(fileName)
    val value: Double = doubleOpt.getOrElse(0.0).asInstanceOf[Double]

    val dataset = new DefaultCategoryDataset

    var data = summaryData.getOrElse(fileName, new mutable.TreeMap[Int, Double])
    data += (iteration      -> value)
    summaryData += fileName -> data

    val updateData = summaryData.getOrElse(fileName, new mutable.TreeMap[Int, Double])

    updateData.foreach(x => dataset.addValue(x._2, 0, x._1))

    val fileNameTokens = fileName.replaceAll("[:/ ]", "_").split("_")
    var header = StringUtils.splitByCharacterTypeCamelCase(fileNameTokens(0)).map(_.capitalize).mkString(" ")
    if (fileNameTokens.size > 1) {
      header = header + "(" + fileNameTokens.slice(1, fileNameTokens.size).mkString("_") + ")"
    }

    val chart = GraphUtils.createStackedBarChartWithDefaultSettings(
      dataset,
      header,
      "iteration",
      header,
      path,
      false
    )

    GraphUtils.saveJFreeChartAsPNG(
      chart,
      path,
      GraphsStatsAgentSimEventsListener.GRAPH_WIDTH,
      GraphsStatsAgentSimEventsListener.GRAPH_HEIGHT
    )
  }

  /*
    This method execute a python script
   */
  private def generateRepositioningGraphs(event: ControlerEvent): Unit = {
    event match {
      case _ if event.isInstanceOf[IterationEndsEvent] =>
        val iterationEvent = event.asInstanceOf[IterationEndsEvent]
        Future {
          val iteration = iterationEvent.getIteration
          val iterationOutputPath = GraphsStatsAgentSimEventsListener.CONTROLLER_IO.getIterationPath(iteration)
          val quadOutputFileName = s"$iteration.${RandomRepositioning.QUAD_OUTPUT_FILE}"
          val coordOutputFileName = s"$iteration.${RandomRepositioning.COORD_OUTPUT_FILE}"
          PythonExecutor(
            s"${System.getProperty("user.dir")}/src/main/python/graphs/debug/repositionVisualization.py",
            iterationOutputPath,
            quadOutputFileName,
            coordOutputFileName
          )
        } onComplete {
          case Success(value) =>
            logger.info("Repositioning Graph Generated Successfully!!!")
          case Failure(exception) =>
            logger.error(s"Error in executing python script ${exception.getMessage}")
        }
    }
  }

  /**
    * Rename output files generated by libraries to match the standard naming convention of camel case.
    *
    * @param event Any controller event
    */
  private def renameGeneratedOutputFiles(event: ControlerEvent): Seq[File] = {
    val filesToBeRenamed: Array[File] = event match {
      case _ if event.isInstanceOf[IterationEndsEvent] =>
        val iterationEvent = event.asInstanceOf[IterationEndsEvent]
        val outputIterationFileNameRegex = List(s"legHistogram(.*)", "experienced(.*)")
        // filter files that match output file name regex and are to be renamed
        FileUtils
          .getFile(new File(event.getServices.getControlerIO.getIterationPath(iterationEvent.getIteration)))
          .listFiles()
          .filter(
            f =>
              outputIterationFileNameRegex.exists(
                f.getName
                  .replace(event.getServices.getIterationNumber.toInt + ".", "")
                  .matches(_)
            )
          )
      case _ if event.isInstanceOf[ShutdownEvent] =>
        val shutdownEvent = event.asInstanceOf[ShutdownEvent]
        val outputFileNameRegex = List("output(.*)")
        // filter files that match output file name regex and are to be renamed
        FileUtils
          .getFile(new File(shutdownEvent.getServices.getControlerIO.getOutputPath))
          .listFiles()
          .filter(f => outputFileNameRegex.exists(f.getName.matches(_)))
    }
    filesToBeRenamed
      .map { file =>
        //rename each file to follow the camel case
        val newFile = FileUtils.getFile(
          file.getAbsolutePath.replace(
            file.getName,
            WordUtils
              .uncapitalize(file.getName.split("_").map(_.capitalize).mkString(""))
          )
        )
        logger.info(s"Renaming file - ${file.getName} to follow camel case notation : " + newFile.getAbsoluteFile)
        try {
          if (file != newFile && !newFile.exists()) {
            file.renameTo(newFile)
          }
          newFile
        } catch {
          case e: Exception =>
            logger.error(s"Error while renaming file - ${file.getName} to ${newFile.getName}", e)
            file
        }
      }
  }

}<|MERGE_RESOLUTION|>--- conflicted
+++ resolved
@@ -42,13 +42,6 @@
   StartupListener
 }
 
-import org.matsim.core.controler.listener.{
-  IterationEndsListener,
-  IterationStartsListener,
-  ShutdownListener,
-  StartupListener
-}
-
 import scala.collection.JavaConverters._
 import scala.collection.mutable
 import scala.collection.mutable.ListBuffer
@@ -192,9 +185,7 @@
     if (isFirstIteration(iterationNumber)) {
       PlansCsvWriter.toCsv(scenario, controllerIO.getOutputFilename("plans.csv"))
     }
-<<<<<<< HEAD
     rhuc.reset(event.getIteration)
-=======
 
     if (shouldWritePlansAtCurrentIteration(event.getIteration)) {
       PlansCsvWriter.toCsv(scenario, controllerIO.getIterationFilename(iterationNumber, "plans_beg.csv"))
@@ -205,7 +196,6 @@
     val beamConfig: BeamConfig = beamConfigChangesObservable.getUpdatedBeamConfig
     val interval = beamConfig.beam.outputs.writePlansInterval
     interval > 0 && iterationNumber % interval == 0
->>>>>>> ea5b0388
   }
 
   override def notifyIterationEnds(event: IterationEndsEvent): Unit = {
