--- conflicted
+++ resolved
@@ -175,14 +175,6 @@
   }
 
   override def notifyIterationStarts(event: IterationStartsEvent): Unit = {
-<<<<<<< HEAD
-    if (event.getIteration <= 1) {
-      clearRoutesIfNeeded(event.getIteration)
-      clearModesIfNeeded(event.getIteration)
-    }
-
-=======
->>>>>>> c0377789
     beamConfigChangesObservable.notifyChangeToSubscribers()
 
     beamServices.modeChoiceCalculatorFactory = ModeChoiceCalculator(
