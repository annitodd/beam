package beam.sim

import java.io.{BufferedWriter, File, FileWriter}
import java.nio.file.{Files, Paths}
import java.util.Collections
<<<<<<< HEAD
import java.util.concurrent.{ThreadLocalRandom, TimeUnit}
=======
import java.util.concurrent.TimeUnit
>>>>>>> ee3a248f

import akka.actor.{ActorSystem, Identify}
import akka.pattern.ask
import akka.util.Timeout
import beam.agentsim.agents.modalbehaviors.ModeChoiceCalculator
import beam.agentsim.agents.ridehail.{RideHailIterationHistory, RideHailIterationsStatsCollector}
<<<<<<< HEAD
=======
import beam.agentsim.events.handling.TravelTimeGoogleStatistic
>>>>>>> ee3a248f
import beam.analysis.cartraveltime.{
  CarTripStatsFromPathTraversalEventHandler,
  StudyAreaTripFilter,
  TakeAllTripsTripFilter
}
import beam.analysis.plots.modality.ModalityStyleStats
import beam.analysis.plots.{GraphUtils, GraphsStatsAgentSimEventsListener}
import beam.analysis.via.ExpectedMaxUtilityHeatMap
import beam.analysis._
import beam.physsim.jdeqsim.AgentSimToPhysSimPlanConverter
import beam.router.osm.TollCalculator
import beam.router.r5.RouteDumper
import beam.router.{BeamRouter, RouteHistory}
import beam.sim.config.{BeamConfig, BeamConfigHolder}
import beam.sim.metrics.{BeamStaticMetricsWriter, MetricsSupport}
import beam.utils.watcher.MethodWatcher
//import beam.sim.metrics.MetricsPrinter.{Print, Subscribe}
//import beam.sim.metrics.{MetricsPrinter, MetricsSupport}
import beam.utils.csv.writers._
import beam.utils.logging.ExponentialLazyLogging
import beam.utils.scripts.FailFast
import beam.utils.{DebugLib, NetworkHelper, ProfilingUtils, SummaryVehicleStatsParser}
import com.conveyal.r5.transit.TransportNetwork
import com.google.inject.Inject
import com.typesafe.scalalogging.LazyLogging
import org.matsim.api.core.v01.Id
import org.matsim.api.core.v01.population.{Leg, Person, Population, PopulationFactory}
import org.matsim.core.population.PopulationUtils
import org.matsim.utils.objectattributes.ObjectAttributes
import org.matsim.utils.objectattributes.attributable.AttributesUtils
import org.matsim.api.core.v01.Coord
import org.matsim.core.controler.Controler
import org.matsim.utils.objectattributes.{ObjectAttributes, ObjectAttributesXmlWriter}
import org.matsim.core.events.handler.BasicEventHandler
import org.matsim.utils.objectattributes.ObjectAttributesXmlWriter
//import com.zaxxer.nuprocess.NuProcess
import beam.analysis.PythonProcess
import org.apache.commons.io.FileUtils
import org.apache.commons.lang3.StringUtils
import org.apache.commons.lang3.text.WordUtils
import org.jfree.data.category.DefaultCategoryDataset
import org.matsim.api.core.v01.Scenario
import org.matsim.api.core.v01.population.{Activity, Plan}
import org.matsim.core.api.experimental.events.EventsManager
import org.matsim.core.controler.corelisteners.DumpDataAtEnd
import org.matsim.core.controler.events._
import org.matsim.core.controler.listener.{
  IterationEndsListener,
  IterationStartsListener,
  ShutdownListener,
  StartupListener
}

import scala.collection.JavaConverters._
import scala.collection.mutable.ListBuffer
import scala.collection.{immutable, mutable}
import scala.concurrent.ExecutionContext.Implicits.global
import scala.concurrent.duration.Duration
import scala.concurrent.{Await, Future}

class BeamSim @Inject()(
  private val actorSystem: ActorSystem,
  private val transportNetwork: TransportNetwork,
  private val tollCalculator: TollCalculator,
  private val beamServices: BeamServices,
  private val eventsManager: EventsManager,
  private val scenario: Scenario,
  private val beamScenario: BeamScenario,
  private val networkHelper: NetworkHelper,
  private val beamOutputDataDescriptionGenerator: BeamOutputDataDescriptionGenerator,
  private val beamConfigChangesObservable: BeamConfigChangesObservable,
  private val routeHistory: RouteHistory,
  private val rideHailIterationHistory: RideHailIterationHistory,
  private val configHolder: BeamConfigHolder
) extends StartupListener
    with IterationStartsListener
    with IterationEndsListener
    with ShutdownListener
    with LazyLogging
    with MetricsSupport {

  private var agentSimToPhysSimPlanConverter: AgentSimToPhysSimPlanConverter = _
  private implicit val timeout: Timeout = Timeout(50000, TimeUnit.SECONDS)

  private var createGraphsFromEvents: GraphsStatsAgentSimEventsListener = _
  private var delayMetricAnalysis: DelayMetricAnalysis = _
  private var modalityStyleStats: ModalityStyleStats = _
  private var expectedDisutilityHeatMapDataCollector: ExpectedMaxUtilityHeatMap = _

  private val modeChoiceAlternativesCollector: ModeChoiceAlternativesCollector = new ModeChoiceAlternativesCollector(
    beamServices
  )

  private var tncIterationsStatsCollector: RideHailIterationsStatsCollector = _
  val iterationStatsProviders: ListBuffer[IterationStatsProvider] = new ListBuffer()
  val iterationSummaryStats: ListBuffer[Map[java.lang.String, java.lang.Double]] = ListBuffer()
  val graphFileNameDirectory: mutable.Map[String, Int] = mutable.Map[String, Int]()
  // var metricsPrinter: ActorRef = actorSystem.actorOf(MetricsPrinter.props())
  val summaryData = new mutable.HashMap[String, mutable.Map[Int, Double]]()
  val runningPythonScripts: ListBuffer[PythonProcess] = mutable.ListBuffer.empty[PythonProcess]

  val rideHailUtilizationCollector: RideHailUtilizationCollector = new RideHailUtilizationCollector(beamServices)

  val routeDumper: RouteDumper = new RouteDumper(beamServices)

  val transitOccupancyByStop = new TransitOccupancyByStopAnalysis()

  val startAndEndEventListeners: List[BasicEventHandler with IterationStartsListener with IterationEndsListener] =
    List(routeDumper)

  val carTravelTimeFromPtes: List[CarTripStatsFromPathTraversalEventHandler] = {
    val normalCarTravelTime = new CarTripStatsFromPathTraversalEventHandler(
      networkHelper,
      beamServices.matsimServices.getControlerIO,
      TakeAllTripsTripFilter,
      "",
      treatMismatchAsWarning = true
<<<<<<< HEAD
=======
    )
    val studyAreCarTravelTime = if (beamServices.beamConfig.beam.calibration.studyArea.enabled) {
      Some(
        new CarTripStatsFromPathTraversalEventHandler(
          networkHelper,
          beamServices.matsimServices.getControlerIO,
          new StudyAreaTripFilter(beamServices.beamConfig.beam.calibration.studyArea, beamServices.geo),
          "studyarea",
          treatMismatchAsWarning = false // It is expected that for study area some PathTraversals will be taken, so do not treat it as warning
        )
      )
    } else {
      None
    }
    List(Some(normalCarTravelTime), studyAreCarTravelTime).flatten
  }

  val travelTimeGoogleStatistic: TravelTimeGoogleStatistic =
    new TravelTimeGoogleStatistic(
      beamServices.beamConfig.beam.calibration.google.travelTimes,
      actorSystem,
      beamServices.geo
>>>>>>> ee3a248f
    )
    val studyAreCarTravelTime = if (beamServices.beamConfig.beam.calibration.studyArea.enabled) {
      Some(
        new CarTripStatsFromPathTraversalEventHandler(
          networkHelper,
          beamServices.matsimServices.getControlerIO,
          new StudyAreaTripFilter(beamServices.beamConfig.beam.calibration.studyArea, beamServices.geo),
          "studyarea",
          treatMismatchAsWarning = false // It is expected that for study area some PathTraversals will be taken, so do not treat it as warning
        )
      )
    } else {
      None
    }
    List(Some(normalCarTravelTime), studyAreCarTravelTime).flatten
  }

  val vmInformationWriter: VMInformationCollector = new VMInformationCollector(
    beamServices.matsimServices.getControlerIO
  );

  var maybeConsecutivePopulationLoader: Option[ConsecutivePopulationLoader] = None

  override def notifyStartup(event: StartupEvent): Unit = {
    maybeConsecutivePopulationLoader =
      if (beamServices.beamConfig.beam.physsim.relaxation.`type` == "consecutive_increase_of_population") {
        val consecutivePopulationLoader = new ConsecutivePopulationLoader(
          scenario,
          Array(10.0, 10.0, 10.0, 10.0, 10.0, 10.0, 10.0, 10.0, 10.0, 10.0),
          new java.util.Random(beamServices.beamConfig.matsim.modules.global.randomSeed)
        )
        consecutivePopulationLoader.cleanScenario()
        consecutivePopulationLoader.load()
        Some(consecutivePopulationLoader)
      } else None

//    metricsPrinter ! Subscribe("counter", "**")
//    metricsPrinter ! Subscribe("histogram", "**")

    eventsManager.addHandler(transitOccupancyByStop)
    eventsManager.addHandler(modeChoiceAlternativesCollector)
    eventsManager.addHandler(rideHailUtilizationCollector)
    carTravelTimeFromPtes.foreach(eventsManager.addHandler)
<<<<<<< HEAD
=======
    eventsManager.addHandler(travelTimeGoogleStatistic)
>>>>>>> ee3a248f
    startAndEndEventListeners.foreach(eventsManager.addHandler)

    beamServices.beamRouter = actorSystem.actorOf(
      BeamRouter.props(
        beamServices.beamScenario,
        transportNetwork,
        scenario.getNetwork,
        networkHelper,
        beamServices.geo,
        scenario,
        scenario.getTransitVehicles,
        beamServices.fareCalculator,
        tollCalculator,
        eventsManager
      ),
      "router"
    )
    BeamWarmStart.warmStartTravelTime(
      beamServices.beamConfig,
      scenario.getConfig.travelTimeCalculator(),
      beamServices.beamRouter,
      scenario
    )
    Await.result(beamServices.beamRouter ? Identify(0), timeout.duration)

    /*    if(null != beamServices.beamConfig.beam.agentsim.taz.file && !beamServices.beamConfig.beam.agentsim.taz.file.isEmpty)
          beamServices.taz = TAZTreeMap.fromCsv(beamServices.beamConfig.beam.agentsim.taz.file)*/

    if (!beamServices.beamConfig.beam.physsim.skipPhysSim) {
      agentSimToPhysSimPlanConverter = new AgentSimToPhysSimPlanConverter(
        eventsManager,
        transportNetwork,
        event.getServices.getControlerIO,
        scenario,
        beamServices,
        beamConfigChangesObservable
      )
      iterationStatsProviders += agentSimToPhysSimPlanConverter
    }

    createGraphsFromEvents = new GraphsStatsAgentSimEventsListener(
      eventsManager,
      event.getServices.getControlerIO,
      beamServices,
      beamServices.beamConfig
    )
    iterationStatsProviders += createGraphsFromEvents
    modalityStyleStats = new ModalityStyleStats()
    expectedDisutilityHeatMapDataCollector = new ExpectedMaxUtilityHeatMap(
      eventsManager,
      beamServices,
      event.getServices.getControlerIO
    )

    tncIterationsStatsCollector = new RideHailIterationsStatsCollector(
      eventsManager,
      beamServices,
      rideHailIterationHistory,
      transportNetwork
    )

    delayMetricAnalysis = new DelayMetricAnalysis(
      eventsManager,
      event.getServices.getControlerIO,
      networkHelper
    )

    val controllerIO = event.getServices.getControlerIO

    // FIXME: Remove this once ready to merge
    // generateRandomCoordinates()

    PopulationCsvWriter.toCsv(scenario, controllerIO.getOutputFilename("population.csv.gz"))
    VehiclesCsvWriter(beamServices).toCsv(scenario, controllerIO.getOutputFilename("vehicles.csv.gz"))
    HouseholdsCsvWriter.toCsv(scenario, controllerIO.getOutputFilename("households.csv.gz"))
    NetworkCsvWriter.toCsv(scenario, controllerIO.getOutputFilename("network.csv.gz"))

    dumpMatsimStuffAtTheBeginningOfSimulation()

    // These metric are used to display all other metrics in Grafana.
    // For example take a look to `run_name` variable in the dashboard
    BeamStaticMetricsWriter.writeBaseMetrics(beamScenario, beamServices)

    FailFast.run(beamServices)
  }

  override def notifyIterationStarts(event: IterationStartsEvent): Unit = {
    if (event.getIteration > 0) {
      maybeConsecutivePopulationLoader.foreach { cpl =>
        cpl.load()
        agentSimToPhysSimPlanConverter.buildPersonToHousehold()
      }
    }

    beamServices.beamRouter ! BeamRouter.IterationStartsMessage(event.getIteration)

    beamConfigChangesObservable.notifyChangeToSubscribers()

    if (beamServices.beamConfig.beam.debug.writeModeChoiceAlternatives) {
      modeChoiceAlternativesCollector.notifyIterationStarts(event)
    }

    beamServices.modeChoiceCalculatorFactory = ModeChoiceCalculator(
      beamServices.beamConfig.beam.agentsim.agents.modalBehaviors.modeChoiceClass,
      beamServices,
      configHolder,
      eventsManager
    )

    ExponentialLazyLogging.reset()
    beamServices.beamScenario.privateVehicles.values.foreach(
      _.initializeFuelLevels(Some(beamServices.beamConfig.beam.agentsim.agents.vehicles.meanPrivateVehicleStartingSOC))
    )

    val iterationNumber = event.getIteration

    val controllerIO = event.getServices.getControlerIO
    if (isFirstIteration(iterationNumber)) {
      PlansCsvWriter.toCsv(scenario, controllerIO.getOutputFilename("plans.csv.gz"))
    }
    rideHailUtilizationCollector.reset(event.getIteration)
    travelTimeGoogleStatistic.reset(event.getIteration)
    startAndEndEventListeners.foreach(_.notifyIterationStarts(event))

    beamServices.simMetricCollector.clear()

  }

  private def shouldWritePlansAtCurrentIteration(iterationNumber: Int): Boolean = {
    val beamConfig: BeamConfig = beamConfigChangesObservable.getUpdatedBeamConfig
    val interval = beamConfig.beam.outputs.writePlansInterval
    interval > 0 && iterationNumber % interval == 0
  }

  override def notifyIterationEnds(event: IterationEndsEvent): Unit = {
    val beamConfig: BeamConfig = beamConfigChangesObservable.getUpdatedBeamConfig

    if (shouldWritePlansAtCurrentIteration(event.getIteration)) {
      PlansCsvWriter.toCsv(
        scenario,
        beamServices.matsimServices.getControlerIO.getIterationFilename(event.getIteration, "plans.csv.gz")
      )
    }

    if (beamConfig.beam.debug.debugEnabled)
      logger.info(DebugLib.getMemoryLogMessage("notifyIterationEnds.start (after GC): "))

    rideHailUtilizationCollector.notifyIterationEnds(event)
    carTravelTimeFromPtes.foreach(_.notifyIterationEnds(event))
<<<<<<< HEAD
=======
    transitOccupancyByStop.notifyIterationEnds(event)
    travelTimeGoogleStatistic.notifyIterationEnds(event)
>>>>>>> ee3a248f
    startAndEndEventListeners.foreach(_.notifyIterationEnds(event))

    if (beamServices.beamConfig.beam.debug.writeModeChoiceAlternatives) {
      modeChoiceAlternativesCollector.notifyIterationEnds(event)
    }

    val outputGraphsFuture = Future {
      if ("ModeChoiceLCCM".equals(beamConfig.beam.agentsim.agents.modalBehaviors.modeChoiceClass)) {
        modalityStyleStats.processData(scenario.getPopulation, event)
        modalityStyleStats.buildModalityStyleGraph(event.getServices.getControlerIO)
      }
      createGraphsFromEvents.createGraphs(event)

      iterationSummaryStats += iterationStatsProviders
        .flatMap(_.getSummaryStats.asScala)
        .toMap

      val summaryVehicleStatsFile =
        Paths.get(event.getServices.getControlerIO.getOutputFilename("summaryVehicleStats.csv")).toFile
      val unProcessedStats = MethodWatcher.withLoggingInvocationTime(
        "Saving summary vehicle stats",
        writeSummaryVehicleStats(summaryVehicleStatsFile),
        logger.underlying
      )

      val summaryStatsFile = Paths.get(event.getServices.getControlerIO.getOutputFilename("summaryStats.csv")).toFile
      MethodWatcher.withLoggingInvocationTime(
        "Saving summary stats",
        writeSummaryStats(summaryStatsFile, unProcessedStats),
        logger.underlying
      )

      iterationSummaryStats.flatMap(_.keySet).distinct.foreach { x =>
        val key = x.split("_")(0)
        val value = graphFileNameDirectory.getOrElse(key, 0) + 1
        graphFileNameDirectory += key -> value
      }

      val fileNames = iterationSummaryStats.flatMap(_.keySet).distinct.sorted
      MethodWatcher.withLoggingInvocationTime(
        "Creating summary stats graphs",
        fileNames.foreach(file => createSummaryStatsGraph(file, event.getIteration)),
        logger.underlying
      )

      graphFileNameDirectory.clear()

      // rideHailIterationHistoryActor ! CollectRideHailStats
      tncIterationsStatsCollector
        .tellHistoryToRideHailIterationHistoryActorAndReset()

      if (beamConfig.beam.replanning.Module_2.equalsIgnoreCase("ClearRoutes")) {
        routeHistory.expireRoutes(beamConfig.beam.replanning.ModuleProbability_2)
      }
    }

    if (beamConfig.beam.physsim.skipPhysSim) {
      Await.result(Future.sequence(List(outputGraphsFuture)), Duration.Inf)
    } else {
      val physsimFuture = Future {
        agentSimToPhysSimPlanConverter.startPhysSim(event)
      }

      // executing code blocks parallel
      Await.result(Future.sequence(List(outputGraphsFuture, physsimFuture)), Duration.Inf)
    }

    if (beamConfig.beam.debug.debugEnabled)
      logger.info(DebugLib.getMemoryLogMessage("notifyIterationEnds.end (after GC): "))
    stopMeasuringIteration()

    val persons = scenario.getPopulation.getPersons.values().asScala
    logger.info(
      "Iteration {} - average number of plans per agent: {}",
      event.getIteration,
      persons.map(_.getPlans.size()).sum.toFloat / persons.size
    )

    val activityEndTimesNonNegativeCheck: Iterable[Plan] = persons.toList.flatMap(_.getPlans.asScala.toList) filter {
      plan =>
        val activities = plan.getPlanElements.asScala.filter(_.isInstanceOf[Activity])
        activities.dropRight(1).exists(_.asInstanceOf[Activity].getEndTime < 0)
    }

    if (activityEndTimesNonNegativeCheck.isEmpty) {
      logger.info("All person activities (except the last one) have non-negative end times.")
    } else {
      logger.warn(s"Non-negative end times found for person activities - ${activityEndTimesNonNegativeCheck.size}")
    }

    //    Tracer.currentContext.finish()
    //    metricsPrinter ! Print(
    //      Seq(
    //        "r5-plans-count"
    //      ),
    //      Nil
    //    )

    // rename output files generated by matsim to follow the standard naming convention of camel case
    renameGeneratedOutputFiles(event)

    if (beamConfig.beam.outputs.writeGraphs) {
      // generateRepositioningGraphs(event)
    }

    logger.info("Ending Iteration")
    delayMetricAnalysis.generateDelayAnalysis(event)

    if (beamConfig.beam.debug.vmInformation.createGCClassHistogram) {
      vmInformationWriter.notifyIterationEnds(event)
    }

    writeEventsAnalysisUsing(event)

    // Clear the state of private vehicles because they are shared across iterations
    beamServices.beamScenario.privateVehicles.values.foreach(_.resetState())
  }

  private def writeEventsAnalysisUsing(event: IterationEndsEvent) = {
    if (beamServices.beamConfig.beam.outputs.writeAnalysis) {
      val writeEventsInterval = beamServices.beamConfig.beam.outputs.writeEventsInterval
      val writeEventAnalysisInThisIteration = writeEventsInterval > 0 && event.getIteration % writeEventsInterval == 0
      if (writeEventAnalysisInThisIteration) {
        val currentEventsFilePath =
          event.getServices.getControlerIO.getIterationFilename(event.getServices.getIterationNumber, "events.csv")
        val pythonProcess = beam.analysis.AnalysisProcessor.firePythonScriptAsync(
          "src/main/python/events_analysis/analyze_events.py",
          if (new File(currentEventsFilePath).exists) currentEventsFilePath else currentEventsFilePath + ".gz"
        )
        runningPythonScripts += pythonProcess
      }
    }
  }

  private def dumpMatsimStuffAtTheBeginningOfSimulation(): Unit = {
    ProfilingUtils.timed(
      s"dumpMatsimStuffAtTheBeginningOfSimulation in the beginning of simulation",
      x => logger.info(x)
    ) {
      // `DumpDataAtEnd` during `notifyShutdown` dumps network, plans, person attributes and other things.
      // Reusing it to get `outputPersonAttributes.xml.gz` which is needed for warmstart
      val dumper = beamServices.injector.getInstance(classOf[DumpDataAtEnd])
      dumper match {
        case listener: ShutdownListener =>
          val event = new ShutdownEvent(beamServices.matsimServices, false)
          // Create files
          listener.notifyShutdown(event)
          dumpHouseholdAttributes

          // Rename files
          renameGeneratedOutputFiles(event)
        case x =>
          logger.warn("dumper is not `ShutdownListener`")
      }
    }
  }

  private def dumpHouseholdAttributes(): Unit = {
    val householdAttributes = scenario.getHouseholds.getHouseholdAttributes
    if (householdAttributes != null) {
      val writer = new ObjectAttributesXmlWriter(householdAttributes)
      writer.setPrettyPrint(true)
      writer.putAttributeConverters(Collections.emptyMap())
      writer.writeFile(
        beamServices.matsimServices.getControlerIO.getOutputFilename("output_householdAttributes.xml.gz")
      )
    }
  }

  private def isFirstIteration(currentIteration: Integer): Boolean = {
    val firstIteration = beamServices.beamConfig.matsim.modules.controler.firstIteration
    currentIteration == firstIteration
  }

  override def notifyShutdown(event: ShutdownEvent): Unit = {
    carTravelTimeFromPtes.foreach(_.notifyShutdown(event))

    val firstIteration = beamServices.beamConfig.matsim.modules.controler.firstIteration
    val lastIteration = beamServices.beamConfig.matsim.modules.controler.lastIteration

    GraphReadmeGenerator.generateGraphReadme(event.getServices.getControlerIO.getOutputPath)

    logger.info("Generating html page to compare graphs (across all iterations)")
    BeamGraphComparator.generateGraphComparisonHtmlPage(event, firstIteration, lastIteration)
    beamOutputDataDescriptionGenerator.generateDescriptors(event)

    Await.result(actorSystem.terminate(), Duration.Inf)
    logger.info("Actor system shut down")

    // remove output files which are not ready for release yet (enable again after Jan 2018)
    val outputFilesToDelete = Array(
      "traveldistancestats.txt",
      "traveldistancestats.png",
      "tmp"
    )

    //rename output files generated by matsim to follow the standard naming convention of camel case
    val outputFiles = renameGeneratedOutputFiles(event)

    val scenario = event.getServices.getScenario
    val controllerIO = event.getServices.getControlerIO

    outputFilesToDelete.foreach(deleteOutputFile)

    def deleteOutputFile(fileName: String) = {
      logger.debug(s"deleting output file: $fileName")
      Files.deleteIfExists(Paths.get(controllerIO.getOutputFilename(fileName)))
    }
    BeamConfigChangesObservable.clear()

    runningPythonScripts
      .filter(process => process.isRunning)
      .foreach(process => {
        logger.info("Waiting for python process to complete running.")
        process.waitFor(5, TimeUnit.MINUTES)
        logger.info("Python process completed.")
      })

    beamServices.simMetricCollector.close()
  }

  private def writeSummaryVehicleStats(summaryVehicleStatsFile: File): immutable.HashSet[String] = {
    val columns = Seq("vehicleMilesTraveled", "vehicleHoursTraveled", "numberOfVehicles")

    val out = new BufferedWriter(new FileWriter(summaryVehicleStatsFile))
    out.write("iteration,vehicleType,")
    out.write(columns.mkString(","))
    out.newLine()

    val ignoredStats = mutable.HashSet.empty[String]
    iterationSummaryStats.zipWithIndex.foreach {
      case (stats, it) =>
        val (ignored, parsed) =
          SummaryVehicleStatsParser.splitStatsMap(stats.map(kv => (kv._1, Double2double(kv._2))), columns)

        ignoredStats ++= ignored
        parsed.foreach {
          case (vehicleType, statsValues) =>
            out.write(s"$it,$vehicleType,")
            out.write(statsValues.mkString(","))
            out.newLine()
        }
    }

    out.close()
    // because motorizedVehicleMilesTraveled and vehicleMilesTraveled contains the same data
    // so we assume that we already processed both
    immutable.HashSet[String](ignoredStats.filterNot(_.startsWith("motorizedVehicleMilesTraveled")).toSeq: _*)
  }

  private def writeSummaryStats(summaryStatsFile: File, unProcessedStats: immutable.HashSet[String]): Unit = {
    val keys = iterationSummaryStats.flatMap(_.keySet).distinct.filter(unProcessedStats.contains).sorted

    val out = new BufferedWriter(new FileWriter(summaryStatsFile))
    out.write("Iteration,")
    out.write(keys.mkString(","))
    out.newLine()

    iterationSummaryStats.zipWithIndex.foreach {
      case (stats, it) =>
        out.write(s"$it,")
        out.write(
          keys
            .map { key =>
              stats.getOrElse(key, 0)
            }
            .mkString(",")
        )
        out.newLine()
    }

    out.close()
  }

  def createSummaryStatsGraph(fileName: String, iteration: Int): Unit = {
    val fileNamePath =
      beamServices.matsimServices.getControlerIO.getOutputFilename(fileName.replaceAll("[/: ]", "_") + ".png")
    val index = fileNamePath.lastIndexOf("/")
    val outDir = new File(fileNamePath.substring(0, index) + "/summaryStats")
    val directoryName = fileName.split("_")(0)
    val numberOfGraphs: Int = 10
    val directoryKeySet = graphFileNameDirectory.filter(_._2 >= numberOfGraphs).keySet

    if (!outDir.exists()) {
      Files.createDirectories(outDir.toPath)
    }

    if (directoryKeySet.contains(directoryName)) {
      directoryKeySet foreach { file =>
        if (file.equals(directoryName)) {
          val dir = new File(outDir.getPath + "/" + file)
          if (!dir.exists()) {
            Files.createDirectories(dir.toPath)
          }
          val path = dir.getPath + fileNamePath.substring(index)
          createGraph(iteration, fileName, path)
        }
      }
    } else {
      val path = outDir.getPath + fileNamePath.substring(index)
      createGraph(iteration, fileName, path)
    }

  }

  def createGraph(iteration: Int, fileName: String, path: String): Unit = {
    val doubleOpt = iterationSummaryStats(iteration).get(fileName)
    val value: Double = doubleOpt.getOrElse(0.0).asInstanceOf[Double]

    val dataset = new DefaultCategoryDataset

    var data = summaryData.getOrElse(fileName, new mutable.TreeMap[Int, Double])
    data += (iteration      -> value)
    summaryData += fileName -> data

    val updateData = summaryData.getOrElse(fileName, new mutable.TreeMap[Int, Double])

    updateData.foreach(x => dataset.addValue(x._2, 0, x._1))

    val fileNameTokens = fileName.replaceAll("[:/ ]", "_").split("_")
    var header = StringUtils.splitByCharacterTypeCamelCase(fileNameTokens(0)).map(_.capitalize).mkString(" ")
    if (fileNameTokens.size > 1) {
      header = header + "(" + fileNameTokens.slice(1, fileNameTokens.size).mkString("_") + ")"
    }

    val chart = GraphUtils.createStackedBarChartWithDefaultSettings(
      dataset,
      header,
      "iteration",
      header,
      false
    )

    GraphUtils.saveJFreeChartAsPNG(
      chart,
      path,
      GraphsStatsAgentSimEventsListener.GRAPH_WIDTH,
      GraphsStatsAgentSimEventsListener.GRAPH_HEIGHT
    )
  }

  /**
    * Rename output files generated by libraries to match the standard naming convention of camel case.
    *
    * @param event Any controller event
    */
  private def renameGeneratedOutputFiles(event: ControlerEvent): Seq[File] = {
    val filesToBeRenamed: Array[File] = event match {
      case _ if event.isInstanceOf[IterationEndsEvent] =>
        val iterationEvent = event.asInstanceOf[IterationEndsEvent]
        val outputIterationFileNameRegex = List(s"legHistogram(.*)", "experienced(.*)")
        // filter files that match output file name regex and are to be renamed
        FileUtils
          .getFile(new File(event.getServices.getControlerIO.getIterationPath(iterationEvent.getIteration)))
          .listFiles()
          .filter(
            f =>
              outputIterationFileNameRegex.exists(
                f.getName
                  .replace(event.getServices.getIterationNumber.toInt + ".", "")
                  .matches(_)
            )
          )
      case _ if event.isInstanceOf[ShutdownEvent] =>
        val shutdownEvent = event.asInstanceOf[ShutdownEvent]
        val outputFileNameRegex = List("output(.*)")
        // filter files that match output file name regex and are to be renamed
        FileUtils
          .getFile(new File(shutdownEvent.getServices.getControlerIO.getOutputPath))
          .listFiles()
          .filter(f => outputFileNameRegex.exists(f.getName.matches(_)))
    }
    filesToBeRenamed
      .map { file =>
        //rename each file to follow the camel case
        val newFile = FileUtils.getFile(
          file.getAbsolutePath.replace(
            file.getName,
            WordUtils
              .uncapitalize(file.getName.split("_").map(_.capitalize).mkString(""))
          )
        )
        try {
          if (file != newFile && !newFile.exists()) {
            logger.info(s"Renaming file - ${file.getName} to follow camel case notation : " + newFile.getName)
            file.renameTo(newFile)
          }
          newFile
        } catch {
          case e: Exception =>
            logger.error(s"Error while renaming file - ${file.getName} to ${newFile.getName}", e)
            file
        }
      }
  }
}<|MERGE_RESOLUTION|>--- conflicted
+++ resolved
@@ -3,21 +3,14 @@
 import java.io.{BufferedWriter, File, FileWriter}
 import java.nio.file.{Files, Paths}
 import java.util.Collections
-<<<<<<< HEAD
-import java.util.concurrent.{ThreadLocalRandom, TimeUnit}
-=======
 import java.util.concurrent.TimeUnit
->>>>>>> ee3a248f
 
 import akka.actor.{ActorSystem, Identify}
 import akka.pattern.ask
 import akka.util.Timeout
 import beam.agentsim.agents.modalbehaviors.ModeChoiceCalculator
 import beam.agentsim.agents.ridehail.{RideHailIterationHistory, RideHailIterationsStatsCollector}
-<<<<<<< HEAD
-=======
 import beam.agentsim.events.handling.TravelTimeGoogleStatistic
->>>>>>> ee3a248f
 import beam.analysis.cartraveltime.{
   CarTripStatsFromPathTraversalEventHandler,
   StudyAreaTripFilter,
@@ -43,14 +36,6 @@
 import com.conveyal.r5.transit.TransportNetwork
 import com.google.inject.Inject
 import com.typesafe.scalalogging.LazyLogging
-import org.matsim.api.core.v01.Id
-import org.matsim.api.core.v01.population.{Leg, Person, Population, PopulationFactory}
-import org.matsim.core.population.PopulationUtils
-import org.matsim.utils.objectattributes.ObjectAttributes
-import org.matsim.utils.objectattributes.attributable.AttributesUtils
-import org.matsim.api.core.v01.Coord
-import org.matsim.core.controler.Controler
-import org.matsim.utils.objectattributes.{ObjectAttributes, ObjectAttributesXmlWriter}
 import org.matsim.core.events.handler.BasicEventHandler
 import org.matsim.utils.objectattributes.ObjectAttributesXmlWriter
 //import com.zaxxer.nuprocess.NuProcess
@@ -135,8 +120,6 @@
       TakeAllTripsTripFilter,
       "",
       treatMismatchAsWarning = true
-<<<<<<< HEAD
-=======
     )
     val studyAreCarTravelTime = if (beamServices.beamConfig.beam.calibration.studyArea.enabled) {
       Some(
@@ -159,23 +142,7 @@
       beamServices.beamConfig.beam.calibration.google.travelTimes,
       actorSystem,
       beamServices.geo
->>>>>>> ee3a248f
-    )
-    val studyAreCarTravelTime = if (beamServices.beamConfig.beam.calibration.studyArea.enabled) {
-      Some(
-        new CarTripStatsFromPathTraversalEventHandler(
-          networkHelper,
-          beamServices.matsimServices.getControlerIO,
-          new StudyAreaTripFilter(beamServices.beamConfig.beam.calibration.studyArea, beamServices.geo),
-          "studyarea",
-          treatMismatchAsWarning = false // It is expected that for study area some PathTraversals will be taken, so do not treat it as warning
-        )
-      )
-    } else {
-      None
-    }
-    List(Some(normalCarTravelTime), studyAreCarTravelTime).flatten
-  }
+    )
 
   val vmInformationWriter: VMInformationCollector = new VMInformationCollector(
     beamServices.matsimServices.getControlerIO
@@ -203,10 +170,7 @@
     eventsManager.addHandler(modeChoiceAlternativesCollector)
     eventsManager.addHandler(rideHailUtilizationCollector)
     carTravelTimeFromPtes.foreach(eventsManager.addHandler)
-<<<<<<< HEAD
-=======
     eventsManager.addHandler(travelTimeGoogleStatistic)
->>>>>>> ee3a248f
     startAndEndEventListeners.foreach(eventsManager.addHandler)
 
     beamServices.beamRouter = actorSystem.actorOf(
@@ -356,11 +320,8 @@
 
     rideHailUtilizationCollector.notifyIterationEnds(event)
     carTravelTimeFromPtes.foreach(_.notifyIterationEnds(event))
-<<<<<<< HEAD
-=======
     transitOccupancyByStop.notifyIterationEnds(event)
     travelTimeGoogleStatistic.notifyIterationEnds(event)
->>>>>>> ee3a248f
     startAndEndEventListeners.foreach(_.notifyIterationEnds(event))
 
     if (beamServices.beamConfig.beam.debug.writeModeChoiceAlternatives) {
