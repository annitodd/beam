package beam.sim

import java.io.{File, FileNotFoundException}
import java.nio.file.{Files, Paths}
import scala.collection.concurrent.TrieMap
import scala.compat.java8.StreamConverters._
import scala.util.{Failure, Success, Try}
import scala.util.control.NonFatal
import akka.actor.ActorRef
import beam.router.BeamRouter.{UpdateTravelTimeLocal, UpdateTravelTimeRemote}
import beam.router.LinkTravelTimeContainer
import beam.router.skim.Skims
import beam.sim.config.{BeamConfig, BeamExecutionConfig}
import beam.sim.config.BeamConfig.Beam
import beam.sim.BeamWarmStart.WarmStartConfigProperties
import beam.sim.config.BeamConfig.Beam.WarmStart.SkimsFilePaths$Elm
import beam.utils.{DateUtils, FileUtils, TravelTimeCalculatorHelper}
import beam.utils.UnzipUtility._
import beam.utils.scenario.LastRunOutputSource
import com.typesafe.scalalogging.LazyLogging
import org.apache.commons.io.FilenameUtils.getName
import org.matsim.api.core.v01.Scenario
import org.matsim.core.config.Config
import org.matsim.core.controler.OutputDirectoryHierarchy
import org.matsim.core.router.util.TravelTime

class BeamWarmStart private (val warmConfig: WarmStartConfigProperties) extends LazyLogging {

  private val srcPath: String = warmConfig.warmStartPath

  def readTravelTime: Option[TravelTime] = {
    readTravelTime(getWarmStartFilePath("linkstats.csv.gz", rootFirst = false), srcPath)
  }

  def readTravelTime(linkStatsPath: Option[String], searchPath: String): Option[TravelTime] = {
    linkStatsPath match {
      case Some(statsPath) =>
        if (Files.isRegularFile(Paths.get(statsPath))) {
          val travelTime = getTravelTime(statsPath)
          logger.info("Read travel times from {}.", statsPath)
          Some(travelTime)
        } else {
          logger.warn("Travel times failed to warm start, stats not found at path ( {} )", statsPath)
          None
        }
      case _ =>
        logger.warn("Travel times failed to warm start, stats not found at path ( {} )", searchPath)
        None
    }
  }

  private def compressedLocation(description: String, fileName: String, rootFirst: Boolean = true): Try[String] = {
    def errorMessage(path: String) =
      s"Warmstart configuration is invalid. [$description] not found at path [$path]"

    Try(getWarmStartFilePath(fileName, rootFirst)).flatMap {
      case Some(compressedFilePath) =>
        logger.info(
          "compressedLocation: description: {}, fileName: {}, compressedFileFullPath: {}",
          description,
          fileName,
          compressedFilePath
        )
        if (Files.isRegularFile(Paths.get(compressedFilePath))) {
          Success(extractFileFromZip(parentRunPath, compressedFilePath, fileName))
        } else {
          logger.warn(
            s"not a regular file: description: {}, fileName: {}, compressedFileFullPath: {}",
            description,
            fileName,
            compressedFilePath
          )

          Failure(new FileNotFoundException(errorMessage(compressedFilePath)))
        }

      case None =>
        logger.warn(
          s"not found: description: {}, fileName: {}, rootFirst: ",
          description,
          fileName,
          rootFirst
        )
        Failure(new FileNotFoundException(errorMessage(srcPath)))
    }
  }

  @throws(classOf[FileNotFoundException])
  private def throwErrorFileNotFound(fileDesc: String, path: String): String = {
    throw new FileNotFoundException(s"Warmstart configuration is invalid. [$fileDesc] not found at path [$path]")
  }

  private def extractFileFromZip(runPath: String, zipFileFullPath: String, fileName: String): String = {
    val newFileName = fileName.dropRight(".gz".length)
    val plansPath = Paths.get(runPath, s"warmstart_$newFileName").toString
    unGunzipFile(zipFileFullPath, plansPath, false)
    plansPath
  }

  def getWarmStartFilePath(warmStartFile: String, rootFirst: Boolean = true): Option[String] = {
    lazy val itrFile: Option[String] = findIterationWarmStartFile(warmStartFile, parentRunPath)
    lazy val rootFile: Option[String] = findRootWarmStartFile(warmStartFile)

    if (rootFirst) {
      rootFile.fold(itrFile)(Some(_))
    } else {
      itrFile.fold(rootFile)(Some(_))
    }
  }

  private def findRootWarmStartFile(warmStartFile: String): Option[String] = {
    val search = findFileInDir(warmStartFile, parentRunPath)

    if (search.nonEmpty) {
      search

    } else {
      val iters = getITERSPath(parentRunPath)

      if (iters.nonEmpty) {
        findFileInDir(warmStartFile, Paths.get(iters.head).getParent.toString)

      } else {
        Files.walk(Paths.get(parentRunPath)).toScala[Stream].map(_.toString).find(_.endsWith(warmStartFile))
      }
    }
  }

  private def findIterationWarmStartFile(itFile: String, runPath: String): Option[String] = {
    getITERSPath(runPath) match {
      case Some(iterBase) =>
        findIterationContainsFile(itFile, iterBase) match {
          case Some(warmIteration) =>
            Some(
              Paths.get(iterBase, s"it.$warmIteration", s"$warmIteration.$itFile").toString
            )
          case None =>
            None
        }
      case None =>
        None
    }
  }

  private def findIterationContainsFile(itFile: String, iterBase: String) = {
    new File(iterBase)
      .list()
      .filter(_.startsWith("it."))
      .map(_.split('.')(1).toInt)
      .sorted
      .reverse
      .find(isFilePresentInIteration(itFile, iterBase, _))
  }

  private def isFilePresentInIteration(itFile: String, itrBaseDir: String, itr: Int): Boolean = {
    val linkStats = Paths.get(itrBaseDir, s"it.$itr", s"$itr.$itFile")
    Files.isRegularFile(linkStats)
  }

  private def getITERSPath(runPath: String): Option[String] = {
    Files
      .walk(Paths.get(runPath))
      .toScala[Stream]
      .map(_.toString)
      .find(p => "ITERS".equals(getName(p)))
  }

  private def findFileInDir(file: String, dir: String): Option[String] = {
    new File(dir).listFiles().map(_.getAbsolutePath).find(_.endsWith(file))
  }

<<<<<<< HEAD
  private lazy val parentRunPath: String =
    FileUtils.downloadAndUnpackIfNeeded(srcPath, "https:/")
=======
  private lazy val parentRunPath: String = FileUtils.downloadAndUnpackIfNeeded(srcPath)
>>>>>>> 1e21e352

  private def getTravelTime(statsFile: String): TravelTime = {
    val binSize: Int = warmConfig.agentsimTimeBinSize
    new LinkTravelTimeContainer(statsFile, binSize, warmConfig.maxHour)
  }

}

object BeamWarmStart extends LazyLogging {
  private val instances = TrieMap.empty[WarmStartConfigProperties, BeamWarmStart]

  private[sim] case class WarmStartConfigProperties(
    warmStartPath: String,
    agentsimTimeBinSize: Int,
    maxHour: Int
  )

  private def buildWarmConfig(beamConfig: BeamConfig, maxHour: Int): WarmStartConfigProperties = {
    WarmStartConfigProperties(
      warmStartPath = beamConfig.beam.warmStart.path,
      agentsimTimeBinSize = beamConfig.beam.agentsim.timeBinSize,
      maxHour = maxHour
    )
  }

  val fileNameSubstringToDetectIfReadSkimsInParallelMode = "_part"

  def apply(
    beamConfig: BeamConfig,
    maxHour: Int
  ): BeamWarmStart = {
    val warmConfig = buildWarmConfig(beamConfig, maxHour)
    instances.getOrElseUpdate(
      warmConfig, {
        val msg = s"Adding a new instance of WarmStart... configuration: [$warmConfig]"
        if (instances.isEmpty) {
          logger.info(msg)
        } else {
          logger.warn(msg)
        }
        new BeamWarmStart(warmConfig)
      }
    )
  }

  def warmStartTravelTime(
    beamConfig: BeamConfig,
    beamRouter: ActorRef,
    scenario: Scenario
  ): Option[TravelTime] = {
    if (BeamWarmStart.isLinkStatsEnabled(beamConfig.beam.warmStart)) {
      val maxHour = DateUtils.getMaxHour(beamConfig)
      val warm = BeamWarmStart(beamConfig, maxHour)
      val travelTime =
        if (BeamWarmStart.isLinkStatsFromLastRun(beamConfig.beam.warmStart)) {
          val linkStatsPath = LastRunOutputSource
            .findLastRunLinkStats(
              Paths.get(beamConfig.beam.input.lastBaseOutputDir),
              beamConfig.beam.input.simulationPrefix
            )
            .map(_.toString)
          warm.readTravelTime(linkStatsPath, beamConfig.beam.input.lastBaseOutputDir)
        } else warm.readTravelTime
      travelTime.foreach { travelTime =>
        beamRouter ! UpdateTravelTimeLocal(travelTime)
        BeamWarmStart.updateRemoteRouter(scenario, travelTime, maxHour, beamRouter)
        logger.info("Travel times successfully warm started from")
      }
      travelTime
    } else {
      None
    }
  }

  def updateRemoteRouter(scenario: Scenario, travelTime: TravelTime, maxHour: Int, beamRouter: ActorRef): Unit = {
    val map = TravelTimeCalculatorHelper.GetLinkIdToTravelTimeArray(
      scenario.getNetwork.getLinks.values(),
      travelTime,
      maxHour
    )
    beamRouter ! UpdateTravelTimeRemote(map)
  }

  def updateExecutionConfig(beamExecutionConfig: BeamExecutionConfig): BeamExecutionConfig = {
    val beamConfig = beamExecutionConfig.beamConfig

    if (BeamWarmStart.isFullWarmStart(beamConfig.beam.warmStart)) {
      val matsimConfig = beamExecutionConfig.matsimConfig

      if (beamConfig.beam.router.skim.writeSkimsInterval == 0) {
        logger.warn(
          "Beam skims are not being written out - skims will be missing for warm starting from the output of this run!"
        )
      }

      val instance = BeamWarmStart(beamConfig, DateUtils.getMaxHour(beamConfig))

      val newWarmStartConfig: Beam.WarmStart = {
        val skimCfg = beamConfig.beam.router.skim

        val newSkimsFilePath: IndexedSeq[SkimsFilePaths$Elm] =
          Skims.skimAggregatedFileNames(skimCfg).map { case (skimType, fileName) =>
            val filePath =
              instance.compressedLocation("Skims file", fileName).getOrElse(instance.parentRunPath)
            SkimsFilePaths$Elm(skimType.toString, filePath)
          }

        beamConfig.beam.warmStart.copy(
          skimsFilePaths = Some(newSkimsFilePath.toList)
        )
      }

      val newBeamConfig = getAgentSimExchangeTuple(instance, beamConfig, matsimConfig) match {
        case Some((agentSim, exchange)) =>
          val newBeam = beamConfig.beam.copy(agentsim = agentSim, exchange = exchange, warmStart = newWarmStartConfig)
          beamConfig.copy(beam = newBeam)
        case None =>
          val newBeam = beamConfig.beam.copy(warmStart = newWarmStartConfig)
          beamConfig.copy(beam = newBeam)
      }

      beamExecutionConfig.copy(beamConfig = newBeamConfig)
    } else {
      beamExecutionConfig
    }
  }

  // note: performs side-effect
  def setMatsimConfigPlans(instance: BeamWarmStart, matsimConfig: Config): Try[Unit] =
    for {
      populationAttributesXml <- instance.compressedLocation("Person attributes", "output_personAttributes.xml.gz")
      plansXml                <- instance.compressedLocation("Plans.xml", "plans.xml.gz", rootFirst = false)
    } yield {
      matsimConfig.plans().setInputPersonAttributeFile(populationAttributesXml)
      matsimConfig.plans().setInputFile(plansXml)
    }

  // note: changes `matsimConfig` in-place.
  def getAgentSimExchangeTuple(
    instance: BeamWarmStart,
    beamConfig: BeamConfig,
    matsimConfig: Config
  ): Option[(Beam.Agentsim, Beam.Exchange)] = {
    val configAgents = beamConfig.beam.agentsim.agents

    val result = for {
      populationAttributesCsv <- instance.compressedLocation("Population", "population.csv.gz")
      plansCsv                <- instance.compressedLocation("Plans.csv", "plans.csv.gz", rootFirst = false)
      houseHoldsCsv           <- instance.compressedLocation("Households", "households.csv.gz")
      vehiclesCsv             <- instance.compressedLocation("Vehicles", "vehicles.csv.gz")
      rideHailFleetCsv        <- instance.compressedLocation("Ride-hail fleet state", "rideHailFleet.csv.gz")
      _                       <- setMatsimConfigPlans(instance, matsimConfig)
    } yield {
      val newRideHailInit = {
        val updatedInitCfg = configAgents.rideHail.initialization.copy(filePath = rideHailFleetCsv, initType = "FILE")
        configAgents.rideHail.copy(initialization = updatedInitCfg)
      }
      val newConfigAgents = {
        val newPlans = {
          configAgents.plans
            .copy(inputPersonAttributesFilePath = populationAttributesCsv, inputPlansFilePath = plansCsv)
        }
        val newHouseHolds = configAgents.households.copy(inputFilePath = houseHoldsCsv)
        val newVehicles = configAgents.vehicles.copy(vehiclesFilePath = vehiclesCsv)

        configAgents.copy(
          plans = newPlans,
          households = newHouseHolds,
          vehicles = newVehicles,
          rideHail = newRideHailInit
        )
      }
      val newAgentSim = beamConfig.beam.agentsim.copy(agents = newConfigAgents)
      val newExchange = {
        val newExchangeScenario = beamConfig.beam.exchange.scenario.copy(source = "Beam", fileFormat = "csv")
        beamConfig.beam.exchange.copy(scenario = newExchangeScenario)
      }
      (newAgentSim, newExchange)
    }

    result.recoverWith { case exception: Exception =>
      logger.info(s"Parts of population/housholds/vehicles could not be loaded ${exception.getMessage}")
      Failure(exception)
    }.toOption
  }

  def prepareWarmStartArchive(
    beamConfig: BeamConfig,
    controllerIO: OutputDirectoryHierarchy,
    firstIteration: Int,
    lastIteration: Int
  ): Option[String] = {
    val actualLastIteration = (firstIteration to lastIteration).reverse
      .map(i => i -> org.apache.commons.io.FileUtils.getFile(new File(controllerIO.getIterationPath(i))))
      .find { case (_, file) => file.isDirectory }
    actualLastIteration match {
      case Some((iteration, dir)) =>
        logger.info(s"Using $dir to prepare warmstart archive")
        val skimCfg = beamConfig.beam.router.skim
        val skimFileNames = Skims
          .skimAggregatedFileNames(skimCfg)
          .map { case (_, name) => name }
          .map(name => name -> controllerIO.getIterationFilename(iteration, name))
        val skimFiles = skimFileNames.map { case (name, pathStr) =>
          s"ITERS/it.$iteration/$iteration.$name" -> Paths.get(pathStr)
        }
        val rootFiles = IndexedSeq(
          "output_personAttributes.xml.gz",
          "population.csv.gz",
          "households.csv.gz",
          "vehicles.csv.gz"
        ).map(name => name -> Paths.get(controllerIO.getOutputFilename(name)))
        val iterationFiles = IndexedSeq(
          "linkstats.csv.gz",
          "plans.csv.gz",
          "plans.xml.gz",
          "rideHailFleet.csv.gz"
        ).map(name =>
          s"ITERS/it.$iteration/$iteration.$name" -> Paths.get(controllerIO.getIterationFilename(iteration, name))
        )
        val files = rootFiles ++ skimFiles ++ iterationFiles
        Some(FileUtils.zipFiles(controllerIO.getOutputFilename("warmstart_data.zip"), files))
      case None =>
        logger.warn("No iteration to prepare warmstart")
        None
    }
  }

  def isLinkStatsEnabled(warmStart: Beam.WarmStart): Boolean = warmStart.`type`.toLowerCase match {
    case "linkstatsonly"        => true
    case "linkstatsfromlastrun" => true
    case "full"                 => true
    case _                      => false
  }

  def isLinkStatsFromLastRun(warmStart: Beam.WarmStart): Boolean = warmStart.`type`.toLowerCase match {
    case "linkstatsfromlastrun" => true
    case _                      => false
  }

  def isFullWarmStart(warmStart: Beam.WarmStart): Boolean = warmStart.`type`.toLowerCase match {
    case "full" => true
    case _      => false
  }
}<|MERGE_RESOLUTION|>--- conflicted
+++ resolved
@@ -169,12 +169,7 @@
     new File(dir).listFiles().map(_.getAbsolutePath).find(_.endsWith(file))
   }
 
-<<<<<<< HEAD
-  private lazy val parentRunPath: String =
-    FileUtils.downloadAndUnpackIfNeeded(srcPath, "https:/")
-=======
   private lazy val parentRunPath: String = FileUtils.downloadAndUnpackIfNeeded(srcPath)
->>>>>>> 1e21e352
 
   private def getTravelTime(statsFile: String): TravelTime = {
     val binSize: Int = warmConfig.agentsimTimeBinSize
