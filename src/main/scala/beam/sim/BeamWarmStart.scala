--- conflicted
+++ resolved
@@ -40,16 +40,7 @@
           if (Files.exists(Paths.get(statsPath))) {
             val travelTime = getTravelTime(statsPath)
             beamRouter ! UpdateTravelTimeLocal(travelTime)
-<<<<<<< HEAD
-            val map = TravelTimeCalculatorHelper.GetLinkIdToTravelTimeArray(
-              scenario.getNetwork.getLinks.values(),
-              travelTime,
-              maxHour
-            )
-            beamRouter ! UpdateTravelTimeRemote(map)
-=======
             BeamWarmStart.updateRemoteRouter(scenario, travelTime, maxHour, beamRouter)
->>>>>>> 90d87741
             logger.info("Travel times successfully warm started from {}.", statsPath)
           } else {
             logger.warn("Travel times failed to warm start, stats not found at path ( {} )", statsPath)
