--- conflicted
+++ resolved
@@ -1,19 +1,10 @@
 package beam.sim
-
-import java.nio.file.{Files, Paths}
-<<<<<<< HEAD
 
 import akka.actor.ActorRef
 import beam.agentsim.agents.ridehail.{RideHailAgent, RideHailManager, RideHailVehicleId, Shift}
+import beam.agentsim.agents.ridehail.RideHailManager.RIDE_HAIL_VEHICLE_MANAGER_ID
+import beam.agentsim.agents.vehicles.{BeamVehicle, BeamVehicleType, VehicleCategory, VehicleManagerInfo}
 import beam.agentsim.agents.vehicles.EnergyEconomyAttributes.Powertrain
-import beam.agentsim.agents.vehicles.{BeamVehicle, BeamVehicleType, VehicleCategory}
-=======
-import akka.actor.ActorRef
-import beam.agentsim.agents.ridehail.RideHailManager.RIDE_HAIL_VEHICLE_MANAGER_ID
-import beam.agentsim.agents.ridehail.{RideHailAgent, RideHailManager, RideHailVehicleId, Shift}
-import beam.agentsim.agents.vehicles.EnergyEconomyAttributes.Powertrain
-import beam.agentsim.agents.vehicles.{BeamVehicle, BeamVehicleType, VehicleCategory, VehicleManagerInfo}
->>>>>>> 336f31bc
 import beam.agentsim.events.SpaceTime
 import beam.agentsim.infrastructure.taz.{TAZ, TAZTreeMap}
 import beam.router.BeamRouter.Location
@@ -26,10 +17,11 @@
 import com.google.inject.{Inject, Provider, ProvisionException}
 import com.typesafe.scalalogging.LazyLogging
 import org.apache.commons.math3.distribution.UniformRealDistribution
+import org.matsim.api.core.v01.{Coord, Id, Scenario}
 import org.matsim.api.core.v01.population.{Activity, Person}
-import org.matsim.api.core.v01.{Coord, Id, Scenario}
 import org.matsim.core.controler.OutputDirectoryHierarchy
 
+import java.nio.file.{Files, Paths}
 import scala.collection.JavaConverters._
 import scala.collection.mutable.ArrayBuffer
 import scala.io.Source
@@ -329,10 +321,7 @@
         beamVehicleId,
         powertrain,
         beamVehicleType,
-<<<<<<< HEAD
-=======
         managerInfo = VehicleManagerInfo(RIDE_HAIL_VEHICLE_MANAGER_ID, beamVehicleType, isRideHail = true),
->>>>>>> 336f31bc
         randomSeed
       )
 
@@ -510,7 +499,6 @@
 
   /** Sets the sequence of RideHailAgentInitializer that should be returned by future calls to
     * getRideHailAgentInitializers
-<<<<<<< HEAD
     */
   def overrideRideHailAgentInitializers(nextRideHailAgentInitializers: IndexedSeq[RideHailAgentInitializer]): Unit = {
     rideHailAgentInitializersOpt = Some(nextRideHailAgentInitializers)
@@ -771,268 +759,6 @@
   /**
     * Check whether provided point defined by x,y coordinates is inside Geofence
     */
-=======
-    */
-  def overrideRideHailAgentInitializers(nextRideHailAgentInitializers: IndexedSeq[RideHailAgentInitializer]): Unit = {
-    rideHailAgentInitializersOpt = Some(nextRideHailAgentInitializers)
-  }
-
-  /** Interface method to define initialization algorithms. */
-  protected def generateRideHailAgentInitializers(
-    rideHailManagerId: Id[RideHailManager],
-    activityQuadTreeBounds: QuadTreeBounds
-  ): IndexedSeq[RideHailAgentInitializer]
-}
-
-/**
-  * Initializes the ride hail fleet by reading a file. See RideHailAgentInputData for format.
-  *
-  * @param beamServices BEAM services
-  * @param beamScenario BEAM scenario
-  */
-class FileRideHailFleetInitializer(val beamServices: BeamServices, val beamScenario: BeamScenario)
-    extends RideHailFleetInitializer {
-  protected def generateRideHailAgentInitializers(
-    rideHailManagerId: Id[RideHailManager],
-    activityQuadTreeBounds: QuadTreeBounds
-  ): IndexedSeq[RideHailAgentInitializer] = {
-    val fleetFilePath = beamServices.beamConfig.beam.agentsim.agents.rideHail.initialization.filePath
-
-    val rideHailInputDatas = RideHailFleetInitializer.readFleetFromCSV(fleetFilePath).toIndexedSeq
-    rideHailInputDatas.map(_.createRideHailAgentInitializer(beamScenario))
-  }
-}
-
-/**
-  * Initializes the ride hail fleet through sampling.
-  *
-  * @param beamServices BEAM services
-  * @param beamScenario BEAM scenario
-  * @param scenario scenario
-  */
-class ProceduralRideHailFleetInitializer(
-  val beamServices: BeamServices,
-  val beamScenario: BeamScenario,
-  val scenario: Scenario
-) extends RideHailFleetInitializer {
-
-  val rand: Random = new Random(beamServices.beamConfig.matsim.modules.global.randomSeed)
-  val realDistribution: UniformRealDistribution = new UniformRealDistribution()
-  realDistribution.reseedRandomGenerator(beamServices.beamConfig.matsim.modules.global.randomSeed)
-
-  private def computeNumRideHailAgents: Long = {
-    val fleet: Double = beamServices.beamConfig.beam.agentsim.agents.vehicles.fractionOfInitialVehicleFleet
-    val initialNumHouseholdVehicles = scenario.getHouseholds.getHouseholds
-      .values()
-      .asScala
-      .flatMap { hh =>
-        hh.getVehicleIds.asScala.map { vehId =>
-          beamScenario.privateVehicles
-            .get(vehId)
-            .map(_.beamVehicleType)
-            .getOrElse(throw new IllegalStateException(s"$vehId is not found in `beamServices.privateVehicles`"))
-        }
-      }
-      .filter(beamVehicleType => beamVehicleType.vehicleCategory == VehicleCategory.Car)
-      .size / fleet
-
-    math.round(
-      initialNumHouseholdVehicles *
-      beamServices.beamConfig.beam.agentsim.agents.rideHail.initialization.procedural.fractionOfInitialVehicleFleet
-    )
-  }
-
-  protected def generateRideHailAgentInitializers(
-    rideHailManagerId: Id[RideHailManager],
-    activityQuadTreeBounds: QuadTreeBounds
-  ): IndexedSeq[RideHailAgentInitializer] = {
-    val averageOnDutyHoursPerDay = 3.52 // Measured from Austin Data, assuming drivers took at least 4 trips
-    val meanLogShiftDurationHours = 1.02
-    val stdLogShiftDurationHours = 0.44
-    var equivalentNumberOfDrivers = 0.0
-
-    val personsWithMoreThanOneActivity =
-      scenario.getPopulation.getPersons.values().asScala.filter(_.getSelectedPlan.getPlanElements.size > 1)
-    val persons: Array[Person] = rand.shuffle(personsWithMoreThanOneActivity).toArray
-
-    val activityEndTimes: Array[Int] = persons.flatMap {
-      _.getSelectedPlan.getPlanElements.asScala
-        .collect {
-          case activity: Activity if activity.getEndTime.toInt > 0 => activity.getEndTime.toInt
-        }
-    }
-
-    val vehiclesAdjustment = VehiclesAdjustment.getVehicleAdjustment(beamScenario)
-
-    val rideHailAgentInitializers: ArrayBuffer[RideHailFleetInitializer.RideHailAgentInitializer] = new ArrayBuffer()
-    var idx = 0
-    val numRideHailAgents = computeNumRideHailAgents
-    while (equivalentNumberOfDrivers < numRideHailAgents.toDouble) {
-      if (idx >= persons.length) {
-        logger.error(
-          "Can't have more ridehail drivers than total population"
-        )
-      } else {
-        try {
-          val person = persons(idx)
-          val vehicleType = vehiclesAdjustment
-            .sampleVehicleTypes(
-              numVehicles = 1,
-              vehicleCategory = VehicleCategory.Car,
-              realDistribution
-            )
-            .head
-          if (beamServices.beamConfig.beam.agentsim.agents.rideHail.refuelThresholdInMeters >=
-                (vehicleType.primaryFuelCapacityInJoule / vehicleType.primaryFuelConsumptionInJoulePerMeter) * 0.8) {
-            logger.error(
-              "Ride Hail refuel threshold is higher than state of energy of a vehicle fueled by a DC fast charger. This will cause an infinite loop"
-            )
-          }
-          val rideInitialLocation: Location = getRideInitLocation(person, activityQuadTreeBounds)
-
-          val meanSoc = beamServices.beamConfig.beam.agentsim.agents.vehicles.meanRidehailVehicleStartingSOC
-          val initialStateOfCharge = BeamVehicle.randomSocFromUniformDistribution(rand, vehicleType, meanSoc)
-
-          val (shiftsOpt, shiftEquivalentNumberOfDrivers) = if (vehicleType.automationLevel >= 4) {
-            (None, 1.0)
-          } else {
-            val shiftDuration =
-              math.round(math.exp(rand.nextGaussian() * stdLogShiftDurationHours + meanLogShiftDurationHours) * 3600)
-            val shiftMidPointTime = activityEndTimes(rand.nextInt(activityEndTimes.length))
-            val shiftStartTime = max(shiftMidPointTime - (shiftDuration / 2).toInt, 10)
-            val shiftEndTime = min(shiftMidPointTime + (shiftDuration / 2).toInt, 30 * 3600)
-
-            val shiftEquivalentNumberOfDrivers_ = (shiftEndTime - shiftStartTime) / (averageOnDutyHoursPerDay * 3600)
-
-            (Some(List(Shift(Range(shiftStartTime, shiftEndTime), None))), shiftEquivalentNumberOfDrivers_)
-          }
-
-          val rideHailAgentInitializer = RideHailAgentInitializer(
-            person.getId.toString,
-            vehicleType,
-            rideHailManagerId,
-            shiftsOpt,
-            initialStateOfCharge,
-            rideInitialLocation,
-            geofence = None,
-            fleetId = "default"
-          )
-
-          rideHailAgentInitializers += rideHailAgentInitializer
-
-          equivalentNumberOfDrivers += shiftEquivalentNumberOfDrivers
-        } catch {
-          case ex: Throwable =>
-            logger.error(s"Could not generate RideHailAgentInitializer: ${ex.getMessage}")
-            throw ex
-        }
-        idx += 1
-      }
-    }
-
-    rideHailAgentInitializers.toIndexedSeq
-  }
-
-  private def getRideInitLocation(person: Person, activityQuadTreeBounds: QuadTreeBounds): Location = {
-    val rideInitialLocation: Location =
-      beamServices.beamConfig.beam.agentsim.agents.rideHail.initialization.procedural.initialLocation.name match {
-        case RideHailManager.INITIAL_RIDE_HAIL_LOCATION_RANDOM_ACTIVITY =>
-          val radius =
-            beamServices.beamConfig.beam.agentsim.agents.rideHail.initialization.procedural.initialLocation.home.radiusInMeters
-          val activityLocations: List[Location] =
-            person.getSelectedPlan.getPlanElements.asScala
-              .collect {
-                case activity: Activity => activity.getCoord
-              }
-              .toList
-              .dropRight(1)
-          val randomActivityLocation: Location = activityLocations(rand.nextInt(activityLocations.length))
-          new Coord(
-            randomActivityLocation.getX + radius * (rand.nextDouble() - 0.5),
-            randomActivityLocation.getY + radius * (rand.nextDouble() - 0.5)
-          )
-        case RideHailManager.INITIAL_RIDE_HAIL_LOCATION_HOME =>
-          val personInitialLocation: Location =
-            person.getSelectedPlan.getPlanElements
-              .iterator()
-              .next()
-              .asInstanceOf[Activity]
-              .getCoord
-          val radius =
-            beamServices.beamConfig.beam.agentsim.agents.rideHail.initialization.procedural.initialLocation.home.radiusInMeters
-          new Coord(
-            personInitialLocation.getX + radius * (rand.nextDouble() - 0.5),
-            personInitialLocation.getY + radius * (rand.nextDouble() - 0.5)
-          )
-        case RideHailManager.INITIAL_RIDE_HAIL_LOCATION_UNIFORM_RANDOM =>
-          val x = activityQuadTreeBounds.minx + (activityQuadTreeBounds.maxx - activityQuadTreeBounds.minx) * rand
-            .nextDouble()
-          val y = activityQuadTreeBounds.miny + (activityQuadTreeBounds.maxy - activityQuadTreeBounds.miny) * rand
-            .nextDouble()
-          new Coord(x, y)
-        case RideHailManager.INITIAL_RIDE_HAIL_LOCATION_ALL_AT_CENTER =>
-          val x = activityQuadTreeBounds.minx + (activityQuadTreeBounds.maxx - activityQuadTreeBounds.minx) / 2
-          val y = activityQuadTreeBounds.miny + (activityQuadTreeBounds.maxy - activityQuadTreeBounds.miny) / 2
-          new Coord(x, y)
-        case RideHailManager.INITIAL_RIDE_HAIL_LOCATION_ALL_IN_CORNER =>
-          val x = activityQuadTreeBounds.minx
-          val y = activityQuadTreeBounds.miny
-          new Coord(x, y)
-        case unknown =>
-          logger.error(s"unknown rideHail.initialLocation $unknown, assuming HOME")
-          val personInitialLocation: Location =
-            person.getSelectedPlan.getPlanElements
-              .iterator()
-              .next()
-              .asInstanceOf[Activity]
-              .getCoord
-          val radius =
-            beamServices.beamConfig.beam.agentsim.agents.rideHail.initialization.procedural.initialLocation.home.radiusInMeters
-          new Coord(
-            personInitialLocation.getX + radius * (rand.nextDouble() - 0.5),
-            personInitialLocation.getY + radius * (rand.nextDouble() - 0.5)
-          )
-      }
-    rideInitialLocation
-  }
-}
-
-/** Provider class for RideHailFleetInitializer */
-class RideHailFleetInitializerProvider @Inject()(
-  val beamServices: BeamServices,
-  val beamScenario: BeamScenario,
-  val scenario: Scenario
-) extends Provider[RideHailFleetInitializer] {
-
-  // Use lazy vals so that they persist across iterations
-  private lazy val proceduralRideHailFleetInitializer =
-    new ProceduralRideHailFleetInitializer(beamServices, beamScenario, scenario)
-  private lazy val fileRideHailFleetInitializer = new FileRideHailFleetInitializer(beamServices, beamScenario)
-
-  def get(): RideHailFleetInitializer = {
-    beamServices.beamConfig.beam.agentsim.agents.rideHail.initialization.initType match {
-      case "PROCEDURAL" =>
-        proceduralRideHailFleetInitializer
-      case "FILE" =>
-        fileRideHailFleetInitializer
-      case _ =>
-        throw new ProvisionException(
-          "Unidentified initialization type : " +
-          beamServices.beamConfig.beam.agentsim.agents.rideHail.initialization
-        )
-    }
-  }
-}
-
-/**
-  * Geofence defining the area, where a ride hail vehicle should stay
-  */
-trait Geofence {
-
-  /**
-    * Check whether provided point defined by x,y coordinates is inside Geofence
-    */
->>>>>>> 336f31bc
   def contains(x: Double, y: Double): Boolean
 
   /**
