// source: src/main/resources/beam-template.conf

package beam.sim.config

case class BeamConfig(
  beam: BeamConfig.Beam,
  matsim: BeamConfig.Matsim
)

object BeamConfig {

  case class Beam(
    actorSystemName: java.lang.String,
    agentsim: BeamConfig.Beam.Agentsim,
    calibration: BeamConfig.Beam.Calibration,
    cluster: BeamConfig.Beam.Cluster,
    debug: BeamConfig.Beam.Debug,
    exchange: BeamConfig.Beam.Exchange,
    experimental: BeamConfig.Beam.Experimental,
    input: BeamConfig.Beam.Input,
    inputDirectory: java.lang.String,
    logger: BeamConfig.Beam.Logger,
    metrics: BeamConfig.Beam.Metrics,
    output: BeamConfig.Beam.Output,
    outputs: BeamConfig.Beam.Outputs,
    physsim: BeamConfig.Beam.Physsim,
    replanning: BeamConfig.Beam.Replanning,
    router: BeamConfig.Beam.Router,
    routing: BeamConfig.Beam.Routing,
    sim: BeamConfig.Beam.Sim,
    spatial: BeamConfig.Beam.Spatial,
    urbansim: BeamConfig.Beam.Urbansim,
    useLocalWorker: scala.Boolean,
    warmStart: BeamConfig.Beam.WarmStart
  )

  object Beam {

    case class Agentsim(
      agentSampleSizeAsFractionOfPopulation: scala.Double,
      agents: BeamConfig.Beam.Agentsim.Agents,
      chargingNetworkManager: BeamConfig.Beam.Agentsim.ChargingNetworkManager,
      endTime: java.lang.String,
      firstIteration: scala.Int,
      fractionOfPlansWithSingleActivity: scala.Double,
      h3taz: BeamConfig.Beam.Agentsim.H3taz,
      lastIteration: scala.Int,
      populationAdjustment: java.lang.String,
      scenarios: BeamConfig.Beam.Agentsim.Scenarios,
      scheduleMonitorTask: BeamConfig.Beam.Agentsim.ScheduleMonitorTask,
      schedulerParallelismWindow: scala.Int,
      simulationName: java.lang.String,
      taz: BeamConfig.Beam.Agentsim.Taz,
      thresholdForMakingParkingChoiceInMeters: scala.Int,
      thresholdForWalkingInMeters: scala.Int,
      timeBinSize: scala.Int,
      toll: BeamConfig.Beam.Agentsim.Toll,
      tuning: BeamConfig.Beam.Agentsim.Tuning
    )

    object Agentsim {

      case class Agents(
        activities: BeamConfig.Beam.Agentsim.Agents.Activities,
        bodyType: java.lang.String,
        freight: BeamConfig.Beam.Agentsim.Agents.Freight,
        households: BeamConfig.Beam.Agentsim.Agents.Households,
        modalBehaviors: BeamConfig.Beam.Agentsim.Agents.ModalBehaviors,
        modeIncentive: BeamConfig.Beam.Agentsim.Agents.ModeIncentive,
        parking: BeamConfig.Beam.Agentsim.Agents.Parking,
        plans: BeamConfig.Beam.Agentsim.Agents.Plans,
        population: BeamConfig.Beam.Agentsim.Agents.Population,
        ptFare: BeamConfig.Beam.Agentsim.Agents.PtFare,
        rideHail: BeamConfig.Beam.Agentsim.Agents.RideHail,
        rideHailTransit: BeamConfig.Beam.Agentsim.Agents.RideHailTransit,
        tripBehaviors: BeamConfig.Beam.Agentsim.Agents.TripBehaviors,
        vehicles: BeamConfig.Beam.Agentsim.Agents.Vehicles
      )

      object Agents {

        case class Activities(
          activityTypeToFixedDurationMap: scala.Option[scala.List[java.lang.String]]
        )

        object Activities {

          def apply(c: com.typesafe.config.Config): BeamConfig.Beam.Agentsim.Agents.Activities = {
            BeamConfig.Beam.Agentsim.Agents.Activities(
              activityTypeToFixedDurationMap =
                if (c.hasPathOrNull("activityTypeToFixedDurationMap"))
                  scala.Some($_L$_str(c.getList("activityTypeToFixedDurationMap")))
                else None
            )
          }
        }

        case class Freight(
          carrierParkingFilePath: scala.Option[java.lang.String],
          carriersFilePath: java.lang.String,
          convertWgs2Utm: scala.Boolean,
          enabled: scala.Boolean,
          generateFixedActivitiesDurations: scala.Boolean,
          name: java.lang.String,
          plansFilePath: java.lang.String,
          reader: java.lang.String,
          replanning: BeamConfig.Beam.Agentsim.Agents.Freight.Replanning,
          toursFilePath: java.lang.String
        )

        object Freight {

          case class Replanning(
            departureTime: scala.Int,
            disableAfterIteration: scala.Int,
            strategy: java.lang.String
          )

          object Replanning {

            def apply(c: com.typesafe.config.Config): BeamConfig.Beam.Agentsim.Agents.Freight.Replanning = {
              BeamConfig.Beam.Agentsim.Agents.Freight.Replanning(
                departureTime = if (c.hasPathOrNull("departureTime")) c.getInt("departureTime") else 28800,
                disableAfterIteration =
                  if (c.hasPathOrNull("disableAfterIteration")) c.getInt("disableAfterIteration") else -1,
                strategy = if (c.hasPathOrNull("strategy")) c.getString("strategy") else "singleTour"
              )
            }
          }

          def apply(c: com.typesafe.config.Config): BeamConfig.Beam.Agentsim.Agents.Freight = {
            BeamConfig.Beam.Agentsim.Agents.Freight(
              carrierParkingFilePath =
                if (c.hasPathOrNull("carrierParkingFilePath")) Some(c.getString("carrierParkingFilePath")) else None,
              carriersFilePath =
                if (c.hasPathOrNull("carriersFilePath")) c.getString("carriersFilePath")
                else "/test/input/beamville/freight/freight-carriers.csv",
              convertWgs2Utm = c.hasPathOrNull("convertWgs2Utm") && c.getBoolean("convertWgs2Utm"),
              enabled = c.hasPathOrNull("enabled") && c.getBoolean("enabled"),
              generateFixedActivitiesDurations =
                c.hasPathOrNull("generateFixedActivitiesDurations") && c.getBoolean("generateFixedActivitiesDurations"),
              name = if (c.hasPathOrNull("name")) c.getString("name") else "Freight",
              plansFilePath =
                if (c.hasPathOrNull("plansFilePath")) c.getString("plansFilePath")
                else "/test/input/beamville/freight/payload-plans.csv",
              reader = if (c.hasPathOrNull("reader")) c.getString("reader") else "Generic",
              replanning = BeamConfig.Beam.Agentsim.Agents.Freight.Replanning(
                if (c.hasPathOrNull("replanning")) c.getConfig("replanning")
                else com.typesafe.config.ConfigFactory.parseString("replanning{}")
              ),
              toursFilePath =
                if (c.hasPathOrNull("toursFilePath")) c.getString("toursFilePath")
                else "/test/input/beamville/freight/freight-tours.csv"
            )
          }
        }

        case class Households(
          inputFilePath: java.lang.String,
          inputHouseholdAttributesFilePath: java.lang.String
        )

        object Households {

          def apply(c: com.typesafe.config.Config): BeamConfig.Beam.Agentsim.Agents.Households = {
            BeamConfig.Beam.Agentsim.Agents.Households(
              inputFilePath =
                if (c.hasPathOrNull("inputFilePath")) c.getString("inputFilePath")
                else "/test/input/beamville/households.xml.gz",
              inputHouseholdAttributesFilePath =
                if (c.hasPathOrNull("inputHouseholdAttributesFilePath")) c.getString("inputHouseholdAttributesFilePath")
                else "/test/input/beamville/householdAttributes.xml.gz"
            )
          }
        }

        case class ModalBehaviors(
          defaultValueOfTime: scala.Double,
          highTimeSensitivity: BeamConfig.Beam.Agentsim.Agents.ModalBehaviors.HighTimeSensitivity,
          lccm: BeamConfig.Beam.Agentsim.Agents.ModalBehaviors.Lccm,
          lowTimeSensitivity: BeamConfig.Beam.Agentsim.Agents.ModalBehaviors.LowTimeSensitivity,
          maximumNumberOfReplanningAttempts: scala.Int,
          minimumValueOfTime: scala.Double,
          modeChoiceClass: java.lang.String,
          modeVotMultiplier: BeamConfig.Beam.Agentsim.Agents.ModalBehaviors.ModeVotMultiplier,
          mulitnomialLogit: BeamConfig.Beam.Agentsim.Agents.ModalBehaviors.MulitnomialLogit,
          overrideAutomationForVOTT: scala.Boolean,
          overrideAutomationLevel: scala.Int,
          poolingMultiplier: BeamConfig.Beam.Agentsim.Agents.ModalBehaviors.PoolingMultiplier,
<<<<<<< HEAD
          otherMultiplier: BeamConfig.Beam.Agentsim.Agents.ModalBehaviors.OtherMultiplier,
          incomeMultiplier: BeamConfig.Beam.Agentsim.Agents.ModalBehaviors.IncomeMultiplier,
          useDefaultVOT: scala.Boolean
=======
          transitVehicleTypeVOTMultipliers: scala.Option[scala.List[java.lang.String]]
>>>>>>> 5c4bbc97
        )

        object ModalBehaviors {

          case class HighTimeSensitivity(
            highCongestion: BeamConfig.Beam.Agentsim.Agents.ModalBehaviors.HighTimeSensitivity.HighCongestion,
            lowCongestion: BeamConfig.Beam.Agentsim.Agents.ModalBehaviors.HighTimeSensitivity.LowCongestion
          )

          object HighTimeSensitivity {

            case class HighCongestion(
              highwayFactor: BeamConfig.Beam.Agentsim.Agents.ModalBehaviors.HighTimeSensitivity.HighCongestion.HighwayFactor,
              nonHighwayFactor: BeamConfig.Beam.Agentsim.Agents.ModalBehaviors.HighTimeSensitivity.HighCongestion.NonHighwayFactor
            )

            object HighCongestion {

              case class HighwayFactor(
                Level3: scala.Double,
                Level4: scala.Double,
                Level5: scala.Double,
                LevelLE2: scala.Double
              )

              object HighwayFactor {

                def apply(
                  c: com.typesafe.config.Config
                ): BeamConfig.Beam.Agentsim.Agents.ModalBehaviors.HighTimeSensitivity.HighCongestion.HighwayFactor = {
                  BeamConfig.Beam.Agentsim.Agents.ModalBehaviors.HighTimeSensitivity.HighCongestion.HighwayFactor(
                    Level3 = if (c.hasPathOrNull("Level3")) c.getDouble("Level3") else 1.0,
                    Level4 = if (c.hasPathOrNull("Level4")) c.getDouble("Level4") else 1.0,
                    Level5 = if (c.hasPathOrNull("Level5")) c.getDouble("Level5") else 1.0,
                    LevelLE2 = if (c.hasPathOrNull("LevelLE2")) c.getDouble("LevelLE2") else 1.0
                  )
                }
              }

              case class NonHighwayFactor(
                Level3: scala.Double,
                Level4: scala.Double,
                Level5: scala.Double,
                LevelLE2: scala.Double
              )

              object NonHighwayFactor {

                def apply(
                  c: com.typesafe.config.Config
                ): BeamConfig.Beam.Agentsim.Agents.ModalBehaviors.HighTimeSensitivity.HighCongestion.NonHighwayFactor = {
                  BeamConfig.Beam.Agentsim.Agents.ModalBehaviors.HighTimeSensitivity.HighCongestion.NonHighwayFactor(
                    Level3 = if (c.hasPathOrNull("Level3")) c.getDouble("Level3") else 1.0,
                    Level4 = if (c.hasPathOrNull("Level4")) c.getDouble("Level4") else 1.0,
                    Level5 = if (c.hasPathOrNull("Level5")) c.getDouble("Level5") else 1.0,
                    LevelLE2 = if (c.hasPathOrNull("LevelLE2")) c.getDouble("LevelLE2") else 1.0
                  )
                }
              }

              def apply(
                c: com.typesafe.config.Config
              ): BeamConfig.Beam.Agentsim.Agents.ModalBehaviors.HighTimeSensitivity.HighCongestion = {
                BeamConfig.Beam.Agentsim.Agents.ModalBehaviors.HighTimeSensitivity.HighCongestion(
                  highwayFactor =
                    BeamConfig.Beam.Agentsim.Agents.ModalBehaviors.HighTimeSensitivity.HighCongestion.HighwayFactor(
                      if (c.hasPathOrNull("highwayFactor")) c.getConfig("highwayFactor")
                      else com.typesafe.config.ConfigFactory.parseString("highwayFactor{}")
                    ),
                  nonHighwayFactor =
                    BeamConfig.Beam.Agentsim.Agents.ModalBehaviors.HighTimeSensitivity.HighCongestion.NonHighwayFactor(
                      if (c.hasPathOrNull("nonHighwayFactor")) c.getConfig("nonHighwayFactor")
                      else com.typesafe.config.ConfigFactory.parseString("nonHighwayFactor{}")
                    )
                )
              }
            }

            case class LowCongestion(
              highwayFactor: BeamConfig.Beam.Agentsim.Agents.ModalBehaviors.HighTimeSensitivity.LowCongestion.HighwayFactor,
              nonHighwayFactor: BeamConfig.Beam.Agentsim.Agents.ModalBehaviors.HighTimeSensitivity.LowCongestion.NonHighwayFactor
            )

            object LowCongestion {

              case class HighwayFactor(
                Level3: scala.Double,
                Level4: scala.Double,
                Level5: scala.Double,
                LevelLE2: scala.Double
              )

              object HighwayFactor {

                def apply(
                  c: com.typesafe.config.Config
                ): BeamConfig.Beam.Agentsim.Agents.ModalBehaviors.HighTimeSensitivity.LowCongestion.HighwayFactor = {
                  BeamConfig.Beam.Agentsim.Agents.ModalBehaviors.HighTimeSensitivity.LowCongestion.HighwayFactor(
                    Level3 = if (c.hasPathOrNull("Level3")) c.getDouble("Level3") else 1.0,
                    Level4 = if (c.hasPathOrNull("Level4")) c.getDouble("Level4") else 1.0,
                    Level5 = if (c.hasPathOrNull("Level5")) c.getDouble("Level5") else 1.0,
                    LevelLE2 = if (c.hasPathOrNull("LevelLE2")) c.getDouble("LevelLE2") else 1.0
                  )
                }
              }

              case class NonHighwayFactor(
                Level3: scala.Double,
                Level4: scala.Double,
                Level5: scala.Double,
                LevelLE2: scala.Double
              )

              object NonHighwayFactor {

                def apply(
                  c: com.typesafe.config.Config
                ): BeamConfig.Beam.Agentsim.Agents.ModalBehaviors.HighTimeSensitivity.LowCongestion.NonHighwayFactor = {
                  BeamConfig.Beam.Agentsim.Agents.ModalBehaviors.HighTimeSensitivity.LowCongestion.NonHighwayFactor(
                    Level3 = if (c.hasPathOrNull("Level3")) c.getDouble("Level3") else 1.0,
                    Level4 = if (c.hasPathOrNull("Level4")) c.getDouble("Level4") else 1.0,
                    Level5 = if (c.hasPathOrNull("Level5")) c.getDouble("Level5") else 1.0,
                    LevelLE2 = if (c.hasPathOrNull("LevelLE2")) c.getDouble("LevelLE2") else 1.0
                  )
                }
              }

              def apply(
                c: com.typesafe.config.Config
              ): BeamConfig.Beam.Agentsim.Agents.ModalBehaviors.HighTimeSensitivity.LowCongestion = {
                BeamConfig.Beam.Agentsim.Agents.ModalBehaviors.HighTimeSensitivity.LowCongestion(
                  highwayFactor =
                    BeamConfig.Beam.Agentsim.Agents.ModalBehaviors.HighTimeSensitivity.LowCongestion.HighwayFactor(
                      if (c.hasPathOrNull("highwayFactor")) c.getConfig("highwayFactor")
                      else com.typesafe.config.ConfigFactory.parseString("highwayFactor{}")
                    ),
                  nonHighwayFactor =
                    BeamConfig.Beam.Agentsim.Agents.ModalBehaviors.HighTimeSensitivity.LowCongestion.NonHighwayFactor(
                      if (c.hasPathOrNull("nonHighwayFactor")) c.getConfig("nonHighwayFactor")
                      else com.typesafe.config.ConfigFactory.parseString("nonHighwayFactor{}")
                    )
                )
              }
            }

            def apply(
              c: com.typesafe.config.Config
            ): BeamConfig.Beam.Agentsim.Agents.ModalBehaviors.HighTimeSensitivity = {
              BeamConfig.Beam.Agentsim.Agents.ModalBehaviors.HighTimeSensitivity(
                highCongestion = BeamConfig.Beam.Agentsim.Agents.ModalBehaviors.HighTimeSensitivity.HighCongestion(
                  if (c.hasPathOrNull("highCongestion")) c.getConfig("highCongestion")
                  else com.typesafe.config.ConfigFactory.parseString("highCongestion{}")
                ),
                lowCongestion = BeamConfig.Beam.Agentsim.Agents.ModalBehaviors.HighTimeSensitivity.LowCongestion(
                  if (c.hasPathOrNull("lowCongestion")) c.getConfig("lowCongestion")
                  else com.typesafe.config.ConfigFactory.parseString("lowCongestion{}")
                )
              )
            }
          }

          case class Lccm(
            filePath: java.lang.String
          )

          object Lccm {

            def apply(c: com.typesafe.config.Config): BeamConfig.Beam.Agentsim.Agents.ModalBehaviors.Lccm = {
              BeamConfig.Beam.Agentsim.Agents.ModalBehaviors.Lccm(
                filePath =
                  if (c.hasPathOrNull("filePath")) c.getString("filePath") else "/test/input/beamville/lccm-long.csv"
              )
            }
          }

          case class LowTimeSensitivity(
            highCongestion: BeamConfig.Beam.Agentsim.Agents.ModalBehaviors.LowTimeSensitivity.HighCongestion,
            lowCongestion: BeamConfig.Beam.Agentsim.Agents.ModalBehaviors.LowTimeSensitivity.LowCongestion
          )

          object LowTimeSensitivity {

            case class HighCongestion(
              highwayFactor: BeamConfig.Beam.Agentsim.Agents.ModalBehaviors.LowTimeSensitivity.HighCongestion.HighwayFactor,
              nonHighwayFactor: BeamConfig.Beam.Agentsim.Agents.ModalBehaviors.LowTimeSensitivity.HighCongestion.NonHighwayFactor
            )

            object HighCongestion {

              case class HighwayFactor(
                Level3: scala.Double,
                Level4: scala.Double,
                Level5: scala.Double,
                LevelLE2: scala.Double
              )

              object HighwayFactor {

                def apply(
                  c: com.typesafe.config.Config
                ): BeamConfig.Beam.Agentsim.Agents.ModalBehaviors.LowTimeSensitivity.HighCongestion.HighwayFactor = {
                  BeamConfig.Beam.Agentsim.Agents.ModalBehaviors.LowTimeSensitivity.HighCongestion.HighwayFactor(
                    Level3 = if (c.hasPathOrNull("Level3")) c.getDouble("Level3") else 1.0,
                    Level4 = if (c.hasPathOrNull("Level4")) c.getDouble("Level4") else 1.0,
                    Level5 = if (c.hasPathOrNull("Level5")) c.getDouble("Level5") else 1.0,
                    LevelLE2 = if (c.hasPathOrNull("LevelLE2")) c.getDouble("LevelLE2") else 1.0
                  )
                }
              }

              case class NonHighwayFactor(
                Level3: scala.Double,
                Level4: scala.Double,
                Level5: scala.Double,
                LevelLE2: scala.Double
              )

              object NonHighwayFactor {

                def apply(
                  c: com.typesafe.config.Config
                ): BeamConfig.Beam.Agentsim.Agents.ModalBehaviors.LowTimeSensitivity.HighCongestion.NonHighwayFactor = {
                  BeamConfig.Beam.Agentsim.Agents.ModalBehaviors.LowTimeSensitivity.HighCongestion.NonHighwayFactor(
                    Level3 = if (c.hasPathOrNull("Level3")) c.getDouble("Level3") else 1.0,
                    Level4 = if (c.hasPathOrNull("Level4")) c.getDouble("Level4") else 1.0,
                    Level5 = if (c.hasPathOrNull("Level5")) c.getDouble("Level5") else 1.0,
                    LevelLE2 = if (c.hasPathOrNull("LevelLE2")) c.getDouble("LevelLE2") else 1.0
                  )
                }
              }

              def apply(
                c: com.typesafe.config.Config
              ): BeamConfig.Beam.Agentsim.Agents.ModalBehaviors.LowTimeSensitivity.HighCongestion = {
                BeamConfig.Beam.Agentsim.Agents.ModalBehaviors.LowTimeSensitivity.HighCongestion(
                  highwayFactor =
                    BeamConfig.Beam.Agentsim.Agents.ModalBehaviors.LowTimeSensitivity.HighCongestion.HighwayFactor(
                      if (c.hasPathOrNull("highwayFactor")) c.getConfig("highwayFactor")
                      else com.typesafe.config.ConfigFactory.parseString("highwayFactor{}")
                    ),
                  nonHighwayFactor =
                    BeamConfig.Beam.Agentsim.Agents.ModalBehaviors.LowTimeSensitivity.HighCongestion.NonHighwayFactor(
                      if (c.hasPathOrNull("nonHighwayFactor")) c.getConfig("nonHighwayFactor")
                      else com.typesafe.config.ConfigFactory.parseString("nonHighwayFactor{}")
                    )
                )
              }
            }

            case class LowCongestion(
              highwayFactor: BeamConfig.Beam.Agentsim.Agents.ModalBehaviors.LowTimeSensitivity.LowCongestion.HighwayFactor,
              nonHighwayFactor: BeamConfig.Beam.Agentsim.Agents.ModalBehaviors.LowTimeSensitivity.LowCongestion.NonHighwayFactor
            )

            object LowCongestion {

              case class HighwayFactor(
                Level3: scala.Double,
                Level4: scala.Double,
                Level5: scala.Double,
                LevelLE2: scala.Double
              )

              object HighwayFactor {

                def apply(
                  c: com.typesafe.config.Config
                ): BeamConfig.Beam.Agentsim.Agents.ModalBehaviors.LowTimeSensitivity.LowCongestion.HighwayFactor = {
                  BeamConfig.Beam.Agentsim.Agents.ModalBehaviors.LowTimeSensitivity.LowCongestion.HighwayFactor(
                    Level3 = if (c.hasPathOrNull("Level3")) c.getDouble("Level3") else 1.0,
                    Level4 = if (c.hasPathOrNull("Level4")) c.getDouble("Level4") else 1.0,
                    Level5 = if (c.hasPathOrNull("Level5")) c.getDouble("Level5") else 1.0,
                    LevelLE2 = if (c.hasPathOrNull("LevelLE2")) c.getDouble("LevelLE2") else 1.0
                  )
                }
              }

              case class NonHighwayFactor(
                Level3: scala.Double,
                Level4: scala.Double,
                Level5: scala.Double,
                LevelLE2: scala.Double
              )

              object NonHighwayFactor {

                def apply(
                  c: com.typesafe.config.Config
                ): BeamConfig.Beam.Agentsim.Agents.ModalBehaviors.LowTimeSensitivity.LowCongestion.NonHighwayFactor = {
                  BeamConfig.Beam.Agentsim.Agents.ModalBehaviors.LowTimeSensitivity.LowCongestion.NonHighwayFactor(
                    Level3 = if (c.hasPathOrNull("Level3")) c.getDouble("Level3") else 1.0,
                    Level4 = if (c.hasPathOrNull("Level4")) c.getDouble("Level4") else 1.0,
                    Level5 = if (c.hasPathOrNull("Level5")) c.getDouble("Level5") else 1.0,
                    LevelLE2 = if (c.hasPathOrNull("LevelLE2")) c.getDouble("LevelLE2") else 1.0
                  )
                }
              }

              def apply(
                c: com.typesafe.config.Config
              ): BeamConfig.Beam.Agentsim.Agents.ModalBehaviors.LowTimeSensitivity.LowCongestion = {
                BeamConfig.Beam.Agentsim.Agents.ModalBehaviors.LowTimeSensitivity.LowCongestion(
                  highwayFactor =
                    BeamConfig.Beam.Agentsim.Agents.ModalBehaviors.LowTimeSensitivity.LowCongestion.HighwayFactor(
                      if (c.hasPathOrNull("highwayFactor")) c.getConfig("highwayFactor")
                      else com.typesafe.config.ConfigFactory.parseString("highwayFactor{}")
                    ),
                  nonHighwayFactor =
                    BeamConfig.Beam.Agentsim.Agents.ModalBehaviors.LowTimeSensitivity.LowCongestion.NonHighwayFactor(
                      if (c.hasPathOrNull("nonHighwayFactor")) c.getConfig("nonHighwayFactor")
                      else com.typesafe.config.ConfigFactory.parseString("nonHighwayFactor{}")
                    )
                )
              }
            }

            def apply(
              c: com.typesafe.config.Config
            ): BeamConfig.Beam.Agentsim.Agents.ModalBehaviors.LowTimeSensitivity = {
              BeamConfig.Beam.Agentsim.Agents.ModalBehaviors.LowTimeSensitivity(
                highCongestion = BeamConfig.Beam.Agentsim.Agents.ModalBehaviors.LowTimeSensitivity.HighCongestion(
                  if (c.hasPathOrNull("highCongestion")) c.getConfig("highCongestion")
                  else com.typesafe.config.ConfigFactory.parseString("highCongestion{}")
                ),
                lowCongestion = BeamConfig.Beam.Agentsim.Agents.ModalBehaviors.LowTimeSensitivity.LowCongestion(
                  if (c.hasPathOrNull("lowCongestion")) c.getConfig("lowCongestion")
                  else com.typesafe.config.ConfigFactory.parseString("lowCongestion{}")
                )
              )
            }
          }

          case class ModeVotMultiplier(
            CAV: scala.Double,
            bike: scala.Double,
            drive: scala.Double,
            rideHail: scala.Double,
            rideHailPooled: scala.Double,
            rideHailTransit: scala.Double,
            transit: scala.Double,
            waiting: scala.Double,
            walk: scala.Double
          )

          object ModeVotMultiplier {

            def apply(
              c: com.typesafe.config.Config
            ): BeamConfig.Beam.Agentsim.Agents.ModalBehaviors.ModeVotMultiplier = {
              BeamConfig.Beam.Agentsim.Agents.ModalBehaviors.ModeVotMultiplier(
                CAV = if (c.hasPathOrNull("CAV")) c.getDouble("CAV") else 1.0,
                bike = if (c.hasPathOrNull("bike")) c.getDouble("bike") else 1.0,
                drive = if (c.hasPathOrNull("drive")) c.getDouble("drive") else 1.0,
                rideHail = if (c.hasPathOrNull("rideHail")) c.getDouble("rideHail") else 1.0,
                rideHailPooled = if (c.hasPathOrNull("rideHailPooled")) c.getDouble("rideHailPooled") else 1.0,
                rideHailTransit = if (c.hasPathOrNull("rideHailTransit")) c.getDouble("rideHailTransit") else 1.0,
                transit = if (c.hasPathOrNull("transit")) c.getDouble("transit") else 1.0,
                waiting = if (c.hasPathOrNull("waiting")) c.getDouble("waiting") else 1.0,
                walk = if (c.hasPathOrNull("walk")) c.getDouble("walk") else 1.0
              )
            }
          }

          case class IncomeMultiplier(
            inVehTime: scala.Double
                                     )

          object IncomeMultiplier{
            def apply(c: com.typesafe.config.Config
                     ): BeamConfig.Beam.Agentsim.Agents.ModalBehaviors.IncomeMultiplier= {
              BeamConfig.Beam.Agentsim.Agents.ModalBehaviors.IncomeMultiplier(
              inVehTime = if(c.hasPathOrNull("inVehTime")) c.getDouble("inVehTime") else 1.0
            )}
          }
          
          case class OtherMultiplier(
            CAV: BeamConfig.Beam.Agentsim.Agents.ModalBehaviors.OtherMultiplier.CAV,
            bike: BeamConfig.Beam.Agentsim.Agents.ModalBehaviors.OtherMultiplier.Bike,
            drive: BeamConfig.Beam.Agentsim.Agents.ModalBehaviors.OtherMultiplier.Drive,
            rideHail: BeamConfig.Beam.Agentsim.Agents.ModalBehaviors.OtherMultiplier.RideHail,
            rideHailPooled: BeamConfig.Beam.Agentsim.Agents.ModalBehaviors.OtherMultiplier.RideHailPooled,
            rideHailTransit: BeamConfig.Beam.Agentsim.Agents.ModalBehaviors.OtherMultiplier.RideHailTransit,
            transit: BeamConfig.Beam.Agentsim.Agents.ModalBehaviors.OtherMultiplier.Transit,
            waiting: BeamConfig.Beam.Agentsim.Agents.ModalBehaviors.OtherMultiplier.Waiting,
            walk: BeamConfig.Beam.Agentsim.Agents.ModalBehaviors.OtherMultiplier.Walk
          )

          object OtherMultiplier {
            case class CAV(
              gender: scala.Double,
              age_30_to_50: scala.Double,
              age_50_to_70: scala.Double,
              age_70_over: scala.Double,
              income_under_35k: scala.Double,
              income_35_to_100k: scala.Double,
              income_100k_more: scala.Double,
              workTrip: scala.Double,
              linkToTransit: scala.Double,
              car_owner: scala.Double
                              )
            object CAV{
              def apply(c: com.typesafe.config.Config
                       ): BeamConfig.Beam.Agentsim.Agents.ModalBehaviors.OtherMultiplier.CAV = {
                BeamConfig.Beam.Agentsim.Agents.ModalBehaviors.OtherMultiplier.CAV(
                  gender = if (c.hasPathOrNull("gender")) c.getDouble("gender") else 0.0,
                  age_30_to_50 = if (c.hasPathOrNull("age_30_to_50")) c.getDouble("age_30_to_50") else 0.0,
                  age_50_to_70 = if (c.hasPathOrNull("age_50_to_70")) c.getDouble("age_50_to_70") else 0.0,
                  age_70_over = if (c.hasPathOrNull("age_70_over")) c.getDouble("age_70_over") else 0.0,
                  income_under_35k = if (c.hasPathOrNull("income_under_35k")) c.getDouble("income_under_35k") else 0.0,
                  income_35_to_100k = if (c.hasPathOrNull("income_35_to_100k")) c.getDouble("income_35_to_100k") else 0.0,
                  income_100k_more = if (c.hasPathOrNull("income_100k_more")) c.getDouble("income_100k_more") else 0.0,
                  workTrip = if (c.hasPathOrNull("workTrip")) c.getDouble("workTrip") else 0.0,
                  linkToTransit = if (c.hasPathOrNull("linkToTransit")) c.getDouble("linkToTransit") else 0.0,
                  car_owner = if(c.hasPathOrNull("car_owner")) c.getDouble("car_owner") else 0.0
                )
              }
            }

            case class Bike(
               gender: scala.Double,
               age_30_to_50: scala.Double,
               age_50_to_70: scala.Double,
               age_70_over: scala.Double,
               income_under_35k: scala.Double,
               income_35_to_100k: scala.Double,
               income_100k_more: scala.Double,
               workTrip: scala.Double,
               linkToTransit: scala.Double,
               car_owner: scala.Double
                          )
            object Bike{
              def apply(c: com.typesafe.config.Config
                       ): BeamConfig.Beam.Agentsim.Agents.ModalBehaviors.OtherMultiplier.Bike = {
                BeamConfig.Beam.Agentsim.Agents.ModalBehaviors.OtherMultiplier.Bike(
                  gender = if (c.hasPathOrNull("gender")) c.getDouble("gender") else 0.0,
                  age_30_to_50 = if (c.hasPathOrNull("age_30_to_50")) c.getDouble("age_30_to_50") else 0.0,
                  age_50_to_70 = if (c.hasPathOrNull("age_50_to_70")) c.getDouble("age_50_to_70") else 0.0,
                  age_70_over = if (c.hasPathOrNull("age_70_over")) c.getDouble("age_70_over") else 0.0,
                  income_under_35k = if (c.hasPathOrNull("income_under_35k")) c.getDouble("income_under_35k") else 0.0,
                  income_35_to_100k = if (c.hasPathOrNull("income_35_to_100k")) c.getDouble("income_35_to_100k") else 0.0,
                  income_100k_more = if (c.hasPathOrNull("income_100k_more")) c.getDouble("income_100k_more") else 0.0,
                  workTrip = if (c.hasPathOrNull("workTrip")) c.getDouble("workTrip") else 0.0,
                  linkToTransit = if (c.hasPathOrNull("linkToTransit")) c.getDouble("linkToTransit") else 0.0,
                  car_owner = if(c.hasPathOrNull("car_owner")) c.getDouble("car_owner") else 0.0
                )
              }
            }

            case class Drive(
              gender: scala.Double,
              age_30_to_50: scala.Double,
              age_50_to_70: scala.Double,
              age_70_over: scala.Double,
              income_under_35k: scala.Double,
              income_35_to_100k: scala.Double,
              income_100k_more: scala.Double,
              workTrip: scala.Double,
              linkToTransit: scala.Double,
              car_owner: scala.Double
                          )
            object Drive{
              def apply(c: com.typesafe.config.Config
                       ): BeamConfig.Beam.Agentsim.Agents.ModalBehaviors.OtherMultiplier.Drive = {
                BeamConfig.Beam.Agentsim.Agents.ModalBehaviors.OtherMultiplier.Drive(
                  gender = if (c.hasPathOrNull("gender")) c.getDouble("gender") else 0.0,
                  age_30_to_50 = if (c.hasPathOrNull("age_30_to_50")) c.getDouble("age_30_to_50") else 0.0,
                  age_50_to_70 = if (c.hasPathOrNull("age_50_to_70")) c.getDouble("age_50_to_70") else 0.0,
                  age_70_over = if (c.hasPathOrNull("age_70_over")) c.getDouble("age_70_over") else 0.0,
                  income_under_35k = if (c.hasPathOrNull("income_under_35k")) c.getDouble("income_under_35k") else 0.0,
                  income_35_to_100k = if (c.hasPathOrNull("income_35_to_100k")) c.getDouble("income_35_to_100k") else 0.0,
                  income_100k_more = if (c.hasPathOrNull("income_100k_more")) c.getDouble("income_100k_more") else 0.0,
                  workTrip = if (c.hasPathOrNull("workTrip")) c.getDouble("workTrip") else 0.0,
                  linkToTransit = if (c.hasPathOrNull("linkToTransit")) c.getDouble("linkToTransit") else 0.0,
                  car_owner = if(c.hasPathOrNull("car_owner")) c.getDouble("car_owner") else 0.0
                )
              }
            }

            case class RideHail(
               gender: scala.Double,
               age_30_to_50: scala.Double,
               age_50_to_70: scala.Double,
               age_70_over: scala.Double,
               income_under_35k: scala.Double,
               income_35_to_100k: scala.Double,
               income_100k_more: scala.Double,
               workTrip: scala.Double,
               linkToTransit: scala.Double,
               car_owner: scala.Double
                          )
            object RideHail{
              def apply(c: com.typesafe.config.Config
                       ): BeamConfig.Beam.Agentsim.Agents.ModalBehaviors.OtherMultiplier.RideHail = {
                BeamConfig.Beam.Agentsim.Agents.ModalBehaviors.OtherMultiplier.RideHail(
                  gender = if (c.hasPathOrNull("gender")) c.getDouble("gender") else 0.0,
                  age_30_to_50 = if (c.hasPathOrNull("age_30_to_50")) c.getDouble("age_30_to_50") else 0.0,
                  age_50_to_70 = if (c.hasPathOrNull("age_50_to_70")) c.getDouble("age_50_to_70") else 0.0,
                  age_70_over = if (c.hasPathOrNull("age_70_over")) c.getDouble("age_70_over") else 0.0,
                  income_under_35k = if (c.hasPathOrNull("income_under_35k")) c.getDouble("income_under_35k") else 0.0,
                  income_35_to_100k = if (c.hasPathOrNull("income_35_to_100k")) c.getDouble("income_35_to_100k") else 0.0,
                  income_100k_more = if (c.hasPathOrNull("income_100k_more")) c.getDouble("income_100k_more") else 0.0,
                  workTrip = if (c.hasPathOrNull("workTrip")) c.getDouble("workTrip") else 0.0,
                  linkToTransit = if (c.hasPathOrNull("linkToTransit")) c.getDouble("linkToTransit") else 0.0,
                  car_owner = if(c.hasPathOrNull("car_owner")) c.getDouble("car_owner") else 0.0
                )
              }
            }

            case class RideHailPooled(
               gender: scala.Double,
               age_30_to_50: scala.Double,
               age_50_to_70: scala.Double,
               age_70_over: scala.Double,
               income_under_35k: scala.Double,
               income_35_to_100k: scala.Double,
               income_100k_more: scala.Double,
               workTrip: scala.Double,
               linkToTransit: scala.Double,
               car_owner: scala.Double
                          )
            object RideHailPooled{
              def apply(c: com.typesafe.config.Config
                       ): BeamConfig.Beam.Agentsim.Agents.ModalBehaviors.OtherMultiplier.RideHailPooled = {
                BeamConfig.Beam.Agentsim.Agents.ModalBehaviors.OtherMultiplier.RideHailPooled(
                  gender = if (c.hasPathOrNull("gender")) c.getDouble("gender") else 0.0,
                  age_30_to_50 = if (c.hasPathOrNull("age_30_to_50")) c.getDouble("age_30_to_50") else 0.0,
                  age_50_to_70 = if (c.hasPathOrNull("age_50_to_70")) c.getDouble("age_50_to_70") else 0.0,
                  age_70_over = if (c.hasPathOrNull("age_70_over")) c.getDouble("age_70_over") else 0.0,
                  income_under_35k = if (c.hasPathOrNull("income_under_35k")) c.getDouble("income_under_35k") else 0.0,
                  income_35_to_100k = if (c.hasPathOrNull("income_35_to_100k")) c.getDouble("income_35_to_100k") else 0.0,
                  income_100k_more = if (c.hasPathOrNull("income_100k_more")) c.getDouble("income_100k_more") else 0.0,
                  workTrip = if (c.hasPathOrNull("workTrip")) c.getDouble("workTrip") else 0.0,
                  linkToTransit = if (c.hasPathOrNull("linkToTransit")) c.getDouble("linkToTransit") else 0.0,
                  car_owner = if(c.hasPathOrNull("car_owner")) c.getDouble("car_owner") else 0.0
                )
              }
            }

            case class RideHailTransit(
              gender: scala.Double,
              age_30_to_50: scala.Double,
              age_50_to_70: scala.Double,
              age_70_over: scala.Double,
              income_under_35k: scala.Double,
              income_35_to_100k: scala.Double,
              income_100k_more: scala.Double,
              workTrip: scala.Double,
              linkToTransit: scala.Double,
              car_owner: scala.Double
                          )
            object RideHailTransit{
              def apply(c: com.typesafe.config.Config
                       ): BeamConfig.Beam.Agentsim.Agents.ModalBehaviors.OtherMultiplier.RideHailTransit = {
                BeamConfig.Beam.Agentsim.Agents.ModalBehaviors.OtherMultiplier.RideHailTransit(
                  gender = if (c.hasPathOrNull("gender")) c.getDouble("gender") else 0.0,
                  age_30_to_50 = if (c.hasPathOrNull("age_30_to_50")) c.getDouble("age_30_to_50") else 0.0,
                  age_50_to_70 = if (c.hasPathOrNull("age_50_to_70")) c.getDouble("age_50_to_70") else 0.0,
                  age_70_over = if (c.hasPathOrNull("age_70_over")) c.getDouble("age_70_over") else 0.0,
                  income_under_35k = if (c.hasPathOrNull("income_under_35k")) c.getDouble("income_under_35k") else 0.0,
                  income_35_to_100k = if (c.hasPathOrNull("income_35_to_100k")) c.getDouble("income_35_to_100k") else 0.0,
                  income_100k_more = if (c.hasPathOrNull("income_100k_more")) c.getDouble("income_100k_more") else 0.0,
                  workTrip = if (c.hasPathOrNull("workTrip")) c.getDouble("workTrip") else 0.0,
                  linkToTransit = if (c.hasPathOrNull("linkToTransit")) c.getDouble("linkToTransit") else 0.0,
                  car_owner = if(c.hasPathOrNull("car_owner")) c.getDouble("car_owner") else 0.0
                )
              }
            }
            case class Transit(
              gender: scala.Double,
              age_30_to_50: scala.Double,
              age_50_to_70: scala.Double,
              age_70_over: scala.Double,
              income_under_35k: scala.Double,
              income_35_to_100k: scala.Double,
              income_100k_more: scala.Double,
              workTrip: scala.Double,
              linkToTransit: scala.Double,
              car_owner: scala.Double
                              )
            object Transit{
              def apply(c: com.typesafe.config.Config
                       ): BeamConfig.Beam.Agentsim.Agents.ModalBehaviors.OtherMultiplier.Transit = {
                BeamConfig.Beam.Agentsim.Agents.ModalBehaviors.OtherMultiplier.Transit(
                  gender = if (c.hasPathOrNull("gender")) c.getDouble("gender") else 0.0,
                  age_30_to_50 = if (c.hasPathOrNull("age_30_to_50")) c.getDouble("age_30_to_50") else 0.0,
                  age_50_to_70 = if (c.hasPathOrNull("age_50_to_70")) c.getDouble("age_50_to_70") else 0.0,
                  age_70_over = if (c.hasPathOrNull("age_70_over")) c.getDouble("age_70_over") else 0.0,
                  income_under_35k = if (c.hasPathOrNull("income_under_35k")) c.getDouble("income_under_35k") else 0.0,
                  income_35_to_100k = if (c.hasPathOrNull("income_35_to_100k")) c.getDouble("income_35_to_100k") else 0.0,
                  income_100k_more = if (c.hasPathOrNull("income_100k_more")) c.getDouble("income_100k_more") else 0.0,
                  workTrip = if (c.hasPathOrNull("workTrip")) c.getDouble("workTrip") else 0.0,
                  linkToTransit = if (c.hasPathOrNull("linkToTransit")) c.getDouble("linkToTransit") else 0.0,
                  car_owner = if(c.hasPathOrNull("car_owner")) c.getDouble("car_owner") else 0.0
                )
              }
            }

            case class Waiting(
              gender: scala.Double,
              age_30_to_50: scala.Double,
              age_50_to_70: scala.Double,
              age_70_over: scala.Double,
              income_under_35k: scala.Double,
              income_35_to_100k: scala.Double,
              income_100k_more: scala.Double,
              workTrip: scala.Double,
              linkToTransit: scala.Double,
              car_owner: scala.Double
                          )
            object Waiting{
              def apply(c: com.typesafe.config.Config
                       ): BeamConfig.Beam.Agentsim.Agents.ModalBehaviors.OtherMultiplier.Waiting = {
                BeamConfig.Beam.Agentsim.Agents.ModalBehaviors.OtherMultiplier.Waiting(
                  gender = if (c.hasPathOrNull("gender")) c.getDouble("gender") else 0.0,
                  age_30_to_50 = if (c.hasPathOrNull("age_30_to_50")) c.getDouble("age_30_to_50") else 0.0,
                  age_50_to_70 = if (c.hasPathOrNull("age_50_to_70")) c.getDouble("age_50_to_70") else 0.0,
                  age_70_over = if (c.hasPathOrNull("age_70_over")) c.getDouble("age_70_over") else 0.0,
                  income_under_35k = if (c.hasPathOrNull("income_under_35k")) c.getDouble("income_under_35k") else 0.0,
                  income_35_to_100k = if (c.hasPathOrNull("income_35_to_100k")) c.getDouble("income_35_to_100k") else 0.0,
                  income_100k_more = if (c.hasPathOrNull("income_100k_more")) c.getDouble("income_100k_more") else 0.0,
                  workTrip = if (c.hasPathOrNull("workTrip")) c.getDouble("workTrip") else 0.0,
                  linkToTransit = if (c.hasPathOrNull("linkToTransit")) c.getDouble("linkToTransit") else 0.0,
                  car_owner = if(c.hasPathOrNull("car_owner")) c.getDouble("car_owner") else 0.0
                )
              }
            }

            case class Walk(
               gender: scala.Double,
               age_30_to_50: scala.Double,
               age_50_to_70: scala.Double,
               age_70_over: scala.Double,
               income_under_35k: scala.Double,
               income_35_to_100k: scala.Double,
               income_100k_more: scala.Double,
               workTrip: scala.Double,
               linkToTransit: scala.Double,
               car_owner: scala.Double
                          )
            object Walk{
              def apply(c: com.typesafe.config.Config
                       ): BeamConfig.Beam.Agentsim.Agents.ModalBehaviors.OtherMultiplier.Walk = {
                BeamConfig.Beam.Agentsim.Agents.ModalBehaviors.OtherMultiplier.Walk(
                  gender = if (c.hasPathOrNull("gender")) c.getDouble("gender") else 0.0,
                  age_30_to_50 = if (c.hasPathOrNull("age_30_to_50")) c.getDouble("age_30_to_50") else 0.0,
                  age_50_to_70 = if (c.hasPathOrNull("age_50_to_70")) c.getDouble("age_50_to_70") else 0.0,
                  age_70_over = if (c.hasPathOrNull("age_70_over")) c.getDouble("age_70_over") else 0.0,
                  income_under_35k = if (c.hasPathOrNull("income_under_35k")) c.getDouble("income_under_35k") else 0.0,
                  income_35_to_100k = if (c.hasPathOrNull("income_35_to_100k")) c.getDouble("income_35_to_100k") else 0.0,
                  income_100k_more = if (c.hasPathOrNull("income_100k_more")) c.getDouble("income_100k_more") else 0.0,
                  workTrip = if (c.hasPathOrNull("workTrip")) c.getDouble("workTrip") else 0.0,
                  linkToTransit = if (c.hasPathOrNull("linkToTransit")) c.getDouble("linkToTransit") else 0.0,
                  car_owner = if(c.hasPathOrNull("car_owner")) c.getDouble("car_owner") else 0.0
                )
              }
            }

            def apply(c: com.typesafe.config.Config
                     ): BeamConfig.Beam.Agentsim.Agents.ModalBehaviors.OtherMultiplier = {
              BeamConfig.Beam.Agentsim.Agents.ModalBehaviors.OtherMultiplier(
                CAV = BeamConfig.Beam.Agentsim.Agents.ModalBehaviors.OtherMultiplier.CAV(
                  if (c.hasPathOrNull("CAV")) c.getConfig("CAV")
                  else com.typesafe.config.ConfigFactory.parseString("CAV{}")
                ),
                bike = BeamConfig.Beam.Agentsim.Agents.ModalBehaviors.OtherMultiplier.Bike(
                  if (c.hasPathOrNull("bike")) c.getConfig("bike")
                  else com.typesafe.config.ConfigFactory.parseString("bike{}")
                ),
                drive = BeamConfig.Beam.Agentsim.Agents.ModalBehaviors.OtherMultiplier.Drive(
                  if (c.hasPathOrNull("drive")) c.getConfig("drive")
                  else com.typesafe.config.ConfigFactory.parseString("drive{}")
                ),
                rideHail = BeamConfig.Beam.Agentsim.Agents.ModalBehaviors.OtherMultiplier.RideHail(
                  if (c.hasPathOrNull("rideHail")) c.getConfig("rideHail")
                  else com.typesafe.config.ConfigFactory.parseString("rideHail{}")
                ),
                rideHailPooled = BeamConfig.Beam.Agentsim.Agents.ModalBehaviors.OtherMultiplier.RideHailPooled(
                  if (c.hasPathOrNull("rideHailPooled")) c.getConfig("rideHailPooled")
                  else com.typesafe.config.ConfigFactory.parseString("rideHailPooled{}")
                ),
                rideHailTransit = BeamConfig.Beam.Agentsim.Agents.ModalBehaviors.OtherMultiplier.RideHailTransit(
                  if (c.hasPathOrNull("rideHailTransit")) c.getConfig("rideHailTransit")
                  else com.typesafe.config.ConfigFactory.parseString("rideHailTransit{}")
                ),
                transit= BeamConfig.Beam.Agentsim.Agents.ModalBehaviors.OtherMultiplier.Transit(
                  if (c.hasPathOrNull("transit")) c.getConfig("transit")
                  else com.typesafe.config.ConfigFactory.parseString("transit{}")
                ),
                waiting= BeamConfig.Beam.Agentsim.Agents.ModalBehaviors.OtherMultiplier.Waiting(
                  if (c.hasPathOrNull("waiting")) c.getConfig("waiting")
                  else com.typesafe.config.ConfigFactory.parseString("waiting{}")
                ),
                walk = BeamConfig.Beam.Agentsim.Agents.ModalBehaviors.OtherMultiplier.Walk(
                  if (c.hasPathOrNull("walk")) c.getConfig("walk")
                  else com.typesafe.config.ConfigFactory.parseString("walk{}")
                )
              )
            }

          }

          case class MulitnomialLogit(
            params: BeamConfig.Beam.Agentsim.Agents.ModalBehaviors.MulitnomialLogit.Params,
            utility_scale_factor: scala.Double
          )

          object MulitnomialLogit {

            case class Params(
              bike_intercept: scala.Double,
              bike_transit_intercept: scala.Double,
              car_intercept: scala.Double,
              cav_intercept: scala.Double,
              drive_transit_intercept: scala.Double,
              ride_hail_intercept: scala.Double,
              ride_hail_pooled_intercept: scala.Double,
              ride_hail_transit_intercept: scala.Double,
              transfer: scala.Double,
              transit_crowding: scala.Double,
              transit_crowding_VOT_multiplier: scala.Double,
              transit_crowding_VOT_threshold: scala.Double,
              transit_crowding_percentile: scala.Double,
              walk_intercept: scala.Double,
              walk_transit_intercept: scala.Double
            )

            object Params {

              def apply(
                c: com.typesafe.config.Config
              ): BeamConfig.Beam.Agentsim.Agents.ModalBehaviors.MulitnomialLogit.Params = {
                BeamConfig.Beam.Agentsim.Agents.ModalBehaviors.MulitnomialLogit.Params(
                  bike_intercept = if (c.hasPathOrNull("bike_intercept")) c.getDouble("bike_intercept") else 0.0,
                  bike_transit_intercept =
                    if (c.hasPathOrNull("bike_transit_intercept")) c.getDouble("bike_transit_intercept") else 0.0,
                  car_intercept = if (c.hasPathOrNull("car_intercept")) c.getDouble("car_intercept") else 0.0,
                  cav_intercept = if (c.hasPathOrNull("cav_intercept")) c.getDouble("cav_intercept") else 0.0,
                  drive_transit_intercept =
                    if (c.hasPathOrNull("drive_transit_intercept")) c.getDouble("drive_transit_intercept") else 0.0,
                  ride_hail_intercept =
                    if (c.hasPathOrNull("ride_hail_intercept")) c.getDouble("ride_hail_intercept") else 0.0,
                  ride_hail_pooled_intercept =
                    if (c.hasPathOrNull("ride_hail_pooled_intercept")) c.getDouble("ride_hail_pooled_intercept")
                    else 0.0,
                  ride_hail_transit_intercept =
                    if (c.hasPathOrNull("ride_hail_transit_intercept")) c.getDouble("ride_hail_transit_intercept")
                    else 0.0,
                  transfer = if (c.hasPathOrNull("transfer")) c.getDouble("transfer") else -1.4,
                  transit_crowding = if (c.hasPathOrNull("transit_crowding")) c.getDouble("transit_crowding") else 0.0,
                  transit_crowding_VOT_multiplier =
                    if (c.hasPathOrNull("transit_crowding_VOT_multiplier"))
                      c.getDouble("transit_crowding_VOT_multiplier")
                    else 0.0,
                  transit_crowding_VOT_threshold =
                    if (c.hasPathOrNull("transit_crowding_VOT_threshold")) c.getDouble("transit_crowding_VOT_threshold")
                    else 0.5,
                  transit_crowding_percentile =
                    if (c.hasPathOrNull("transit_crowding_percentile")) c.getDouble("transit_crowding_percentile")
                    else 90.0,
                  walk_intercept = if (c.hasPathOrNull("walk_intercept")) c.getDouble("walk_intercept") else 0.0,
                  walk_transit_intercept =
                    if (c.hasPathOrNull("walk_transit_intercept")) c.getDouble("walk_transit_intercept") else 0.0
                )
              }
            }

            def apply(
              c: com.typesafe.config.Config
            ): BeamConfig.Beam.Agentsim.Agents.ModalBehaviors.MulitnomialLogit = {
              BeamConfig.Beam.Agentsim.Agents.ModalBehaviors.MulitnomialLogit(
                params = BeamConfig.Beam.Agentsim.Agents.ModalBehaviors.MulitnomialLogit.Params(
                  if (c.hasPathOrNull("params")) c.getConfig("params")
                  else com.typesafe.config.ConfigFactory.parseString("params{}")
                ),
                utility_scale_factor =
                  if (c.hasPathOrNull("utility_scale_factor")) c.getDouble("utility_scale_factor") else 1.0
              )
            }
          }

          case class PoolingMultiplier(
            Level3: scala.Double,
            Level4: scala.Double,
            Level5: scala.Double,
            LevelLE2: scala.Double
          )

          object PoolingMultiplier {

            def apply(
              c: com.typesafe.config.Config
            ): BeamConfig.Beam.Agentsim.Agents.ModalBehaviors.PoolingMultiplier = {
              BeamConfig.Beam.Agentsim.Agents.ModalBehaviors.PoolingMultiplier(
                Level3 = if (c.hasPathOrNull("Level3")) c.getDouble("Level3") else 1.0,
                Level4 = if (c.hasPathOrNull("Level4")) c.getDouble("Level4") else 1.0,
                Level5 = if (c.hasPathOrNull("Level5")) c.getDouble("Level5") else 1.0,
                LevelLE2 = if (c.hasPathOrNull("LevelLE2")) c.getDouble("LevelLE2") else 1.0
              )
            }
          }

          def apply(c: com.typesafe.config.Config): BeamConfig.Beam.Agentsim.Agents.ModalBehaviors = {
            BeamConfig.Beam.Agentsim.Agents.ModalBehaviors(
              defaultValueOfTime =
                if (c.hasPathOrNull("defaultValueOfTime")) c.getDouble("defaultValueOfTime") else 8.0,
              highTimeSensitivity = BeamConfig.Beam.Agentsim.Agents.ModalBehaviors.HighTimeSensitivity(
                if (c.hasPathOrNull("highTimeSensitivity")) c.getConfig("highTimeSensitivity")
                else com.typesafe.config.ConfigFactory.parseString("highTimeSensitivity{}")
              ),
              lccm = BeamConfig.Beam.Agentsim.Agents.ModalBehaviors.Lccm(
                if (c.hasPathOrNull("lccm")) c.getConfig("lccm")
                else com.typesafe.config.ConfigFactory.parseString("lccm{}")
              ),
              lowTimeSensitivity = BeamConfig.Beam.Agentsim.Agents.ModalBehaviors.LowTimeSensitivity(
                if (c.hasPathOrNull("lowTimeSensitivity")) c.getConfig("lowTimeSensitivity")
                else com.typesafe.config.ConfigFactory.parseString("lowTimeSensitivity{}")
              ),
              maximumNumberOfReplanningAttempts =
                if (c.hasPathOrNull("maximumNumberOfReplanningAttempts")) c.getInt("maximumNumberOfReplanningAttempts")
                else 3,
              minimumValueOfTime =
                if (c.hasPathOrNull("minimumValueOfTime")) c.getDouble("minimumValueOfTime") else 7.25,
              modeChoiceClass =
                if (c.hasPathOrNull("modeChoiceClass")) c.getString("modeChoiceClass")
                else "ModeChoiceMultinomialLogit",
              modeVotMultiplier = BeamConfig.Beam.Agentsim.Agents.ModalBehaviors.ModeVotMultiplier(
                if (c.hasPathOrNull("modeVotMultiplier")) c.getConfig("modeVotMultiplier")
                else com.typesafe.config.ConfigFactory.parseString("modeVotMultiplier{}")
              ),
              incomeMultiplier = BeamConfig.Beam.Agentsim.Agents.ModalBehaviors.IncomeMultiplier(
                if (c.hasPathOrNull("incomeMultiplier")) c.getConfig("incomeMultiplier")
                else com.typesafe.config.ConfigFactory.parseString("incomeMultiplier{}")
              ),
              otherMultiplier = BeamConfig.Beam.Agentsim.Agents.ModalBehaviors.OtherMultiplier(
                if (c.hasPathOrNull("otherMultiplier")) c.getConfig("otherMultiplier")
                else com.typesafe.config.ConfigFactory.parseString("otherMultiplier{}")
              ),
              useDefaultVOT = 
                if (c.hasPathOrNull("useDefaultVOT")) c.getBoolean("useDefaultVOT") else false,
              mulitnomialLogit = BeamConfig.Beam.Agentsim.Agents.ModalBehaviors.MulitnomialLogit(
                if (c.hasPathOrNull("mulitnomialLogit")) c.getConfig("mulitnomialLogit")
                else com.typesafe.config.ConfigFactory.parseString("mulitnomialLogit{}")
              ),
              overrideAutomationForVOTT =
                c.hasPathOrNull("overrideAutomationForVOTT") && c.getBoolean("overrideAutomationForVOTT"),
              overrideAutomationLevel =
                if (c.hasPathOrNull("overrideAutomationLevel")) c.getInt("overrideAutomationLevel") else 1,
              poolingMultiplier = BeamConfig.Beam.Agentsim.Agents.ModalBehaviors.PoolingMultiplier(
                if (c.hasPathOrNull("poolingMultiplier")) c.getConfig("poolingMultiplier")
                else com.typesafe.config.ConfigFactory.parseString("poolingMultiplier{}")
              ),
              transitVehicleTypeVOTMultipliers =
                if (c.hasPathOrNull("transitVehicleTypeVOTMultipliers"))
                  scala.Some($_L$_str(c.getList("transitVehicleTypeVOTMultipliers")))
                else None
            )
          }
        }

        case class ModeIncentive(
          filePath: java.lang.String
        )

        object ModeIncentive {

          def apply(c: com.typesafe.config.Config): BeamConfig.Beam.Agentsim.Agents.ModeIncentive = {
            BeamConfig.Beam.Agentsim.Agents.ModeIncentive(
              filePath = if (c.hasPathOrNull("filePath")) c.getString("filePath") else ""
            )
          }
        }

        case class Parking(
          maxSearchRadius: scala.Double,
          minSearchRadius: scala.Double,
          mulitnomialLogit: BeamConfig.Beam.Agentsim.Agents.Parking.MulitnomialLogit,
          rangeAnxietyBuffer: scala.Double,
          searchMaxDistanceRelativeToEllipseFoci: scala.Double
        )

        object Parking {

          case class MulitnomialLogit(
            params: BeamConfig.Beam.Agentsim.Agents.Parking.MulitnomialLogit.Params
          )

          object MulitnomialLogit {

            case class Params(
              distanceMultiplier: scala.Double,
              enrouteDetourMultiplier: scala.Double,
              homeActivityPrefersResidentialParkingMultiplier: scala.Double,
              parkingPriceMultiplier: scala.Double,
              rangeAnxietyMultiplier: scala.Double
            )

            object Params {

              def apply(
                c: com.typesafe.config.Config
              ): BeamConfig.Beam.Agentsim.Agents.Parking.MulitnomialLogit.Params = {
                BeamConfig.Beam.Agentsim.Agents.Parking.MulitnomialLogit.Params(
                  distanceMultiplier =
                    if (c.hasPathOrNull("distanceMultiplier")) c.getDouble("distanceMultiplier") else -0.086,
                  enrouteDetourMultiplier =
                    if (c.hasPathOrNull("enrouteDetourMultiplier")) c.getDouble("enrouteDetourMultiplier") else 1.0,
                  homeActivityPrefersResidentialParkingMultiplier =
                    if (c.hasPathOrNull("homeActivityPrefersResidentialParkingMultiplier"))
                      c.getDouble("homeActivityPrefersResidentialParkingMultiplier")
                    else 1.0,
                  parkingPriceMultiplier =
                    if (c.hasPathOrNull("parkingPriceMultiplier")) c.getDouble("parkingPriceMultiplier") else -0.005,
                  rangeAnxietyMultiplier =
                    if (c.hasPathOrNull("rangeAnxietyMultiplier")) c.getDouble("rangeAnxietyMultiplier") else -0.5
                )
              }
            }

            def apply(c: com.typesafe.config.Config): BeamConfig.Beam.Agentsim.Agents.Parking.MulitnomialLogit = {
              BeamConfig.Beam.Agentsim.Agents.Parking.MulitnomialLogit(
                params = BeamConfig.Beam.Agentsim.Agents.Parking.MulitnomialLogit.Params(
                  if (c.hasPathOrNull("params")) c.getConfig("params")
                  else com.typesafe.config.ConfigFactory.parseString("params{}")
                )
              )
            }
          }

          def apply(c: com.typesafe.config.Config): BeamConfig.Beam.Agentsim.Agents.Parking = {
            BeamConfig.Beam.Agentsim.Agents.Parking(
              maxSearchRadius = if (c.hasPathOrNull("maxSearchRadius")) c.getDouble("maxSearchRadius") else 8046.72,
              minSearchRadius = if (c.hasPathOrNull("minSearchRadius")) c.getDouble("minSearchRadius") else 250.00,
              mulitnomialLogit = BeamConfig.Beam.Agentsim.Agents.Parking.MulitnomialLogit(
                if (c.hasPathOrNull("mulitnomialLogit")) c.getConfig("mulitnomialLogit")
                else com.typesafe.config.ConfigFactory.parseString("mulitnomialLogit{}")
              ),
              rangeAnxietyBuffer =
                if (c.hasPathOrNull("rangeAnxietyBuffer")) c.getDouble("rangeAnxietyBuffer") else 20000.0,
              searchMaxDistanceRelativeToEllipseFoci =
                if (c.hasPathOrNull("searchMaxDistanceRelativeToEllipseFoci"))
                  c.getDouble("searchMaxDistanceRelativeToEllipseFoci")
                else 4.0
            )
          }
        }

        case class Plans(
          inputPersonAttributesFilePath: java.lang.String,
          inputPlansFilePath: java.lang.String,
          merge: BeamConfig.Beam.Agentsim.Agents.Plans.Merge
        )

        object Plans {

          case class Merge(
            fraction: scala.Double
          )

          object Merge {

            def apply(c: com.typesafe.config.Config): BeamConfig.Beam.Agentsim.Agents.Plans.Merge = {
              BeamConfig.Beam.Agentsim.Agents.Plans.Merge(
                fraction = if (c.hasPathOrNull("fraction")) c.getDouble("fraction") else 0.0
              )
            }
          }

          def apply(c: com.typesafe.config.Config): BeamConfig.Beam.Agentsim.Agents.Plans = {
            BeamConfig.Beam.Agentsim.Agents.Plans(
              inputPersonAttributesFilePath =
                if (c.hasPathOrNull("inputPersonAttributesFilePath")) c.getString("inputPersonAttributesFilePath")
                else "/test/input/beamville/populationAttributes.xml.gz",
              inputPlansFilePath =
                if (c.hasPathOrNull("inputPlansFilePath")) c.getString("inputPlansFilePath")
                else "/test/input/beamville/population.xml.gz",
              merge = BeamConfig.Beam.Agentsim.Agents.Plans.Merge(
                if (c.hasPathOrNull("merge")) c.getConfig("merge")
                else com.typesafe.config.ConfigFactory.parseString("merge{}")
              )
            )
          }
        }

        case class Population(
          industryRemovalProbabilty: BeamConfig.Beam.Agentsim.Agents.Population.IndustryRemovalProbabilty,
          useVehicleSampling: scala.Boolean
        )

        object Population {

          case class IndustryRemovalProbabilty(
            enabled: scala.Boolean,
            inputFilePath: java.lang.String,
            removalStrategy: java.lang.String
          )

          object IndustryRemovalProbabilty {

            def apply(
              c: com.typesafe.config.Config
            ): BeamConfig.Beam.Agentsim.Agents.Population.IndustryRemovalProbabilty = {
              BeamConfig.Beam.Agentsim.Agents.Population.IndustryRemovalProbabilty(
                enabled = c.hasPathOrNull("enabled") && c.getBoolean("enabled"),
                inputFilePath = if (c.hasPathOrNull("inputFilePath")) c.getString("inputFilePath") else "",
                removalStrategy =
                  if (c.hasPathOrNull("removalStrategy")) c.getString("removalStrategy") else "RemovePersonFromScenario"
              )
            }
          }

          def apply(c: com.typesafe.config.Config): BeamConfig.Beam.Agentsim.Agents.Population = {
            BeamConfig.Beam.Agentsim.Agents.Population(
              industryRemovalProbabilty = BeamConfig.Beam.Agentsim.Agents.Population.IndustryRemovalProbabilty(
                if (c.hasPathOrNull("industryRemovalProbabilty")) c.getConfig("industryRemovalProbabilty")
                else com.typesafe.config.ConfigFactory.parseString("industryRemovalProbabilty{}")
              ),
              useVehicleSampling = c.hasPathOrNull("useVehicleSampling") && c.getBoolean("useVehicleSampling")
            )
          }
        }

        case class PtFare(
          filePath: java.lang.String
        )

        object PtFare {

          def apply(c: com.typesafe.config.Config): BeamConfig.Beam.Agentsim.Agents.PtFare = {
            BeamConfig.Beam.Agentsim.Agents.PtFare(
              filePath = if (c.hasPathOrNull("filePath")) c.getString("filePath") else ""
            )
          }
        }

        case class RideHail(
          allocationManager: BeamConfig.Beam.Agentsim.Agents.RideHail.AllocationManager,
          cav: BeamConfig.Beam.Agentsim.Agents.RideHail.Cav,
          charging: BeamConfig.Beam.Agentsim.Agents.RideHail.Charging,
          defaultBaseCost: scala.Double,
          defaultCostPerMile: scala.Double,
          defaultCostPerMinute: scala.Double,
          human: BeamConfig.Beam.Agentsim.Agents.RideHail.Human,
          initialization: BeamConfig.Beam.Agentsim.Agents.RideHail.Initialization,
          iterationStats: BeamConfig.Beam.Agentsim.Agents.RideHail.IterationStats,
          linkFleetStateAcrossIterations: scala.Boolean,
          name: java.lang.String,
          pooledBaseCost: scala.Double,
          pooledCostPerMile: scala.Double,
          pooledCostPerMinute: scala.Double,
          rangeBufferForDispatchInMeters: scala.Int,
          repositioningManager: BeamConfig.Beam.Agentsim.Agents.RideHail.RepositioningManager,
          rideHailManager: BeamConfig.Beam.Agentsim.Agents.RideHail.RideHailManager,
          surgePricing: BeamConfig.Beam.Agentsim.Agents.RideHail.SurgePricing
        )

        object RideHail {

          case class AllocationManager(
            alonsoMora: BeamConfig.Beam.Agentsim.Agents.RideHail.AllocationManager.AlonsoMora,
            matchingAlgorithm: java.lang.String,
            maxExcessRideTime: scala.Double,
            maxWaitingTimeInSec: scala.Int,
            name: java.lang.String,
            pooledRideHailIntervalAsMultipleOfSoloRideHail: scala.Int,
            repositionLowWaitingTimes: BeamConfig.Beam.Agentsim.Agents.RideHail.AllocationManager.RepositionLowWaitingTimes,
            requestBufferTimeoutInSeconds: scala.Int
          )

          object AllocationManager {

            case class AlonsoMora(
              maxRequestsPerVehicle: scala.Int
            )

            object AlonsoMora {

              def apply(
                c: com.typesafe.config.Config
              ): BeamConfig.Beam.Agentsim.Agents.RideHail.AllocationManager.AlonsoMora = {
                BeamConfig.Beam.Agentsim.Agents.RideHail.AllocationManager.AlonsoMora(
                  maxRequestsPerVehicle =
                    if (c.hasPathOrNull("maxRequestsPerVehicle")) c.getInt("maxRequestsPerVehicle") else 5
                )
              }
            }

            case class RepositionLowWaitingTimes(
              allowIncreasingRadiusIfDemandInRadiusLow: scala.Boolean,
              demandWeight: scala.Double,
              distanceWeight: scala.Double,
              keepMaxTopNScores: scala.Int,
              minDemandPercentageInRadius: scala.Double,
              minScoreThresholdForRepositioning: scala.Double,
              minimumNumberOfIdlingVehiclesThresholdForRepositioning: scala.Int,
              percentageOfVehiclesToReposition: scala.Double,
              produceDebugImages: scala.Boolean,
              repositionCircleRadiusInMeters: scala.Double,
              repositioningMethod: java.lang.String,
              timeWindowSizeInSecForDecidingAboutRepositioning: scala.Double,
              waitingTimeWeight: scala.Double
            )

            object RepositionLowWaitingTimes {

              def apply(
                c: com.typesafe.config.Config
              ): BeamConfig.Beam.Agentsim.Agents.RideHail.AllocationManager.RepositionLowWaitingTimes = {
                BeamConfig.Beam.Agentsim.Agents.RideHail.AllocationManager.RepositionLowWaitingTimes(
                  allowIncreasingRadiusIfDemandInRadiusLow = !c.hasPathOrNull(
                    "allowIncreasingRadiusIfDemandInRadiusLow"
                  ) || c.getBoolean("allowIncreasingRadiusIfDemandInRadiusLow"),
                  demandWeight = if (c.hasPathOrNull("demandWeight")) c.getDouble("demandWeight") else 4.0,
                  distanceWeight = if (c.hasPathOrNull("distanceWeight")) c.getDouble("distanceWeight") else 0.01,
                  keepMaxTopNScores = if (c.hasPathOrNull("keepMaxTopNScores")) c.getInt("keepMaxTopNScores") else 1,
                  minDemandPercentageInRadius =
                    if (c.hasPathOrNull("minDemandPercentageInRadius")) c.getDouble("minDemandPercentageInRadius")
                    else 0.1,
                  minScoreThresholdForRepositioning =
                    if (c.hasPathOrNull("minScoreThresholdForRepositioning"))
                      c.getDouble("minScoreThresholdForRepositioning")
                    else 0.1,
                  minimumNumberOfIdlingVehiclesThresholdForRepositioning =
                    if (c.hasPathOrNull("minimumNumberOfIdlingVehiclesThresholdForRepositioning"))
                      c.getInt("minimumNumberOfIdlingVehiclesThresholdForRepositioning")
                    else 1,
                  percentageOfVehiclesToReposition =
                    if (c.hasPathOrNull("percentageOfVehiclesToReposition"))
                      c.getDouble("percentageOfVehiclesToReposition")
                    else 0.01,
                  produceDebugImages = !c.hasPathOrNull("produceDebugImages") || c.getBoolean("produceDebugImages"),
                  repositionCircleRadiusInMeters =
                    if (c.hasPathOrNull("repositionCircleRadiusInMeters")) c.getDouble("repositionCircleRadiusInMeters")
                    else 3000,
                  repositioningMethod =
                    if (c.hasPathOrNull("repositioningMethod")) c.getString("repositioningMethod") else "TOP_SCORES",
                  timeWindowSizeInSecForDecidingAboutRepositioning =
                    if (c.hasPathOrNull("timeWindowSizeInSecForDecidingAboutRepositioning"))
                      c.getDouble("timeWindowSizeInSecForDecidingAboutRepositioning")
                    else 1200,
                  waitingTimeWeight =
                    if (c.hasPathOrNull("waitingTimeWeight")) c.getDouble("waitingTimeWeight") else 4.0
                )
              }
            }

            def apply(c: com.typesafe.config.Config): BeamConfig.Beam.Agentsim.Agents.RideHail.AllocationManager = {
              BeamConfig.Beam.Agentsim.Agents.RideHail.AllocationManager(
                alonsoMora = BeamConfig.Beam.Agentsim.Agents.RideHail.AllocationManager.AlonsoMora(
                  if (c.hasPathOrNull("alonsoMora")) c.getConfig("alonsoMora")
                  else com.typesafe.config.ConfigFactory.parseString("alonsoMora{}")
                ),
                matchingAlgorithm =
                  if (c.hasPathOrNull("matchingAlgorithm")) c.getString("matchingAlgorithm")
                  else "ALONSO_MORA_MATCHING_WITH_ASYNC_GREEDY_ASSIGNMENT",
                maxExcessRideTime = if (c.hasPathOrNull("maxExcessRideTime")) c.getDouble("maxExcessRideTime") else 0.5,
                maxWaitingTimeInSec =
                  if (c.hasPathOrNull("maxWaitingTimeInSec")) c.getInt("maxWaitingTimeInSec") else 900,
                name = if (c.hasPathOrNull("name")) c.getString("name") else "DEFAULT_MANAGER",
                pooledRideHailIntervalAsMultipleOfSoloRideHail =
                  if (c.hasPathOrNull("pooledRideHailIntervalAsMultipleOfSoloRideHail"))
                    c.getInt("pooledRideHailIntervalAsMultipleOfSoloRideHail")
                  else 1,
                repositionLowWaitingTimes =
                  BeamConfig.Beam.Agentsim.Agents.RideHail.AllocationManager.RepositionLowWaitingTimes(
                    if (c.hasPathOrNull("repositionLowWaitingTimes")) c.getConfig("repositionLowWaitingTimes")
                    else com.typesafe.config.ConfigFactory.parseString("repositionLowWaitingTimes{}")
                  ),
                requestBufferTimeoutInSeconds =
                  if (c.hasPathOrNull("requestBufferTimeoutInSeconds")) c.getInt("requestBufferTimeoutInSeconds") else 0
              )
            }
          }

          case class Cav(
            noRefuelThresholdInMeters: scala.Int,
            refuelRequiredThresholdInMeters: scala.Int,
            valueOfTime: scala.Int
          )

          object Cav {

            def apply(c: com.typesafe.config.Config): BeamConfig.Beam.Agentsim.Agents.RideHail.Cav = {
              BeamConfig.Beam.Agentsim.Agents.RideHail.Cav(
                noRefuelThresholdInMeters =
                  if (c.hasPathOrNull("noRefuelThresholdInMeters")) c.getInt("noRefuelThresholdInMeters") else 96540,
                refuelRequiredThresholdInMeters =
                  if (c.hasPathOrNull("refuelRequiredThresholdInMeters")) c.getInt("refuelRequiredThresholdInMeters")
                  else 16090,
                valueOfTime = if (c.hasPathOrNull("valueOfTime")) c.getInt("valueOfTime") else 1
              )
            }
          }

          case class Charging(
            vehicleChargingManager: BeamConfig.Beam.Agentsim.Agents.RideHail.Charging.VehicleChargingManager
          )

          object Charging {

            case class VehicleChargingManager(
              defaultVehicleChargingManager: BeamConfig.Beam.Agentsim.Agents.RideHail.Charging.VehicleChargingManager.DefaultVehicleChargingManager
            )

            object VehicleChargingManager {

              case class DefaultVehicleChargingManager(
                mulitnomialLogit: BeamConfig.Beam.Agentsim.Agents.RideHail.Charging.VehicleChargingManager.DefaultVehicleChargingManager.MulitnomialLogit
              )

              object DefaultVehicleChargingManager {

                case class MulitnomialLogit(
                  params: BeamConfig.Beam.Agentsim.Agents.RideHail.Charging.VehicleChargingManager.DefaultVehicleChargingManager.MulitnomialLogit.Params
                )

                object MulitnomialLogit {

                  case class Params(
                    chargingTimeMultiplier: scala.Double,
                    drivingTimeMultiplier: scala.Double,
                    insufficientRangeMultiplier: scala.Double,
                    queueingTimeMultiplier: scala.Double
                  )

                  object Params {

                    def apply(
                      c: com.typesafe.config.Config
                    ): BeamConfig.Beam.Agentsim.Agents.RideHail.Charging.VehicleChargingManager.DefaultVehicleChargingManager.MulitnomialLogit.Params = {
                      BeamConfig.Beam.Agentsim.Agents.RideHail.Charging.VehicleChargingManager.DefaultVehicleChargingManager.MulitnomialLogit
                        .Params(
                          chargingTimeMultiplier =
                            if (c.hasPathOrNull("chargingTimeMultiplier")) c.getDouble("chargingTimeMultiplier")
                            else -0.01666667,
                          drivingTimeMultiplier =
                            if (c.hasPathOrNull("drivingTimeMultiplier")) c.getDouble("drivingTimeMultiplier")
                            else -0.01666667,
                          insufficientRangeMultiplier =
                            if (c.hasPathOrNull("insufficientRangeMultiplier"))
                              c.getDouble("insufficientRangeMultiplier")
                            else -60.0,
                          queueingTimeMultiplier =
                            if (c.hasPathOrNull("queueingTimeMultiplier")) c.getDouble("queueingTimeMultiplier")
                            else -0.01666667
                        )
                    }
                  }

                  def apply(
                    c: com.typesafe.config.Config
                  ): BeamConfig.Beam.Agentsim.Agents.RideHail.Charging.VehicleChargingManager.DefaultVehicleChargingManager.MulitnomialLogit = {
                    BeamConfig.Beam.Agentsim.Agents.RideHail.Charging.VehicleChargingManager.DefaultVehicleChargingManager
                      .MulitnomialLogit(
                        params =
                          BeamConfig.Beam.Agentsim.Agents.RideHail.Charging.VehicleChargingManager.DefaultVehicleChargingManager.MulitnomialLogit
                            .Params(
                              if (c.hasPathOrNull("params")) c.getConfig("params")
                              else com.typesafe.config.ConfigFactory.parseString("params{}")
                            )
                      )
                  }
                }

                def apply(
                  c: com.typesafe.config.Config
                ): BeamConfig.Beam.Agentsim.Agents.RideHail.Charging.VehicleChargingManager.DefaultVehicleChargingManager = {
                  BeamConfig.Beam.Agentsim.Agents.RideHail.Charging.VehicleChargingManager
                    .DefaultVehicleChargingManager(
                      mulitnomialLogit =
                        BeamConfig.Beam.Agentsim.Agents.RideHail.Charging.VehicleChargingManager.DefaultVehicleChargingManager
                          .MulitnomialLogit(
                            if (c.hasPathOrNull("mulitnomialLogit")) c.getConfig("mulitnomialLogit")
                            else com.typesafe.config.ConfigFactory.parseString("mulitnomialLogit{}")
                          )
                    )
                }
              }

              def apply(
                c: com.typesafe.config.Config
              ): BeamConfig.Beam.Agentsim.Agents.RideHail.Charging.VehicleChargingManager = {
                BeamConfig.Beam.Agentsim.Agents.RideHail.Charging.VehicleChargingManager(
                  defaultVehicleChargingManager =
                    BeamConfig.Beam.Agentsim.Agents.RideHail.Charging.VehicleChargingManager
                      .DefaultVehicleChargingManager(
                        if (c.hasPathOrNull("defaultVehicleChargingManager"))
                          c.getConfig("defaultVehicleChargingManager")
                        else com.typesafe.config.ConfigFactory.parseString("defaultVehicleChargingManager{}")
                      )
                )
              }
            }

            def apply(c: com.typesafe.config.Config): BeamConfig.Beam.Agentsim.Agents.RideHail.Charging = {
              BeamConfig.Beam.Agentsim.Agents.RideHail.Charging(
                vehicleChargingManager = BeamConfig.Beam.Agentsim.Agents.RideHail.Charging.VehicleChargingManager(
                  if (c.hasPathOrNull("vehicleChargingManager")) c.getConfig("vehicleChargingManager")
                  else com.typesafe.config.ConfigFactory.parseString("vehicleChargingManager{}")
                )
              )
            }
          }

          case class Human(
            noRefuelThresholdInMeters: scala.Int,
            refuelRequiredThresholdInMeters: scala.Int
          )

          object Human {

            def apply(c: com.typesafe.config.Config): BeamConfig.Beam.Agentsim.Agents.RideHail.Human = {
              BeamConfig.Beam.Agentsim.Agents.RideHail.Human(
                noRefuelThresholdInMeters =
                  if (c.hasPathOrNull("noRefuelThresholdInMeters")) c.getInt("noRefuelThresholdInMeters") else 128720,
                refuelRequiredThresholdInMeters =
                  if (c.hasPathOrNull("refuelRequiredThresholdInMeters")) c.getInt("refuelRequiredThresholdInMeters")
                  else 32180
              )
            }
          }

          case class Initialization(
            filePath: java.lang.String,
            initType: java.lang.String,
            parking: BeamConfig.Beam.Agentsim.Agents.RideHail.Initialization.Parking,
            procedural: BeamConfig.Beam.Agentsim.Agents.RideHail.Initialization.Procedural
          )

          object Initialization {

            case class Parking(
              filePath: java.lang.String
            )

            object Parking {

              def apply(
                c: com.typesafe.config.Config
              ): BeamConfig.Beam.Agentsim.Agents.RideHail.Initialization.Parking = {
                BeamConfig.Beam.Agentsim.Agents.RideHail.Initialization.Parking(
                  filePath = if (c.hasPathOrNull("filePath")) c.getString("filePath") else ""
                )
              }
            }

            case class Procedural(
              fractionOfInitialVehicleFleet: scala.Double,
              initialLocation: BeamConfig.Beam.Agentsim.Agents.RideHail.Initialization.Procedural.InitialLocation,
              vehicleTypeId: java.lang.String,
              vehicleTypePrefix: java.lang.String
            )

            object Procedural {

              case class InitialLocation(
                home: BeamConfig.Beam.Agentsim.Agents.RideHail.Initialization.Procedural.InitialLocation.Home,
                name: java.lang.String
              )

              object InitialLocation {

                case class Home(
                  radiusInMeters: scala.Double
                )

                object Home {

                  def apply(
                    c: com.typesafe.config.Config
                  ): BeamConfig.Beam.Agentsim.Agents.RideHail.Initialization.Procedural.InitialLocation.Home = {
                    BeamConfig.Beam.Agentsim.Agents.RideHail.Initialization.Procedural.InitialLocation.Home(
                      radiusInMeters = if (c.hasPathOrNull("radiusInMeters")) c.getDouble("radiusInMeters") else 10000
                    )
                  }
                }

                def apply(
                  c: com.typesafe.config.Config
                ): BeamConfig.Beam.Agentsim.Agents.RideHail.Initialization.Procedural.InitialLocation = {
                  BeamConfig.Beam.Agentsim.Agents.RideHail.Initialization.Procedural.InitialLocation(
                    home = BeamConfig.Beam.Agentsim.Agents.RideHail.Initialization.Procedural.InitialLocation.Home(
                      if (c.hasPathOrNull("home")) c.getConfig("home")
                      else com.typesafe.config.ConfigFactory.parseString("home{}")
                    ),
                    name = if (c.hasPathOrNull("name")) c.getString("name") else "HOME"
                  )
                }
              }

              def apply(
                c: com.typesafe.config.Config
              ): BeamConfig.Beam.Agentsim.Agents.RideHail.Initialization.Procedural = {
                BeamConfig.Beam.Agentsim.Agents.RideHail.Initialization.Procedural(
                  fractionOfInitialVehicleFleet =
                    if (c.hasPathOrNull("fractionOfInitialVehicleFleet")) c.getDouble("fractionOfInitialVehicleFleet")
                    else 0.1,
                  initialLocation = BeamConfig.Beam.Agentsim.Agents.RideHail.Initialization.Procedural.InitialLocation(
                    if (c.hasPathOrNull("initialLocation")) c.getConfig("initialLocation")
                    else com.typesafe.config.ConfigFactory.parseString("initialLocation{}")
                  ),
                  vehicleTypeId = if (c.hasPathOrNull("vehicleTypeId")) c.getString("vehicleTypeId") else "Car",
                  vehicleTypePrefix =
                    if (c.hasPathOrNull("vehicleTypePrefix")) c.getString("vehicleTypePrefix") else "RH"
                )
              }
            }

            def apply(c: com.typesafe.config.Config): BeamConfig.Beam.Agentsim.Agents.RideHail.Initialization = {
              BeamConfig.Beam.Agentsim.Agents.RideHail.Initialization(
                filePath = if (c.hasPathOrNull("filePath")) c.getString("filePath") else "",
                initType = if (c.hasPathOrNull("initType")) c.getString("initType") else "PROCEDURAL",
                parking = BeamConfig.Beam.Agentsim.Agents.RideHail.Initialization.Parking(
                  if (c.hasPathOrNull("parking")) c.getConfig("parking")
                  else com.typesafe.config.ConfigFactory.parseString("parking{}")
                ),
                procedural = BeamConfig.Beam.Agentsim.Agents.RideHail.Initialization.Procedural(
                  if (c.hasPathOrNull("procedural")) c.getConfig("procedural")
                  else com.typesafe.config.ConfigFactory.parseString("procedural{}")
                )
              )
            }
          }

          case class IterationStats(
            timeBinSizeInSec: scala.Double
          )

          object IterationStats {

            def apply(c: com.typesafe.config.Config): BeamConfig.Beam.Agentsim.Agents.RideHail.IterationStats = {
              BeamConfig.Beam.Agentsim.Agents.RideHail.IterationStats(
                timeBinSizeInSec = if (c.hasPathOrNull("timeBinSizeInSec")) c.getDouble("timeBinSizeInSec") else 3600.0
              )
            }
          }

          case class RepositioningManager(
            demandFollowingRepositioningManager: BeamConfig.Beam.Agentsim.Agents.RideHail.RepositioningManager.DemandFollowingRepositioningManager,
            inverseSquareDistanceRepositioningFactor: BeamConfig.Beam.Agentsim.Agents.RideHail.RepositioningManager.InverseSquareDistanceRepositioningFactor,
            name: java.lang.String,
            timeout: scala.Int
          )

          object RepositioningManager {

            case class DemandFollowingRepositioningManager(
              fractionOfClosestClustersToConsider: scala.Double,
              horizon: scala.Int,
              numberOfClustersForDemand: scala.Int,
              sensitivityOfRepositioningToDemand: scala.Double,
              sensitivityOfRepositioningToDemandForCAVs: scala.Double
            )

            object DemandFollowingRepositioningManager {

              def apply(
                c: com.typesafe.config.Config
              ): BeamConfig.Beam.Agentsim.Agents.RideHail.RepositioningManager.DemandFollowingRepositioningManager = {
                BeamConfig.Beam.Agentsim.Agents.RideHail.RepositioningManager.DemandFollowingRepositioningManager(
                  fractionOfClosestClustersToConsider =
                    if (c.hasPathOrNull("fractionOfClosestClustersToConsider"))
                      c.getDouble("fractionOfClosestClustersToConsider")
                    else 0.2,
                  horizon = if (c.hasPathOrNull("horizon")) c.getInt("horizon") else 1200,
                  numberOfClustersForDemand =
                    if (c.hasPathOrNull("numberOfClustersForDemand")) c.getInt("numberOfClustersForDemand") else 30,
                  sensitivityOfRepositioningToDemand =
                    if (c.hasPathOrNull("sensitivityOfRepositioningToDemand"))
                      c.getDouble("sensitivityOfRepositioningToDemand")
                    else 1,
                  sensitivityOfRepositioningToDemandForCAVs =
                    if (c.hasPathOrNull("sensitivityOfRepositioningToDemandForCAVs"))
                      c.getDouble("sensitivityOfRepositioningToDemandForCAVs")
                    else 1
                )
              }
            }

            case class InverseSquareDistanceRepositioningFactor(
              predictionHorizon: scala.Int,
              sensitivityOfRepositioningToDemand: scala.Double,
              sensitivityOfRepositioningToDistance: scala.Double
            )

            object InverseSquareDistanceRepositioningFactor {

              def apply(
                c: com.typesafe.config.Config
              ): BeamConfig.Beam.Agentsim.Agents.RideHail.RepositioningManager.InverseSquareDistanceRepositioningFactor = {
                BeamConfig.Beam.Agentsim.Agents.RideHail.RepositioningManager.InverseSquareDistanceRepositioningFactor(
                  predictionHorizon = if (c.hasPathOrNull("predictionHorizon")) c.getInt("predictionHorizon") else 3600,
                  sensitivityOfRepositioningToDemand =
                    if (c.hasPathOrNull("sensitivityOfRepositioningToDemand"))
                      c.getDouble("sensitivityOfRepositioningToDemand")
                    else 0.4,
                  sensitivityOfRepositioningToDistance =
                    if (c.hasPathOrNull("sensitivityOfRepositioningToDistance"))
                      c.getDouble("sensitivityOfRepositioningToDistance")
                    else 0.9
                )
              }
            }

            def apply(c: com.typesafe.config.Config): BeamConfig.Beam.Agentsim.Agents.RideHail.RepositioningManager = {
              BeamConfig.Beam.Agentsim.Agents.RideHail.RepositioningManager(
                demandFollowingRepositioningManager =
                  BeamConfig.Beam.Agentsim.Agents.RideHail.RepositioningManager.DemandFollowingRepositioningManager(
                    if (c.hasPathOrNull("demandFollowingRepositioningManager"))
                      c.getConfig("demandFollowingRepositioningManager")
                    else com.typesafe.config.ConfigFactory.parseString("demandFollowingRepositioningManager{}")
                  ),
                inverseSquareDistanceRepositioningFactor = BeamConfig.Beam.Agentsim.Agents.RideHail.RepositioningManager
                  .InverseSquareDistanceRepositioningFactor(
                    if (c.hasPathOrNull("inverseSquareDistanceRepositioningFactor"))
                      c.getConfig("inverseSquareDistanceRepositioningFactor")
                    else com.typesafe.config.ConfigFactory.parseString("inverseSquareDistanceRepositioningFactor{}")
                  ),
                name = if (c.hasPathOrNull("name")) c.getString("name") else "DEFAULT_REPOSITIONING_MANAGER",
                timeout = if (c.hasPathOrNull("timeout")) c.getInt("timeout") else 0
              )
            }
          }

          case class RideHailManager(
            radiusInMeters: scala.Double
          )

          object RideHailManager {

            def apply(c: com.typesafe.config.Config): BeamConfig.Beam.Agentsim.Agents.RideHail.RideHailManager = {
              BeamConfig.Beam.Agentsim.Agents.RideHail.RideHailManager(
                radiusInMeters = if (c.hasPathOrNull("radiusInMeters")) c.getDouble("radiusInMeters") else 5000
              )
            }
          }

          case class SurgePricing(
            minimumSurgeLevel: scala.Double,
            numberOfCategories: scala.Int,
            priceAdjustmentStrategy: java.lang.String,
            surgeLevelAdaptionStep: scala.Double
          )

          object SurgePricing {

            def apply(c: com.typesafe.config.Config): BeamConfig.Beam.Agentsim.Agents.RideHail.SurgePricing = {
              BeamConfig.Beam.Agentsim.Agents.RideHail.SurgePricing(
                minimumSurgeLevel = if (c.hasPathOrNull("minimumSurgeLevel")) c.getDouble("minimumSurgeLevel") else 0.1,
                numberOfCategories = if (c.hasPathOrNull("numberOfCategories")) c.getInt("numberOfCategories") else 6,
                priceAdjustmentStrategy =
                  if (c.hasPathOrNull("priceAdjustmentStrategy")) c.getString("priceAdjustmentStrategy")
                  else "KEEP_PRICE_LEVEL_FIXED_AT_ONE",
                surgeLevelAdaptionStep =
                  if (c.hasPathOrNull("surgeLevelAdaptionStep")) c.getDouble("surgeLevelAdaptionStep") else 0.1
              )
            }
          }

          def apply(c: com.typesafe.config.Config): BeamConfig.Beam.Agentsim.Agents.RideHail = {
            BeamConfig.Beam.Agentsim.Agents.RideHail(
              allocationManager = BeamConfig.Beam.Agentsim.Agents.RideHail.AllocationManager(
                if (c.hasPathOrNull("allocationManager")) c.getConfig("allocationManager")
                else com.typesafe.config.ConfigFactory.parseString("allocationManager{}")
              ),
              cav = BeamConfig.Beam.Agentsim.Agents.RideHail.Cav(
                if (c.hasPathOrNull("cav")) c.getConfig("cav")
                else com.typesafe.config.ConfigFactory.parseString("cav{}")
              ),
              charging = BeamConfig.Beam.Agentsim.Agents.RideHail.Charging(
                if (c.hasPathOrNull("charging")) c.getConfig("charging")
                else com.typesafe.config.ConfigFactory.parseString("charging{}")
              ),
              defaultBaseCost = if (c.hasPathOrNull("defaultBaseCost")) c.getDouble("defaultBaseCost") else 1.8,
              defaultCostPerMile =
                if (c.hasPathOrNull("defaultCostPerMile")) c.getDouble("defaultCostPerMile") else 0.91,
              defaultCostPerMinute =
                if (c.hasPathOrNull("defaultCostPerMinute")) c.getDouble("defaultCostPerMinute") else 0.28,
              human = BeamConfig.Beam.Agentsim.Agents.RideHail.Human(
                if (c.hasPathOrNull("human")) c.getConfig("human")
                else com.typesafe.config.ConfigFactory.parseString("human{}")
              ),
              initialization = BeamConfig.Beam.Agentsim.Agents.RideHail.Initialization(
                if (c.hasPathOrNull("initialization")) c.getConfig("initialization")
                else com.typesafe.config.ConfigFactory.parseString("initialization{}")
              ),
              iterationStats = BeamConfig.Beam.Agentsim.Agents.RideHail.IterationStats(
                if (c.hasPathOrNull("iterationStats")) c.getConfig("iterationStats")
                else com.typesafe.config.ConfigFactory.parseString("iterationStats{}")
              ),
              linkFleetStateAcrossIterations =
                c.hasPathOrNull("linkFleetStateAcrossIterations") && c.getBoolean("linkFleetStateAcrossIterations"),
              name = if (c.hasPathOrNull("name")) c.getString("name") else "GlobalRHM",
              pooledBaseCost = if (c.hasPathOrNull("pooledBaseCost")) c.getDouble("pooledBaseCost") else 1.89,
              pooledCostPerMile = if (c.hasPathOrNull("pooledCostPerMile")) c.getDouble("pooledCostPerMile") else 1.11,
              pooledCostPerMinute =
                if (c.hasPathOrNull("pooledCostPerMinute")) c.getDouble("pooledCostPerMinute") else 0.07,
              rangeBufferForDispatchInMeters =
                if (c.hasPathOrNull("rangeBufferForDispatchInMeters")) c.getInt("rangeBufferForDispatchInMeters")
                else 10000,
              repositioningManager = BeamConfig.Beam.Agentsim.Agents.RideHail.RepositioningManager(
                if (c.hasPathOrNull("repositioningManager")) c.getConfig("repositioningManager")
                else com.typesafe.config.ConfigFactory.parseString("repositioningManager{}")
              ),
              rideHailManager = BeamConfig.Beam.Agentsim.Agents.RideHail.RideHailManager(
                if (c.hasPathOrNull("rideHailManager")) c.getConfig("rideHailManager")
                else com.typesafe.config.ConfigFactory.parseString("rideHailManager{}")
              ),
              surgePricing = BeamConfig.Beam.Agentsim.Agents.RideHail.SurgePricing(
                if (c.hasPathOrNull("surgePricing")) c.getConfig("surgePricing")
                else com.typesafe.config.ConfigFactory.parseString("surgePricing{}")
              )
            )
          }
        }

        case class RideHailTransit(
          modesToConsider: java.lang.String
        )

        object RideHailTransit {

          def apply(c: com.typesafe.config.Config): BeamConfig.Beam.Agentsim.Agents.RideHailTransit = {
            BeamConfig.Beam.Agentsim.Agents.RideHailTransit(
              modesToConsider = if (c.hasPathOrNull("modesToConsider")) c.getString("modesToConsider") else "MASS"
            )
          }
        }

        case class TripBehaviors(
          carUsage: BeamConfig.Beam.Agentsim.Agents.TripBehaviors.CarUsage,
          mulitnomialLogit: BeamConfig.Beam.Agentsim.Agents.TripBehaviors.MulitnomialLogit
        )

        object TripBehaviors {

          case class CarUsage(
            minDistanceToTrainStop: scala.Double
          )

          object CarUsage {

            def apply(c: com.typesafe.config.Config): BeamConfig.Beam.Agentsim.Agents.TripBehaviors.CarUsage = {
              BeamConfig.Beam.Agentsim.Agents.TripBehaviors.CarUsage(
                minDistanceToTrainStop =
                  if (c.hasPathOrNull("minDistanceToTrainStop")) c.getDouble("minDistanceToTrainStop") else 0.0
              )
            }
          }

          case class MulitnomialLogit(
            activity_file_path: java.lang.String,
            additional_trip_utility: scala.Double,
            destination_nest_scale_factor: scala.Double,
            generate_secondary_activities: scala.Boolean,
            intercept_file_path: java.lang.String,
            max_destination_choice_set_size: scala.Int,
            max_destination_distance_meters: scala.Double,
            mode_nest_scale_factor: scala.Double,
            trip_nest_scale_factor: scala.Double
          )

          object MulitnomialLogit {

            def apply(c: com.typesafe.config.Config): BeamConfig.Beam.Agentsim.Agents.TripBehaviors.MulitnomialLogit = {
              BeamConfig.Beam.Agentsim.Agents.TripBehaviors.MulitnomialLogit(
                activity_file_path =
                  if (c.hasPathOrNull("activity_file_path")) c.getString("activity_file_path") else "",
                additional_trip_utility =
                  if (c.hasPathOrNull("additional_trip_utility")) c.getDouble("additional_trip_utility") else 0.0,
                destination_nest_scale_factor =
                  if (c.hasPathOrNull("destination_nest_scale_factor")) c.getDouble("destination_nest_scale_factor")
                  else 1.0,
                generate_secondary_activities =
                  c.hasPathOrNull("generate_secondary_activities") && c.getBoolean("generate_secondary_activities"),
                intercept_file_path =
                  if (c.hasPathOrNull("intercept_file_path")) c.getString("intercept_file_path") else "",
                max_destination_choice_set_size =
                  if (c.hasPathOrNull("max_destination_choice_set_size")) c.getInt("max_destination_choice_set_size")
                  else 20,
                max_destination_distance_meters =
                  if (c.hasPathOrNull("max_destination_distance_meters")) c.getDouble("max_destination_distance_meters")
                  else 32000,
                mode_nest_scale_factor =
                  if (c.hasPathOrNull("mode_nest_scale_factor")) c.getDouble("mode_nest_scale_factor") else 1.0,
                trip_nest_scale_factor =
                  if (c.hasPathOrNull("trip_nest_scale_factor")) c.getDouble("trip_nest_scale_factor") else 1.0
              )
            }
          }

          def apply(c: com.typesafe.config.Config): BeamConfig.Beam.Agentsim.Agents.TripBehaviors = {
            BeamConfig.Beam.Agentsim.Agents.TripBehaviors(
              carUsage = BeamConfig.Beam.Agentsim.Agents.TripBehaviors.CarUsage(
                if (c.hasPathOrNull("carUsage")) c.getConfig("carUsage")
                else com.typesafe.config.ConfigFactory.parseString("carUsage{}")
              ),
              mulitnomialLogit = BeamConfig.Beam.Agentsim.Agents.TripBehaviors.MulitnomialLogit(
                if (c.hasPathOrNull("mulitnomialLogit")) c.getConfig("mulitnomialLogit")
                else com.typesafe.config.ConfigFactory.parseString("mulitnomialLogit{}")
              )
            )
          }
        }

        case class Vehicles(
          downsamplingMethod: java.lang.String,
          dummySharedBike: BeamConfig.Beam.Agentsim.Agents.Vehicles.DummySharedBike,
          dummySharedCar: BeamConfig.Beam.Agentsim.Agents.Vehicles.DummySharedCar,
          enroute: BeamConfig.Beam.Agentsim.Agents.Vehicles.Enroute,
          fractionOfInitialVehicleFleet: scala.Double,
          fractionOfPeopleWithBicycle: scala.Double,
          fuelTypesFilePath: java.lang.String,
          generateEmergencyHouseholdVehicleWhenPlansRequireIt: scala.Boolean,
          linkSocAcrossIterations: scala.Boolean,
          linkToGradePercentFilePath: java.lang.String,
          meanPrivateVehicleStartingSOC: scala.Double,
          meanRidehailVehicleStartingSOC: scala.Double,
          sharedFleets: scala.List[BeamConfig.Beam.Agentsim.Agents.Vehicles.SharedFleets$Elm],
          transitVehicleTypesByRouteFile: java.lang.String,
          vehicleAdjustmentMethod: java.lang.String,
          vehicleTypesFilePath: java.lang.String,
          vehiclesFilePath: java.lang.String
        )

        object Vehicles {

          case class DummySharedBike(
            vehicleTypeId: java.lang.String
          )

          object DummySharedBike {

            def apply(c: com.typesafe.config.Config): BeamConfig.Beam.Agentsim.Agents.Vehicles.DummySharedBike = {
              BeamConfig.Beam.Agentsim.Agents.Vehicles.DummySharedBike(
                vehicleTypeId =
                  if (c.hasPathOrNull("vehicleTypeId")) c.getString("vehicleTypeId") else "sharedVehicle-sharedBike"
              )
            }
          }

          case class DummySharedCar(
            vehicleTypeId: java.lang.String
          )

          object DummySharedCar {

            def apply(c: com.typesafe.config.Config): BeamConfig.Beam.Agentsim.Agents.Vehicles.DummySharedCar = {
              BeamConfig.Beam.Agentsim.Agents.Vehicles.DummySharedCar(
                vehicleTypeId =
                  if (c.hasPathOrNull("vehicleTypeId")) c.getString("vehicleTypeId") else "sharedVehicle-sharedCar"
              )
            }
          }

          case class Enroute(
            estimateOfMeanChargingDurationInSecond: scala.Int,
            noRefuelAtRemainingDistanceThresholdInMeters: scala.Int,
            noRefuelThresholdOffsetInMeters: scala.Double,
            remainingDistanceWrtBatteryCapacityThreshold: scala.Int
          )

          object Enroute {

            def apply(c: com.typesafe.config.Config): BeamConfig.Beam.Agentsim.Agents.Vehicles.Enroute = {
              BeamConfig.Beam.Agentsim.Agents.Vehicles.Enroute(
                estimateOfMeanChargingDurationInSecond =
                  if (c.hasPathOrNull("estimateOfMeanChargingDurationInSecond"))
                    c.getInt("estimateOfMeanChargingDurationInSecond")
                  else 1800,
                noRefuelAtRemainingDistanceThresholdInMeters =
                  if (c.hasPathOrNull("noRefuelAtRemainingDistanceThresholdInMeters"))
                    c.getInt("noRefuelAtRemainingDistanceThresholdInMeters")
                  else 500,
                noRefuelThresholdOffsetInMeters =
                  if (c.hasPathOrNull("noRefuelThresholdOffsetInMeters")) c.getDouble("noRefuelThresholdOffsetInMeters")
                  else 32186.9,
                remainingDistanceWrtBatteryCapacityThreshold =
                  if (c.hasPathOrNull("remainingDistanceWrtBatteryCapacityThreshold"))
                    c.getInt("remainingDistanceWrtBatteryCapacityThreshold")
                  else 2
              )
            }
          }

          case class SharedFleets$Elm(
            fixed_non_reserving: scala.Option[
              BeamConfig.Beam.Agentsim.Agents.Vehicles.SharedFleets$Elm.FixedNonReserving
            ],
            fixed_non_reserving_fleet_by_taz: scala.Option[
              BeamConfig.Beam.Agentsim.Agents.Vehicles.SharedFleets$Elm.FixedNonReservingFleetByTaz
            ],
            inexhaustible_reserving: scala.Option[
              BeamConfig.Beam.Agentsim.Agents.Vehicles.SharedFleets$Elm.InexhaustibleReserving
            ],
            managerType: java.lang.String,
            name: java.lang.String,
            parkingFilePath: java.lang.String,
            reposition: scala.Option[BeamConfig.Beam.Agentsim.Agents.Vehicles.SharedFleets$Elm.Reposition]
          )

          object SharedFleets$Elm {

            case class FixedNonReserving(
              maxWalkingDistance: scala.Int,
              vehicleTypeId: java.lang.String
            )

            object FixedNonReserving {

              def apply(
                c: com.typesafe.config.Config
              ): BeamConfig.Beam.Agentsim.Agents.Vehicles.SharedFleets$Elm.FixedNonReserving = {
                BeamConfig.Beam.Agentsim.Agents.Vehicles.SharedFleets$Elm.FixedNonReserving(
                  maxWalkingDistance =
                    if (c.hasPathOrNull("maxWalkingDistance")) c.getInt("maxWalkingDistance") else 500,
                  vehicleTypeId =
                    if (c.hasPathOrNull("vehicleTypeId")) c.getString("vehicleTypeId") else "sharedVehicle-sharedCar"
                )
              }
            }

            case class FixedNonReservingFleetByTaz(
              fleetSize: scala.Int,
              maxWalkingDistance: scala.Int,
              vehicleTypeId: java.lang.String,
              vehiclesSharePerTAZFromCSV: scala.Option[java.lang.String]
            )

            object FixedNonReservingFleetByTaz {

              def apply(
                c: com.typesafe.config.Config
              ): BeamConfig.Beam.Agentsim.Agents.Vehicles.SharedFleets$Elm.FixedNonReservingFleetByTaz = {
                BeamConfig.Beam.Agentsim.Agents.Vehicles.SharedFleets$Elm.FixedNonReservingFleetByTaz(
                  fleetSize = if (c.hasPathOrNull("fleetSize")) c.getInt("fleetSize") else 10,
                  maxWalkingDistance =
                    if (c.hasPathOrNull("maxWalkingDistance")) c.getInt("maxWalkingDistance") else 500,
                  vehicleTypeId =
                    if (c.hasPathOrNull("vehicleTypeId")) c.getString("vehicleTypeId") else "sharedVehicle-sharedCar",
                  vehiclesSharePerTAZFromCSV =
                    if (c.hasPathOrNull("vehiclesSharePerTAZFromCSV")) Some(c.getString("vehiclesSharePerTAZFromCSV"))
                    else None
                )
              }
            }

            case class InexhaustibleReserving(
              vehicleTypeId: java.lang.String
            )

            object InexhaustibleReserving {

              def apply(
                c: com.typesafe.config.Config
              ): BeamConfig.Beam.Agentsim.Agents.Vehicles.SharedFleets$Elm.InexhaustibleReserving = {
                BeamConfig.Beam.Agentsim.Agents.Vehicles.SharedFleets$Elm.InexhaustibleReserving(
                  vehicleTypeId =
                    if (c.hasPathOrNull("vehicleTypeId")) c.getString("vehicleTypeId") else "sharedVehicle-sharedCar"
                )
              }
            }

            case class Reposition(
              min_availability_undersupply_algorithm: scala.Option[
                BeamConfig.Beam.Agentsim.Agents.Vehicles.SharedFleets$Elm.Reposition.MinAvailabilityUndersupplyAlgorithm
              ],
              name: java.lang.String,
              repositionTimeBin: scala.Int,
              statTimeBin: scala.Int
            )

            object Reposition {

              case class MinAvailabilityUndersupplyAlgorithm(
                matchLimit: scala.Int
              )

              object MinAvailabilityUndersupplyAlgorithm {

                def apply(
                  c: com.typesafe.config.Config
                ): BeamConfig.Beam.Agentsim.Agents.Vehicles.SharedFleets$Elm.Reposition.MinAvailabilityUndersupplyAlgorithm = {
                  BeamConfig.Beam.Agentsim.Agents.Vehicles.SharedFleets$Elm.Reposition
                    .MinAvailabilityUndersupplyAlgorithm(
                      matchLimit = if (c.hasPathOrNull("matchLimit")) c.getInt("matchLimit") else 99999
                    )
                }
              }

              def apply(
                c: com.typesafe.config.Config
              ): BeamConfig.Beam.Agentsim.Agents.Vehicles.SharedFleets$Elm.Reposition = {
                BeamConfig.Beam.Agentsim.Agents.Vehicles.SharedFleets$Elm.Reposition(
                  min_availability_undersupply_algorithm =
                    if (c.hasPathOrNull("min-availability-undersupply-algorithm"))
                      scala.Some(
                        BeamConfig.Beam.Agentsim.Agents.Vehicles.SharedFleets$Elm.Reposition
                          .MinAvailabilityUndersupplyAlgorithm(c.getConfig("min-availability-undersupply-algorithm"))
                      )
                    else None,
                  name = if (c.hasPathOrNull("name")) c.getString("name") else "my-reposition-algorithm",
                  repositionTimeBin = if (c.hasPathOrNull("repositionTimeBin")) c.getInt("repositionTimeBin") else 3600,
                  statTimeBin = if (c.hasPathOrNull("statTimeBin")) c.getInt("statTimeBin") else 300
                )
              }
            }

            def apply(c: com.typesafe.config.Config): BeamConfig.Beam.Agentsim.Agents.Vehicles.SharedFleets$Elm = {
              BeamConfig.Beam.Agentsim.Agents.Vehicles.SharedFleets$Elm(
                fixed_non_reserving =
                  if (c.hasPathOrNull("fixed-non-reserving"))
                    scala.Some(
                      BeamConfig.Beam.Agentsim.Agents.Vehicles.SharedFleets$Elm
                        .FixedNonReserving(c.getConfig("fixed-non-reserving"))
                    )
                  else None,
                fixed_non_reserving_fleet_by_taz =
                  if (c.hasPathOrNull("fixed-non-reserving-fleet-by-taz"))
                    scala.Some(
                      BeamConfig.Beam.Agentsim.Agents.Vehicles.SharedFleets$Elm
                        .FixedNonReservingFleetByTaz(c.getConfig("fixed-non-reserving-fleet-by-taz"))
                    )
                  else None,
                inexhaustible_reserving =
                  if (c.hasPathOrNull("inexhaustible-reserving"))
                    scala.Some(
                      BeamConfig.Beam.Agentsim.Agents.Vehicles.SharedFleets$Elm
                        .InexhaustibleReserving(c.getConfig("inexhaustible-reserving"))
                    )
                  else None,
                managerType = if (c.hasPathOrNull("managerType")) c.getString("managerType") else "fixed-non-reserving",
                name = if (c.hasPathOrNull("name")) c.getString("name") else "my-fixed-non-reserving-fleet",
                parkingFilePath = if (c.hasPathOrNull("parkingFilePath")) c.getString("parkingFilePath") else "",
                reposition =
                  if (c.hasPathOrNull("reposition"))
                    scala.Some(
                      BeamConfig.Beam.Agentsim.Agents.Vehicles.SharedFleets$Elm.Reposition(c.getConfig("reposition"))
                    )
                  else None
              )
            }
          }

          def apply(c: com.typesafe.config.Config): BeamConfig.Beam.Agentsim.Agents.Vehicles = {
            BeamConfig.Beam.Agentsim.Agents.Vehicles(
              downsamplingMethod =
                if (c.hasPathOrNull("downsamplingMethod")) c.getString("downsamplingMethod")
                else "SECONDARY_VEHICLES_FIRST",
              dummySharedBike = BeamConfig.Beam.Agentsim.Agents.Vehicles.DummySharedBike(
                if (c.hasPathOrNull("dummySharedBike")) c.getConfig("dummySharedBike")
                else com.typesafe.config.ConfigFactory.parseString("dummySharedBike{}")
              ),
              dummySharedCar = BeamConfig.Beam.Agentsim.Agents.Vehicles.DummySharedCar(
                if (c.hasPathOrNull("dummySharedCar")) c.getConfig("dummySharedCar")
                else com.typesafe.config.ConfigFactory.parseString("dummySharedCar{}")
              ),
              enroute = BeamConfig.Beam.Agentsim.Agents.Vehicles.Enroute(
                if (c.hasPathOrNull("enroute")) c.getConfig("enroute")
                else com.typesafe.config.ConfigFactory.parseString("enroute{}")
              ),
              fractionOfInitialVehicleFleet =
                if (c.hasPathOrNull("fractionOfInitialVehicleFleet")) c.getDouble("fractionOfInitialVehicleFleet")
                else 1.0,
              fractionOfPeopleWithBicycle =
                if (c.hasPathOrNull("fractionOfPeopleWithBicycle")) c.getDouble("fractionOfPeopleWithBicycle") else 1.0,
              fuelTypesFilePath =
                if (c.hasPathOrNull("fuelTypesFilePath")) c.getString("fuelTypesFilePath")
                else "/test/input/beamville/beamFuelTypes.csv",
              generateEmergencyHouseholdVehicleWhenPlansRequireIt = c.hasPathOrNull(
                "generateEmergencyHouseholdVehicleWhenPlansRequireIt"
              ) && c.getBoolean("generateEmergencyHouseholdVehicleWhenPlansRequireIt"),
              linkSocAcrossIterations =
                c.hasPathOrNull("linkSocAcrossIterations") && c.getBoolean("linkSocAcrossIterations"),
              linkToGradePercentFilePath =
                if (c.hasPathOrNull("linkToGradePercentFilePath")) c.getString("linkToGradePercentFilePath") else "",
              meanPrivateVehicleStartingSOC =
                if (c.hasPathOrNull("meanPrivateVehicleStartingSOC")) c.getDouble("meanPrivateVehicleStartingSOC")
                else 1.0,
              meanRidehailVehicleStartingSOC =
                if (c.hasPathOrNull("meanRidehailVehicleStartingSOC")) c.getDouble("meanRidehailVehicleStartingSOC")
                else 1.0,
              sharedFleets = $_LBeamConfig_Beam_Agentsim_Agents_Vehicles_SharedFleets$Elm(c.getList("sharedFleets")),
              transitVehicleTypesByRouteFile =
                if (c.hasPathOrNull("transitVehicleTypesByRouteFile")) c.getString("transitVehicleTypesByRouteFile")
                else "",
              vehicleAdjustmentMethod =
                if (c.hasPathOrNull("vehicleAdjustmentMethod")) c.getString("vehicleAdjustmentMethod") else "UNIFORM",
              vehicleTypesFilePath =
                if (c.hasPathOrNull("vehicleTypesFilePath")) c.getString("vehicleTypesFilePath")
                else "/test/input/beamville/vehicleTypes.csv",
              vehiclesFilePath =
                if (c.hasPathOrNull("vehiclesFilePath")) c.getString("vehiclesFilePath")
                else "/test/input/beamville/vehicles.csv"
            )
          }

          private def $_LBeamConfig_Beam_Agentsim_Agents_Vehicles_SharedFleets$Elm(
            cl: com.typesafe.config.ConfigList
          ): scala.List[BeamConfig.Beam.Agentsim.Agents.Vehicles.SharedFleets$Elm] = {
            import scala.collection.JavaConverters._
            cl.asScala
              .map(cv =>
                BeamConfig.Beam.Agentsim.Agents.Vehicles
                  .SharedFleets$Elm(cv.asInstanceOf[com.typesafe.config.ConfigObject].toConfig)
              )
              .toList
          }
        }

        def apply(c: com.typesafe.config.Config): BeamConfig.Beam.Agentsim.Agents = {
          BeamConfig.Beam.Agentsim.Agents(
            activities = BeamConfig.Beam.Agentsim.Agents.Activities(
              if (c.hasPathOrNull("activities")) c.getConfig("activities")
              else com.typesafe.config.ConfigFactory.parseString("activities{}")
            ),
            bodyType = if (c.hasPathOrNull("bodyType")) c.getString("bodyType") else "BODY-TYPE-DEFAULT",
            freight = BeamConfig.Beam.Agentsim.Agents.Freight(
              if (c.hasPathOrNull("freight")) c.getConfig("freight")
              else com.typesafe.config.ConfigFactory.parseString("freight{}")
            ),
            households = BeamConfig.Beam.Agentsim.Agents.Households(
              if (c.hasPathOrNull("households")) c.getConfig("households")
              else com.typesafe.config.ConfigFactory.parseString("households{}")
            ),
            modalBehaviors = BeamConfig.Beam.Agentsim.Agents.ModalBehaviors(
              if (c.hasPathOrNull("modalBehaviors")) c.getConfig("modalBehaviors")
              else com.typesafe.config.ConfigFactory.parseString("modalBehaviors{}")
            ),
            modeIncentive = BeamConfig.Beam.Agentsim.Agents.ModeIncentive(
              if (c.hasPathOrNull("modeIncentive")) c.getConfig("modeIncentive")
              else com.typesafe.config.ConfigFactory.parseString("modeIncentive{}")
            ),
            parking = BeamConfig.Beam.Agentsim.Agents.Parking(
              if (c.hasPathOrNull("parking")) c.getConfig("parking")
              else com.typesafe.config.ConfigFactory.parseString("parking{}")
            ),
            plans = BeamConfig.Beam.Agentsim.Agents.Plans(
              if (c.hasPathOrNull("plans")) c.getConfig("plans")
              else com.typesafe.config.ConfigFactory.parseString("plans{}")
            ),
            population = BeamConfig.Beam.Agentsim.Agents.Population(
              if (c.hasPathOrNull("population")) c.getConfig("population")
              else com.typesafe.config.ConfigFactory.parseString("population{}")
            ),
            ptFare = BeamConfig.Beam.Agentsim.Agents.PtFare(
              if (c.hasPathOrNull("ptFare")) c.getConfig("ptFare")
              else com.typesafe.config.ConfigFactory.parseString("ptFare{}")
            ),
            rideHail = BeamConfig.Beam.Agentsim.Agents.RideHail(
              if (c.hasPathOrNull("rideHail")) c.getConfig("rideHail")
              else com.typesafe.config.ConfigFactory.parseString("rideHail{}")
            ),
            rideHailTransit = BeamConfig.Beam.Agentsim.Agents.RideHailTransit(
              if (c.hasPathOrNull("rideHailTransit")) c.getConfig("rideHailTransit")
              else com.typesafe.config.ConfigFactory.parseString("rideHailTransit{}")
            ),
            tripBehaviors = BeamConfig.Beam.Agentsim.Agents.TripBehaviors(
              if (c.hasPathOrNull("tripBehaviors")) c.getConfig("tripBehaviors")
              else com.typesafe.config.ConfigFactory.parseString("tripBehaviors{}")
            ),
            vehicles = BeamConfig.Beam.Agentsim.Agents.Vehicles(
              if (c.hasPathOrNull("vehicles")) c.getConfig("vehicles")
              else com.typesafe.config.ConfigFactory.parseString("vehicles{}")
            )
          )
        }
      }

      case class ChargingNetworkManager(
        chargingPointCostScalingFactor: scala.Double,
        chargingPointCountScalingFactor: scala.Double,
        chargingPointFilePath: java.lang.String,
        helics: BeamConfig.Beam.Agentsim.ChargingNetworkManager.Helics,
        scaleUp: BeamConfig.Beam.Agentsim.ChargingNetworkManager.ScaleUp,
        timeStepInSeconds: scala.Int
      )

      object ChargingNetworkManager {

        case class Helics(
          bufferSize: scala.Int,
          connectionEnabled: scala.Boolean,
          coreInitString: java.lang.String,
          coreType: java.lang.String,
          dataInStreamPoint: java.lang.String,
          dataOutStreamPoint: java.lang.String,
          federateName: java.lang.String,
          feedbackEnabled: scala.Boolean,
          intLogLevel: scala.Int,
          timeDeltaProperty: scala.Double
        )

        object Helics {

          def apply(c: com.typesafe.config.Config): BeamConfig.Beam.Agentsim.ChargingNetworkManager.Helics = {
            BeamConfig.Beam.Agentsim.ChargingNetworkManager.Helics(
              bufferSize = if (c.hasPathOrNull("bufferSize")) c.getInt("bufferSize") else 1000,
              connectionEnabled = c.hasPathOrNull("connectionEnabled") && c.getBoolean("connectionEnabled"),
              coreInitString =
                if (c.hasPathOrNull("coreInitString")) c.getString("coreInitString")
                else "--federates=1 --broker_address=tcp://127.0.0.1",
              coreType = if (c.hasPathOrNull("coreType")) c.getString("coreType") else "zmq",
              dataInStreamPoint =
                if (c.hasPathOrNull("dataInStreamPoint")) c.getString("dataInStreamPoint")
                else "GridFed/PhysicalBounds",
              dataOutStreamPoint =
                if (c.hasPathOrNull("dataOutStreamPoint")) c.getString("dataOutStreamPoint") else "PowerDemand",
              federateName = if (c.hasPathOrNull("federateName")) c.getString("federateName") else "CNMFederate",
              feedbackEnabled = !c.hasPathOrNull("feedbackEnabled") || c.getBoolean("feedbackEnabled"),
              intLogLevel = if (c.hasPathOrNull("intLogLevel")) c.getInt("intLogLevel") else 1,
              timeDeltaProperty = if (c.hasPathOrNull("timeDeltaProperty")) c.getDouble("timeDeltaProperty") else 1.0
            )
          }
        }

        case class ScaleUp(
          enabled: scala.Boolean,
          expansionFactor_charge_activity: scala.Double,
          expansionFactor_home_activity: scala.Double,
          expansionFactor_init_activity: scala.Double,
          expansionFactor_wherever_activity: scala.Double,
          expansionFactor_work_activity: scala.Double
        )

        object ScaleUp {

          def apply(c: com.typesafe.config.Config): BeamConfig.Beam.Agentsim.ChargingNetworkManager.ScaleUp = {
            BeamConfig.Beam.Agentsim.ChargingNetworkManager.ScaleUp(
              enabled = c.hasPathOrNull("enabled") && c.getBoolean("enabled"),
              expansionFactor_charge_activity =
                if (c.hasPathOrNull("expansionFactor_charge_activity")) c.getDouble("expansionFactor_charge_activity")
                else 1.0,
              expansionFactor_home_activity =
                if (c.hasPathOrNull("expansionFactor_home_activity")) c.getDouble("expansionFactor_home_activity")
                else 1.0,
              expansionFactor_init_activity =
                if (c.hasPathOrNull("expansionFactor_init_activity")) c.getDouble("expansionFactor_init_activity")
                else 1.0,
              expansionFactor_wherever_activity =
                if (c.hasPathOrNull("expansionFactor_wherever_activity"))
                  c.getDouble("expansionFactor_wherever_activity")
                else 1.0,
              expansionFactor_work_activity =
                if (c.hasPathOrNull("expansionFactor_work_activity")) c.getDouble("expansionFactor_work_activity")
                else 1.0
            )
          }
        }

        def apply(c: com.typesafe.config.Config): BeamConfig.Beam.Agentsim.ChargingNetworkManager = {
          BeamConfig.Beam.Agentsim.ChargingNetworkManager(
            chargingPointCostScalingFactor =
              if (c.hasPathOrNull("chargingPointCostScalingFactor")) c.getDouble("chargingPointCostScalingFactor")
              else 1.0,
            chargingPointCountScalingFactor =
              if (c.hasPathOrNull("chargingPointCountScalingFactor")) c.getDouble("chargingPointCountScalingFactor")
              else 1.0,
            chargingPointFilePath =
              if (c.hasPathOrNull("chargingPointFilePath")) c.getString("chargingPointFilePath") else "",
            helics = BeamConfig.Beam.Agentsim.ChargingNetworkManager.Helics(
              if (c.hasPathOrNull("helics")) c.getConfig("helics")
              else com.typesafe.config.ConfigFactory.parseString("helics{}")
            ),
            scaleUp = BeamConfig.Beam.Agentsim.ChargingNetworkManager.ScaleUp(
              if (c.hasPathOrNull("scaleUp")) c.getConfig("scaleUp")
              else com.typesafe.config.ConfigFactory.parseString("scaleUp{}")
            ),
            timeStepInSeconds = if (c.hasPathOrNull("timeStepInSeconds")) c.getInt("timeStepInSeconds") else 300
          )
        }
      }

      case class H3taz(
        lowerBoundResolution: scala.Int,
        upperBoundResolution: scala.Int
      )

      object H3taz {

        def apply(c: com.typesafe.config.Config): BeamConfig.Beam.Agentsim.H3taz = {
          BeamConfig.Beam.Agentsim.H3taz(
            lowerBoundResolution = if (c.hasPathOrNull("lowerBoundResolution")) c.getInt("lowerBoundResolution") else 6,
            upperBoundResolution = if (c.hasPathOrNull("upperBoundResolution")) c.getInt("upperBoundResolution") else 9
          )
        }
      }

      case class Scenarios(
        frequencyAdjustmentFile: java.lang.String
      )

      object Scenarios {

        def apply(c: com.typesafe.config.Config): BeamConfig.Beam.Agentsim.Scenarios = {
          BeamConfig.Beam.Agentsim.Scenarios(
            frequencyAdjustmentFile =
              if (c.hasPathOrNull("frequencyAdjustmentFile")) c.getString("frequencyAdjustmentFile")
              else "/test/input/beamville/r5/FrequencyAdjustment.csv"
          )
        }
      }

      case class ScheduleMonitorTask(
        initialDelay: scala.Int,
        interval: scala.Int
      )

      object ScheduleMonitorTask {

        def apply(c: com.typesafe.config.Config): BeamConfig.Beam.Agentsim.ScheduleMonitorTask = {
          BeamConfig.Beam.Agentsim.ScheduleMonitorTask(
            initialDelay = if (c.hasPathOrNull("initialDelay")) c.getInt("initialDelay") else 1,
            interval = if (c.hasPathOrNull("interval")) c.getInt("interval") else 30
          )
        }
      }

      case class Taz(
        filePath: java.lang.String,
        parkingCostScalingFactor: scala.Double,
        parkingFilePath: java.lang.String,
        parkingManager: BeamConfig.Beam.Agentsim.Taz.ParkingManager,
        parkingStallCountScalingFactor: scala.Double
      )

      object Taz {

        case class ParkingManager(
          displayPerformanceTimings: scala.Boolean,
          level: java.lang.String,
          method: java.lang.String,
          parallel: BeamConfig.Beam.Agentsim.Taz.ParkingManager.Parallel
        )

        object ParkingManager {

          case class Parallel(
            numberOfClusters: scala.Int
          )

          object Parallel {

            def apply(c: com.typesafe.config.Config): BeamConfig.Beam.Agentsim.Taz.ParkingManager.Parallel = {
              BeamConfig.Beam.Agentsim.Taz.ParkingManager.Parallel(
                numberOfClusters = if (c.hasPathOrNull("numberOfClusters")) c.getInt("numberOfClusters") else 8
              )
            }
          }

          def apply(c: com.typesafe.config.Config): BeamConfig.Beam.Agentsim.Taz.ParkingManager = {
            BeamConfig.Beam.Agentsim.Taz.ParkingManager(
              displayPerformanceTimings =
                c.hasPathOrNull("displayPerformanceTimings") && c.getBoolean("displayPerformanceTimings"),
              level = if (c.hasPathOrNull("level")) c.getString("level") else "TAZ",
              method = if (c.hasPathOrNull("method")) c.getString("method") else "DEFAULT",
              parallel = BeamConfig.Beam.Agentsim.Taz.ParkingManager.Parallel(
                if (c.hasPathOrNull("parallel")) c.getConfig("parallel")
                else com.typesafe.config.ConfigFactory.parseString("parallel{}")
              )
            )
          }
        }

        def apply(c: com.typesafe.config.Config): BeamConfig.Beam.Agentsim.Taz = {
          BeamConfig.Beam.Agentsim.Taz(
            filePath =
              if (c.hasPathOrNull("filePath")) c.getString("filePath") else "/test/input/beamville/taz-centers.csv",
            parkingCostScalingFactor =
              if (c.hasPathOrNull("parkingCostScalingFactor")) c.getDouble("parkingCostScalingFactor") else 1.0,
            parkingFilePath = if (c.hasPathOrNull("parkingFilePath")) c.getString("parkingFilePath") else "",
            parkingManager = BeamConfig.Beam.Agentsim.Taz.ParkingManager(
              if (c.hasPathOrNull("parkingManager")) c.getConfig("parkingManager")
              else com.typesafe.config.ConfigFactory.parseString("parkingManager{}")
            ),
            parkingStallCountScalingFactor =
              if (c.hasPathOrNull("parkingStallCountScalingFactor")) c.getDouble("parkingStallCountScalingFactor")
              else 1.0
          )
        }
      }

      case class Toll(
        filePath: java.lang.String
      )

      object Toll {

        def apply(c: com.typesafe.config.Config): BeamConfig.Beam.Agentsim.Toll = {
          BeamConfig.Beam.Agentsim.Toll(
            filePath =
              if (c.hasPathOrNull("filePath")) c.getString("filePath") else "/test/input/beamville/toll-prices.csv"
          )
        }
      }

      case class Tuning(
        fuelCapacityInJoules: scala.Double,
        rideHailPrice: scala.Double,
        tollPrice: scala.Double,
        transitCapacity: scala.Option[scala.Double],
        transitPrice: scala.Double
      )

      object Tuning {

        def apply(c: com.typesafe.config.Config): BeamConfig.Beam.Agentsim.Tuning = {
          BeamConfig.Beam.Agentsim.Tuning(
            fuelCapacityInJoules =
              if (c.hasPathOrNull("fuelCapacityInJoules")) c.getDouble("fuelCapacityInJoules") else 86400000,
            rideHailPrice = if (c.hasPathOrNull("rideHailPrice")) c.getDouble("rideHailPrice") else 1.0,
            tollPrice = if (c.hasPathOrNull("tollPrice")) c.getDouble("tollPrice") else 1.0,
            transitCapacity = if (c.hasPathOrNull("transitCapacity")) Some(c.getDouble("transitCapacity")) else None,
            transitPrice = if (c.hasPathOrNull("transitPrice")) c.getDouble("transitPrice") else 1.0
          )
        }
      }

      def apply(c: com.typesafe.config.Config): BeamConfig.Beam.Agentsim = {
        BeamConfig.Beam.Agentsim(
          agentSampleSizeAsFractionOfPopulation =
            if (c.hasPathOrNull("agentSampleSizeAsFractionOfPopulation"))
              c.getDouble("agentSampleSizeAsFractionOfPopulation")
            else 1.0,
          agents = BeamConfig.Beam.Agentsim.Agents(
            if (c.hasPathOrNull("agents")) c.getConfig("agents")
            else com.typesafe.config.ConfigFactory.parseString("agents{}")
          ),
          chargingNetworkManager = BeamConfig.Beam.Agentsim.ChargingNetworkManager(
            if (c.hasPathOrNull("chargingNetworkManager")) c.getConfig("chargingNetworkManager")
            else com.typesafe.config.ConfigFactory.parseString("chargingNetworkManager{}")
          ),
          endTime = if (c.hasPathOrNull("endTime")) c.getString("endTime") else "30:00:00",
          firstIteration = if (c.hasPathOrNull("firstIteration")) c.getInt("firstIteration") else 0,
          fractionOfPlansWithSingleActivity =
            if (c.hasPathOrNull("fractionOfPlansWithSingleActivity")) c.getDouble("fractionOfPlansWithSingleActivity")
            else 0.0,
          h3taz = BeamConfig.Beam.Agentsim.H3taz(
            if (c.hasPathOrNull("h3taz")) c.getConfig("h3taz")
            else com.typesafe.config.ConfigFactory.parseString("h3taz{}")
          ),
          lastIteration = if (c.hasPathOrNull("lastIteration")) c.getInt("lastIteration") else 0,
          populationAdjustment =
            if (c.hasPathOrNull("populationAdjustment")) c.getString("populationAdjustment") else "DEFAULT_ADJUSTMENT",
          scenarios = BeamConfig.Beam.Agentsim.Scenarios(
            if (c.hasPathOrNull("scenarios")) c.getConfig("scenarios")
            else com.typesafe.config.ConfigFactory.parseString("scenarios{}")
          ),
          scheduleMonitorTask = BeamConfig.Beam.Agentsim.ScheduleMonitorTask(
            if (c.hasPathOrNull("scheduleMonitorTask")) c.getConfig("scheduleMonitorTask")
            else com.typesafe.config.ConfigFactory.parseString("scheduleMonitorTask{}")
          ),
          schedulerParallelismWindow =
            if (c.hasPathOrNull("schedulerParallelismWindow")) c.getInt("schedulerParallelismWindow") else 30,
          simulationName = if (c.hasPathOrNull("simulationName")) c.getString("simulationName") else "beamville",
          taz = BeamConfig.Beam.Agentsim.Taz(
            if (c.hasPathOrNull("taz")) c.getConfig("taz") else com.typesafe.config.ConfigFactory.parseString("taz{}")
          ),
          thresholdForMakingParkingChoiceInMeters =
            if (c.hasPathOrNull("thresholdForMakingParkingChoiceInMeters"))
              c.getInt("thresholdForMakingParkingChoiceInMeters")
            else 100,
          thresholdForWalkingInMeters =
            if (c.hasPathOrNull("thresholdForWalkingInMeters")) c.getInt("thresholdForWalkingInMeters") else 100,
          timeBinSize = if (c.hasPathOrNull("timeBinSize")) c.getInt("timeBinSize") else 3600,
          toll = BeamConfig.Beam.Agentsim.Toll(
            if (c.hasPathOrNull("toll")) c.getConfig("toll")
            else com.typesafe.config.ConfigFactory.parseString("toll{}")
          ),
          tuning = BeamConfig.Beam.Agentsim.Tuning(
            if (c.hasPathOrNull("tuning")) c.getConfig("tuning")
            else com.typesafe.config.ConfigFactory.parseString("tuning{}")
          )
        )
      }
    }

    case class Calibration(
      counts: BeamConfig.Beam.Calibration.Counts,
      google: BeamConfig.Beam.Calibration.Google,
      meanToCountsWeightRatio: scala.Double,
      mode: BeamConfig.Beam.Calibration.Mode,
      objectiveFunction: java.lang.String,
      roadNetwork: BeamConfig.Beam.Calibration.RoadNetwork,
      studyArea: BeamConfig.Beam.Calibration.StudyArea
    )

    object Calibration {

      case class Counts(
        averageCountsOverIterations: scala.Int,
        countsScaleFactor: scala.Int,
        inputCountsFile: java.lang.String,
        writeCountsInterval: scala.Int
      )

      object Counts {

        def apply(c: com.typesafe.config.Config): BeamConfig.Beam.Calibration.Counts = {
          BeamConfig.Beam.Calibration.Counts(
            averageCountsOverIterations =
              if (c.hasPathOrNull("averageCountsOverIterations")) c.getInt("averageCountsOverIterations") else 1,
            countsScaleFactor = if (c.hasPathOrNull("countsScaleFactor")) c.getInt("countsScaleFactor") else 10,
            inputCountsFile = if (c.hasPathOrNull("inputCountsFile")) c.getString("inputCountsFile") else "",
            writeCountsInterval = if (c.hasPathOrNull("writeCountsInterval")) c.getInt("writeCountsInterval") else 1
          )
        }
      }

      case class Google(
        travelTimes: BeamConfig.Beam.Calibration.Google.TravelTimes
      )

      object Google {

        case class TravelTimes(
          enable: scala.Boolean,
          iterationInterval: scala.Int,
          minDistanceInMeters: scala.Double,
          numDataPointsOver24Hours: scala.Int,
          offPeakEnabled: scala.Boolean,
          queryDate: java.lang.String,
          tolls: scala.Boolean
        )

        object TravelTimes {

          def apply(c: com.typesafe.config.Config): BeamConfig.Beam.Calibration.Google.TravelTimes = {
            BeamConfig.Beam.Calibration.Google.TravelTimes(
              enable = c.hasPathOrNull("enable") && c.getBoolean("enable"),
              iterationInterval = if (c.hasPathOrNull("iterationInterval")) c.getInt("iterationInterval") else 5,
              minDistanceInMeters =
                if (c.hasPathOrNull("minDistanceInMeters")) c.getDouble("minDistanceInMeters") else 5000,
              numDataPointsOver24Hours =
                if (c.hasPathOrNull("numDataPointsOver24Hours")) c.getInt("numDataPointsOver24Hours") else 100,
              offPeakEnabled = c.hasPathOrNull("offPeakEnabled") && c.getBoolean("offPeakEnabled"),
              queryDate = if (c.hasPathOrNull("queryDate")) c.getString("queryDate") else "2020-10-14",
              tolls = !c.hasPathOrNull("tolls") || c.getBoolean("tolls")
            )
          }
        }

        def apply(c: com.typesafe.config.Config): BeamConfig.Beam.Calibration.Google = {
          BeamConfig.Beam.Calibration.Google(
            travelTimes = BeamConfig.Beam.Calibration.Google.TravelTimes(
              if (c.hasPathOrNull("travelTimes")) c.getConfig("travelTimes")
              else com.typesafe.config.ConfigFactory.parseString("travelTimes{}")
            )
          )
        }
      }

      case class Mode(
        benchmarkFilePath: java.lang.String
      )

      object Mode {

        def apply(c: com.typesafe.config.Config): BeamConfig.Beam.Calibration.Mode = {
          BeamConfig.Beam.Calibration.Mode(
            benchmarkFilePath = if (c.hasPathOrNull("benchmarkFilePath")) c.getString("benchmarkFilePath") else ""
          )
        }
      }

      case class RoadNetwork(
        travelTimes: BeamConfig.Beam.Calibration.RoadNetwork.TravelTimes
      )

      object RoadNetwork {

        case class TravelTimes(
          zoneBoundariesFilePath: java.lang.String,
          zoneODTravelTimesFilePath: java.lang.String
        )

        object TravelTimes {

          def apply(c: com.typesafe.config.Config): BeamConfig.Beam.Calibration.RoadNetwork.TravelTimes = {
            BeamConfig.Beam.Calibration.RoadNetwork.TravelTimes(
              zoneBoundariesFilePath =
                if (c.hasPathOrNull("zoneBoundariesFilePath")) c.getString("zoneBoundariesFilePath") else "",
              zoneODTravelTimesFilePath =
                if (c.hasPathOrNull("zoneODTravelTimesFilePath")) c.getString("zoneODTravelTimesFilePath") else ""
            )
          }
        }

        def apply(c: com.typesafe.config.Config): BeamConfig.Beam.Calibration.RoadNetwork = {
          BeamConfig.Beam.Calibration.RoadNetwork(
            travelTimes = BeamConfig.Beam.Calibration.RoadNetwork.TravelTimes(
              if (c.hasPathOrNull("travelTimes")) c.getConfig("travelTimes")
              else com.typesafe.config.ConfigFactory.parseString("travelTimes{}")
            )
          )
        }
      }

      case class StudyArea(
        enabled: scala.Boolean,
        lat: scala.Double,
        lon: scala.Double,
        radius: scala.Double
      )

      object StudyArea {

        def apply(c: com.typesafe.config.Config): BeamConfig.Beam.Calibration.StudyArea = {
          BeamConfig.Beam.Calibration.StudyArea(
            enabled = c.hasPathOrNull("enabled") && c.getBoolean("enabled"),
            lat = if (c.hasPathOrNull("lat")) c.getDouble("lat") else 0,
            lon = if (c.hasPathOrNull("lon")) c.getDouble("lon") else 0,
            radius = if (c.hasPathOrNull("radius")) c.getDouble("radius") else 0
          )
        }
      }

      def apply(c: com.typesafe.config.Config): BeamConfig.Beam.Calibration = {
        BeamConfig.Beam.Calibration(
          counts = BeamConfig.Beam.Calibration.Counts(
            if (c.hasPathOrNull("counts")) c.getConfig("counts")
            else com.typesafe.config.ConfigFactory.parseString("counts{}")
          ),
          google = BeamConfig.Beam.Calibration.Google(
            if (c.hasPathOrNull("google")) c.getConfig("google")
            else com.typesafe.config.ConfigFactory.parseString("google{}")
          ),
          meanToCountsWeightRatio =
            if (c.hasPathOrNull("meanToCountsWeightRatio")) c.getDouble("meanToCountsWeightRatio") else 0.5,
          mode = BeamConfig.Beam.Calibration.Mode(
            if (c.hasPathOrNull("mode")) c.getConfig("mode")
            else com.typesafe.config.ConfigFactory.parseString("mode{}")
          ),
          objectiveFunction =
            if (c.hasPathOrNull("objectiveFunction")) c.getString("objectiveFunction")
            else "ModeChoiceObjectiveFunction",
          roadNetwork = BeamConfig.Beam.Calibration.RoadNetwork(
            if (c.hasPathOrNull("roadNetwork")) c.getConfig("roadNetwork")
            else com.typesafe.config.ConfigFactory.parseString("roadNetwork{}")
          ),
          studyArea = BeamConfig.Beam.Calibration.StudyArea(
            if (c.hasPathOrNull("studyArea")) c.getConfig("studyArea")
            else com.typesafe.config.ConfigFactory.parseString("studyArea{}")
          )
        )
      }
    }

    case class Cluster(
      clusterType: scala.Option[java.lang.String],
      enabled: scala.Boolean
    )

    object Cluster {

      def apply(c: com.typesafe.config.Config): BeamConfig.Beam.Cluster = {
        BeamConfig.Beam.Cluster(
          clusterType = if (c.hasPathOrNull("clusterType")) Some(c.getString("clusterType")) else None,
          enabled = c.hasPathOrNull("enabled") && c.getBoolean("enabled")
        )
      }
    }

    case class Debug(
      actor: BeamConfig.Beam.Debug.Actor,
      agentTripScoresInterval: scala.Int,
      clearRoutedOutstandingWorkEnabled: scala.Boolean,
      debugActorTimerIntervalInSec: scala.Int,
      debugEnabled: scala.Boolean,
      memoryConsumptionDisplayTimeoutInSec: scala.Int,
      messageLogging: scala.Boolean,
      secondsToWaitToClearRoutedOutstandingWork: scala.Int,
      stuckAgentDetection: BeamConfig.Beam.Debug.StuckAgentDetection,
      triggerMeasurer: BeamConfig.Beam.Debug.TriggerMeasurer,
      vmInformation: BeamConfig.Beam.Debug.VmInformation,
      writeModeChoiceAlternatives: scala.Boolean,
      writeRealizedModeChoiceFile: scala.Boolean
    )

    object Debug {

      case class Actor(
        logDepth: scala.Int
      )

      object Actor {

        def apply(c: com.typesafe.config.Config): BeamConfig.Beam.Debug.Actor = {
          BeamConfig.Beam.Debug.Actor(
            logDepth = if (c.hasPathOrNull("logDepth")) c.getInt("logDepth") else 0
          )
        }
      }

      case class StuckAgentDetection(
        checkIntervalMs: scala.Long,
        checkMaxNumberOfMessagesEnabled: scala.Boolean,
        defaultTimeoutMs: scala.Long,
        enabled: scala.Boolean,
        overallSimulationTimeoutMs: scala.Long,
        thresholds: scala.List[BeamConfig.Beam.Debug.StuckAgentDetection.Thresholds$Elm]
      )

      object StuckAgentDetection {

        case class Thresholds$Elm(
          actorTypeToMaxNumberOfMessages: BeamConfig.Beam.Debug.StuckAgentDetection.Thresholds$Elm.ActorTypeToMaxNumberOfMessages,
          markAsStuckAfterMs: scala.Long,
          triggerType: java.lang.String
        )

        object Thresholds$Elm {

          case class ActorTypeToMaxNumberOfMessages(
            population: scala.Option[scala.Int],
            rideHailAgent: scala.Option[scala.Int],
            rideHailManager: scala.Option[scala.Int],
            transitDriverAgent: scala.Option[scala.Int]
          )

          object ActorTypeToMaxNumberOfMessages {

            def apply(
              c: com.typesafe.config.Config
            ): BeamConfig.Beam.Debug.StuckAgentDetection.Thresholds$Elm.ActorTypeToMaxNumberOfMessages = {
              BeamConfig.Beam.Debug.StuckAgentDetection.Thresholds$Elm.ActorTypeToMaxNumberOfMessages(
                population = if (c.hasPathOrNull("population")) Some(c.getInt("population")) else None,
                rideHailAgent = if (c.hasPathOrNull("rideHailAgent")) Some(c.getInt("rideHailAgent")) else None,
                rideHailManager = if (c.hasPathOrNull("rideHailManager")) Some(c.getInt("rideHailManager")) else None,
                transitDriverAgent =
                  if (c.hasPathOrNull("transitDriverAgent")) Some(c.getInt("transitDriverAgent")) else None
              )
            }
          }

          def apply(c: com.typesafe.config.Config): BeamConfig.Beam.Debug.StuckAgentDetection.Thresholds$Elm = {
            BeamConfig.Beam.Debug.StuckAgentDetection.Thresholds$Elm(
              actorTypeToMaxNumberOfMessages =
                BeamConfig.Beam.Debug.StuckAgentDetection.Thresholds$Elm.ActorTypeToMaxNumberOfMessages(
                  if (c.hasPathOrNull("actorTypeToMaxNumberOfMessages")) c.getConfig("actorTypeToMaxNumberOfMessages")
                  else com.typesafe.config.ConfigFactory.parseString("actorTypeToMaxNumberOfMessages{}")
                ),
              markAsStuckAfterMs =
                if (c.hasPathOrNull("markAsStuckAfterMs"))
                  c.getDuration("markAsStuckAfterMs", java.util.concurrent.TimeUnit.MILLISECONDS)
                else 20000,
              triggerType =
                if (c.hasPathOrNull("triggerType")) c.getString("triggerType")
                else "beam.agentsim.agents.PersonAgent$ActivityStartTrigger"
            )
          }
        }

        def apply(c: com.typesafe.config.Config): BeamConfig.Beam.Debug.StuckAgentDetection = {
          BeamConfig.Beam.Debug.StuckAgentDetection(
            checkIntervalMs =
              if (c.hasPathOrNull("checkIntervalMs"))
                c.getDuration("checkIntervalMs", java.util.concurrent.TimeUnit.MILLISECONDS)
              else 200,
            checkMaxNumberOfMessagesEnabled =
              !c.hasPathOrNull("checkMaxNumberOfMessagesEnabled") || c.getBoolean("checkMaxNumberOfMessagesEnabled"),
            defaultTimeoutMs =
              if (c.hasPathOrNull("defaultTimeoutMs"))
                c.getDuration("defaultTimeoutMs", java.util.concurrent.TimeUnit.MILLISECONDS)
              else 60000,
            enabled = c.hasPathOrNull("enabled") && c.getBoolean("enabled"),
            overallSimulationTimeoutMs =
              if (c.hasPathOrNull("overallSimulationTimeoutMs"))
                c.getDuration("overallSimulationTimeoutMs", java.util.concurrent.TimeUnit.MILLISECONDS)
              else 100000,
            thresholds = $_LBeamConfig_Beam_Debug_StuckAgentDetection_Thresholds$Elm(c.getList("thresholds"))
          )
        }

        private def $_LBeamConfig_Beam_Debug_StuckAgentDetection_Thresholds$Elm(
          cl: com.typesafe.config.ConfigList
        ): scala.List[BeamConfig.Beam.Debug.StuckAgentDetection.Thresholds$Elm] = {
          import scala.collection.JavaConverters._
          cl.asScala
            .map(cv =>
              BeamConfig.Beam.Debug.StuckAgentDetection
                .Thresholds$Elm(cv.asInstanceOf[com.typesafe.config.ConfigObject].toConfig)
            )
            .toList
        }
      }

      case class TriggerMeasurer(
        enabled: scala.Boolean,
        writeStuckAgentDetectionConfig: scala.Boolean
      )

      object TriggerMeasurer {

        def apply(c: com.typesafe.config.Config): BeamConfig.Beam.Debug.TriggerMeasurer = {
          BeamConfig.Beam.Debug.TriggerMeasurer(
            enabled = c.hasPathOrNull("enabled") && c.getBoolean("enabled"),
            writeStuckAgentDetectionConfig =
              !c.hasPathOrNull("writeStuckAgentDetectionConfig") || c.getBoolean("writeStuckAgentDetectionConfig")
          )
        }
      }

      case class VmInformation(
        createGCClassHistogram: scala.Boolean
      )

      object VmInformation {

        def apply(c: com.typesafe.config.Config): BeamConfig.Beam.Debug.VmInformation = {
          BeamConfig.Beam.Debug.VmInformation(
            createGCClassHistogram = c.hasPathOrNull("createGCClassHistogram") && c.getBoolean("createGCClassHistogram")
          )
        }
      }

      def apply(c: com.typesafe.config.Config): BeamConfig.Beam.Debug = {
        BeamConfig.Beam.Debug(
          actor = BeamConfig.Beam.Debug.Actor(
            if (c.hasPathOrNull("actor")) c.getConfig("actor")
            else com.typesafe.config.ConfigFactory.parseString("actor{}")
          ),
          agentTripScoresInterval =
            if (c.hasPathOrNull("agentTripScoresInterval")) c.getInt("agentTripScoresInterval") else 0,
          clearRoutedOutstandingWorkEnabled =
            c.hasPathOrNull("clearRoutedOutstandingWorkEnabled") && c.getBoolean("clearRoutedOutstandingWorkEnabled"),
          debugActorTimerIntervalInSec =
            if (c.hasPathOrNull("debugActorTimerIntervalInSec")) c.getInt("debugActorTimerIntervalInSec") else 0,
          debugEnabled = c.hasPathOrNull("debugEnabled") && c.getBoolean("debugEnabled"),
          memoryConsumptionDisplayTimeoutInSec =
            if (c.hasPathOrNull("memoryConsumptionDisplayTimeoutInSec"))
              c.getInt("memoryConsumptionDisplayTimeoutInSec")
            else 0,
          messageLogging = c.hasPathOrNull("messageLogging") && c.getBoolean("messageLogging"),
          secondsToWaitToClearRoutedOutstandingWork =
            if (c.hasPathOrNull("secondsToWaitToClearRoutedOutstandingWork"))
              c.getInt("secondsToWaitToClearRoutedOutstandingWork")
            else 60,
          stuckAgentDetection = BeamConfig.Beam.Debug.StuckAgentDetection(
            if (c.hasPathOrNull("stuckAgentDetection")) c.getConfig("stuckAgentDetection")
            else com.typesafe.config.ConfigFactory.parseString("stuckAgentDetection{}")
          ),
          triggerMeasurer = BeamConfig.Beam.Debug.TriggerMeasurer(
            if (c.hasPathOrNull("triggerMeasurer")) c.getConfig("triggerMeasurer")
            else com.typesafe.config.ConfigFactory.parseString("triggerMeasurer{}")
          ),
          vmInformation = BeamConfig.Beam.Debug.VmInformation(
            if (c.hasPathOrNull("vmInformation")) c.getConfig("vmInformation")
            else com.typesafe.config.ConfigFactory.parseString("vmInformation{}")
          ),
          writeModeChoiceAlternatives =
            c.hasPathOrNull("writeModeChoiceAlternatives") && c.getBoolean("writeModeChoiceAlternatives"),
          writeRealizedModeChoiceFile =
            c.hasPathOrNull("writeRealizedModeChoiceFile") && c.getBoolean("writeRealizedModeChoiceFile")
        )
      }
    }

    case class Exchange(
      output: BeamConfig.Beam.Exchange.Output,
      scenario: BeamConfig.Beam.Exchange.Scenario
    )

    object Exchange {

      case class Output(
        activitySimSkimsEnabled: scala.Boolean,
        geo: BeamConfig.Beam.Exchange.Output.Geo
      )

      object Output {

        case class Geo(
          filePath: scala.Option[java.lang.String]
        )

        object Geo {

          def apply(c: com.typesafe.config.Config): BeamConfig.Beam.Exchange.Output.Geo = {
            BeamConfig.Beam.Exchange.Output.Geo(
              filePath = if (c.hasPathOrNull("filePath")) Some(c.getString("filePath")) else None
            )
          }
        }

        def apply(c: com.typesafe.config.Config): BeamConfig.Beam.Exchange.Output = {
          BeamConfig.Beam.Exchange.Output(
            activitySimSkimsEnabled =
              c.hasPathOrNull("activitySimSkimsEnabled") && c.getBoolean("activitySimSkimsEnabled"),
            geo = BeamConfig.Beam.Exchange.Output.Geo(
              if (c.hasPathOrNull("geo")) c.getConfig("geo") else com.typesafe.config.ConfigFactory.parseString("geo{}")
            )
          )
        }
      }

      case class Scenario(
        convertWgs2Utm: scala.Boolean,
        fileFormat: java.lang.String,
        folder: java.lang.String,
        modeMap: scala.Option[scala.List[java.lang.String]],
        source: java.lang.String,
        urbansim: BeamConfig.Beam.Exchange.Scenario.Urbansim
      )

      object Scenario {

        case class Urbansim(
          activitySimEnabled: scala.Boolean
        )

        object Urbansim {

          def apply(c: com.typesafe.config.Config): BeamConfig.Beam.Exchange.Scenario.Urbansim = {
            BeamConfig.Beam.Exchange.Scenario.Urbansim(
              activitySimEnabled = c.hasPathOrNull("activitySimEnabled") && c.getBoolean("activitySimEnabled")
            )
          }
        }

        def apply(c: com.typesafe.config.Config): BeamConfig.Beam.Exchange.Scenario = {
          BeamConfig.Beam.Exchange.Scenario(
            convertWgs2Utm = c.hasPathOrNull("convertWgs2Utm") && c.getBoolean("convertWgs2Utm"),
            fileFormat = if (c.hasPathOrNull("fileFormat")) c.getString("fileFormat") else "xml",
            folder = if (c.hasPathOrNull("folder")) c.getString("folder") else "",
            modeMap = if (c.hasPathOrNull("modeMap")) scala.Some($_L$_str(c.getList("modeMap"))) else None,
            source = if (c.hasPathOrNull("source")) c.getString("source") else "Beam",
            urbansim = BeamConfig.Beam.Exchange.Scenario.Urbansim(
              if (c.hasPathOrNull("urbansim")) c.getConfig("urbansim")
              else com.typesafe.config.ConfigFactory.parseString("urbansim{}")
            )
          )
        }
      }

      def apply(c: com.typesafe.config.Config): BeamConfig.Beam.Exchange = {
        BeamConfig.Beam.Exchange(
          output = BeamConfig.Beam.Exchange.Output(
            if (c.hasPathOrNull("output")) c.getConfig("output")
            else com.typesafe.config.ConfigFactory.parseString("output{}")
          ),
          scenario = BeamConfig.Beam.Exchange.Scenario(
            if (c.hasPathOrNull("scenario")) c.getConfig("scenario")
            else com.typesafe.config.ConfigFactory.parseString("scenario{}")
          )
        )
      }
    }

    case class Experimental(
      optimizer: BeamConfig.Beam.Experimental.Optimizer
    )

    object Experimental {

      case class Optimizer(
        enabled: scala.Boolean
      )

      object Optimizer {

        def apply(c: com.typesafe.config.Config): BeamConfig.Beam.Experimental.Optimizer = {
          BeamConfig.Beam.Experimental.Optimizer(
            enabled = c.hasPathOrNull("enabled") && c.getBoolean("enabled")
          )
        }
      }

      def apply(c: com.typesafe.config.Config): BeamConfig.Beam.Experimental = {
        BeamConfig.Beam.Experimental(
          optimizer = BeamConfig.Beam.Experimental.Optimizer(
            if (c.hasPathOrNull("optimizer")) c.getConfig("optimizer")
            else com.typesafe.config.ConfigFactory.parseString("optimizer{}")
          )
        )
      }
    }

    case class Input(
      lastBaseOutputDir: java.lang.String,
      simulationPrefix: java.lang.String
    )

    object Input {

      def apply(c: com.typesafe.config.Config): BeamConfig.Beam.Input = {
        BeamConfig.Beam.Input(
          lastBaseOutputDir = if (c.hasPathOrNull("lastBaseOutputDir")) c.getString("lastBaseOutputDir") else "output",
          simulationPrefix = if (c.hasPathOrNull("simulationPrefix")) c.getString("simulationPrefix") else "beamville"
        )
      }
    }

    case class Logger(
      keepConsoleAppenderOn: scala.Boolean
    )

    object Logger {

      def apply(c: com.typesafe.config.Config): BeamConfig.Beam.Logger = {
        BeamConfig.Beam.Logger(
          keepConsoleAppenderOn = !c.hasPathOrNull("keepConsoleAppenderOn") || c.getBoolean("keepConsoleAppenderOn")
        )
      }
    }

    case class Metrics(
      level: java.lang.String
    )

    object Metrics {

      def apply(c: com.typesafe.config.Config): BeamConfig.Beam.Metrics = {
        BeamConfig.Beam.Metrics(
          level = if (c.hasPathOrNull("level")) c.getString("level") else "verbose"
        )
      }
    }

    case class Output(
      writePlansAndStopSimulation: scala.Boolean
    )

    object Output {

      def apply(c: com.typesafe.config.Config): BeamConfig.Beam.Output = {
        BeamConfig.Beam.Output(
          writePlansAndStopSimulation =
            c.hasPathOrNull("writePlansAndStopSimulation") && c.getBoolean("writePlansAndStopSimulation")
        )
      }
    }

    case class Outputs(
      addTimestampToOutputDirectory: scala.Boolean,
      baseOutputDirectory: java.lang.String,
      collectAndCreateBeamAnalysisAndGraphs: scala.Boolean,
      defaultWriteInterval: scala.Int,
      displayPerformanceTimings: scala.Boolean,
      events: BeamConfig.Beam.Outputs.Events,
      generalizedLinkStats: BeamConfig.Beam.Outputs.GeneralizedLinkStats,
      generalizedLinkStatsInterval: scala.Int,
      matsim: BeamConfig.Beam.Outputs.Matsim,
      stats: BeamConfig.Beam.Outputs.Stats,
      writeAnalysis: scala.Boolean,
      writeEventsInterval: scala.Int,
      writeGraphs: scala.Boolean,
      writePlansInterval: scala.Int,
      writeR5RoutesInterval: scala.Int
    )

    object Outputs {

      case class Events(
        eventsToWrite: java.lang.String,
        fileOutputFormats: java.lang.String
      )

      object Events {

        def apply(c: com.typesafe.config.Config): BeamConfig.Beam.Outputs.Events = {
          BeamConfig.Beam.Outputs.Events(
            eventsToWrite =
              if (c.hasPathOrNull("eventsToWrite")) c.getString("eventsToWrite")
              else
                "ActivityEndEvent,ActivityStartEvent,PersonEntersVehicleEvent,PersonLeavesVehicleEvent,ModeChoiceEvent,PathTraversalEvent,ReserveRideHailEvent,ReplanningEvent,RefuelSessionEvent,ChargingPlugInEvent,ChargingPlugOutEvent,ParkingEvent,LeavingParkingEvent",
            fileOutputFormats = if (c.hasPathOrNull("fileOutputFormats")) c.getString("fileOutputFormats") else "csv"
          )
        }
      }

      case class GeneralizedLinkStats(
        endTime: scala.Int,
        startTime: scala.Int
      )

      object GeneralizedLinkStats {

        def apply(c: com.typesafe.config.Config): BeamConfig.Beam.Outputs.GeneralizedLinkStats = {
          BeamConfig.Beam.Outputs.GeneralizedLinkStats(
            endTime = if (c.hasPathOrNull("endTime")) c.getInt("endTime") else 32400,
            startTime = if (c.hasPathOrNull("startTime")) c.getInt("startTime") else 25200
          )
        }
      }

      case class Matsim(
        deleteITERSFolderFiles: java.lang.String,
        deleteRootFolderFiles: java.lang.String
      )

      object Matsim {

        def apply(c: com.typesafe.config.Config): BeamConfig.Beam.Outputs.Matsim = {
          BeamConfig.Beam.Outputs.Matsim(
            deleteITERSFolderFiles =
              if (c.hasPathOrNull("deleteITERSFolderFiles")) c.getString("deleteITERSFolderFiles") else "",
            deleteRootFolderFiles =
              if (c.hasPathOrNull("deleteRootFolderFiles")) c.getString("deleteRootFolderFiles") else ""
          )
        }
      }

      case class Stats(
        binSize: scala.Int
      )

      object Stats {

        def apply(c: com.typesafe.config.Config): BeamConfig.Beam.Outputs.Stats = {
          BeamConfig.Beam.Outputs.Stats(
            binSize = if (c.hasPathOrNull("binSize")) c.getInt("binSize") else 3600
          )
        }
      }

      def apply(c: com.typesafe.config.Config): BeamConfig.Beam.Outputs = {
        BeamConfig.Beam.Outputs(
          addTimestampToOutputDirectory =
            !c.hasPathOrNull("addTimestampToOutputDirectory") || c.getBoolean("addTimestampToOutputDirectory"),
          baseOutputDirectory =
            if (c.hasPathOrNull("baseOutputDirectory")) c.getString("baseOutputDirectory") else "output",
          collectAndCreateBeamAnalysisAndGraphs =
            !c.hasPathOrNull("collectAndCreateBeamAnalysisAndGraphs") || c.getBoolean(
              "collectAndCreateBeamAnalysisAndGraphs"
            ),
          defaultWriteInterval = if (c.hasPathOrNull("defaultWriteInterval")) c.getInt("defaultWriteInterval") else 1,
          displayPerformanceTimings =
            c.hasPathOrNull("displayPerformanceTimings") && c.getBoolean("displayPerformanceTimings"),
          events = BeamConfig.Beam.Outputs.Events(
            if (c.hasPathOrNull("events")) c.getConfig("events")
            else com.typesafe.config.ConfigFactory.parseString("events{}")
          ),
          generalizedLinkStats = BeamConfig.Beam.Outputs.GeneralizedLinkStats(
            if (c.hasPathOrNull("generalizedLinkStats")) c.getConfig("generalizedLinkStats")
            else com.typesafe.config.ConfigFactory.parseString("generalizedLinkStats{}")
          ),
          generalizedLinkStatsInterval =
            if (c.hasPathOrNull("generalizedLinkStatsInterval")) c.getInt("generalizedLinkStatsInterval") else 0,
          matsim = BeamConfig.Beam.Outputs.Matsim(
            if (c.hasPathOrNull("matsim")) c.getConfig("matsim")
            else com.typesafe.config.ConfigFactory.parseString("matsim{}")
          ),
          stats = BeamConfig.Beam.Outputs.Stats(
            if (c.hasPathOrNull("stats")) c.getConfig("stats")
            else com.typesafe.config.ConfigFactory.parseString("stats{}")
          ),
          writeAnalysis = !c.hasPathOrNull("writeAnalysis") || c.getBoolean("writeAnalysis"),
          writeEventsInterval = if (c.hasPathOrNull("writeEventsInterval")) c.getInt("writeEventsInterval") else 1,
          writeGraphs = !c.hasPathOrNull("writeGraphs") || c.getBoolean("writeGraphs"),
          writePlansInterval = if (c.hasPathOrNull("writePlansInterval")) c.getInt("writePlansInterval") else 0,
          writeR5RoutesInterval = if (c.hasPathOrNull("writeR5RoutesInterval")) c.getInt("writeR5RoutesInterval") else 0
        )
      }
    }

    case class Physsim(
      bprsim: BeamConfig.Beam.Physsim.Bprsim,
      cchRoutingAssignment: BeamConfig.Beam.Physsim.CchRoutingAssignment,
      duplicatePTE: BeamConfig.Beam.Physsim.DuplicatePTE,
      eventManager: BeamConfig.Beam.Physsim.EventManager,
      events: BeamConfig.Beam.Physsim.Events,
      eventsForFullVersionOfVia: scala.Boolean,
      eventsSampling: scala.Double,
      flowCapacityFactor: scala.Double,
      initializeRouterWithFreeFlowTimes: scala.Boolean,
      inputNetworkFilePath: java.lang.String,
      jdeqsim: BeamConfig.Beam.Physsim.Jdeqsim,
      linkStatsBinSize: scala.Int,
      linkStatsWriteInterval: scala.Int,
      maxLinkLengthToApplySpeedScalingFactor: scala.Double,
      name: java.lang.String,
      network: BeamConfig.Beam.Physsim.Network,
      overwriteLinkParamPath: java.lang.String,
      parbprsim: BeamConfig.Beam.Physsim.Parbprsim,
      pickUpDropOffAnalysis: BeamConfig.Beam.Physsim.PickUpDropOffAnalysis,
      ptSampleSize: scala.Double,
      quick_fix_minCarSpeedInMetersPerSecond: scala.Double,
      relaxation: BeamConfig.Beam.Physsim.Relaxation,
      skipPhysSim: scala.Boolean,
      speedScalingFactor: scala.Double,
      storageCapacityFactor: scala.Double,
      writeEventsInterval: scala.Int,
      writePlansInterval: scala.Int,
      writeRouteHistoryInterval: scala.Int
    )

    object Physsim {

      case class Bprsim(
        inFlowAggregationTimeWindowInSeconds: scala.Int,
        minFlowToUseBPRFunction: scala.Int,
        travelTimeFunction: java.lang.String
      )

      object Bprsim {

        def apply(c: com.typesafe.config.Config): BeamConfig.Beam.Physsim.Bprsim = {
          BeamConfig.Beam.Physsim.Bprsim(
            inFlowAggregationTimeWindowInSeconds =
              if (c.hasPathOrNull("inFlowAggregationTimeWindowInSeconds"))
                c.getInt("inFlowAggregationTimeWindowInSeconds")
              else 900,
            minFlowToUseBPRFunction =
              if (c.hasPathOrNull("minFlowToUseBPRFunction")) c.getInt("minFlowToUseBPRFunction") else 0,
            travelTimeFunction = if (c.hasPathOrNull("travelTimeFunction")) c.getString("travelTimeFunction") else "BPR"
          )
        }
      }

      case class CchRoutingAssignment(
        congestionFactor: scala.Double
      )

      object CchRoutingAssignment {

        def apply(c: com.typesafe.config.Config): BeamConfig.Beam.Physsim.CchRoutingAssignment = {
          BeamConfig.Beam.Physsim.CchRoutingAssignment(
            congestionFactor = if (c.hasPathOrNull("congestionFactor")) c.getDouble("congestionFactor") else 1.0
          )
        }
      }

      case class DuplicatePTE(
        departureTimeShiftMax: scala.Int,
        departureTimeShiftMin: scala.Int,
        fractionOfEventsToDuplicate: scala.Double
      )

      object DuplicatePTE {

        def apply(c: com.typesafe.config.Config): BeamConfig.Beam.Physsim.DuplicatePTE = {
          BeamConfig.Beam.Physsim.DuplicatePTE(
            departureTimeShiftMax =
              if (c.hasPathOrNull("departureTimeShiftMax")) c.getInt("departureTimeShiftMax") else 600,
            departureTimeShiftMin =
              if (c.hasPathOrNull("departureTimeShiftMin")) c.getInt("departureTimeShiftMin") else -600,
            fractionOfEventsToDuplicate =
              if (c.hasPathOrNull("fractionOfEventsToDuplicate")) c.getDouble("fractionOfEventsToDuplicate") else 0.0
          )
        }
      }

      case class EventManager(
        numberOfThreads: scala.Int,
        `type`: java.lang.String
      )

      object EventManager {

        def apply(c: com.typesafe.config.Config): BeamConfig.Beam.Physsim.EventManager = {
          BeamConfig.Beam.Physsim.EventManager(
            numberOfThreads = if (c.hasPathOrNull("numberOfThreads")) c.getInt("numberOfThreads") else 1,
            `type` = if (c.hasPathOrNull("type")) c.getString("type") else "Auto"
          )
        }
      }

      case class Events(
        eventsToWrite: java.lang.String,
        fileOutputFormats: java.lang.String
      )

      object Events {

        def apply(c: com.typesafe.config.Config): BeamConfig.Beam.Physsim.Events = {
          BeamConfig.Beam.Physsim.Events(
            eventsToWrite =
              if (c.hasPathOrNull("eventsToWrite")) c.getString("eventsToWrite")
              else
                "ActivityEndEvent,ActivityStartEvent,LinkEnterEvent,LinkLeaveEvent,PersonArrivalEvent,PersonDepartureEvent,VehicleEntersTrafficEvent,VehicleLeavesTrafficEvent",
            fileOutputFormats = if (c.hasPathOrNull("fileOutputFormats")) c.getString("fileOutputFormats") else "csv"
          )
        }
      }

      case class Jdeqsim(
        agentSimPhysSimInterfaceDebugger: BeamConfig.Beam.Physsim.Jdeqsim.AgentSimPhysSimInterfaceDebugger,
        cacc: BeamConfig.Beam.Physsim.Jdeqsim.Cacc
      )

      object Jdeqsim {

        case class AgentSimPhysSimInterfaceDebugger(
          enabled: scala.Boolean
        )

        object AgentSimPhysSimInterfaceDebugger {

          def apply(c: com.typesafe.config.Config): BeamConfig.Beam.Physsim.Jdeqsim.AgentSimPhysSimInterfaceDebugger = {
            BeamConfig.Beam.Physsim.Jdeqsim.AgentSimPhysSimInterfaceDebugger(
              enabled = c.hasPathOrNull("enabled") && c.getBoolean("enabled")
            )
          }
        }

        case class Cacc(
          adjustedMinimumRoadSpeedInMetersPerSecond: scala.Double,
          capacityPlansWriteInterval: scala.Int,
          enabled: scala.Boolean,
          minRoadCapacity: scala.Int,
          minSpeedMetersPerSec: scala.Int,
          speedAdjustmentFactor: scala.Double
        )

        object Cacc {

          def apply(c: com.typesafe.config.Config): BeamConfig.Beam.Physsim.Jdeqsim.Cacc = {
            BeamConfig.Beam.Physsim.Jdeqsim.Cacc(
              adjustedMinimumRoadSpeedInMetersPerSecond =
                if (c.hasPathOrNull("adjustedMinimumRoadSpeedInMetersPerSecond"))
                  c.getDouble("adjustedMinimumRoadSpeedInMetersPerSecond")
                else 1.3,
              capacityPlansWriteInterval =
                if (c.hasPathOrNull("capacityPlansWriteInterval")) c.getInt("capacityPlansWriteInterval") else 0,
              enabled = c.hasPathOrNull("enabled") && c.getBoolean("enabled"),
              minRoadCapacity = if (c.hasPathOrNull("minRoadCapacity")) c.getInt("minRoadCapacity") else 2000,
              minSpeedMetersPerSec =
                if (c.hasPathOrNull("minSpeedMetersPerSec")) c.getInt("minSpeedMetersPerSec") else 20,
              speedAdjustmentFactor =
                if (c.hasPathOrNull("speedAdjustmentFactor")) c.getDouble("speedAdjustmentFactor") else 1.0
            )
          }
        }

        def apply(c: com.typesafe.config.Config): BeamConfig.Beam.Physsim.Jdeqsim = {
          BeamConfig.Beam.Physsim.Jdeqsim(
            agentSimPhysSimInterfaceDebugger = BeamConfig.Beam.Physsim.Jdeqsim.AgentSimPhysSimInterfaceDebugger(
              if (c.hasPathOrNull("agentSimPhysSimInterfaceDebugger")) c.getConfig("agentSimPhysSimInterfaceDebugger")
              else com.typesafe.config.ConfigFactory.parseString("agentSimPhysSimInterfaceDebugger{}")
            ),
            cacc = BeamConfig.Beam.Physsim.Jdeqsim.Cacc(
              if (c.hasPathOrNull("cacc")) c.getConfig("cacc")
              else com.typesafe.config.ConfigFactory.parseString("cacc{}")
            )
          )
        }
      }

      case class Network(
        maxSpeedInference: BeamConfig.Beam.Physsim.Network.MaxSpeedInference,
        overwriteRoadTypeProperties: BeamConfig.Beam.Physsim.Network.OverwriteRoadTypeProperties
      )

      object Network {

        case class MaxSpeedInference(
          enabled: scala.Boolean,
          `type`: java.lang.String
        )

        object MaxSpeedInference {

          def apply(c: com.typesafe.config.Config): BeamConfig.Beam.Physsim.Network.MaxSpeedInference = {
            BeamConfig.Beam.Physsim.Network.MaxSpeedInference(
              enabled = c.hasPathOrNull("enabled") && c.getBoolean("enabled"),
              `type` = if (c.hasPathOrNull("type")) c.getString("type") else "MEAN"
            )
          }
        }

        case class OverwriteRoadTypeProperties(
          enabled: scala.Boolean,
          livingStreet: BeamConfig.Beam.Physsim.Network.OverwriteRoadTypeProperties.LivingStreet,
          minor: BeamConfig.Beam.Physsim.Network.OverwriteRoadTypeProperties.Minor,
          motorway: BeamConfig.Beam.Physsim.Network.OverwriteRoadTypeProperties.Motorway,
          motorwayLink: BeamConfig.Beam.Physsim.Network.OverwriteRoadTypeProperties.MotorwayLink,
          primary: BeamConfig.Beam.Physsim.Network.OverwriteRoadTypeProperties.Primary,
          primaryLink: BeamConfig.Beam.Physsim.Network.OverwriteRoadTypeProperties.PrimaryLink,
          residential: BeamConfig.Beam.Physsim.Network.OverwriteRoadTypeProperties.Residential,
          secondary: BeamConfig.Beam.Physsim.Network.OverwriteRoadTypeProperties.Secondary,
          secondaryLink: BeamConfig.Beam.Physsim.Network.OverwriteRoadTypeProperties.SecondaryLink,
          tertiary: BeamConfig.Beam.Physsim.Network.OverwriteRoadTypeProperties.Tertiary,
          tertiaryLink: BeamConfig.Beam.Physsim.Network.OverwriteRoadTypeProperties.TertiaryLink,
          trunk: BeamConfig.Beam.Physsim.Network.OverwriteRoadTypeProperties.Trunk,
          trunkLink: BeamConfig.Beam.Physsim.Network.OverwriteRoadTypeProperties.TrunkLink,
          unclassified: BeamConfig.Beam.Physsim.Network.OverwriteRoadTypeProperties.Unclassified
        )

        object OverwriteRoadTypeProperties {

          case class LivingStreet(
            alpha: scala.Option[scala.Double],
            beta: scala.Option[scala.Double],
            capacity: scala.Option[scala.Int],
            lanes: scala.Option[scala.Int],
            speed: scala.Option[scala.Double]
          )

          object LivingStreet {

            def apply(
              c: com.typesafe.config.Config
            ): BeamConfig.Beam.Physsim.Network.OverwriteRoadTypeProperties.LivingStreet = {
              BeamConfig.Beam.Physsim.Network.OverwriteRoadTypeProperties.LivingStreet(
                alpha = if (c.hasPathOrNull("alpha")) Some(c.getDouble("alpha")) else None,
                beta = if (c.hasPathOrNull("beta")) Some(c.getDouble("beta")) else None,
                capacity = if (c.hasPathOrNull("capacity")) Some(c.getInt("capacity")) else None,
                lanes = if (c.hasPathOrNull("lanes")) Some(c.getInt("lanes")) else None,
                speed = if (c.hasPathOrNull("speed")) Some(c.getDouble("speed")) else None
              )
            }
          }

          case class Minor(
            alpha: scala.Option[scala.Double],
            beta: scala.Option[scala.Double],
            capacity: scala.Option[scala.Int],
            lanes: scala.Option[scala.Int],
            speed: scala.Option[scala.Double]
          )

          object Minor {

            def apply(
              c: com.typesafe.config.Config
            ): BeamConfig.Beam.Physsim.Network.OverwriteRoadTypeProperties.Minor = {
              BeamConfig.Beam.Physsim.Network.OverwriteRoadTypeProperties.Minor(
                alpha = if (c.hasPathOrNull("alpha")) Some(c.getDouble("alpha")) else None,
                beta = if (c.hasPathOrNull("beta")) Some(c.getDouble("beta")) else None,
                capacity = if (c.hasPathOrNull("capacity")) Some(c.getInt("capacity")) else None,
                lanes = if (c.hasPathOrNull("lanes")) Some(c.getInt("lanes")) else None,
                speed = if (c.hasPathOrNull("speed")) Some(c.getDouble("speed")) else None
              )
            }
          }

          case class Motorway(
            alpha: scala.Option[scala.Double],
            beta: scala.Option[scala.Double],
            capacity: scala.Option[scala.Int],
            lanes: scala.Option[scala.Int],
            speed: scala.Option[scala.Double]
          )

          object Motorway {

            def apply(
              c: com.typesafe.config.Config
            ): BeamConfig.Beam.Physsim.Network.OverwriteRoadTypeProperties.Motorway = {
              BeamConfig.Beam.Physsim.Network.OverwriteRoadTypeProperties.Motorway(
                alpha = if (c.hasPathOrNull("alpha")) Some(c.getDouble("alpha")) else None,
                beta = if (c.hasPathOrNull("beta")) Some(c.getDouble("beta")) else None,
                capacity = if (c.hasPathOrNull("capacity")) Some(c.getInt("capacity")) else None,
                lanes = if (c.hasPathOrNull("lanes")) Some(c.getInt("lanes")) else None,
                speed = if (c.hasPathOrNull("speed")) Some(c.getDouble("speed")) else None
              )
            }
          }

          case class MotorwayLink(
            alpha: scala.Option[scala.Double],
            beta: scala.Option[scala.Double],
            capacity: scala.Option[scala.Int],
            lanes: scala.Option[scala.Int],
            speed: scala.Option[scala.Double]
          )

          object MotorwayLink {

            def apply(
              c: com.typesafe.config.Config
            ): BeamConfig.Beam.Physsim.Network.OverwriteRoadTypeProperties.MotorwayLink = {
              BeamConfig.Beam.Physsim.Network.OverwriteRoadTypeProperties.MotorwayLink(
                alpha = if (c.hasPathOrNull("alpha")) Some(c.getDouble("alpha")) else None,
                beta = if (c.hasPathOrNull("beta")) Some(c.getDouble("beta")) else None,
                capacity = if (c.hasPathOrNull("capacity")) Some(c.getInt("capacity")) else None,
                lanes = if (c.hasPathOrNull("lanes")) Some(c.getInt("lanes")) else None,
                speed = if (c.hasPathOrNull("speed")) Some(c.getDouble("speed")) else None
              )
            }
          }

          case class Primary(
            alpha: scala.Option[scala.Double],
            beta: scala.Option[scala.Double],
            capacity: scala.Option[scala.Int],
            lanes: scala.Option[scala.Int],
            speed: scala.Option[scala.Double]
          )

          object Primary {

            def apply(
              c: com.typesafe.config.Config
            ): BeamConfig.Beam.Physsim.Network.OverwriteRoadTypeProperties.Primary = {
              BeamConfig.Beam.Physsim.Network.OverwriteRoadTypeProperties.Primary(
                alpha = if (c.hasPathOrNull("alpha")) Some(c.getDouble("alpha")) else None,
                beta = if (c.hasPathOrNull("beta")) Some(c.getDouble("beta")) else None,
                capacity = if (c.hasPathOrNull("capacity")) Some(c.getInt("capacity")) else None,
                lanes = if (c.hasPathOrNull("lanes")) Some(c.getInt("lanes")) else None,
                speed = if (c.hasPathOrNull("speed")) Some(c.getDouble("speed")) else None
              )
            }
          }

          case class PrimaryLink(
            alpha: scala.Option[scala.Double],
            beta: scala.Option[scala.Double],
            capacity: scala.Option[scala.Int],
            lanes: scala.Option[scala.Int],
            speed: scala.Option[scala.Double]
          )

          object PrimaryLink {

            def apply(
              c: com.typesafe.config.Config
            ): BeamConfig.Beam.Physsim.Network.OverwriteRoadTypeProperties.PrimaryLink = {
              BeamConfig.Beam.Physsim.Network.OverwriteRoadTypeProperties.PrimaryLink(
                alpha = if (c.hasPathOrNull("alpha")) Some(c.getDouble("alpha")) else None,
                beta = if (c.hasPathOrNull("beta")) Some(c.getDouble("beta")) else None,
                capacity = if (c.hasPathOrNull("capacity")) Some(c.getInt("capacity")) else None,
                lanes = if (c.hasPathOrNull("lanes")) Some(c.getInt("lanes")) else None,
                speed = if (c.hasPathOrNull("speed")) Some(c.getDouble("speed")) else None
              )
            }
          }

          case class Residential(
            alpha: scala.Option[scala.Double],
            beta: scala.Option[scala.Double],
            capacity: scala.Option[scala.Int],
            lanes: scala.Option[scala.Int],
            speed: scala.Option[scala.Double]
          )

          object Residential {

            def apply(
              c: com.typesafe.config.Config
            ): BeamConfig.Beam.Physsim.Network.OverwriteRoadTypeProperties.Residential = {
              BeamConfig.Beam.Physsim.Network.OverwriteRoadTypeProperties.Residential(
                alpha = if (c.hasPathOrNull("alpha")) Some(c.getDouble("alpha")) else None,
                beta = if (c.hasPathOrNull("beta")) Some(c.getDouble("beta")) else None,
                capacity = if (c.hasPathOrNull("capacity")) Some(c.getInt("capacity")) else None,
                lanes = if (c.hasPathOrNull("lanes")) Some(c.getInt("lanes")) else None,
                speed = if (c.hasPathOrNull("speed")) Some(c.getDouble("speed")) else None
              )
            }
          }

          case class Secondary(
            alpha: scala.Option[scala.Double],
            beta: scala.Option[scala.Double],
            capacity: scala.Option[scala.Int],
            lanes: scala.Option[scala.Int],
            speed: scala.Option[scala.Double]
          )

          object Secondary {

            def apply(
              c: com.typesafe.config.Config
            ): BeamConfig.Beam.Physsim.Network.OverwriteRoadTypeProperties.Secondary = {
              BeamConfig.Beam.Physsim.Network.OverwriteRoadTypeProperties.Secondary(
                alpha = if (c.hasPathOrNull("alpha")) Some(c.getDouble("alpha")) else None,
                beta = if (c.hasPathOrNull("beta")) Some(c.getDouble("beta")) else None,
                capacity = if (c.hasPathOrNull("capacity")) Some(c.getInt("capacity")) else None,
                lanes = if (c.hasPathOrNull("lanes")) Some(c.getInt("lanes")) else None,
                speed = if (c.hasPathOrNull("speed")) Some(c.getDouble("speed")) else None
              )
            }
          }

          case class SecondaryLink(
            alpha: scala.Option[scala.Double],
            beta: scala.Option[scala.Double],
            capacity: scala.Option[scala.Int],
            lanes: scala.Option[scala.Int],
            speed: scala.Option[scala.Double]
          )

          object SecondaryLink {

            def apply(
              c: com.typesafe.config.Config
            ): BeamConfig.Beam.Physsim.Network.OverwriteRoadTypeProperties.SecondaryLink = {
              BeamConfig.Beam.Physsim.Network.OverwriteRoadTypeProperties.SecondaryLink(
                alpha = if (c.hasPathOrNull("alpha")) Some(c.getDouble("alpha")) else None,
                beta = if (c.hasPathOrNull("beta")) Some(c.getDouble("beta")) else None,
                capacity = if (c.hasPathOrNull("capacity")) Some(c.getInt("capacity")) else None,
                lanes = if (c.hasPathOrNull("lanes")) Some(c.getInt("lanes")) else None,
                speed = if (c.hasPathOrNull("speed")) Some(c.getDouble("speed")) else None
              )
            }
          }

          case class Tertiary(
            alpha: scala.Option[scala.Double],
            beta: scala.Option[scala.Double],
            capacity: scala.Option[scala.Int],
            lanes: scala.Option[scala.Int],
            speed: scala.Option[scala.Double]
          )

          object Tertiary {

            def apply(
              c: com.typesafe.config.Config
            ): BeamConfig.Beam.Physsim.Network.OverwriteRoadTypeProperties.Tertiary = {
              BeamConfig.Beam.Physsim.Network.OverwriteRoadTypeProperties.Tertiary(
                alpha = if (c.hasPathOrNull("alpha")) Some(c.getDouble("alpha")) else None,
                beta = if (c.hasPathOrNull("beta")) Some(c.getDouble("beta")) else None,
                capacity = if (c.hasPathOrNull("capacity")) Some(c.getInt("capacity")) else None,
                lanes = if (c.hasPathOrNull("lanes")) Some(c.getInt("lanes")) else None,
                speed = if (c.hasPathOrNull("speed")) Some(c.getDouble("speed")) else None
              )
            }
          }

          case class TertiaryLink(
            alpha: scala.Option[scala.Double],
            beta: scala.Option[scala.Double],
            capacity: scala.Option[scala.Int],
            lanes: scala.Option[scala.Int],
            speed: scala.Option[scala.Double]
          )

          object TertiaryLink {

            def apply(
              c: com.typesafe.config.Config
            ): BeamConfig.Beam.Physsim.Network.OverwriteRoadTypeProperties.TertiaryLink = {
              BeamConfig.Beam.Physsim.Network.OverwriteRoadTypeProperties.TertiaryLink(
                alpha = if (c.hasPathOrNull("alpha")) Some(c.getDouble("alpha")) else None,
                beta = if (c.hasPathOrNull("beta")) Some(c.getDouble("beta")) else None,
                capacity = if (c.hasPathOrNull("capacity")) Some(c.getInt("capacity")) else None,
                lanes = if (c.hasPathOrNull("lanes")) Some(c.getInt("lanes")) else None,
                speed = if (c.hasPathOrNull("speed")) Some(c.getDouble("speed")) else None
              )
            }
          }

          case class Trunk(
            alpha: scala.Option[scala.Double],
            beta: scala.Option[scala.Double],
            capacity: scala.Option[scala.Int],
            lanes: scala.Option[scala.Int],
            speed: scala.Option[scala.Double]
          )

          object Trunk {

            def apply(
              c: com.typesafe.config.Config
            ): BeamConfig.Beam.Physsim.Network.OverwriteRoadTypeProperties.Trunk = {
              BeamConfig.Beam.Physsim.Network.OverwriteRoadTypeProperties.Trunk(
                alpha = if (c.hasPathOrNull("alpha")) Some(c.getDouble("alpha")) else None,
                beta = if (c.hasPathOrNull("beta")) Some(c.getDouble("beta")) else None,
                capacity = if (c.hasPathOrNull("capacity")) Some(c.getInt("capacity")) else None,
                lanes = if (c.hasPathOrNull("lanes")) Some(c.getInt("lanes")) else None,
                speed = if (c.hasPathOrNull("speed")) Some(c.getDouble("speed")) else None
              )
            }
          }

          case class TrunkLink(
            alpha: scala.Option[scala.Double],
            beta: scala.Option[scala.Double],
            capacity: scala.Option[scala.Int],
            lanes: scala.Option[scala.Int],
            speed: scala.Option[scala.Double]
          )

          object TrunkLink {

            def apply(
              c: com.typesafe.config.Config
            ): BeamConfig.Beam.Physsim.Network.OverwriteRoadTypeProperties.TrunkLink = {
              BeamConfig.Beam.Physsim.Network.OverwriteRoadTypeProperties.TrunkLink(
                alpha = if (c.hasPathOrNull("alpha")) Some(c.getDouble("alpha")) else None,
                beta = if (c.hasPathOrNull("beta")) Some(c.getDouble("beta")) else None,
                capacity = if (c.hasPathOrNull("capacity")) Some(c.getInt("capacity")) else None,
                lanes = if (c.hasPathOrNull("lanes")) Some(c.getInt("lanes")) else None,
                speed = if (c.hasPathOrNull("speed")) Some(c.getDouble("speed")) else None
              )
            }
          }

          case class Unclassified(
            alpha: scala.Option[scala.Double],
            beta: scala.Option[scala.Double],
            capacity: scala.Option[scala.Int],
            lanes: scala.Option[scala.Int],
            speed: scala.Option[scala.Double]
          )

          object Unclassified {

            def apply(
              c: com.typesafe.config.Config
            ): BeamConfig.Beam.Physsim.Network.OverwriteRoadTypeProperties.Unclassified = {
              BeamConfig.Beam.Physsim.Network.OverwriteRoadTypeProperties.Unclassified(
                alpha = if (c.hasPathOrNull("alpha")) Some(c.getDouble("alpha")) else None,
                beta = if (c.hasPathOrNull("beta")) Some(c.getDouble("beta")) else None,
                capacity = if (c.hasPathOrNull("capacity")) Some(c.getInt("capacity")) else None,
                lanes = if (c.hasPathOrNull("lanes")) Some(c.getInt("lanes")) else None,
                speed = if (c.hasPathOrNull("speed")) Some(c.getDouble("speed")) else None
              )
            }
          }

          def apply(c: com.typesafe.config.Config): BeamConfig.Beam.Physsim.Network.OverwriteRoadTypeProperties = {
            BeamConfig.Beam.Physsim.Network.OverwriteRoadTypeProperties(
              enabled = c.hasPathOrNull("enabled") && c.getBoolean("enabled"),
              livingStreet = BeamConfig.Beam.Physsim.Network.OverwriteRoadTypeProperties.LivingStreet(
                if (c.hasPathOrNull("livingStreet")) c.getConfig("livingStreet")
                else com.typesafe.config.ConfigFactory.parseString("livingStreet{}")
              ),
              minor = BeamConfig.Beam.Physsim.Network.OverwriteRoadTypeProperties.Minor(
                if (c.hasPathOrNull("minor")) c.getConfig("minor")
                else com.typesafe.config.ConfigFactory.parseString("minor{}")
              ),
              motorway = BeamConfig.Beam.Physsim.Network.OverwriteRoadTypeProperties.Motorway(
                if (c.hasPathOrNull("motorway")) c.getConfig("motorway")
                else com.typesafe.config.ConfigFactory.parseString("motorway{}")
              ),
              motorwayLink = BeamConfig.Beam.Physsim.Network.OverwriteRoadTypeProperties.MotorwayLink(
                if (c.hasPathOrNull("motorwayLink")) c.getConfig("motorwayLink")
                else com.typesafe.config.ConfigFactory.parseString("motorwayLink{}")
              ),
              primary = BeamConfig.Beam.Physsim.Network.OverwriteRoadTypeProperties.Primary(
                if (c.hasPathOrNull("primary")) c.getConfig("primary")
                else com.typesafe.config.ConfigFactory.parseString("primary{}")
              ),
              primaryLink = BeamConfig.Beam.Physsim.Network.OverwriteRoadTypeProperties.PrimaryLink(
                if (c.hasPathOrNull("primaryLink")) c.getConfig("primaryLink")
                else com.typesafe.config.ConfigFactory.parseString("primaryLink{}")
              ),
              residential = BeamConfig.Beam.Physsim.Network.OverwriteRoadTypeProperties.Residential(
                if (c.hasPathOrNull("residential")) c.getConfig("residential")
                else com.typesafe.config.ConfigFactory.parseString("residential{}")
              ),
              secondary = BeamConfig.Beam.Physsim.Network.OverwriteRoadTypeProperties.Secondary(
                if (c.hasPathOrNull("secondary")) c.getConfig("secondary")
                else com.typesafe.config.ConfigFactory.parseString("secondary{}")
              ),
              secondaryLink = BeamConfig.Beam.Physsim.Network.OverwriteRoadTypeProperties.SecondaryLink(
                if (c.hasPathOrNull("secondaryLink")) c.getConfig("secondaryLink")
                else com.typesafe.config.ConfigFactory.parseString("secondaryLink{}")
              ),
              tertiary = BeamConfig.Beam.Physsim.Network.OverwriteRoadTypeProperties.Tertiary(
                if (c.hasPathOrNull("tertiary")) c.getConfig("tertiary")
                else com.typesafe.config.ConfigFactory.parseString("tertiary{}")
              ),
              tertiaryLink = BeamConfig.Beam.Physsim.Network.OverwriteRoadTypeProperties.TertiaryLink(
                if (c.hasPathOrNull("tertiaryLink")) c.getConfig("tertiaryLink")
                else com.typesafe.config.ConfigFactory.parseString("tertiaryLink{}")
              ),
              trunk = BeamConfig.Beam.Physsim.Network.OverwriteRoadTypeProperties.Trunk(
                if (c.hasPathOrNull("trunk")) c.getConfig("trunk")
                else com.typesafe.config.ConfigFactory.parseString("trunk{}")
              ),
              trunkLink = BeamConfig.Beam.Physsim.Network.OverwriteRoadTypeProperties.TrunkLink(
                if (c.hasPathOrNull("trunkLink")) c.getConfig("trunkLink")
                else com.typesafe.config.ConfigFactory.parseString("trunkLink{}")
              ),
              unclassified = BeamConfig.Beam.Physsim.Network.OverwriteRoadTypeProperties.Unclassified(
                if (c.hasPathOrNull("unclassified")) c.getConfig("unclassified")
                else com.typesafe.config.ConfigFactory.parseString("unclassified{}")
              )
            )
          }
        }

        def apply(c: com.typesafe.config.Config): BeamConfig.Beam.Physsim.Network = {
          BeamConfig.Beam.Physsim.Network(
            maxSpeedInference = BeamConfig.Beam.Physsim.Network.MaxSpeedInference(
              if (c.hasPathOrNull("maxSpeedInference")) c.getConfig("maxSpeedInference")
              else com.typesafe.config.ConfigFactory.parseString("maxSpeedInference{}")
            ),
            overwriteRoadTypeProperties = BeamConfig.Beam.Physsim.Network.OverwriteRoadTypeProperties(
              if (c.hasPathOrNull("overwriteRoadTypeProperties")) c.getConfig("overwriteRoadTypeProperties")
              else com.typesafe.config.ConfigFactory.parseString("overwriteRoadTypeProperties{}")
            )
          )
        }
      }

      case class Parbprsim(
        numberOfClusters: scala.Int,
        syncInterval: scala.Int
      )

      object Parbprsim {

        def apply(c: com.typesafe.config.Config): BeamConfig.Beam.Physsim.Parbprsim = {
          BeamConfig.Beam.Physsim.Parbprsim(
            numberOfClusters = if (c.hasPathOrNull("numberOfClusters")) c.getInt("numberOfClusters") else 8,
            syncInterval = if (c.hasPathOrNull("syncInterval")) c.getInt("syncInterval") else 60
          )
        }
      }

      case class PickUpDropOffAnalysis(
        additionalTravelTimeMultiplier: scala.Double,
        enabled: scala.Boolean,
        secondsFromPickUpPropOffToAffectTravelTime: scala.Int
      )

      object PickUpDropOffAnalysis {

        def apply(c: com.typesafe.config.Config): BeamConfig.Beam.Physsim.PickUpDropOffAnalysis = {
          BeamConfig.Beam.Physsim.PickUpDropOffAnalysis(
            additionalTravelTimeMultiplier =
              if (c.hasPathOrNull("additionalTravelTimeMultiplier")) c.getDouble("additionalTravelTimeMultiplier")
              else 1.0,
            enabled = c.hasPathOrNull("enabled") && c.getBoolean("enabled"),
            secondsFromPickUpPropOffToAffectTravelTime =
              if (c.hasPathOrNull("secondsFromPickUpPropOffToAffectTravelTime"))
                c.getInt("secondsFromPickUpPropOffToAffectTravelTime")
              else 600
          )
        }
      }

      case class Relaxation(
        experiment2_0: BeamConfig.Beam.Physsim.Relaxation.Experiment20,
        experiment2_1: BeamConfig.Beam.Physsim.Relaxation.Experiment21,
        experiment3_0: BeamConfig.Beam.Physsim.Relaxation.Experiment30,
        experiment4_0: BeamConfig.Beam.Physsim.Relaxation.Experiment40,
        experiment5_0: BeamConfig.Beam.Physsim.Relaxation.Experiment50,
        experiment5_1: BeamConfig.Beam.Physsim.Relaxation.Experiment51,
        experiment5_2: BeamConfig.Beam.Physsim.Relaxation.Experiment52,
        `type`: java.lang.String
      )

      object Relaxation {

        case class Experiment20(
          clearModesEveryIteration: scala.Boolean,
          clearRoutesEveryIteration: scala.Boolean,
          fractionOfPopulationToReroute: scala.Double,
          internalNumberOfIterations: scala.Int
        )

        object Experiment20 {

          def apply(c: com.typesafe.config.Config): BeamConfig.Beam.Physsim.Relaxation.Experiment20 = {
            BeamConfig.Beam.Physsim.Relaxation.Experiment20(
              clearModesEveryIteration =
                !c.hasPathOrNull("clearModesEveryIteration") || c.getBoolean("clearModesEveryIteration"),
              clearRoutesEveryIteration =
                !c.hasPathOrNull("clearRoutesEveryIteration") || c.getBoolean("clearRoutesEveryIteration"),
              fractionOfPopulationToReroute =
                if (c.hasPathOrNull("fractionOfPopulationToReroute")) c.getDouble("fractionOfPopulationToReroute")
                else 0.1,
              internalNumberOfIterations =
                if (c.hasPathOrNull("internalNumberOfIterations")) c.getInt("internalNumberOfIterations") else 15
            )
          }
        }

        case class Experiment21(
          clearModesEveryIteration: scala.Boolean,
          clearRoutesEveryIteration: scala.Boolean,
          fractionOfPopulationToReroute: scala.Double,
          internalNumberOfIterations: scala.Int
        )

        object Experiment21 {

          def apply(c: com.typesafe.config.Config): BeamConfig.Beam.Physsim.Relaxation.Experiment21 = {
            BeamConfig.Beam.Physsim.Relaxation.Experiment21(
              clearModesEveryIteration =
                !c.hasPathOrNull("clearModesEveryIteration") || c.getBoolean("clearModesEveryIteration"),
              clearRoutesEveryIteration =
                !c.hasPathOrNull("clearRoutesEveryIteration") || c.getBoolean("clearRoutesEveryIteration"),
              fractionOfPopulationToReroute =
                if (c.hasPathOrNull("fractionOfPopulationToReroute")) c.getDouble("fractionOfPopulationToReroute")
                else 0.1,
              internalNumberOfIterations =
                if (c.hasPathOrNull("internalNumberOfIterations")) c.getInt("internalNumberOfIterations") else 15
            )
          }
        }

        case class Experiment30(
          fractionOfPopulationToReroute: scala.Double,
          internalNumberOfIterations: scala.Int
        )

        object Experiment30 {

          def apply(c: com.typesafe.config.Config): BeamConfig.Beam.Physsim.Relaxation.Experiment30 = {
            BeamConfig.Beam.Physsim.Relaxation.Experiment30(
              fractionOfPopulationToReroute =
                if (c.hasPathOrNull("fractionOfPopulationToReroute")) c.getDouble("fractionOfPopulationToReroute")
                else 0.1,
              internalNumberOfIterations =
                if (c.hasPathOrNull("internalNumberOfIterations")) c.getInt("internalNumberOfIterations") else 15
            )
          }
        }

        case class Experiment40(
          percentToSimulate: scala.Option[scala.List[scala.Double]]
        )

        object Experiment40 {

          def apply(c: com.typesafe.config.Config): BeamConfig.Beam.Physsim.Relaxation.Experiment40 = {
            BeamConfig.Beam.Physsim.Relaxation.Experiment40(
              percentToSimulate =
                if (c.hasPathOrNull("percentToSimulate")) scala.Some($_L$_dbl(c.getList("percentToSimulate"))) else None
            )
          }
        }

        case class Experiment50(
          percentToSimulate: scala.Option[scala.List[scala.Double]]
        )

        object Experiment50 {

          def apply(c: com.typesafe.config.Config): BeamConfig.Beam.Physsim.Relaxation.Experiment50 = {
            BeamConfig.Beam.Physsim.Relaxation.Experiment50(
              percentToSimulate =
                if (c.hasPathOrNull("percentToSimulate")) scala.Some($_L$_dbl(c.getList("percentToSimulate"))) else None
            )
          }
        }

        case class Experiment51(
          percentToSimulate: scala.Option[scala.List[scala.Double]]
        )

        object Experiment51 {

          def apply(c: com.typesafe.config.Config): BeamConfig.Beam.Physsim.Relaxation.Experiment51 = {
            BeamConfig.Beam.Physsim.Relaxation.Experiment51(
              percentToSimulate =
                if (c.hasPathOrNull("percentToSimulate")) scala.Some($_L$_dbl(c.getList("percentToSimulate"))) else None
            )
          }
        }

        case class Experiment52(
          percentToSimulate: scala.Option[scala.List[scala.Double]]
        )

        object Experiment52 {

          def apply(c: com.typesafe.config.Config): BeamConfig.Beam.Physsim.Relaxation.Experiment52 = {
            BeamConfig.Beam.Physsim.Relaxation.Experiment52(
              percentToSimulate =
                if (c.hasPathOrNull("percentToSimulate")) scala.Some($_L$_dbl(c.getList("percentToSimulate"))) else None
            )
          }
        }

        def apply(c: com.typesafe.config.Config): BeamConfig.Beam.Physsim.Relaxation = {
          BeamConfig.Beam.Physsim.Relaxation(
            experiment2_0 = BeamConfig.Beam.Physsim.Relaxation.Experiment20(
              if (c.hasPathOrNull("experiment2_0")) c.getConfig("experiment2_0")
              else com.typesafe.config.ConfigFactory.parseString("experiment2_0{}")
            ),
            experiment2_1 = BeamConfig.Beam.Physsim.Relaxation.Experiment21(
              if (c.hasPathOrNull("experiment2_1")) c.getConfig("experiment2_1")
              else com.typesafe.config.ConfigFactory.parseString("experiment2_1{}")
            ),
            experiment3_0 = BeamConfig.Beam.Physsim.Relaxation.Experiment30(
              if (c.hasPathOrNull("experiment3_0")) c.getConfig("experiment3_0")
              else com.typesafe.config.ConfigFactory.parseString("experiment3_0{}")
            ),
            experiment4_0 = BeamConfig.Beam.Physsim.Relaxation.Experiment40(
              if (c.hasPathOrNull("experiment4_0")) c.getConfig("experiment4_0")
              else com.typesafe.config.ConfigFactory.parseString("experiment4_0{}")
            ),
            experiment5_0 = BeamConfig.Beam.Physsim.Relaxation.Experiment50(
              if (c.hasPathOrNull("experiment5_0")) c.getConfig("experiment5_0")
              else com.typesafe.config.ConfigFactory.parseString("experiment5_0{}")
            ),
            experiment5_1 = BeamConfig.Beam.Physsim.Relaxation.Experiment51(
              if (c.hasPathOrNull("experiment5_1")) c.getConfig("experiment5_1")
              else com.typesafe.config.ConfigFactory.parseString("experiment5_1{}")
            ),
            experiment5_2 = BeamConfig.Beam.Physsim.Relaxation.Experiment52(
              if (c.hasPathOrNull("experiment5_2")) c.getConfig("experiment5_2")
              else com.typesafe.config.ConfigFactory.parseString("experiment5_2{}")
            ),
            `type` = if (c.hasPathOrNull("type")) c.getString("type") else "normal"
          )
        }
      }

      def apply(c: com.typesafe.config.Config): BeamConfig.Beam.Physsim = {
        BeamConfig.Beam.Physsim(
          bprsim = BeamConfig.Beam.Physsim.Bprsim(
            if (c.hasPathOrNull("bprsim")) c.getConfig("bprsim")
            else com.typesafe.config.ConfigFactory.parseString("bprsim{}")
          ),
          cchRoutingAssignment = BeamConfig.Beam.Physsim.CchRoutingAssignment(
            if (c.hasPathOrNull("cchRoutingAssignment")) c.getConfig("cchRoutingAssignment")
            else com.typesafe.config.ConfigFactory.parseString("cchRoutingAssignment{}")
          ),
          duplicatePTE = BeamConfig.Beam.Physsim.DuplicatePTE(
            if (c.hasPathOrNull("duplicatePTE")) c.getConfig("duplicatePTE")
            else com.typesafe.config.ConfigFactory.parseString("duplicatePTE{}")
          ),
          eventManager = BeamConfig.Beam.Physsim.EventManager(
            if (c.hasPathOrNull("eventManager")) c.getConfig("eventManager")
            else com.typesafe.config.ConfigFactory.parseString("eventManager{}")
          ),
          events = BeamConfig.Beam.Physsim.Events(
            if (c.hasPathOrNull("events")) c.getConfig("events")
            else com.typesafe.config.ConfigFactory.parseString("events{}")
          ),
          eventsForFullVersionOfVia =
            !c.hasPathOrNull("eventsForFullVersionOfVia") || c.getBoolean("eventsForFullVersionOfVia"),
          eventsSampling = if (c.hasPathOrNull("eventsSampling")) c.getDouble("eventsSampling") else 1.0,
          flowCapacityFactor = if (c.hasPathOrNull("flowCapacityFactor")) c.getDouble("flowCapacityFactor") else 1.0,
          initializeRouterWithFreeFlowTimes =
            !c.hasPathOrNull("initializeRouterWithFreeFlowTimes") || c.getBoolean("initializeRouterWithFreeFlowTimes"),
          inputNetworkFilePath =
            if (c.hasPathOrNull("inputNetworkFilePath")) c.getString("inputNetworkFilePath")
            else "/test/input/beamville/r5/physsim-network.xml",
          jdeqsim = BeamConfig.Beam.Physsim.Jdeqsim(
            if (c.hasPathOrNull("jdeqsim")) c.getConfig("jdeqsim")
            else com.typesafe.config.ConfigFactory.parseString("jdeqsim{}")
          ),
          linkStatsBinSize = if (c.hasPathOrNull("linkStatsBinSize")) c.getInt("linkStatsBinSize") else 3600,
          linkStatsWriteInterval =
            if (c.hasPathOrNull("linkStatsWriteInterval")) c.getInt("linkStatsWriteInterval") else 0,
          maxLinkLengthToApplySpeedScalingFactor =
            if (c.hasPathOrNull("maxLinkLengthToApplySpeedScalingFactor"))
              c.getDouble("maxLinkLengthToApplySpeedScalingFactor")
            else 50.0,
          name = if (c.hasPathOrNull("name")) c.getString("name") else "JDEQSim",
          network = BeamConfig.Beam.Physsim.Network(
            if (c.hasPathOrNull("network")) c.getConfig("network")
            else com.typesafe.config.ConfigFactory.parseString("network{}")
          ),
          overwriteLinkParamPath =
            if (c.hasPathOrNull("overwriteLinkParamPath")) c.getString("overwriteLinkParamPath") else "",
          parbprsim = BeamConfig.Beam.Physsim.Parbprsim(
            if (c.hasPathOrNull("parbprsim")) c.getConfig("parbprsim")
            else com.typesafe.config.ConfigFactory.parseString("parbprsim{}")
          ),
          pickUpDropOffAnalysis = BeamConfig.Beam.Physsim.PickUpDropOffAnalysis(
            if (c.hasPathOrNull("pickUpDropOffAnalysis")) c.getConfig("pickUpDropOffAnalysis")
            else com.typesafe.config.ConfigFactory.parseString("pickUpDropOffAnalysis{}")
          ),
          ptSampleSize = if (c.hasPathOrNull("ptSampleSize")) c.getDouble("ptSampleSize") else 1.0,
          quick_fix_minCarSpeedInMetersPerSecond =
            if (c.hasPathOrNull("quick_fix_minCarSpeedInMetersPerSecond"))
              c.getDouble("quick_fix_minCarSpeedInMetersPerSecond")
            else 0.5,
          relaxation = BeamConfig.Beam.Physsim.Relaxation(
            if (c.hasPathOrNull("relaxation")) c.getConfig("relaxation")
            else com.typesafe.config.ConfigFactory.parseString("relaxation{}")
          ),
          skipPhysSim = c.hasPathOrNull("skipPhysSim") && c.getBoolean("skipPhysSim"),
          speedScalingFactor = if (c.hasPathOrNull("speedScalingFactor")) c.getDouble("speedScalingFactor") else 1.0,
          storageCapacityFactor =
            if (c.hasPathOrNull("storageCapacityFactor")) c.getDouble("storageCapacityFactor") else 1.0,
          writeEventsInterval = if (c.hasPathOrNull("writeEventsInterval")) c.getInt("writeEventsInterval") else 0,
          writePlansInterval = if (c.hasPathOrNull("writePlansInterval")) c.getInt("writePlansInterval") else 0,
          writeRouteHistoryInterval =
            if (c.hasPathOrNull("writeRouteHistoryInterval")) c.getInt("writeRouteHistoryInterval") else 10
        )
      }
    }

    case class Replanning(
      ModuleProbability_1: scala.Double,
      ModuleProbability_2: scala.Double,
      ModuleProbability_3: scala.Double,
      ModuleProbability_4: scala.Int,
      Module_1: java.lang.String,
      Module_2: java.lang.String,
      Module_3: java.lang.String,
      Module_4: java.lang.String,
      clearModes: BeamConfig.Beam.Replanning.ClearModes,
      fractionOfIterationsToDisableInnovation: scala.Double,
      maxAgentPlanMemorySize: scala.Int
    )

    object Replanning {

      case class ClearModes(
        iteration: scala.Int,
        modes: scala.Option[scala.List[java.lang.String]],
        strategy: java.lang.String
      )

      object ClearModes {

        def apply(c: com.typesafe.config.Config): BeamConfig.Beam.Replanning.ClearModes = {
          BeamConfig.Beam.Replanning.ClearModes(
            iteration = if (c.hasPathOrNull("iteration")) c.getInt("iteration") else 0,
            modes = if (c.hasPathOrNull("modes")) scala.Some($_L$_str(c.getList("modes"))) else None,
            strategy = if (c.hasPathOrNull("strategy")) c.getString("strategy") else "AtBeginningOfIteration"
          )
        }
      }

      def apply(c: com.typesafe.config.Config): BeamConfig.Beam.Replanning = {
        BeamConfig.Beam.Replanning(
          ModuleProbability_1 = if (c.hasPathOrNull("ModuleProbability_1")) c.getDouble("ModuleProbability_1") else 0.8,
          ModuleProbability_2 = if (c.hasPathOrNull("ModuleProbability_2")) c.getDouble("ModuleProbability_2") else 0.1,
          ModuleProbability_3 = if (c.hasPathOrNull("ModuleProbability_3")) c.getDouble("ModuleProbability_3") else 0.1,
          ModuleProbability_4 = if (c.hasPathOrNull("ModuleProbability_4")) c.getInt("ModuleProbability_4") else 0,
          Module_1 = if (c.hasPathOrNull("Module_1")) c.getString("Module_1") else "SelectExpBeta",
          Module_2 = if (c.hasPathOrNull("Module_2")) c.getString("Module_2") else "ClearRoutes",
          Module_3 = if (c.hasPathOrNull("Module_3")) c.getString("Module_3") else "ClearModes",
          Module_4 = if (c.hasPathOrNull("Module_4")) c.getString("Module_4") else "TimeMutator",
          clearModes = BeamConfig.Beam.Replanning.ClearModes(
            if (c.hasPathOrNull("clearModes")) c.getConfig("clearModes")
            else com.typesafe.config.ConfigFactory.parseString("clearModes{}")
          ),
          fractionOfIterationsToDisableInnovation =
            if (c.hasPathOrNull("fractionOfIterationsToDisableInnovation"))
              c.getDouble("fractionOfIterationsToDisableInnovation")
            else Double.PositiveInfinity,
          maxAgentPlanMemorySize =
            if (c.hasPathOrNull("maxAgentPlanMemorySize")) c.getInt("maxAgentPlanMemorySize") else 5
        )
      }
    }

    case class Router(
      skim: BeamConfig.Beam.Router.Skim
    )

    object Router {

      case class Skim(
        activity_sim_skimmer: BeamConfig.Beam.Router.Skim.ActivitySimSkimmer,
        drive_time_skimmer: BeamConfig.Beam.Router.Skim.DriveTimeSkimmer,
        keepKLatestSkims: scala.Int,
        origin_destination_skimmer: BeamConfig.Beam.Router.Skim.OriginDestinationSkimmer,
        taz_skimmer: BeamConfig.Beam.Router.Skim.TazSkimmer,
        transit_crowding_skimmer: BeamConfig.Beam.Router.Skim.TransitCrowdingSkimmer,
        writeAggregatedSkimsInterval: scala.Int,
        writeSkimsInterval: scala.Int
      )

      object Skim {

        case class ActivitySimSkimmer(
          fileBaseName: java.lang.String,
          name: java.lang.String
        )

        object ActivitySimSkimmer {

          def apply(c: com.typesafe.config.Config): BeamConfig.Beam.Router.Skim.ActivitySimSkimmer = {
            BeamConfig.Beam.Router.Skim.ActivitySimSkimmer(
              fileBaseName = if (c.hasPathOrNull("fileBaseName")) c.getString("fileBaseName") else "activitySimODSkims",
              name = if (c.hasPathOrNull("name")) c.getString("name") else "activity-sim-skimmer"
            )
          }
        }

        case class DriveTimeSkimmer(
          fileBaseName: java.lang.String,
          name: java.lang.String
        )

        object DriveTimeSkimmer {

          def apply(c: com.typesafe.config.Config): BeamConfig.Beam.Router.Skim.DriveTimeSkimmer = {
            BeamConfig.Beam.Router.Skim.DriveTimeSkimmer(
              fileBaseName =
                if (c.hasPathOrNull("fileBaseName")) c.getString("fileBaseName")
                else "skimsTravelTimeObservedVsSimulated",
              name = if (c.hasPathOrNull("name")) c.getString("name") else "drive-time-skimmer"
            )
          }
        }

        case class OriginDestinationSkimmer(
          fileBaseName: java.lang.String,
          name: java.lang.String,
          poolingTravelTimeOveheadFactor: scala.Double,
          writeAllModeSkimsForPeakNonPeakPeriodsInterval: scala.Int,
          writeFullSkimsInterval: scala.Int
        )

        object OriginDestinationSkimmer {

          def apply(c: com.typesafe.config.Config): BeamConfig.Beam.Router.Skim.OriginDestinationSkimmer = {
            BeamConfig.Beam.Router.Skim.OriginDestinationSkimmer(
              fileBaseName = if (c.hasPathOrNull("fileBaseName")) c.getString("fileBaseName") else "skimsOD",
              name = if (c.hasPathOrNull("name")) c.getString("name") else "od-skimmer",
              poolingTravelTimeOveheadFactor =
                if (c.hasPathOrNull("poolingTravelTimeOveheadFactor")) c.getDouble("poolingTravelTimeOveheadFactor")
                else 1.21,
              writeAllModeSkimsForPeakNonPeakPeriodsInterval =
                if (c.hasPathOrNull("writeAllModeSkimsForPeakNonPeakPeriodsInterval"))
                  c.getInt("writeAllModeSkimsForPeakNonPeakPeriodsInterval")
                else 0,
              writeFullSkimsInterval =
                if (c.hasPathOrNull("writeFullSkimsInterval")) c.getInt("writeFullSkimsInterval") else 0
            )
          }
        }

        case class TazSkimmer(
          fileBaseName: java.lang.String,
          geoHierarchy: java.lang.String,
          name: java.lang.String
        )

        object TazSkimmer {

          def apply(c: com.typesafe.config.Config): BeamConfig.Beam.Router.Skim.TazSkimmer = {
            BeamConfig.Beam.Router.Skim.TazSkimmer(
              fileBaseName = if (c.hasPathOrNull("fileBaseName")) c.getString("fileBaseName") else "skimsTAZ",
              geoHierarchy = if (c.hasPathOrNull("geoHierarchy")) c.getString("geoHierarchy") else "TAZ",
              name = if (c.hasPathOrNull("name")) c.getString("name") else "taz-skimmer"
            )
          }
        }

        case class TransitCrowdingSkimmer(
          fileBaseName: java.lang.String,
          name: java.lang.String
        )

        object TransitCrowdingSkimmer {

          def apply(c: com.typesafe.config.Config): BeamConfig.Beam.Router.Skim.TransitCrowdingSkimmer = {
            BeamConfig.Beam.Router.Skim.TransitCrowdingSkimmer(
              fileBaseName =
                if (c.hasPathOrNull("fileBaseName")) c.getString("fileBaseName") else "skimsTransitCrowding",
              name = if (c.hasPathOrNull("name")) c.getString("name") else "transit-crowding-skimmer"
            )
          }
        }

        def apply(c: com.typesafe.config.Config): BeamConfig.Beam.Router.Skim = {
          BeamConfig.Beam.Router.Skim(
            activity_sim_skimmer = BeamConfig.Beam.Router.Skim.ActivitySimSkimmer(
              if (c.hasPathOrNull("activity-sim-skimmer")) c.getConfig("activity-sim-skimmer")
              else com.typesafe.config.ConfigFactory.parseString("activity-sim-skimmer{}")
            ),
            drive_time_skimmer = BeamConfig.Beam.Router.Skim.DriveTimeSkimmer(
              if (c.hasPathOrNull("drive-time-skimmer")) c.getConfig("drive-time-skimmer")
              else com.typesafe.config.ConfigFactory.parseString("drive-time-skimmer{}")
            ),
            keepKLatestSkims = if (c.hasPathOrNull("keepKLatestSkims")) c.getInt("keepKLatestSkims") else 1,
            origin_destination_skimmer = BeamConfig.Beam.Router.Skim.OriginDestinationSkimmer(
              if (c.hasPathOrNull("origin-destination-skimmer")) c.getConfig("origin-destination-skimmer")
              else com.typesafe.config.ConfigFactory.parseString("origin-destination-skimmer{}")
            ),
            taz_skimmer = BeamConfig.Beam.Router.Skim.TazSkimmer(
              if (c.hasPathOrNull("taz-skimmer")) c.getConfig("taz-skimmer")
              else com.typesafe.config.ConfigFactory.parseString("taz-skimmer{}")
            ),
            transit_crowding_skimmer = BeamConfig.Beam.Router.Skim.TransitCrowdingSkimmer(
              if (c.hasPathOrNull("transit-crowding-skimmer")) c.getConfig("transit-crowding-skimmer")
              else com.typesafe.config.ConfigFactory.parseString("transit-crowding-skimmer{}")
            ),
            writeAggregatedSkimsInterval =
              if (c.hasPathOrNull("writeAggregatedSkimsInterval")) c.getInt("writeAggregatedSkimsInterval") else 0,
            writeSkimsInterval = if (c.hasPathOrNull("writeSkimsInterval")) c.getInt("writeSkimsInterval") else 0
          )
        }
      }

      def apply(c: com.typesafe.config.Config): BeamConfig.Beam.Router = {
        BeamConfig.Beam.Router(
          skim = BeamConfig.Beam.Router.Skim(
            if (c.hasPathOrNull("skim")) c.getConfig("skim")
            else com.typesafe.config.ConfigFactory.parseString("skim{}")
          )
        )
      }
    }

    case class Routing(
      baseDate: java.lang.String,
      carRouter: java.lang.String,
      gh: BeamConfig.Beam.Routing.Gh,
      minimumPossibleSkimBasedTravelTimeInS: scala.Int,
      overrideNetworkTravelTimesUsingSkims: scala.Boolean,
      r5: BeamConfig.Beam.Routing.R5,
      skimTravelTimesScalingFactor: scala.Double,
      startingIterationForTravelTimesMSA: scala.Int,
      transitOnStreetNetwork: scala.Boolean,
      writeRoutingStatistic: scala.Boolean
    )

    object Routing {

      case class Gh(
        useAlternativeRoutes: scala.Boolean
      )

      object Gh {

        def apply(c: com.typesafe.config.Config): BeamConfig.Beam.Routing.Gh = {
          BeamConfig.Beam.Routing.Gh(
            useAlternativeRoutes = c.hasPathOrNull("useAlternativeRoutes") && c.getBoolean("useAlternativeRoutes")
          )
        }
      }

      case class R5(
        bikeLaneLinkIdsFilePath: java.lang.String,
        bikeLaneScaleFactor: scala.Double,
        departureWindow: scala.Double,
        directory: java.lang.String,
        directory2: scala.Option[java.lang.String],
        linkRadiusMeters: scala.Double,
        mNetBuilder: BeamConfig.Beam.Routing.R5.MNetBuilder,
        maxDistanceLimitByModeInMeters: BeamConfig.Beam.Routing.R5.MaxDistanceLimitByModeInMeters,
        numberOfSamples: scala.Int,
        osmMapdbFile: java.lang.String,
        travelTimeNoiseFraction: scala.Double
      )

      object R5 {

        case class MNetBuilder(
          fromCRS: java.lang.String,
          toCRS: java.lang.String
        )

        object MNetBuilder {

          def apply(c: com.typesafe.config.Config): BeamConfig.Beam.Routing.R5.MNetBuilder = {
            BeamConfig.Beam.Routing.R5.MNetBuilder(
              fromCRS = if (c.hasPathOrNull("fromCRS")) c.getString("fromCRS") else "EPSG:4326",
              toCRS = if (c.hasPathOrNull("toCRS")) c.getString("toCRS") else "EPSG:26910"
            )
          }
        }

        case class MaxDistanceLimitByModeInMeters(
          bike: scala.Int
        )

        object MaxDistanceLimitByModeInMeters {

          def apply(c: com.typesafe.config.Config): BeamConfig.Beam.Routing.R5.MaxDistanceLimitByModeInMeters = {
            BeamConfig.Beam.Routing.R5.MaxDistanceLimitByModeInMeters(
              bike = if (c.hasPathOrNull("bike")) c.getInt("bike") else 40000
            )
          }
        }

        def apply(c: com.typesafe.config.Config): BeamConfig.Beam.Routing.R5 = {
          BeamConfig.Beam.Routing.R5(
            bikeLaneLinkIdsFilePath =
              if (c.hasPathOrNull("bikeLaneLinkIdsFilePath")) c.getString("bikeLaneLinkIdsFilePath") else "",
            bikeLaneScaleFactor =
              if (c.hasPathOrNull("bikeLaneScaleFactor")) c.getDouble("bikeLaneScaleFactor") else 1.0,
            departureWindow = if (c.hasPathOrNull("departureWindow")) c.getDouble("departureWindow") else 15.0,
            directory = if (c.hasPathOrNull("directory")) c.getString("directory") else "/test/input/beamville/r5",
            directory2 = if (c.hasPathOrNull("directory2")) Some(c.getString("directory2")) else None,
            linkRadiusMeters = if (c.hasPathOrNull("linkRadiusMeters")) c.getDouble("linkRadiusMeters") else 10000.0,
            mNetBuilder = BeamConfig.Beam.Routing.R5.MNetBuilder(
              if (c.hasPathOrNull("mNetBuilder")) c.getConfig("mNetBuilder")
              else com.typesafe.config.ConfigFactory.parseString("mNetBuilder{}")
            ),
            maxDistanceLimitByModeInMeters = BeamConfig.Beam.Routing.R5.MaxDistanceLimitByModeInMeters(
              if (c.hasPathOrNull("maxDistanceLimitByModeInMeters")) c.getConfig("maxDistanceLimitByModeInMeters")
              else com.typesafe.config.ConfigFactory.parseString("maxDistanceLimitByModeInMeters{}")
            ),
            numberOfSamples = if (c.hasPathOrNull("numberOfSamples")) c.getInt("numberOfSamples") else 1,
            osmMapdbFile =
              if (c.hasPathOrNull("osmMapdbFile")) c.getString("osmMapdbFile")
              else "/test/input/beamville/r5/osm.mapdb",
            travelTimeNoiseFraction =
              if (c.hasPathOrNull("travelTimeNoiseFraction")) c.getDouble("travelTimeNoiseFraction") else 0.0
          )
        }
      }

      def apply(c: com.typesafe.config.Config): BeamConfig.Beam.Routing = {
        BeamConfig.Beam.Routing(
          baseDate = if (c.hasPathOrNull("baseDate")) c.getString("baseDate") else "2016-10-17T00:00:00-07:00",
          carRouter = if (c.hasPathOrNull("carRouter")) c.getString("carRouter") else "R5",
          gh = BeamConfig.Beam.Routing.Gh(
            if (c.hasPathOrNull("gh")) c.getConfig("gh") else com.typesafe.config.ConfigFactory.parseString("gh{}")
          ),
          minimumPossibleSkimBasedTravelTimeInS =
            if (c.hasPathOrNull("minimumPossibleSkimBasedTravelTimeInS"))
              c.getInt("minimumPossibleSkimBasedTravelTimeInS")
            else 60,
          overrideNetworkTravelTimesUsingSkims =
            c.hasPathOrNull("overrideNetworkTravelTimesUsingSkims") && c.getBoolean(
              "overrideNetworkTravelTimesUsingSkims"
            ),
          r5 = BeamConfig.Beam.Routing.R5(
            if (c.hasPathOrNull("r5")) c.getConfig("r5") else com.typesafe.config.ConfigFactory.parseString("r5{}")
          ),
          skimTravelTimesScalingFactor =
            if (c.hasPathOrNull("skimTravelTimesScalingFactor")) c.getDouble("skimTravelTimesScalingFactor") else 0.0,
          startingIterationForTravelTimesMSA =
            if (c.hasPathOrNull("startingIterationForTravelTimesMSA")) c.getInt("startingIterationForTravelTimesMSA")
            else 0,
          transitOnStreetNetwork = !c.hasPathOrNull("transitOnStreetNetwork") || c.getBoolean("transitOnStreetNetwork"),
          writeRoutingStatistic = c.hasPathOrNull("writeRoutingStatistic") && c.getBoolean("writeRoutingStatistic")
        )
      }
    }

    case class Sim(
      metric: BeamConfig.Beam.Sim.Metric,
      termination: BeamConfig.Beam.Sim.Termination
    )

    object Sim {

      case class Metric(
        collector: BeamConfig.Beam.Sim.Metric.Collector
      )

      object Metric {

        case class Collector(
          influxDbSimulationMetricCollector: BeamConfig.Beam.Sim.Metric.Collector.InfluxDbSimulationMetricCollector,
          metrics: java.lang.String
        )

        object Collector {

          case class InfluxDbSimulationMetricCollector(
            connectionString: java.lang.String,
            database: java.lang.String
          )

          object InfluxDbSimulationMetricCollector {

            def apply(
              c: com.typesafe.config.Config
            ): BeamConfig.Beam.Sim.Metric.Collector.InfluxDbSimulationMetricCollector = {
              BeamConfig.Beam.Sim.Metric.Collector.InfluxDbSimulationMetricCollector(
                connectionString =
                  if (c.hasPathOrNull("connectionString")) c.getString("connectionString") else "http://localhost:8086",
                database = if (c.hasPathOrNull("database")) c.getString("database") else "beam"
              )
            }
          }

          def apply(c: com.typesafe.config.Config): BeamConfig.Beam.Sim.Metric.Collector = {
            BeamConfig.Beam.Sim.Metric.Collector(
              influxDbSimulationMetricCollector =
                BeamConfig.Beam.Sim.Metric.Collector.InfluxDbSimulationMetricCollector(
                  if (c.hasPathOrNull("influxDbSimulationMetricCollector"))
                    c.getConfig("influxDbSimulationMetricCollector")
                  else com.typesafe.config.ConfigFactory.parseString("influxDbSimulationMetricCollector{}")
                ),
              metrics = if (c.hasPathOrNull("metrics")) c.getString("metrics") else "beam-run, beam-iteration"
            )
          }
        }

        def apply(c: com.typesafe.config.Config): BeamConfig.Beam.Sim.Metric = {
          BeamConfig.Beam.Sim.Metric(
            collector = BeamConfig.Beam.Sim.Metric.Collector(
              if (c.hasPathOrNull("collector")) c.getConfig("collector")
              else com.typesafe.config.ConfigFactory.parseString("collector{}")
            )
          )
        }
      }

      case class Termination(
        criterionName: java.lang.String,
        terminateAtRideHailFleetStoredElectricityConvergence: BeamConfig.Beam.Sim.Termination.TerminateAtRideHailFleetStoredElectricityConvergence
      )

      object Termination {

        case class TerminateAtRideHailFleetStoredElectricityConvergence(
          maxLastIteration: scala.Int,
          minLastIteration: scala.Int,
          relativeTolerance: scala.Double
        )

        object TerminateAtRideHailFleetStoredElectricityConvergence {

          def apply(
            c: com.typesafe.config.Config
          ): BeamConfig.Beam.Sim.Termination.TerminateAtRideHailFleetStoredElectricityConvergence = {
            BeamConfig.Beam.Sim.Termination.TerminateAtRideHailFleetStoredElectricityConvergence(
              maxLastIteration = if (c.hasPathOrNull("maxLastIteration")) c.getInt("maxLastIteration") else 0,
              minLastIteration = if (c.hasPathOrNull("minLastIteration")) c.getInt("minLastIteration") else 0,
              relativeTolerance = if (c.hasPathOrNull("relativeTolerance")) c.getDouble("relativeTolerance") else 0.01
            )
          }
        }

        def apply(c: com.typesafe.config.Config): BeamConfig.Beam.Sim.Termination = {
          BeamConfig.Beam.Sim.Termination(
            criterionName =
              if (c.hasPathOrNull("criterionName")) c.getString("criterionName") else "TerminateAtFixedIterationNumber",
            terminateAtRideHailFleetStoredElectricityConvergence =
              BeamConfig.Beam.Sim.Termination.TerminateAtRideHailFleetStoredElectricityConvergence(
                if (c.hasPathOrNull("terminateAtRideHailFleetStoredElectricityConvergence"))
                  c.getConfig("terminateAtRideHailFleetStoredElectricityConvergence")
                else
                  com.typesafe.config.ConfigFactory
                    .parseString("terminateAtRideHailFleetStoredElectricityConvergence{}")
              )
          )
        }
      }

      def apply(c: com.typesafe.config.Config): BeamConfig.Beam.Sim = {
        BeamConfig.Beam.Sim(
          metric = BeamConfig.Beam.Sim.Metric(
            if (c.hasPathOrNull("metric")) c.getConfig("metric")
            else com.typesafe.config.ConfigFactory.parseString("metric{}")
          ),
          termination = BeamConfig.Beam.Sim.Termination(
            if (c.hasPathOrNull("termination")) c.getConfig("termination")
            else com.typesafe.config.ConfigFactory.parseString("termination{}")
          )
        )
      }
    }

    case class Spatial(
      boundingBoxBuffer: scala.Int,
      localCRS: java.lang.String
    )

    object Spatial {

      def apply(c: com.typesafe.config.Config): BeamConfig.Beam.Spatial = {
        BeamConfig.Beam.Spatial(
          boundingBoxBuffer = if (c.hasPathOrNull("boundingBoxBuffer")) c.getInt("boundingBoxBuffer") else 5000,
          localCRS = if (c.hasPathOrNull("localCRS")) c.getString("localCRS") else "epsg:32631"
        )
      }
    }

    case class Urbansim(
      backgroundODSkimsCreator: BeamConfig.Beam.Urbansim.BackgroundODSkimsCreator,
      fractionOfModesToClear: BeamConfig.Beam.Urbansim.FractionOfModesToClear
    )

    object Urbansim {

      case class BackgroundODSkimsCreator(
        calculationTimeoutHours: scala.Int,
        enabled: scala.Boolean,
        maxTravelDistanceInMeters: BeamConfig.Beam.Urbansim.BackgroundODSkimsCreator.MaxTravelDistanceInMeters,
        modesToBuild: BeamConfig.Beam.Urbansim.BackgroundODSkimsCreator.ModesToBuild,
        numberOfH3Indexes: scala.Int,
        peakHours: scala.Option[scala.List[scala.Double]],
        routerType: java.lang.String,
        skimsGeoType: java.lang.String,
        skimsKind: java.lang.String
      )

      object BackgroundODSkimsCreator {

        case class MaxTravelDistanceInMeters(
          bike: scala.Int,
          walk: scala.Int
        )

        object MaxTravelDistanceInMeters {

          def apply(
            c: com.typesafe.config.Config
          ): BeamConfig.Beam.Urbansim.BackgroundODSkimsCreator.MaxTravelDistanceInMeters = {
            BeamConfig.Beam.Urbansim.BackgroundODSkimsCreator.MaxTravelDistanceInMeters(
              bike = if (c.hasPathOrNull("bike")) c.getInt("bike") else 33000,
              walk = if (c.hasPathOrNull("walk")) c.getInt("walk") else 10000
            )
          }
        }

        case class ModesToBuild(
          drive: scala.Boolean,
          transit: scala.Boolean,
          walk: scala.Boolean
        )

        object ModesToBuild {

          def apply(c: com.typesafe.config.Config): BeamConfig.Beam.Urbansim.BackgroundODSkimsCreator.ModesToBuild = {
            BeamConfig.Beam.Urbansim.BackgroundODSkimsCreator.ModesToBuild(
              drive = !c.hasPathOrNull("drive") || c.getBoolean("drive"),
              transit = !c.hasPathOrNull("transit") || c.getBoolean("transit"),
              walk = !c.hasPathOrNull("walk") || c.getBoolean("walk")
            )
          }
        }

        def apply(c: com.typesafe.config.Config): BeamConfig.Beam.Urbansim.BackgroundODSkimsCreator = {
          BeamConfig.Beam.Urbansim.BackgroundODSkimsCreator(
            calculationTimeoutHours =
              if (c.hasPathOrNull("calculationTimeoutHours")) c.getInt("calculationTimeoutHours") else 6,
            enabled = c.hasPathOrNull("enabled") && c.getBoolean("enabled"),
            maxTravelDistanceInMeters = BeamConfig.Beam.Urbansim.BackgroundODSkimsCreator.MaxTravelDistanceInMeters(
              if (c.hasPathOrNull("maxTravelDistanceInMeters")) c.getConfig("maxTravelDistanceInMeters")
              else com.typesafe.config.ConfigFactory.parseString("maxTravelDistanceInMeters{}")
            ),
            modesToBuild = BeamConfig.Beam.Urbansim.BackgroundODSkimsCreator.ModesToBuild(
              if (c.hasPathOrNull("modesToBuild")) c.getConfig("modesToBuild")
              else com.typesafe.config.ConfigFactory.parseString("modesToBuild{}")
            ),
            numberOfH3Indexes = if (c.hasPathOrNull("numberOfH3Indexes")) c.getInt("numberOfH3Indexes") else 1000,
            peakHours = if (c.hasPathOrNull("peakHours")) scala.Some($_L$_dbl(c.getList("peakHours"))) else None,
            routerType = if (c.hasPathOrNull("routerType")) c.getString("routerType") else "r5",
            skimsGeoType = if (c.hasPathOrNull("skimsGeoType")) c.getString("skimsGeoType") else "h3",
            skimsKind = if (c.hasPathOrNull("skimsKind")) c.getString("skimsKind") else "od"
          )
        }
      }

      case class FractionOfModesToClear(
        allModes: scala.Double,
        bike: scala.Double,
        car: scala.Double,
        drive_transit: scala.Double,
        walk: scala.Double,
        walk_transit: scala.Double
      )

      object FractionOfModesToClear {

        def apply(c: com.typesafe.config.Config): BeamConfig.Beam.Urbansim.FractionOfModesToClear = {
          BeamConfig.Beam.Urbansim.FractionOfModesToClear(
            allModes = if (c.hasPathOrNull("allModes")) c.getDouble("allModes") else 0.0,
            bike = if (c.hasPathOrNull("bike")) c.getDouble("bike") else 0.0,
            car = if (c.hasPathOrNull("car")) c.getDouble("car") else 0.0,
            drive_transit = if (c.hasPathOrNull("drive_transit")) c.getDouble("drive_transit") else 0.0,
            walk = if (c.hasPathOrNull("walk")) c.getDouble("walk") else 0.0,
            walk_transit = if (c.hasPathOrNull("walk_transit")) c.getDouble("walk_transit") else 0.0
          )
        }
      }

      def apply(c: com.typesafe.config.Config): BeamConfig.Beam.Urbansim = {
        BeamConfig.Beam.Urbansim(
          backgroundODSkimsCreator = BeamConfig.Beam.Urbansim.BackgroundODSkimsCreator(
            if (c.hasPathOrNull("backgroundODSkimsCreator")) c.getConfig("backgroundODSkimsCreator")
            else com.typesafe.config.ConfigFactory.parseString("backgroundODSkimsCreator{}")
          ),
          fractionOfModesToClear = BeamConfig.Beam.Urbansim.FractionOfModesToClear(
            if (c.hasPathOrNull("fractionOfModesToClear")) c.getConfig("fractionOfModesToClear")
            else com.typesafe.config.ConfigFactory.parseString("fractionOfModesToClear{}")
          )
        )
      }
    }

    case class WarmStart(
      path: java.lang.String,
      prepareData: scala.Boolean,
      samplePopulationIntegerFlag: scala.Int,
      skimsFilePaths: scala.Option[scala.List[BeamConfig.Beam.WarmStart.SkimsFilePaths$Elm]],
      `type`: java.lang.String
    )

    object WarmStart {

      case class SkimsFilePaths$Elm(
        skimType: java.lang.String,
        skimsFilePath: java.lang.String
      )

      object SkimsFilePaths$Elm {

        def apply(c: com.typesafe.config.Config): BeamConfig.Beam.WarmStart.SkimsFilePaths$Elm = {
          BeamConfig.Beam.WarmStart.SkimsFilePaths$Elm(
            skimType = c.getString("skimType"),
            skimsFilePath = if (c.hasPathOrNull("skimsFilePath")) c.getString("skimsFilePath") else ""
          )
        }
      }

      def apply(c: com.typesafe.config.Config): BeamConfig.Beam.WarmStart = {
        BeamConfig.Beam.WarmStart(
          path = if (c.hasPathOrNull("path")) c.getString("path") else "",
          prepareData = c.hasPathOrNull("prepareData") && c.getBoolean("prepareData"),
          samplePopulationIntegerFlag =
            if (c.hasPathOrNull("samplePopulationIntegerFlag")) c.getInt("samplePopulationIntegerFlag") else 0,
          skimsFilePaths =
            if (c.hasPathOrNull("skimsFilePaths"))
              scala.Some($_LBeamConfig_Beam_WarmStart_SkimsFilePaths$Elm(c.getList("skimsFilePaths")))
            else None,
          `type` = if (c.hasPathOrNull("type")) c.getString("type") else "disabled"
        )
      }

      private def $_LBeamConfig_Beam_WarmStart_SkimsFilePaths$Elm(
        cl: com.typesafe.config.ConfigList
      ): scala.List[BeamConfig.Beam.WarmStart.SkimsFilePaths$Elm] = {
        import scala.collection.JavaConverters._
        cl.asScala
          .map(cv =>
            BeamConfig.Beam.WarmStart.SkimsFilePaths$Elm(cv.asInstanceOf[com.typesafe.config.ConfigObject].toConfig)
          )
          .toList
      }
    }

    def apply(c: com.typesafe.config.Config): BeamConfig.Beam = {
      BeamConfig.Beam(
        actorSystemName = if (c.hasPathOrNull("actorSystemName")) c.getString("actorSystemName") else "ClusterSystem",
        agentsim = BeamConfig.Beam.Agentsim(
          if (c.hasPathOrNull("agentsim")) c.getConfig("agentsim")
          else com.typesafe.config.ConfigFactory.parseString("agentsim{}")
        ),
        calibration = BeamConfig.Beam.Calibration(
          if (c.hasPathOrNull("calibration")) c.getConfig("calibration")
          else com.typesafe.config.ConfigFactory.parseString("calibration{}")
        ),
        cluster = BeamConfig.Beam.Cluster(
          if (c.hasPathOrNull("cluster")) c.getConfig("cluster")
          else com.typesafe.config.ConfigFactory.parseString("cluster{}")
        ),
        debug = BeamConfig.Beam.Debug(
          if (c.hasPathOrNull("debug")) c.getConfig("debug")
          else com.typesafe.config.ConfigFactory.parseString("debug{}")
        ),
        exchange = BeamConfig.Beam.Exchange(
          if (c.hasPathOrNull("exchange")) c.getConfig("exchange")
          else com.typesafe.config.ConfigFactory.parseString("exchange{}")
        ),
        experimental = BeamConfig.Beam.Experimental(
          if (c.hasPathOrNull("experimental")) c.getConfig("experimental")
          else com.typesafe.config.ConfigFactory.parseString("experimental{}")
        ),
        input = BeamConfig.Beam.Input(
          if (c.hasPathOrNull("input")) c.getConfig("input")
          else com.typesafe.config.ConfigFactory.parseString("input{}")
        ),
        inputDirectory =
          if (c.hasPathOrNull("inputDirectory")) c.getString("inputDirectory") else "/test/input/beamville",
        logger = BeamConfig.Beam.Logger(
          if (c.hasPathOrNull("logger")) c.getConfig("logger")
          else com.typesafe.config.ConfigFactory.parseString("logger{}")
        ),
        metrics = BeamConfig.Beam.Metrics(
          if (c.hasPathOrNull("metrics")) c.getConfig("metrics")
          else com.typesafe.config.ConfigFactory.parseString("metrics{}")
        ),
        output = BeamConfig.Beam.Output(
          if (c.hasPathOrNull("output")) c.getConfig("output")
          else com.typesafe.config.ConfigFactory.parseString("output{}")
        ),
        outputs = BeamConfig.Beam.Outputs(
          if (c.hasPathOrNull("outputs")) c.getConfig("outputs")
          else com.typesafe.config.ConfigFactory.parseString("outputs{}")
        ),
        physsim = BeamConfig.Beam.Physsim(
          if (c.hasPathOrNull("physsim")) c.getConfig("physsim")
          else com.typesafe.config.ConfigFactory.parseString("physsim{}")
        ),
        replanning = BeamConfig.Beam.Replanning(
          if (c.hasPathOrNull("replanning")) c.getConfig("replanning")
          else com.typesafe.config.ConfigFactory.parseString("replanning{}")
        ),
        router = BeamConfig.Beam.Router(
          if (c.hasPathOrNull("router")) c.getConfig("router")
          else com.typesafe.config.ConfigFactory.parseString("router{}")
        ),
        routing = BeamConfig.Beam.Routing(
          if (c.hasPathOrNull("routing")) c.getConfig("routing")
          else com.typesafe.config.ConfigFactory.parseString("routing{}")
        ),
        sim = BeamConfig.Beam.Sim(
          if (c.hasPathOrNull("sim")) c.getConfig("sim") else com.typesafe.config.ConfigFactory.parseString("sim{}")
        ),
        spatial = BeamConfig.Beam.Spatial(
          if (c.hasPathOrNull("spatial")) c.getConfig("spatial")
          else com.typesafe.config.ConfigFactory.parseString("spatial{}")
        ),
        urbansim = BeamConfig.Beam.Urbansim(
          if (c.hasPathOrNull("urbansim")) c.getConfig("urbansim")
          else com.typesafe.config.ConfigFactory.parseString("urbansim{}")
        ),
        useLocalWorker = !c.hasPathOrNull("useLocalWorker") || c.getBoolean("useLocalWorker"),
        warmStart = BeamConfig.Beam.WarmStart(
          if (c.hasPathOrNull("warmStart")) c.getConfig("warmStart")
          else com.typesafe.config.ConfigFactory.parseString("warmStart{}")
        )
      )
    }
  }

  case class Matsim(
    conversion: BeamConfig.Matsim.Conversion,
    modules: BeamConfig.Matsim.Modules
  )

  object Matsim {

    case class Conversion(
      defaultHouseholdIncome: BeamConfig.Matsim.Conversion.DefaultHouseholdIncome,
      generateVehicles: scala.Boolean,
      matsimNetworkFile: java.lang.String,
      osmFile: java.lang.String,
      populationFile: java.lang.String,
      scenarioDirectory: java.lang.String,
      shapeConfig: BeamConfig.Matsim.Conversion.ShapeConfig,
      vehiclesFile: java.lang.String
    )

    object Conversion {

      case class DefaultHouseholdIncome(
        currency: java.lang.String,
        period: java.lang.String,
        value: scala.Int
      )

      object DefaultHouseholdIncome {

        def apply(c: com.typesafe.config.Config): BeamConfig.Matsim.Conversion.DefaultHouseholdIncome = {
          BeamConfig.Matsim.Conversion.DefaultHouseholdIncome(
            currency = if (c.hasPathOrNull("currency")) c.getString("currency") else "usd",
            period = if (c.hasPathOrNull("period")) c.getString("period") else "year",
            value = if (c.hasPathOrNull("value")) c.getInt("value") else 50000
          )
        }
      }

      case class ShapeConfig(
        shapeFile: java.lang.String,
        tazIdFieldName: java.lang.String
      )

      object ShapeConfig {

        def apply(c: com.typesafe.config.Config): BeamConfig.Matsim.Conversion.ShapeConfig = {
          BeamConfig.Matsim.Conversion.ShapeConfig(
            shapeFile = if (c.hasPathOrNull("shapeFile")) c.getString("shapeFile") else "tz46_d00.shp",
            tazIdFieldName = if (c.hasPathOrNull("tazIdFieldName")) c.getString("tazIdFieldName") else "TZ46_D00_I"
          )
        }
      }

      def apply(c: com.typesafe.config.Config): BeamConfig.Matsim.Conversion = {
        BeamConfig.Matsim.Conversion(
          defaultHouseholdIncome = BeamConfig.Matsim.Conversion.DefaultHouseholdIncome(
            if (c.hasPathOrNull("defaultHouseholdIncome")) c.getConfig("defaultHouseholdIncome")
            else com.typesafe.config.ConfigFactory.parseString("defaultHouseholdIncome{}")
          ),
          generateVehicles = !c.hasPathOrNull("generateVehicles") || c.getBoolean("generateVehicles"),
          matsimNetworkFile =
            if (c.hasPathOrNull("matsimNetworkFile")) c.getString("matsimNetworkFile") else "Siouxfalls_network_PT.xml",
          osmFile = if (c.hasPathOrNull("osmFile")) c.getString("osmFile") else "south-dakota-latest.osm.pbf",
          populationFile =
            if (c.hasPathOrNull("populationFile")) c.getString("populationFile") else "Siouxfalls_population.xml",
          scenarioDirectory =
            if (c.hasPathOrNull("scenarioDirectory")) c.getString("scenarioDirectory")
            else "/path/to/scenario/directory",
          shapeConfig = BeamConfig.Matsim.Conversion.ShapeConfig(
            if (c.hasPathOrNull("shapeConfig")) c.getConfig("shapeConfig")
            else com.typesafe.config.ConfigFactory.parseString("shapeConfig{}")
          ),
          vehiclesFile = if (c.hasPathOrNull("vehiclesFile")) c.getString("vehiclesFile") else "Siouxfalls_vehicles.xml"
        )
      }
    }

    case class Modules(
      changeMode: BeamConfig.Matsim.Modules.ChangeMode,
      controler: BeamConfig.Matsim.Modules.Controler,
      counts: BeamConfig.Matsim.Modules.Counts,
      global: BeamConfig.Matsim.Modules.Global,
      households: BeamConfig.Matsim.Modules.Households,
      linkStats: BeamConfig.Matsim.Modules.LinkStats,
      network: BeamConfig.Matsim.Modules.Network,
      parallelEventHandling: BeamConfig.Matsim.Modules.ParallelEventHandling,
      planCalcScore: BeamConfig.Matsim.Modules.PlanCalcScore,
      plans: BeamConfig.Matsim.Modules.Plans,
      qsim: BeamConfig.Matsim.Modules.Qsim,
      strategy: BeamConfig.Matsim.Modules.Strategy,
      transit: BeamConfig.Matsim.Modules.Transit,
      vehicles: BeamConfig.Matsim.Modules.Vehicles
    )

    object Modules {

      case class ChangeMode(
        modes: java.lang.String
      )

      object ChangeMode {

        def apply(c: com.typesafe.config.Config): BeamConfig.Matsim.Modules.ChangeMode = {
          BeamConfig.Matsim.Modules.ChangeMode(
            modes = if (c.hasPathOrNull("modes")) c.getString("modes") else "car,pt"
          )
        }
      }

      case class Controler(
        eventsFileFormat: java.lang.String,
        firstIteration: scala.Int,
        lastIteration: scala.Int,
        mobsim: java.lang.String,
        outputDirectory: java.lang.String,
        overwriteFiles: java.lang.String
      )

      object Controler {

        def apply(c: com.typesafe.config.Config): BeamConfig.Matsim.Modules.Controler = {
          BeamConfig.Matsim.Modules.Controler(
            eventsFileFormat = if (c.hasPathOrNull("eventsFileFormat")) c.getString("eventsFileFormat") else "xml",
            firstIteration = if (c.hasPathOrNull("firstIteration")) c.getInt("firstIteration") else 0,
            lastIteration = if (c.hasPathOrNull("lastIteration")) c.getInt("lastIteration") else 0,
            mobsim = if (c.hasPathOrNull("mobsim")) c.getString("mobsim") else "metasim",
            outputDirectory = if (c.hasPathOrNull("outputDirectory")) c.getString("outputDirectory") else "",
            overwriteFiles =
              if (c.hasPathOrNull("overwriteFiles")) c.getString("overwriteFiles") else "overwriteExistingFiles"
          )
        }
      }

      case class Counts(
        averageCountsOverIterations: scala.Int,
        countsScaleFactor: scala.Double,
        inputCountsFile: java.lang.String,
        outputformat: java.lang.String,
        writeCountsInterval: scala.Int
      )

      object Counts {

        def apply(c: com.typesafe.config.Config): BeamConfig.Matsim.Modules.Counts = {
          BeamConfig.Matsim.Modules.Counts(
            averageCountsOverIterations =
              if (c.hasPathOrNull("averageCountsOverIterations")) c.getInt("averageCountsOverIterations") else 0,
            countsScaleFactor = if (c.hasPathOrNull("countsScaleFactor")) c.getDouble("countsScaleFactor") else 10.355,
            inputCountsFile = if (c.hasPathOrNull("inputCountsFile")) c.getString("inputCountsFile") else "",
            outputformat = if (c.hasPathOrNull("outputformat")) c.getString("outputformat") else "all",
            writeCountsInterval = if (c.hasPathOrNull("writeCountsInterval")) c.getInt("writeCountsInterval") else 0
          )
        }
      }

      case class Global(
        coordinateSystem: java.lang.String,
        randomSeed: scala.Int
      )

      object Global {

        def apply(c: com.typesafe.config.Config): BeamConfig.Matsim.Modules.Global = {
          BeamConfig.Matsim.Modules.Global(
            coordinateSystem = if (c.hasPathOrNull("coordinateSystem")) c.getString("coordinateSystem") else "Atlantis",
            randomSeed = if (c.hasPathOrNull("randomSeed")) c.getInt("randomSeed") else 4711
          )
        }
      }

      case class Households(
        inputFile: java.lang.String,
        inputHouseholdAttributesFile: java.lang.String
      )

      object Households {

        def apply(c: com.typesafe.config.Config): BeamConfig.Matsim.Modules.Households = {
          BeamConfig.Matsim.Modules.Households(
            inputFile =
              if (c.hasPathOrNull("inputFile")) c.getString("inputFile") else "/test/input/beamville/households.xml",
            inputHouseholdAttributesFile =
              if (c.hasPathOrNull("inputHouseholdAttributesFile")) c.getString("inputHouseholdAttributesFile")
              else "/test/input/beamville/householdAttributes.xml"
          )
        }
      }

      case class LinkStats(
        averageLinkStatsOverIterations: scala.Int,
        writeLinkStatsInterval: scala.Int
      )

      object LinkStats {

        def apply(c: com.typesafe.config.Config): BeamConfig.Matsim.Modules.LinkStats = {
          BeamConfig.Matsim.Modules.LinkStats(
            averageLinkStatsOverIterations =
              if (c.hasPathOrNull("averageLinkStatsOverIterations")) c.getInt("averageLinkStatsOverIterations") else 5,
            writeLinkStatsInterval =
              if (c.hasPathOrNull("writeLinkStatsInterval")) c.getInt("writeLinkStatsInterval") else 10
          )
        }
      }

      case class Network(
        inputNetworkFile: java.lang.String
      )

      object Network {

        def apply(c: com.typesafe.config.Config): BeamConfig.Matsim.Modules.Network = {
          BeamConfig.Matsim.Modules.Network(
            inputNetworkFile =
              if (c.hasPathOrNull("inputNetworkFile")) c.getString("inputNetworkFile")
              else "/test/input/beamville/r5/physsim-network.xml"
          )
        }
      }

      case class ParallelEventHandling(
        estimatedNumberOfEvents: scala.Int,
        numberOfThreads: scala.Int,
        oneThreadPerHandler: scala.Boolean,
        synchronizeOnSimSteps: scala.Boolean
      )

      object ParallelEventHandling {

        def apply(c: com.typesafe.config.Config): BeamConfig.Matsim.Modules.ParallelEventHandling = {
          BeamConfig.Matsim.Modules.ParallelEventHandling(
            estimatedNumberOfEvents =
              if (c.hasPathOrNull("estimatedNumberOfEvents")) c.getInt("estimatedNumberOfEvents") else 1000000000,
            numberOfThreads = if (c.hasPathOrNull("numberOfThreads")) c.getInt("numberOfThreads") else 1,
            oneThreadPerHandler = c.hasPathOrNull("oneThreadPerHandler") && c.getBoolean("oneThreadPerHandler"),
            synchronizeOnSimSteps = c.hasPathOrNull("synchronizeOnSimSteps") && c.getBoolean("synchronizeOnSimSteps")
          )
        }
      }

      case class PlanCalcScore(
        BrainExpBeta: scala.Long,
        earlyDeparture: scala.Long,
        lateArrival: scala.Long,
        learningRate: scala.Long,
        parameterset: scala.List[BeamConfig.Matsim.Modules.PlanCalcScore.Parameterset$Elm],
        performing: scala.Long,
        traveling: scala.Long,
        waiting: scala.Long,
        writeExperiencedPlans: scala.Boolean
      )

      object PlanCalcScore {

        case class Parameterset$Elm(
          activityType: java.lang.String,
          priority: scala.Int,
          scoringThisActivityAtAll: scala.Boolean,
          `type`: java.lang.String,
          typicalDuration: java.lang.String,
          typicalDurationScoreComputation: java.lang.String
        )

        object Parameterset$Elm {

          def apply(c: com.typesafe.config.Config): BeamConfig.Matsim.Modules.PlanCalcScore.Parameterset$Elm = {
            BeamConfig.Matsim.Modules.PlanCalcScore.Parameterset$Elm(
              activityType = if (c.hasPathOrNull("activityType")) c.getString("activityType") else "Home",
              priority = if (c.hasPathOrNull("priority")) c.getInt("priority") else 1,
              scoringThisActivityAtAll =
                !c.hasPathOrNull("scoringThisActivityAtAll") || c.getBoolean("scoringThisActivityAtAll"),
              `type` = if (c.hasPathOrNull("type")) c.getString("type") else "activityParams",
              typicalDuration = if (c.hasPathOrNull("typicalDuration")) c.getString("typicalDuration") else "01:00:00",
              typicalDurationScoreComputation =
                if (c.hasPathOrNull("typicalDurationScoreComputation")) c.getString("typicalDurationScoreComputation")
                else "uniform"
            )
          }
        }

        def apply(c: com.typesafe.config.Config): BeamConfig.Matsim.Modules.PlanCalcScore = {
          BeamConfig.Matsim.Modules.PlanCalcScore(
            BrainExpBeta =
              if (c.hasPathOrNull("BrainExpBeta"))
                c.getDuration("BrainExpBeta", java.util.concurrent.TimeUnit.MILLISECONDS)
              else 2,
            earlyDeparture =
              if (c.hasPathOrNull("earlyDeparture"))
                c.getDuration("earlyDeparture", java.util.concurrent.TimeUnit.MILLISECONDS)
              else 0,
            lateArrival =
              if (c.hasPathOrNull("lateArrival"))
                c.getDuration("lateArrival", java.util.concurrent.TimeUnit.MILLISECONDS)
              else -18,
            learningRate =
              if (c.hasPathOrNull("learningRate"))
                c.getDuration("learningRate", java.util.concurrent.TimeUnit.MILLISECONDS)
              else 1,
            parameterset = $_LBeamConfig_Matsim_Modules_PlanCalcScore_Parameterset$Elm(c.getList("parameterset")),
            performing =
              if (c.hasPathOrNull("performing")) c.getDuration("performing", java.util.concurrent.TimeUnit.MILLISECONDS)
              else 6,
            traveling =
              if (c.hasPathOrNull("traveling")) c.getDuration("traveling", java.util.concurrent.TimeUnit.MILLISECONDS)
              else -6,
            waiting =
              if (c.hasPathOrNull("waiting")) c.getDuration("waiting", java.util.concurrent.TimeUnit.MILLISECONDS)
              else 0,
            writeExperiencedPlans = !c.hasPathOrNull("writeExperiencedPlans") || c.getBoolean("writeExperiencedPlans")
          )
        }

        private def $_LBeamConfig_Matsim_Modules_PlanCalcScore_Parameterset$Elm(
          cl: com.typesafe.config.ConfigList
        ): scala.List[BeamConfig.Matsim.Modules.PlanCalcScore.Parameterset$Elm] = {
          import scala.collection.JavaConverters._
          cl.asScala
            .map(cv =>
              BeamConfig.Matsim.Modules.PlanCalcScore
                .Parameterset$Elm(cv.asInstanceOf[com.typesafe.config.ConfigObject].toConfig)
            )
            .toList
        }
      }

      case class Plans(
        inputPersonAttributesFile: java.lang.String,
        inputPlansFile: java.lang.String
      )

      object Plans {

        def apply(c: com.typesafe.config.Config): BeamConfig.Matsim.Modules.Plans = {
          BeamConfig.Matsim.Modules.Plans(
            inputPersonAttributesFile =
              if (c.hasPathOrNull("inputPersonAttributesFile")) c.getString("inputPersonAttributesFile")
              else "/test/input/beamville/populationAttributes.xml",
            inputPlansFile =
              if (c.hasPathOrNull("inputPlansFile")) c.getString("inputPlansFile")
              else "/test/input/beamville/population.xml"
          )
        }
      }

      case class Qsim(
        endTime: java.lang.String,
        snapshotperiod: java.lang.String,
        startTime: java.lang.String
      )

      object Qsim {

        def apply(c: com.typesafe.config.Config): BeamConfig.Matsim.Modules.Qsim = {
          BeamConfig.Matsim.Modules.Qsim(
            endTime = if (c.hasPathOrNull("endTime")) c.getString("endTime") else "30:00:00",
            snapshotperiod = if (c.hasPathOrNull("snapshotperiod")) c.getString("snapshotperiod") else "00:00:00",
            startTime = if (c.hasPathOrNull("startTime")) c.getString("startTime") else "00:00:00"
          )
        }
      }

      case class Strategy(
        ModuleProbability_1: scala.Int,
        ModuleProbability_2: scala.Int,
        ModuleProbability_3: scala.Int,
        ModuleProbability_4: scala.Int,
        Module_1: java.lang.String,
        Module_2: java.lang.String,
        Module_3: java.lang.String,
        Module_4: java.lang.String,
        fractionOfIterationsToDisableInnovation: scala.Int,
        maxAgentPlanMemorySize: scala.Int,
        parameterset: scala.List[BeamConfig.Matsim.Modules.Strategy.Parameterset$Elm],
        planSelectorForRemoval: java.lang.String
      )

      object Strategy {

        case class Parameterset$Elm(
          disableAfterIteration: scala.Int,
          strategyName: java.lang.String,
          `type`: java.lang.String,
          weight: scala.Int
        )

        object Parameterset$Elm {

          def apply(c: com.typesafe.config.Config): BeamConfig.Matsim.Modules.Strategy.Parameterset$Elm = {
            BeamConfig.Matsim.Modules.Strategy.Parameterset$Elm(
              disableAfterIteration =
                if (c.hasPathOrNull("disableAfterIteration")) c.getInt("disableAfterIteration") else -1,
              strategyName = if (c.hasPathOrNull("strategyName")) c.getString("strategyName") else "",
              `type` = if (c.hasPathOrNull("type")) c.getString("type") else "strategysettings",
              weight = if (c.hasPathOrNull("weight")) c.getInt("weight") else 0
            )
          }
        }

        def apply(c: com.typesafe.config.Config): BeamConfig.Matsim.Modules.Strategy = {
          BeamConfig.Matsim.Modules.Strategy(
            ModuleProbability_1 = if (c.hasPathOrNull("ModuleProbability_1")) c.getInt("ModuleProbability_1") else 0,
            ModuleProbability_2 = if (c.hasPathOrNull("ModuleProbability_2")) c.getInt("ModuleProbability_2") else 0,
            ModuleProbability_3 = if (c.hasPathOrNull("ModuleProbability_3")) c.getInt("ModuleProbability_3") else 0,
            ModuleProbability_4 = if (c.hasPathOrNull("ModuleProbability_4")) c.getInt("ModuleProbability_4") else 0,
            Module_1 = if (c.hasPathOrNull("Module_1")) c.getString("Module_1") else "",
            Module_2 = if (c.hasPathOrNull("Module_2")) c.getString("Module_2") else "",
            Module_3 = if (c.hasPathOrNull("Module_3")) c.getString("Module_3") else "",
            Module_4 = if (c.hasPathOrNull("Module_4")) c.getString("Module_4") else "",
            fractionOfIterationsToDisableInnovation =
              if (c.hasPathOrNull("fractionOfIterationsToDisableInnovation"))
                c.getInt("fractionOfIterationsToDisableInnovation")
              else 999999,
            maxAgentPlanMemorySize =
              if (c.hasPathOrNull("maxAgentPlanMemorySize")) c.getInt("maxAgentPlanMemorySize") else 5,
            parameterset = $_LBeamConfig_Matsim_Modules_Strategy_Parameterset$Elm(c.getList("parameterset")),
            planSelectorForRemoval =
              if (c.hasPathOrNull("planSelectorForRemoval")) c.getString("planSelectorForRemoval")
              else "WorstPlanForRemovalSelector"
          )
        }

        private def $_LBeamConfig_Matsim_Modules_Strategy_Parameterset$Elm(
          cl: com.typesafe.config.ConfigList
        ): scala.List[BeamConfig.Matsim.Modules.Strategy.Parameterset$Elm] = {
          import scala.collection.JavaConverters._
          cl.asScala
            .map(cv =>
              BeamConfig.Matsim.Modules.Strategy
                .Parameterset$Elm(cv.asInstanceOf[com.typesafe.config.ConfigObject].toConfig)
            )
            .toList
        }
      }

      case class Transit(
        transitModes: java.lang.String,
        useTransit: scala.Boolean,
        vehiclesFile: java.lang.String
      )

      object Transit {

        def apply(c: com.typesafe.config.Config): BeamConfig.Matsim.Modules.Transit = {
          BeamConfig.Matsim.Modules.Transit(
            transitModes = if (c.hasPathOrNull("transitModes")) c.getString("transitModes") else "pt",
            useTransit = c.hasPathOrNull("useTransit") && c.getBoolean("useTransit"),
            vehiclesFile = if (c.hasPathOrNull("vehiclesFile")) c.getString("vehiclesFile") else ""
          )
        }
      }

      case class Vehicles(
        vehiclesFile: java.lang.String
      )

      object Vehicles {

        def apply(c: com.typesafe.config.Config): BeamConfig.Matsim.Modules.Vehicles = {
          BeamConfig.Matsim.Modules.Vehicles(
            vehiclesFile = if (c.hasPathOrNull("vehiclesFile")) c.getString("vehiclesFile") else ""
          )
        }
      }

      def apply(c: com.typesafe.config.Config): BeamConfig.Matsim.Modules = {
        BeamConfig.Matsim.Modules(
          changeMode = BeamConfig.Matsim.Modules.ChangeMode(
            if (c.hasPathOrNull("changeMode")) c.getConfig("changeMode")
            else com.typesafe.config.ConfigFactory.parseString("changeMode{}")
          ),
          controler = BeamConfig.Matsim.Modules.Controler(
            if (c.hasPathOrNull("controler")) c.getConfig("controler")
            else com.typesafe.config.ConfigFactory.parseString("controler{}")
          ),
          counts = BeamConfig.Matsim.Modules.Counts(
            if (c.hasPathOrNull("counts")) c.getConfig("counts")
            else com.typesafe.config.ConfigFactory.parseString("counts{}")
          ),
          global = BeamConfig.Matsim.Modules.Global(
            if (c.hasPathOrNull("global")) c.getConfig("global")
            else com.typesafe.config.ConfigFactory.parseString("global{}")
          ),
          households = BeamConfig.Matsim.Modules.Households(
            if (c.hasPathOrNull("households")) c.getConfig("households")
            else com.typesafe.config.ConfigFactory.parseString("households{}")
          ),
          linkStats = BeamConfig.Matsim.Modules.LinkStats(
            if (c.hasPathOrNull("linkStats")) c.getConfig("linkStats")
            else com.typesafe.config.ConfigFactory.parseString("linkStats{}")
          ),
          network = BeamConfig.Matsim.Modules.Network(
            if (c.hasPathOrNull("network")) c.getConfig("network")
            else com.typesafe.config.ConfigFactory.parseString("network{}")
          ),
          parallelEventHandling = BeamConfig.Matsim.Modules.ParallelEventHandling(
            if (c.hasPathOrNull("parallelEventHandling")) c.getConfig("parallelEventHandling")
            else com.typesafe.config.ConfigFactory.parseString("parallelEventHandling{}")
          ),
          planCalcScore = BeamConfig.Matsim.Modules.PlanCalcScore(
            if (c.hasPathOrNull("planCalcScore")) c.getConfig("planCalcScore")
            else com.typesafe.config.ConfigFactory.parseString("planCalcScore{}")
          ),
          plans = BeamConfig.Matsim.Modules.Plans(
            if (c.hasPathOrNull("plans")) c.getConfig("plans")
            else com.typesafe.config.ConfigFactory.parseString("plans{}")
          ),
          qsim = BeamConfig.Matsim.Modules.Qsim(
            if (c.hasPathOrNull("qsim")) c.getConfig("qsim")
            else com.typesafe.config.ConfigFactory.parseString("qsim{}")
          ),
          strategy = BeamConfig.Matsim.Modules.Strategy(
            if (c.hasPathOrNull("strategy")) c.getConfig("strategy")
            else com.typesafe.config.ConfigFactory.parseString("strategy{}")
          ),
          transit = BeamConfig.Matsim.Modules.Transit(
            if (c.hasPathOrNull("transit")) c.getConfig("transit")
            else com.typesafe.config.ConfigFactory.parseString("transit{}")
          ),
          vehicles = BeamConfig.Matsim.Modules.Vehicles(
            if (c.hasPathOrNull("vehicles")) c.getConfig("vehicles")
            else com.typesafe.config.ConfigFactory.parseString("vehicles{}")
          )
        )
      }
    }

    def apply(c: com.typesafe.config.Config): BeamConfig.Matsim = {
      BeamConfig.Matsim(
        conversion = BeamConfig.Matsim.Conversion(
          if (c.hasPathOrNull("conversion")) c.getConfig("conversion")
          else com.typesafe.config.ConfigFactory.parseString("conversion{}")
        ),
        modules = BeamConfig.Matsim.Modules(
          if (c.hasPathOrNull("modules")) c.getConfig("modules")
          else com.typesafe.config.ConfigFactory.parseString("modules{}")
        )
      )
    }
  }

  def apply(c: com.typesafe.config.Config): BeamConfig = {
    BeamConfig(
      beam = BeamConfig.Beam(
        if (c.hasPathOrNull("beam")) c.getConfig("beam") else com.typesafe.config.ConfigFactory.parseString("beam{}")
      ),
      matsim = BeamConfig.Matsim(
        if (c.hasPathOrNull("matsim")) c.getConfig("matsim")
        else com.typesafe.config.ConfigFactory.parseString("matsim{}")
      )
    )
  }

  private def $_L$_dbl(cl: com.typesafe.config.ConfigList): scala.List[scala.Double] = {
    import scala.collection.JavaConverters._
    cl.asScala.map(cv => $_dbl(cv)).toList
  }

  private def $_L$_str(cl: com.typesafe.config.ConfigList): scala.List[java.lang.String] = {
    import scala.collection.JavaConverters._
    cl.asScala.map(cv => $_str(cv)).toList
  }

  private def $_dbl(cv: com.typesafe.config.ConfigValue): scala.Double = {
    val u: Any = cv.unwrapped
    if (
      (cv.valueType != com.typesafe.config.ConfigValueType.NUMBER) ||
      !u.isInstanceOf[java.lang.Number]
    ) throw $_expE(cv, "double")
    u.asInstanceOf[java.lang.Number].doubleValue()
  }

  private def $_expE(cv: com.typesafe.config.ConfigValue, exp: java.lang.String) = {
    val u: Any = cv.unwrapped
    new java.lang.RuntimeException(
      cv.origin.lineNumber +
      ": expecting: " + exp + " got: " +
      (if (u.isInstanceOf[java.lang.String]) "\"" + u + "\"" else u)
    )
  }

  private def $_str(cv: com.typesafe.config.ConfigValue) =
    java.lang.String.valueOf(cv.unwrapped())
}<|MERGE_RESOLUTION|>--- conflicted
+++ resolved
@@ -187,13 +187,10 @@
           overrideAutomationForVOTT: scala.Boolean,
           overrideAutomationLevel: scala.Int,
           poolingMultiplier: BeamConfig.Beam.Agentsim.Agents.ModalBehaviors.PoolingMultiplier,
-<<<<<<< HEAD
           otherMultiplier: BeamConfig.Beam.Agentsim.Agents.ModalBehaviors.OtherMultiplier,
           incomeMultiplier: BeamConfig.Beam.Agentsim.Agents.ModalBehaviors.IncomeMultiplier,
-          useDefaultVOT: scala.Boolean
-=======
+          useDefaultVOT: scala.Boolean,
           transitVehicleTypeVOTMultipliers: scala.Option[scala.List[java.lang.String]]
->>>>>>> 5c4bbc97
         )
 
         object ModalBehaviors {
