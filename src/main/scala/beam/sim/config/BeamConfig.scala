// source: src/main/resources/beam-template.conf

package beam.sim.config

case class BeamConfig(
  beam: BeamConfig.Beam,
  matsim: BeamConfig.Matsim
)

object BeamConfig {

  case class Beam(
    actorSystemName: java.lang.String,
    agentsim: BeamConfig.Beam.Agentsim,
    calibration: BeamConfig.Beam.Calibration,
    cluster: BeamConfig.Beam.Cluster,
    debug: BeamConfig.Beam.Debug,
    exchange: BeamConfig.Beam.Exchange,
    experimental: BeamConfig.Beam.Experimental,
    input: BeamConfig.Beam.Input,
    inputDirectory: java.lang.String,
    logger: BeamConfig.Beam.Logger,
    metrics: BeamConfig.Beam.Metrics,
    outputs: BeamConfig.Beam.Outputs,
    physsim: BeamConfig.Beam.Physsim,
    replanning: BeamConfig.Beam.Replanning,
    router: BeamConfig.Beam.Router,
    routing: BeamConfig.Beam.Routing,
    sim: BeamConfig.Beam.Sim,
    spatial: BeamConfig.Beam.Spatial,
    urbansim: BeamConfig.Beam.Urbansim,
    useLocalWorker: scala.Boolean,
    warmStart: BeamConfig.Beam.WarmStart
  )

  object Beam {

    case class Agentsim(
      agentSampleSizeAsFractionOfPopulation: scala.Double,
      agents: BeamConfig.Beam.Agentsim.Agents,
      chargingNetworkManager: BeamConfig.Beam.Agentsim.ChargingNetworkManager,
      endTime: java.lang.String,
      firstIteration: scala.Int,
      fractionOfPlansWithSingleActivity: scala.Double,
      h3taz: BeamConfig.Beam.Agentsim.H3taz,
      lastIteration: scala.Int,
      populationAdjustment: java.lang.String,
      scenarios: BeamConfig.Beam.Agentsim.Scenarios,
      scheduleMonitorTask: BeamConfig.Beam.Agentsim.ScheduleMonitorTask,
      schedulerParallelismWindow: scala.Int,
      simulationName: java.lang.String,
      taz: BeamConfig.Beam.Agentsim.Taz,
      thresholdForMakingParkingChoiceInMeters: scala.Int,
      thresholdForWalkingInMeters: scala.Int,
      timeBinSize: scala.Int,
      toll: BeamConfig.Beam.Agentsim.Toll,
      tuning: BeamConfig.Beam.Agentsim.Tuning
    )

    object Agentsim {

      case class Agents(
        bodyType: java.lang.String,
        freight: BeamConfig.Beam.Agentsim.Agents.Freight,
        households: BeamConfig.Beam.Agentsim.Agents.Households,
        modalBehaviors: BeamConfig.Beam.Agentsim.Agents.ModalBehaviors,
        modeIncentive: BeamConfig.Beam.Agentsim.Agents.ModeIncentive,
        parking: BeamConfig.Beam.Agentsim.Agents.Parking,
        plans: BeamConfig.Beam.Agentsim.Agents.Plans,
        population: BeamConfig.Beam.Agentsim.Agents.Population,
        ptFare: BeamConfig.Beam.Agentsim.Agents.PtFare,
        rideHail: BeamConfig.Beam.Agentsim.Agents.RideHail,
        rideHailTransit: BeamConfig.Beam.Agentsim.Agents.RideHailTransit,
        tripBehaviors: BeamConfig.Beam.Agentsim.Agents.TripBehaviors,
        vehicles: BeamConfig.Beam.Agentsim.Agents.Vehicles
      )

      object Agents {

        case class Freight(
          carrierParkingFilePath: scala.Option[java.lang.String],
          carriersFilePath: java.lang.String,
          enabled: scala.Boolean,
          plansFilePath: java.lang.String,
          replanning: BeamConfig.Beam.Agentsim.Agents.Freight.Replanning,
          toursFilePath: java.lang.String
        )

        object Freight {

          case class Replanning(
            departureTime: scala.Int,
            disableAfterIteration: scala.Int,
            strategy: java.lang.String
          )

          object Replanning {

            def apply(c: com.typesafe.config.Config): BeamConfig.Beam.Agentsim.Agents.Freight.Replanning = {
              BeamConfig.Beam.Agentsim.Agents.Freight.Replanning(
                departureTime = if (c.hasPathOrNull("departureTime")) c.getInt("departureTime") else 28800,
                disableAfterIteration =
                  if (c.hasPathOrNull("disableAfterIteration")) c.getInt("disableAfterIteration") else -1,
                strategy = if (c.hasPathOrNull("strategy")) c.getString("strategy") else "singleTour"
              )
            }
          }

          def apply(c: com.typesafe.config.Config): BeamConfig.Beam.Agentsim.Agents.Freight = {
            BeamConfig.Beam.Agentsim.Agents.Freight(
              carrierParkingFilePath =
                if (c.hasPathOrNull("carrierParkingFilePath")) Some(c.getString("carrierParkingFilePath")) else None,
              carriersFilePath =
                if (c.hasPathOrNull("carriersFilePath")) c.getString("carriersFilePath")
                else "/test/input/beamville/freight/freight-carriers.csv",
              enabled = c.hasPathOrNull("enabled") && c.getBoolean("enabled"),
              plansFilePath =
                if (c.hasPathOrNull("plansFilePath")) c.getString("plansFilePath")
                else "/test/input/beamville/freight/payload-plans.csv",
              replanning = BeamConfig.Beam.Agentsim.Agents.Freight.Replanning(
                if (c.hasPathOrNull("replanning")) c.getConfig("replanning")
                else com.typesafe.config.ConfigFactory.parseString("replanning{}")
              ),
              toursFilePath =
                if (c.hasPathOrNull("toursFilePath")) c.getString("toursFilePath")
                else "/test/input/beamville/freight/freight-tours.csv"
            )
          }
        }

        case class Households(
          inputFilePath: java.lang.String,
          inputHouseholdAttributesFilePath: java.lang.String
        )

        object Households {

          def apply(c: com.typesafe.config.Config): BeamConfig.Beam.Agentsim.Agents.Households = {
            BeamConfig.Beam.Agentsim.Agents.Households(
              inputFilePath =
                if (c.hasPathOrNull("inputFilePath")) c.getString("inputFilePath")
                else "/test/input/beamville/households.xml.gz",
              inputHouseholdAttributesFilePath =
                if (c.hasPathOrNull("inputHouseholdAttributesFilePath")) c.getString("inputHouseholdAttributesFilePath")
                else "/test/input/beamville/householdAttributes.xml.gz"
            )
          }
        }

        case class ModalBehaviors(
          defaultValueOfTime: scala.Double,
          highTimeSensitivity: BeamConfig.Beam.Agentsim.Agents.ModalBehaviors.HighTimeSensitivity,
          lccm: BeamConfig.Beam.Agentsim.Agents.ModalBehaviors.Lccm,
          lowTimeSensitivity: BeamConfig.Beam.Agentsim.Agents.ModalBehaviors.LowTimeSensitivity,
          maximumNumberOfReplanningAttempts: scala.Int,
          minimumValueOfTime: scala.Double,
          modeChoiceClass: java.lang.String,
          modeVotMultiplier: BeamConfig.Beam.Agentsim.Agents.ModalBehaviors.ModeVotMultiplier,
          mulitnomialLogit: BeamConfig.Beam.Agentsim.Agents.ModalBehaviors.MulitnomialLogit,
          overrideAutomationForVOTT: scala.Boolean,
          overrideAutomationLevel: scala.Int,
          poolingMultiplier: BeamConfig.Beam.Agentsim.Agents.ModalBehaviors.PoolingMultiplier
        )

        object ModalBehaviors {

          case class HighTimeSensitivity(
            highCongestion: BeamConfig.Beam.Agentsim.Agents.ModalBehaviors.HighTimeSensitivity.HighCongestion,
            lowCongestion: BeamConfig.Beam.Agentsim.Agents.ModalBehaviors.HighTimeSensitivity.LowCongestion
          )

          object HighTimeSensitivity {

            case class HighCongestion(
              highwayFactor: BeamConfig.Beam.Agentsim.Agents.ModalBehaviors.HighTimeSensitivity.HighCongestion.HighwayFactor,
              nonHighwayFactor: BeamConfig.Beam.Agentsim.Agents.ModalBehaviors.HighTimeSensitivity.HighCongestion.NonHighwayFactor
            )

            object HighCongestion {

              case class HighwayFactor(
                Level3: scala.Double,
                Level4: scala.Double,
                Level5: scala.Double,
                LevelLE2: scala.Double
              )

              object HighwayFactor {

                def apply(
                  c: com.typesafe.config.Config
                ): BeamConfig.Beam.Agentsim.Agents.ModalBehaviors.HighTimeSensitivity.HighCongestion.HighwayFactor = {
                  BeamConfig.Beam.Agentsim.Agents.ModalBehaviors.HighTimeSensitivity.HighCongestion.HighwayFactor(
                    Level3 = if (c.hasPathOrNull("Level3")) c.getDouble("Level3") else 1.0,
                    Level4 = if (c.hasPathOrNull("Level4")) c.getDouble("Level4") else 1.0,
                    Level5 = if (c.hasPathOrNull("Level5")) c.getDouble("Level5") else 1.0,
                    LevelLE2 = if (c.hasPathOrNull("LevelLE2")) c.getDouble("LevelLE2") else 1.0
                  )
                }
              }

              case class NonHighwayFactor(
                Level3: scala.Double,
                Level4: scala.Double,
                Level5: scala.Double,
                LevelLE2: scala.Double
              )

              object NonHighwayFactor {

                def apply(
                  c: com.typesafe.config.Config
                ): BeamConfig.Beam.Agentsim.Agents.ModalBehaviors.HighTimeSensitivity.HighCongestion.NonHighwayFactor = {
                  BeamConfig.Beam.Agentsim.Agents.ModalBehaviors.HighTimeSensitivity.HighCongestion.NonHighwayFactor(
                    Level3 = if (c.hasPathOrNull("Level3")) c.getDouble("Level3") else 1.0,
                    Level4 = if (c.hasPathOrNull("Level4")) c.getDouble("Level4") else 1.0,
                    Level5 = if (c.hasPathOrNull("Level5")) c.getDouble("Level5") else 1.0,
                    LevelLE2 = if (c.hasPathOrNull("LevelLE2")) c.getDouble("LevelLE2") else 1.0
                  )
                }
              }

              def apply(
                c: com.typesafe.config.Config
              ): BeamConfig.Beam.Agentsim.Agents.ModalBehaviors.HighTimeSensitivity.HighCongestion = {
                BeamConfig.Beam.Agentsim.Agents.ModalBehaviors.HighTimeSensitivity.HighCongestion(
                  highwayFactor =
                    BeamConfig.Beam.Agentsim.Agents.ModalBehaviors.HighTimeSensitivity.HighCongestion.HighwayFactor(
                      if (c.hasPathOrNull("highwayFactor")) c.getConfig("highwayFactor")
                      else com.typesafe.config.ConfigFactory.parseString("highwayFactor{}")
                    ),
                  nonHighwayFactor =
                    BeamConfig.Beam.Agentsim.Agents.ModalBehaviors.HighTimeSensitivity.HighCongestion.NonHighwayFactor(
                      if (c.hasPathOrNull("nonHighwayFactor")) c.getConfig("nonHighwayFactor")
                      else com.typesafe.config.ConfigFactory.parseString("nonHighwayFactor{}")
                    )
                )
              }
            }

            case class LowCongestion(
              highwayFactor: BeamConfig.Beam.Agentsim.Agents.ModalBehaviors.HighTimeSensitivity.LowCongestion.HighwayFactor,
              nonHighwayFactor: BeamConfig.Beam.Agentsim.Agents.ModalBehaviors.HighTimeSensitivity.LowCongestion.NonHighwayFactor
            )

            object LowCongestion {

              case class HighwayFactor(
                Level3: scala.Double,
                Level4: scala.Double,
                Level5: scala.Double,
                LevelLE2: scala.Double
              )

              object HighwayFactor {

                def apply(
                  c: com.typesafe.config.Config
                ): BeamConfig.Beam.Agentsim.Agents.ModalBehaviors.HighTimeSensitivity.LowCongestion.HighwayFactor = {
                  BeamConfig.Beam.Agentsim.Agents.ModalBehaviors.HighTimeSensitivity.LowCongestion.HighwayFactor(
                    Level3 = if (c.hasPathOrNull("Level3")) c.getDouble("Level3") else 1.0,
                    Level4 = if (c.hasPathOrNull("Level4")) c.getDouble("Level4") else 1.0,
                    Level5 = if (c.hasPathOrNull("Level5")) c.getDouble("Level5") else 1.0,
                    LevelLE2 = if (c.hasPathOrNull("LevelLE2")) c.getDouble("LevelLE2") else 1.0
                  )
                }
              }

              case class NonHighwayFactor(
                Level3: scala.Double,
                Level4: scala.Double,
                Level5: scala.Double,
                LevelLE2: scala.Double
              )

              object NonHighwayFactor {

                def apply(
                  c: com.typesafe.config.Config
                ): BeamConfig.Beam.Agentsim.Agents.ModalBehaviors.HighTimeSensitivity.LowCongestion.NonHighwayFactor = {
                  BeamConfig.Beam.Agentsim.Agents.ModalBehaviors.HighTimeSensitivity.LowCongestion.NonHighwayFactor(
                    Level3 = if (c.hasPathOrNull("Level3")) c.getDouble("Level3") else 1.0,
                    Level4 = if (c.hasPathOrNull("Level4")) c.getDouble("Level4") else 1.0,
                    Level5 = if (c.hasPathOrNull("Level5")) c.getDouble("Level5") else 1.0,
                    LevelLE2 = if (c.hasPathOrNull("LevelLE2")) c.getDouble("LevelLE2") else 1.0
                  )
                }
              }

              def apply(
                c: com.typesafe.config.Config
              ): BeamConfig.Beam.Agentsim.Agents.ModalBehaviors.HighTimeSensitivity.LowCongestion = {
                BeamConfig.Beam.Agentsim.Agents.ModalBehaviors.HighTimeSensitivity.LowCongestion(
                  highwayFactor =
                    BeamConfig.Beam.Agentsim.Agents.ModalBehaviors.HighTimeSensitivity.LowCongestion.HighwayFactor(
                      if (c.hasPathOrNull("highwayFactor")) c.getConfig("highwayFactor")
                      else com.typesafe.config.ConfigFactory.parseString("highwayFactor{}")
                    ),
                  nonHighwayFactor =
                    BeamConfig.Beam.Agentsim.Agents.ModalBehaviors.HighTimeSensitivity.LowCongestion.NonHighwayFactor(
                      if (c.hasPathOrNull("nonHighwayFactor")) c.getConfig("nonHighwayFactor")
                      else com.typesafe.config.ConfigFactory.parseString("nonHighwayFactor{}")
                    )
                )
              }
            }

            def apply(
              c: com.typesafe.config.Config
            ): BeamConfig.Beam.Agentsim.Agents.ModalBehaviors.HighTimeSensitivity = {
              BeamConfig.Beam.Agentsim.Agents.ModalBehaviors.HighTimeSensitivity(
                highCongestion = BeamConfig.Beam.Agentsim.Agents.ModalBehaviors.HighTimeSensitivity.HighCongestion(
                  if (c.hasPathOrNull("highCongestion")) c.getConfig("highCongestion")
                  else com.typesafe.config.ConfigFactory.parseString("highCongestion{}")
                ),
                lowCongestion = BeamConfig.Beam.Agentsim.Agents.ModalBehaviors.HighTimeSensitivity.LowCongestion(
                  if (c.hasPathOrNull("lowCongestion")) c.getConfig("lowCongestion")
                  else com.typesafe.config.ConfigFactory.parseString("lowCongestion{}")
                )
              )
            }
          }

          case class Lccm(
            filePath: java.lang.String
          )

          object Lccm {

            def apply(c: com.typesafe.config.Config): BeamConfig.Beam.Agentsim.Agents.ModalBehaviors.Lccm = {
              BeamConfig.Beam.Agentsim.Agents.ModalBehaviors.Lccm(
                filePath =
                  if (c.hasPathOrNull("filePath")) c.getString("filePath") else "/test/input/beamville/lccm-long.csv"
              )
            }
          }

          case class LowTimeSensitivity(
            highCongestion: BeamConfig.Beam.Agentsim.Agents.ModalBehaviors.LowTimeSensitivity.HighCongestion,
            lowCongestion: BeamConfig.Beam.Agentsim.Agents.ModalBehaviors.LowTimeSensitivity.LowCongestion
          )

          object LowTimeSensitivity {

            case class HighCongestion(
              highwayFactor: BeamConfig.Beam.Agentsim.Agents.ModalBehaviors.LowTimeSensitivity.HighCongestion.HighwayFactor,
              nonHighwayFactor: BeamConfig.Beam.Agentsim.Agents.ModalBehaviors.LowTimeSensitivity.HighCongestion.NonHighwayFactor
            )

            object HighCongestion {

              case class HighwayFactor(
                Level3: scala.Double,
                Level4: scala.Double,
                Level5: scala.Double,
                LevelLE2: scala.Double
              )

              object HighwayFactor {

                def apply(
                  c: com.typesafe.config.Config
                ): BeamConfig.Beam.Agentsim.Agents.ModalBehaviors.LowTimeSensitivity.HighCongestion.HighwayFactor = {
                  BeamConfig.Beam.Agentsim.Agents.ModalBehaviors.LowTimeSensitivity.HighCongestion.HighwayFactor(
                    Level3 = if (c.hasPathOrNull("Level3")) c.getDouble("Level3") else 1.0,
                    Level4 = if (c.hasPathOrNull("Level4")) c.getDouble("Level4") else 1.0,
                    Level5 = if (c.hasPathOrNull("Level5")) c.getDouble("Level5") else 1.0,
                    LevelLE2 = if (c.hasPathOrNull("LevelLE2")) c.getDouble("LevelLE2") else 1.0
                  )
                }
              }

              case class NonHighwayFactor(
                Level3: scala.Double,
                Level4: scala.Double,
                Level5: scala.Double,
                LevelLE2: scala.Double
              )

              object NonHighwayFactor {

                def apply(
                  c: com.typesafe.config.Config
                ): BeamConfig.Beam.Agentsim.Agents.ModalBehaviors.LowTimeSensitivity.HighCongestion.NonHighwayFactor = {
                  BeamConfig.Beam.Agentsim.Agents.ModalBehaviors.LowTimeSensitivity.HighCongestion.NonHighwayFactor(
                    Level3 = if (c.hasPathOrNull("Level3")) c.getDouble("Level3") else 1.0,
                    Level4 = if (c.hasPathOrNull("Level4")) c.getDouble("Level4") else 1.0,
                    Level5 = if (c.hasPathOrNull("Level5")) c.getDouble("Level5") else 1.0,
                    LevelLE2 = if (c.hasPathOrNull("LevelLE2")) c.getDouble("LevelLE2") else 1.0
                  )
                }
              }

              def apply(
                c: com.typesafe.config.Config
              ): BeamConfig.Beam.Agentsim.Agents.ModalBehaviors.LowTimeSensitivity.HighCongestion = {
                BeamConfig.Beam.Agentsim.Agents.ModalBehaviors.LowTimeSensitivity.HighCongestion(
                  highwayFactor =
                    BeamConfig.Beam.Agentsim.Agents.ModalBehaviors.LowTimeSensitivity.HighCongestion.HighwayFactor(
                      if (c.hasPathOrNull("highwayFactor")) c.getConfig("highwayFactor")
                      else com.typesafe.config.ConfigFactory.parseString("highwayFactor{}")
                    ),
                  nonHighwayFactor =
                    BeamConfig.Beam.Agentsim.Agents.ModalBehaviors.LowTimeSensitivity.HighCongestion.NonHighwayFactor(
                      if (c.hasPathOrNull("nonHighwayFactor")) c.getConfig("nonHighwayFactor")
                      else com.typesafe.config.ConfigFactory.parseString("nonHighwayFactor{}")
                    )
                )
              }
            }

            case class LowCongestion(
              highwayFactor: BeamConfig.Beam.Agentsim.Agents.ModalBehaviors.LowTimeSensitivity.LowCongestion.HighwayFactor,
              nonHighwayFactor: BeamConfig.Beam.Agentsim.Agents.ModalBehaviors.LowTimeSensitivity.LowCongestion.NonHighwayFactor
            )

            object LowCongestion {

              case class HighwayFactor(
                Level3: scala.Double,
                Level4: scala.Double,
                Level5: scala.Double,
                LevelLE2: scala.Double
              )

              object HighwayFactor {

                def apply(
                  c: com.typesafe.config.Config
                ): BeamConfig.Beam.Agentsim.Agents.ModalBehaviors.LowTimeSensitivity.LowCongestion.HighwayFactor = {
                  BeamConfig.Beam.Agentsim.Agents.ModalBehaviors.LowTimeSensitivity.LowCongestion.HighwayFactor(
                    Level3 = if (c.hasPathOrNull("Level3")) c.getDouble("Level3") else 1.0,
                    Level4 = if (c.hasPathOrNull("Level4")) c.getDouble("Level4") else 1.0,
                    Level5 = if (c.hasPathOrNull("Level5")) c.getDouble("Level5") else 1.0,
                    LevelLE2 = if (c.hasPathOrNull("LevelLE2")) c.getDouble("LevelLE2") else 1.0
                  )
                }
              }

              case class NonHighwayFactor(
                Level3: scala.Double,
                Level4: scala.Double,
                Level5: scala.Double,
                LevelLE2: scala.Double
              )

              object NonHighwayFactor {

                def apply(
                  c: com.typesafe.config.Config
                ): BeamConfig.Beam.Agentsim.Agents.ModalBehaviors.LowTimeSensitivity.LowCongestion.NonHighwayFactor = {
                  BeamConfig.Beam.Agentsim.Agents.ModalBehaviors.LowTimeSensitivity.LowCongestion.NonHighwayFactor(
                    Level3 = if (c.hasPathOrNull("Level3")) c.getDouble("Level3") else 1.0,
                    Level4 = if (c.hasPathOrNull("Level4")) c.getDouble("Level4") else 1.0,
                    Level5 = if (c.hasPathOrNull("Level5")) c.getDouble("Level5") else 1.0,
                    LevelLE2 = if (c.hasPathOrNull("LevelLE2")) c.getDouble("LevelLE2") else 1.0
                  )
                }
              }

              def apply(
                c: com.typesafe.config.Config
              ): BeamConfig.Beam.Agentsim.Agents.ModalBehaviors.LowTimeSensitivity.LowCongestion = {
                BeamConfig.Beam.Agentsim.Agents.ModalBehaviors.LowTimeSensitivity.LowCongestion(
                  highwayFactor =
                    BeamConfig.Beam.Agentsim.Agents.ModalBehaviors.LowTimeSensitivity.LowCongestion.HighwayFactor(
                      if (c.hasPathOrNull("highwayFactor")) c.getConfig("highwayFactor")
                      else com.typesafe.config.ConfigFactory.parseString("highwayFactor{}")
                    ),
                  nonHighwayFactor =
                    BeamConfig.Beam.Agentsim.Agents.ModalBehaviors.LowTimeSensitivity.LowCongestion.NonHighwayFactor(
                      if (c.hasPathOrNull("nonHighwayFactor")) c.getConfig("nonHighwayFactor")
                      else com.typesafe.config.ConfigFactory.parseString("nonHighwayFactor{}")
                    )
                )
              }
            }

            def apply(
              c: com.typesafe.config.Config
            ): BeamConfig.Beam.Agentsim.Agents.ModalBehaviors.LowTimeSensitivity = {
              BeamConfig.Beam.Agentsim.Agents.ModalBehaviors.LowTimeSensitivity(
                highCongestion = BeamConfig.Beam.Agentsim.Agents.ModalBehaviors.LowTimeSensitivity.HighCongestion(
                  if (c.hasPathOrNull("highCongestion")) c.getConfig("highCongestion")
                  else com.typesafe.config.ConfigFactory.parseString("highCongestion{}")
                ),
                lowCongestion = BeamConfig.Beam.Agentsim.Agents.ModalBehaviors.LowTimeSensitivity.LowCongestion(
                  if (c.hasPathOrNull("lowCongestion")) c.getConfig("lowCongestion")
                  else com.typesafe.config.ConfigFactory.parseString("lowCongestion{}")
                )
              )
            }
          }

          case class ModeVotMultiplier(
            CAV: scala.Double,
            bike: scala.Double,
            drive: scala.Double,
            rideHail: scala.Double,
            rideHailPooled: scala.Double,
            rideHailTransit: scala.Double,
            transit: scala.Double,
            waiting: scala.Double,
            walk: scala.Double
          )

          object ModeVotMultiplier {

            def apply(
              c: com.typesafe.config.Config
            ): BeamConfig.Beam.Agentsim.Agents.ModalBehaviors.ModeVotMultiplier = {
              BeamConfig.Beam.Agentsim.Agents.ModalBehaviors.ModeVotMultiplier(
                CAV = if (c.hasPathOrNull("CAV")) c.getDouble("CAV") else 1.0,
                bike = if (c.hasPathOrNull("bike")) c.getDouble("bike") else 1.0,
                drive = if (c.hasPathOrNull("drive")) c.getDouble("drive") else 1.0,
                rideHail = if (c.hasPathOrNull("rideHail")) c.getDouble("rideHail") else 1.0,
                rideHailPooled = if (c.hasPathOrNull("rideHailPooled")) c.getDouble("rideHailPooled") else 1.0,
                rideHailTransit = if (c.hasPathOrNull("rideHailTransit")) c.getDouble("rideHailTransit") else 1.0,
                transit = if (c.hasPathOrNull("transit")) c.getDouble("transit") else 1.0,
                waiting = if (c.hasPathOrNull("waiting")) c.getDouble("waiting") else 1.0,
                walk = if (c.hasPathOrNull("walk")) c.getDouble("walk") else 1.0
              )
            }
          }

          case class MulitnomialLogit(
            params: BeamConfig.Beam.Agentsim.Agents.ModalBehaviors.MulitnomialLogit.Params,
            utility_scale_factor: scala.Double
          )

          object MulitnomialLogit {

            case class Params(
              bike_intercept: scala.Double,
              bike_transit_intercept: scala.Double,
              car_intercept: scala.Double,
              cav_intercept: scala.Double,
              drive_transit_intercept: scala.Double,
              ride_hail_intercept: scala.Double,
              ride_hail_pooled_intercept: scala.Double,
              ride_hail_transit_intercept: scala.Double,
              transfer: scala.Double,
              transit_crowding: scala.Double,
              transit_crowding_percentile: scala.Double,
              walk_intercept: scala.Double,
              walk_transit_intercept: scala.Double
            )

            object Params {

              def apply(
                c: com.typesafe.config.Config
              ): BeamConfig.Beam.Agentsim.Agents.ModalBehaviors.MulitnomialLogit.Params = {
                BeamConfig.Beam.Agentsim.Agents.ModalBehaviors.MulitnomialLogit.Params(
                  bike_intercept = if (c.hasPathOrNull("bike_intercept")) c.getDouble("bike_intercept") else 0.0,
                  bike_transit_intercept =
                    if (c.hasPathOrNull("bike_transit_intercept")) c.getDouble("bike_transit_intercept") else 0.0,
                  car_intercept = if (c.hasPathOrNull("car_intercept")) c.getDouble("car_intercept") else 0.0,
                  cav_intercept = if (c.hasPathOrNull("cav_intercept")) c.getDouble("cav_intercept") else 0.0,
                  drive_transit_intercept =
                    if (c.hasPathOrNull("drive_transit_intercept")) c.getDouble("drive_transit_intercept") else 0.0,
                  ride_hail_intercept =
                    if (c.hasPathOrNull("ride_hail_intercept")) c.getDouble("ride_hail_intercept") else 0.0,
                  ride_hail_pooled_intercept =
                    if (c.hasPathOrNull("ride_hail_pooled_intercept")) c.getDouble("ride_hail_pooled_intercept")
                    else 0.0,
                  ride_hail_transit_intercept =
                    if (c.hasPathOrNull("ride_hail_transit_intercept")) c.getDouble("ride_hail_transit_intercept")
                    else 0.0,
                  transfer = if (c.hasPathOrNull("transfer")) c.getDouble("transfer") else -1.4,
                  transit_crowding = if (c.hasPathOrNull("transit_crowding")) c.getDouble("transit_crowding") else 0.0,
                  transit_crowding_percentile =
                    if (c.hasPathOrNull("transit_crowding_percentile")) c.getDouble("transit_crowding_percentile")
                    else 90.0,
                  walk_intercept = if (c.hasPathOrNull("walk_intercept")) c.getDouble("walk_intercept") else 0.0,
                  walk_transit_intercept =
                    if (c.hasPathOrNull("walk_transit_intercept")) c.getDouble("walk_transit_intercept") else 0.0
                )
              }
            }

            def apply(
              c: com.typesafe.config.Config
            ): BeamConfig.Beam.Agentsim.Agents.ModalBehaviors.MulitnomialLogit = {
              BeamConfig.Beam.Agentsim.Agents.ModalBehaviors.MulitnomialLogit(
                params = BeamConfig.Beam.Agentsim.Agents.ModalBehaviors.MulitnomialLogit.Params(
                  if (c.hasPathOrNull("params")) c.getConfig("params")
                  else com.typesafe.config.ConfigFactory.parseString("params{}")
                ),
                utility_scale_factor =
                  if (c.hasPathOrNull("utility_scale_factor")) c.getDouble("utility_scale_factor") else 1.0
              )
            }
          }

          case class PoolingMultiplier(
            Level3: scala.Double,
            Level4: scala.Double,
            Level5: scala.Double,
            LevelLE2: scala.Double
          )

          object PoolingMultiplier {

            def apply(
              c: com.typesafe.config.Config
            ): BeamConfig.Beam.Agentsim.Agents.ModalBehaviors.PoolingMultiplier = {
              BeamConfig.Beam.Agentsim.Agents.ModalBehaviors.PoolingMultiplier(
                Level3 = if (c.hasPathOrNull("Level3")) c.getDouble("Level3") else 1.0,
                Level4 = if (c.hasPathOrNull("Level4")) c.getDouble("Level4") else 1.0,
                Level5 = if (c.hasPathOrNull("Level5")) c.getDouble("Level5") else 1.0,
                LevelLE2 = if (c.hasPathOrNull("LevelLE2")) c.getDouble("LevelLE2") else 1.0
              )
            }
          }

          def apply(c: com.typesafe.config.Config): BeamConfig.Beam.Agentsim.Agents.ModalBehaviors = {
            BeamConfig.Beam.Agentsim.Agents.ModalBehaviors(
              defaultValueOfTime =
                if (c.hasPathOrNull("defaultValueOfTime")) c.getDouble("defaultValueOfTime") else 8.0,
              highTimeSensitivity = BeamConfig.Beam.Agentsim.Agents.ModalBehaviors.HighTimeSensitivity(
                if (c.hasPathOrNull("highTimeSensitivity")) c.getConfig("highTimeSensitivity")
                else com.typesafe.config.ConfigFactory.parseString("highTimeSensitivity{}")
              ),
              lccm = BeamConfig.Beam.Agentsim.Agents.ModalBehaviors.Lccm(
                if (c.hasPathOrNull("lccm")) c.getConfig("lccm")
                else com.typesafe.config.ConfigFactory.parseString("lccm{}")
              ),
              lowTimeSensitivity = BeamConfig.Beam.Agentsim.Agents.ModalBehaviors.LowTimeSensitivity(
                if (c.hasPathOrNull("lowTimeSensitivity")) c.getConfig("lowTimeSensitivity")
                else com.typesafe.config.ConfigFactory.parseString("lowTimeSensitivity{}")
              ),
              maximumNumberOfReplanningAttempts =
                if (c.hasPathOrNull("maximumNumberOfReplanningAttempts")) c.getInt("maximumNumberOfReplanningAttempts")
                else 3,
              minimumValueOfTime =
                if (c.hasPathOrNull("minimumValueOfTime")) c.getDouble("minimumValueOfTime") else 7.25,
              modeChoiceClass =
                if (c.hasPathOrNull("modeChoiceClass")) c.getString("modeChoiceClass")
                else "ModeChoiceMultinomialLogit",
              modeVotMultiplier = BeamConfig.Beam.Agentsim.Agents.ModalBehaviors.ModeVotMultiplier(
                if (c.hasPathOrNull("modeVotMultiplier")) c.getConfig("modeVotMultiplier")
                else com.typesafe.config.ConfigFactory.parseString("modeVotMultiplier{}")
              ),
              mulitnomialLogit = BeamConfig.Beam.Agentsim.Agents.ModalBehaviors.MulitnomialLogit(
                if (c.hasPathOrNull("mulitnomialLogit")) c.getConfig("mulitnomialLogit")
                else com.typesafe.config.ConfigFactory.parseString("mulitnomialLogit{}")
              ),
              overrideAutomationForVOTT = c.hasPathOrNull("overrideAutomationForVOTT") && c.getBoolean(
                "overrideAutomationForVOTT"
              ),
              overrideAutomationLevel =
                if (c.hasPathOrNull("overrideAutomationLevel")) c.getInt("overrideAutomationLevel") else 1,
              poolingMultiplier = BeamConfig.Beam.Agentsim.Agents.ModalBehaviors.PoolingMultiplier(
                if (c.hasPathOrNull("poolingMultiplier")) c.getConfig("poolingMultiplier")
                else com.typesafe.config.ConfigFactory.parseString("poolingMultiplier{}")
              )
            )
          }
        }

        case class ModeIncentive(
          filePath: java.lang.String
        )

        object ModeIncentive {

          def apply(c: com.typesafe.config.Config): BeamConfig.Beam.Agentsim.Agents.ModeIncentive = {
            BeamConfig.Beam.Agentsim.Agents.ModeIncentive(
              filePath = if (c.hasPathOrNull("filePath")) c.getString("filePath") else ""
            )
          }
        }

        case class Parking(
          maxSearchRadius: scala.Double,
          minSearchRadius: scala.Double,
          mulitnomialLogit: BeamConfig.Beam.Agentsim.Agents.Parking.MulitnomialLogit,
          rangeAnxietyBuffer: scala.Double
        )

        object Parking {

          case class MulitnomialLogit(
            params: BeamConfig.Beam.Agentsim.Agents.Parking.MulitnomialLogit.Params
          )

          object MulitnomialLogit {

            case class Params(
              distanceMultiplier: scala.Double,
              homeActivityPrefersResidentialParkingMultiplier: scala.Double,
              parkingPriceMultiplier: scala.Double,
              rangeAnxietyMultiplier: scala.Double
            )

            object Params {

              def apply(
                c: com.typesafe.config.Config
              ): BeamConfig.Beam.Agentsim.Agents.Parking.MulitnomialLogit.Params = {
                BeamConfig.Beam.Agentsim.Agents.Parking.MulitnomialLogit.Params(
                  distanceMultiplier =
                    if (c.hasPathOrNull("distanceMultiplier")) c.getDouble("distanceMultiplier") else -0.086,
                  homeActivityPrefersResidentialParkingMultiplier =
                    if (c.hasPathOrNull("homeActivityPrefersResidentialParkingMultiplier"))
                      c.getDouble("homeActivityPrefersResidentialParkingMultiplier")
                    else 1.0,
                  parkingPriceMultiplier =
                    if (c.hasPathOrNull("parkingPriceMultiplier")) c.getDouble("parkingPriceMultiplier") else -0.005,
                  rangeAnxietyMultiplier =
                    if (c.hasPathOrNull("rangeAnxietyMultiplier")) c.getDouble("rangeAnxietyMultiplier") else -0.5
                )
              }
            }

            def apply(c: com.typesafe.config.Config): BeamConfig.Beam.Agentsim.Agents.Parking.MulitnomialLogit = {
              BeamConfig.Beam.Agentsim.Agents.Parking.MulitnomialLogit(
                params = BeamConfig.Beam.Agentsim.Agents.Parking.MulitnomialLogit.Params(
                  if (c.hasPathOrNull("params")) c.getConfig("params")
                  else com.typesafe.config.ConfigFactory.parseString("params{}")
                )
              )
            }
          }

          def apply(c: com.typesafe.config.Config): BeamConfig.Beam.Agentsim.Agents.Parking = {
            BeamConfig.Beam.Agentsim.Agents.Parking(
              maxSearchRadius = if (c.hasPathOrNull("maxSearchRadius")) c.getDouble("maxSearchRadius") else 8046.72,
              minSearchRadius = if (c.hasPathOrNull("minSearchRadius")) c.getDouble("minSearchRadius") else 250.00,
              mulitnomialLogit = BeamConfig.Beam.Agentsim.Agents.Parking.MulitnomialLogit(
                if (c.hasPathOrNull("mulitnomialLogit")) c.getConfig("mulitnomialLogit")
                else com.typesafe.config.ConfigFactory.parseString("mulitnomialLogit{}")
              ),
              rangeAnxietyBuffer =
                if (c.hasPathOrNull("rangeAnxietyBuffer")) c.getDouble("rangeAnxietyBuffer") else 20000.0
            )
          }
        }

        case class Plans(
          inputPersonAttributesFilePath: java.lang.String,
          inputPlansFilePath: java.lang.String,
          merge: BeamConfig.Beam.Agentsim.Agents.Plans.Merge
        )

        object Plans {

          case class Merge(
            fraction: scala.Double
          )

          object Merge {

            def apply(c: com.typesafe.config.Config): BeamConfig.Beam.Agentsim.Agents.Plans.Merge = {
              BeamConfig.Beam.Agentsim.Agents.Plans.Merge(
                fraction = if (c.hasPathOrNull("fraction")) c.getDouble("fraction") else 0.0
              )
            }
          }

          def apply(c: com.typesafe.config.Config): BeamConfig.Beam.Agentsim.Agents.Plans = {
            BeamConfig.Beam.Agentsim.Agents.Plans(
              inputPersonAttributesFilePath =
                if (c.hasPathOrNull("inputPersonAttributesFilePath")) c.getString("inputPersonAttributesFilePath")
                else "/test/input/beamville/populationAttributes.xml.gz",
              inputPlansFilePath =
                if (c.hasPathOrNull("inputPlansFilePath")) c.getString("inputPlansFilePath")
                else "/test/input/beamville/population.xml.gz",
              merge = BeamConfig.Beam.Agentsim.Agents.Plans.Merge(
                if (c.hasPathOrNull("merge")) c.getConfig("merge")
                else com.typesafe.config.ConfigFactory.parseString("merge{}")
              )
            )
          }
        }

        case class Population(
          useVehicleSampling: scala.Boolean
        )

        object Population {

          def apply(c: com.typesafe.config.Config): BeamConfig.Beam.Agentsim.Agents.Population = {
            BeamConfig.Beam.Agentsim.Agents.Population(
              useVehicleSampling = c.hasPathOrNull("useVehicleSampling") && c.getBoolean("useVehicleSampling")
            )
          }
        }

        case class PtFare(
          filePath: java.lang.String
        )

        object PtFare {

          def apply(c: com.typesafe.config.Config): BeamConfig.Beam.Agentsim.Agents.PtFare = {
            BeamConfig.Beam.Agentsim.Agents.PtFare(
              filePath = if (c.hasPathOrNull("filePath")) c.getString("filePath") else ""
            )
          }
        }

        case class RideHail(
          allocationManager: BeamConfig.Beam.Agentsim.Agents.RideHail.AllocationManager,
          cav: BeamConfig.Beam.Agentsim.Agents.RideHail.Cav,
          charging: BeamConfig.Beam.Agentsim.Agents.RideHail.Charging,
          defaultBaseCost: scala.Double,
          defaultCostPerMile: scala.Double,
          defaultCostPerMinute: scala.Double,
          human: BeamConfig.Beam.Agentsim.Agents.RideHail.Human,
          initialization: BeamConfig.Beam.Agentsim.Agents.RideHail.Initialization,
          iterationStats: BeamConfig.Beam.Agentsim.Agents.RideHail.IterationStats,
          linkFleetStateAcrossIterations: scala.Boolean,
          pooledBaseCost: scala.Double,
          pooledCostPerMile: scala.Double,
          pooledCostPerMinute: scala.Double,
          pooledToRegularRideCostRatio: scala.Double,
          rangeBufferForDispatchInMeters: scala.Int,
          refuelLocationType: java.lang.String,
          refuelThresholdInMeters: scala.Double,
          repositioningManager: BeamConfig.Beam.Agentsim.Agents.RideHail.RepositioningManager,
          rideHailManager: BeamConfig.Beam.Agentsim.Agents.RideHail.RideHailManager,
          surgePricing: BeamConfig.Beam.Agentsim.Agents.RideHail.SurgePricing,
          vehicleManager: java.lang.String
        )

        object RideHail {

          case class AllocationManager(
            alonsoMora: BeamConfig.Beam.Agentsim.Agents.RideHail.AllocationManager.AlonsoMora,
            matchingAlgorithm: java.lang.String,
            maxExcessRideTime: scala.Double,
            maxWaitingTimeInSec: scala.Int,
            name: java.lang.String,
            pooledRideHailIntervalAsMultipleOfSoloRideHail: scala.Int,
            repositionLowWaitingTimes: BeamConfig.Beam.Agentsim.Agents.RideHail.AllocationManager.RepositionLowWaitingTimes,
            requestBufferTimeoutInSeconds: scala.Int
          )

          object AllocationManager {

            case class AlonsoMora(
              maxRequestsPerVehicle: scala.Int
            )

            object AlonsoMora {

              def apply(
                c: com.typesafe.config.Config
              ): BeamConfig.Beam.Agentsim.Agents.RideHail.AllocationManager.AlonsoMora = {
                BeamConfig.Beam.Agentsim.Agents.RideHail.AllocationManager.AlonsoMora(
                  maxRequestsPerVehicle =
                    if (c.hasPathOrNull("maxRequestsPerVehicle")) c.getInt("maxRequestsPerVehicle") else 5
                )
              }
            }

            case class RepositionLowWaitingTimes(
              allowIncreasingRadiusIfDemandInRadiusLow: scala.Boolean,
              demandWeight: scala.Double,
              distanceWeight: scala.Double,
              keepMaxTopNScores: scala.Int,
              minDemandPercentageInRadius: scala.Double,
              minScoreThresholdForRepositioning: scala.Double,
              minimumNumberOfIdlingVehiclesThresholdForRepositioning: scala.Int,
              percentageOfVehiclesToReposition: scala.Double,
              produceDebugImages: scala.Boolean,
              repositionCircleRadiusInMeters: scala.Double,
              repositioningMethod: java.lang.String,
              timeWindowSizeInSecForDecidingAboutRepositioning: scala.Double,
              waitingTimeWeight: scala.Double
            )

            object RepositionLowWaitingTimes {

              def apply(
                c: com.typesafe.config.Config
              ): BeamConfig.Beam.Agentsim.Agents.RideHail.AllocationManager.RepositionLowWaitingTimes = {
                BeamConfig.Beam.Agentsim.Agents.RideHail.AllocationManager.RepositionLowWaitingTimes(
                  allowIncreasingRadiusIfDemandInRadiusLow = !c.hasPathOrNull(
                    "allowIncreasingRadiusIfDemandInRadiusLow"
                  ) || c.getBoolean("allowIncreasingRadiusIfDemandInRadiusLow"),
                  demandWeight = if (c.hasPathOrNull("demandWeight")) c.getDouble("demandWeight") else 4.0,
                  distanceWeight = if (c.hasPathOrNull("distanceWeight")) c.getDouble("distanceWeight") else 0.01,
                  keepMaxTopNScores = if (c.hasPathOrNull("keepMaxTopNScores")) c.getInt("keepMaxTopNScores") else 1,
                  minDemandPercentageInRadius =
                    if (c.hasPathOrNull("minDemandPercentageInRadius")) c.getDouble("minDemandPercentageInRadius")
                    else 0.1,
                  minScoreThresholdForRepositioning =
                    if (c.hasPathOrNull("minScoreThresholdForRepositioning"))
                      c.getDouble("minScoreThresholdForRepositioning")
                    else 0.1,
                  minimumNumberOfIdlingVehiclesThresholdForRepositioning =
                    if (c.hasPathOrNull("minimumNumberOfIdlingVehiclesThresholdForRepositioning"))
                      c.getInt("minimumNumberOfIdlingVehiclesThresholdForRepositioning")
                    else 1,
                  percentageOfVehiclesToReposition =
                    if (c.hasPathOrNull("percentageOfVehiclesToReposition"))
                      c.getDouble("percentageOfVehiclesToReposition")
                    else 0.01,
                  produceDebugImages = !c.hasPathOrNull("produceDebugImages") || c.getBoolean("produceDebugImages"),
                  repositionCircleRadiusInMeters =
                    if (c.hasPathOrNull("repositionCircleRadiusInMeters")) c.getDouble("repositionCircleRadiusInMeters")
                    else 3000,
                  repositioningMethod =
                    if (c.hasPathOrNull("repositioningMethod")) c.getString("repositioningMethod") else "TOP_SCORES",
                  timeWindowSizeInSecForDecidingAboutRepositioning =
                    if (c.hasPathOrNull("timeWindowSizeInSecForDecidingAboutRepositioning"))
                      c.getDouble("timeWindowSizeInSecForDecidingAboutRepositioning")
                    else 1200,
                  waitingTimeWeight =
                    if (c.hasPathOrNull("waitingTimeWeight")) c.getDouble("waitingTimeWeight") else 4.0
                )
              }
            }

            def apply(c: com.typesafe.config.Config): BeamConfig.Beam.Agentsim.Agents.RideHail.AllocationManager = {
              BeamConfig.Beam.Agentsim.Agents.RideHail.AllocationManager(
                alonsoMora = BeamConfig.Beam.Agentsim.Agents.RideHail.AllocationManager.AlonsoMora(
                  if (c.hasPathOrNull("alonsoMora")) c.getConfig("alonsoMora")
                  else com.typesafe.config.ConfigFactory.parseString("alonsoMora{}")
                ),
                matchingAlgorithm =
                  if (c.hasPathOrNull("matchingAlgorithm")) c.getString("matchingAlgorithm")
                  else "ALONSO_MORA_MATCHING_WITH_ASYNC_GREEDY_ASSIGNMENT",
                maxExcessRideTime = if (c.hasPathOrNull("maxExcessRideTime")) c.getDouble("maxExcessRideTime") else 0.5,
                maxWaitingTimeInSec =
                  if (c.hasPathOrNull("maxWaitingTimeInSec")) c.getInt("maxWaitingTimeInSec") else 900,
                name = if (c.hasPathOrNull("name")) c.getString("name") else "DEFAULT_MANAGER",
                pooledRideHailIntervalAsMultipleOfSoloRideHail =
                  if (c.hasPathOrNull("pooledRideHailIntervalAsMultipleOfSoloRideHail"))
                    c.getInt("pooledRideHailIntervalAsMultipleOfSoloRideHail")
                  else 1,
                repositionLowWaitingTimes =
                  BeamConfig.Beam.Agentsim.Agents.RideHail.AllocationManager.RepositionLowWaitingTimes(
                    if (c.hasPathOrNull("repositionLowWaitingTimes")) c.getConfig("repositionLowWaitingTimes")
                    else com.typesafe.config.ConfigFactory.parseString("repositionLowWaitingTimes{}")
                  ),
                requestBufferTimeoutInSeconds =
                  if (c.hasPathOrNull("requestBufferTimeoutInSeconds")) c.getInt("requestBufferTimeoutInSeconds") else 0
              )
            }
          }

          case class Cav(
            noRefuelThresholdInMeters: scala.Int,
            refuelRequiredThresholdInMeters: scala.Int,
            valueOfTime: scala.Int
          )

          object Cav {

            def apply(c: com.typesafe.config.Config): BeamConfig.Beam.Agentsim.Agents.RideHail.Cav = {
              BeamConfig.Beam.Agentsim.Agents.RideHail.Cav(
                noRefuelThresholdInMeters =
                  if (c.hasPathOrNull("noRefuelThresholdInMeters")) c.getInt("noRefuelThresholdInMeters") else 96540,
                refuelRequiredThresholdInMeters =
                  if (c.hasPathOrNull("refuelRequiredThresholdInMeters")) c.getInt("refuelRequiredThresholdInMeters")
                  else 16090,
                valueOfTime = if (c.hasPathOrNull("valueOfTime")) c.getInt("valueOfTime") else 1
              )
            }
          }

          case class Charging(
            vehicleChargingManager: BeamConfig.Beam.Agentsim.Agents.RideHail.Charging.VehicleChargingManager
          )

          object Charging {

            case class VehicleChargingManager(
              defaultVehicleChargingManager: BeamConfig.Beam.Agentsim.Agents.RideHail.Charging.VehicleChargingManager.DefaultVehicleChargingManager,
              depotManager: BeamConfig.Beam.Agentsim.Agents.RideHail.Charging.VehicleChargingManager.DepotManager,
              name: java.lang.String
            )

            object VehicleChargingManager {

              case class DefaultVehicleChargingManager(
                fractionAvailableThresholdToFavorFasterCharging: scala.Double,
                mulitnomialLogit: BeamConfig.Beam.Agentsim.Agents.RideHail.Charging.VehicleChargingManager.DefaultVehicleChargingManager.MulitnomialLogit,
                noChargingThresholdExpirationTimeInS: scala.Int
              )

              object DefaultVehicleChargingManager {

                case class MulitnomialLogit(
                  params: BeamConfig.Beam.Agentsim.Agents.RideHail.Charging.VehicleChargingManager.DefaultVehicleChargingManager.MulitnomialLogit.Params
                )

                object MulitnomialLogit {

                  case class Params(
                    chargingTimeMultiplier: scala.Double,
                    drivingTimeMultiplier: scala.Double,
                    insufficientRangeMultiplier: scala.Double,
                    queueingTimeMultiplier: scala.Double
                  )

                  object Params {

                    def apply(
                      c: com.typesafe.config.Config
                    ): BeamConfig.Beam.Agentsim.Agents.RideHail.Charging.VehicleChargingManager.DefaultVehicleChargingManager.MulitnomialLogit.Params = {
                      BeamConfig.Beam.Agentsim.Agents.RideHail.Charging.VehicleChargingManager.DefaultVehicleChargingManager.MulitnomialLogit
                        .Params(
                          chargingTimeMultiplier =
                            if (c.hasPathOrNull("chargingTimeMultiplier")) c.getDouble("chargingTimeMultiplier")
                            else -0.01666667,
                          drivingTimeMultiplier =
                            if (c.hasPathOrNull("drivingTimeMultiplier")) c.getDouble("drivingTimeMultiplier")
                            else -0.01666667,
                          insufficientRangeMultiplier =
                            if (c.hasPathOrNull("insufficientRangeMultiplier"))
                              c.getDouble("insufficientRangeMultiplier")
                            else -60.0,
                          queueingTimeMultiplier =
                            if (c.hasPathOrNull("queueingTimeMultiplier")) c.getDouble("queueingTimeMultiplier")
                            else -0.01666667
                        )
                    }
                  }

                  def apply(
                    c: com.typesafe.config.Config
                  ): BeamConfig.Beam.Agentsim.Agents.RideHail.Charging.VehicleChargingManager.DefaultVehicleChargingManager.MulitnomialLogit = {
                    BeamConfig.Beam.Agentsim.Agents.RideHail.Charging.VehicleChargingManager.DefaultVehicleChargingManager
                      .MulitnomialLogit(
                        params =
                          BeamConfig.Beam.Agentsim.Agents.RideHail.Charging.VehicleChargingManager.DefaultVehicleChargingManager.MulitnomialLogit
                            .Params(
                              if (c.hasPathOrNull("params")) c.getConfig("params")
                              else com.typesafe.config.ConfigFactory.parseString("params{}")
                            )
                      )
                  }
                }

                def apply(
                  c: com.typesafe.config.Config
                ): BeamConfig.Beam.Agentsim.Agents.RideHail.Charging.VehicleChargingManager.DefaultVehicleChargingManager = {
                  BeamConfig.Beam.Agentsim.Agents.RideHail.Charging.VehicleChargingManager
                    .DefaultVehicleChargingManager(
                      fractionAvailableThresholdToFavorFasterCharging =
                        if (c.hasPathOrNull("fractionAvailableThresholdToFavorFasterCharging"))
                          c.getDouble("fractionAvailableThresholdToFavorFasterCharging")
                        else 1.01,
                      mulitnomialLogit =
                        BeamConfig.Beam.Agentsim.Agents.RideHail.Charging.VehicleChargingManager.DefaultVehicleChargingManager
                          .MulitnomialLogit(
                            if (c.hasPathOrNull("mulitnomialLogit")) c.getConfig("mulitnomialLogit")
                            else com.typesafe.config.ConfigFactory.parseString("mulitnomialLogit{}")
                          ),
                      noChargingThresholdExpirationTimeInS =
                        if (c.hasPathOrNull("noChargingThresholdExpirationTimeInS"))
                          c.getInt("noChargingThresholdExpirationTimeInS")
                        else 0
                    )
                }
              }

              case class DepotManager(
                stallAssignmentStrategy: BeamConfig.Beam.Agentsim.Agents.RideHail.Charging.VehicleChargingManager.DepotManager.StallAssignmentStrategy
              )

              object DepotManager {

                case class StallAssignmentStrategy(
                  name: java.lang.String
                )

                object StallAssignmentStrategy {

                  def apply(
                    c: com.typesafe.config.Config
                  ): BeamConfig.Beam.Agentsim.Agents.RideHail.Charging.VehicleChargingManager.DepotManager.StallAssignmentStrategy = {
                    BeamConfig.Beam.Agentsim.Agents.RideHail.Charging.VehicleChargingManager.DepotManager
                      .StallAssignmentStrategy(
                        name = if (c.hasPathOrNull("name")) c.getString("name") else "SeparateParkingZoneStrategy"
                      )
                  }
                }

                def apply(
                  c: com.typesafe.config.Config
                ): BeamConfig.Beam.Agentsim.Agents.RideHail.Charging.VehicleChargingManager.DepotManager = {
                  BeamConfig.Beam.Agentsim.Agents.RideHail.Charging.VehicleChargingManager.DepotManager(
                    stallAssignmentStrategy =
                      BeamConfig.Beam.Agentsim.Agents.RideHail.Charging.VehicleChargingManager.DepotManager
                        .StallAssignmentStrategy(
                          if (c.hasPathOrNull("stallAssignmentStrategy")) c.getConfig("stallAssignmentStrategy")
                          else com.typesafe.config.ConfigFactory.parseString("stallAssignmentStrategy{}")
                        )
                  )
                }
              }

              def apply(
                c: com.typesafe.config.Config
              ): BeamConfig.Beam.Agentsim.Agents.RideHail.Charging.VehicleChargingManager = {
                BeamConfig.Beam.Agentsim.Agents.RideHail.Charging.VehicleChargingManager(
                  defaultVehicleChargingManager =
                    BeamConfig.Beam.Agentsim.Agents.RideHail.Charging.VehicleChargingManager
                      .DefaultVehicleChargingManager(
                        if (c.hasPathOrNull("defaultVehicleChargingManager"))
                          c.getConfig("defaultVehicleChargingManager")
                        else com.typesafe.config.ConfigFactory.parseString("defaultVehicleChargingManager{}")
                      ),
                  depotManager = BeamConfig.Beam.Agentsim.Agents.RideHail.Charging.VehicleChargingManager.DepotManager(
                    if (c.hasPathOrNull("depotManager")) c.getConfig("depotManager")
                    else com.typesafe.config.ConfigFactory.parseString("depotManager{}")
                  ),
                  name = if (c.hasPathOrNull("name")) c.getString("name") else "DefaultVehicleChargingManager"
                )
              }
            }

            def apply(c: com.typesafe.config.Config): BeamConfig.Beam.Agentsim.Agents.RideHail.Charging = {
              BeamConfig.Beam.Agentsim.Agents.RideHail.Charging(
                vehicleChargingManager = BeamConfig.Beam.Agentsim.Agents.RideHail.Charging.VehicleChargingManager(
                  if (c.hasPathOrNull("vehicleChargingManager")) c.getConfig("vehicleChargingManager")
                  else com.typesafe.config.ConfigFactory.parseString("vehicleChargingManager{}")
                )
              )
            }
          }

          case class Human(
            noRefuelThresholdInMeters: scala.Int,
            refuelRequiredThresholdInMeters: scala.Int,
            valueOfTime: scala.Double
          )

          object Human {

            def apply(c: com.typesafe.config.Config): BeamConfig.Beam.Agentsim.Agents.RideHail.Human = {
              BeamConfig.Beam.Agentsim.Agents.RideHail.Human(
                noRefuelThresholdInMeters =
                  if (c.hasPathOrNull("noRefuelThresholdInMeters")) c.getInt("noRefuelThresholdInMeters") else 128720,
                refuelRequiredThresholdInMeters =
                  if (c.hasPathOrNull("refuelRequiredThresholdInMeters")) c.getInt("refuelRequiredThresholdInMeters")
                  else 32180,
                valueOfTime = if (c.hasPathOrNull("valueOfTime")) c.getDouble("valueOfTime") else 22.9
              )
            }
          }

          case class Initialization(
            filePath: java.lang.String,
            initType: java.lang.String,
            parking: BeamConfig.Beam.Agentsim.Agents.RideHail.Initialization.Parking,
            procedural: BeamConfig.Beam.Agentsim.Agents.RideHail.Initialization.Procedural
          )

          object Initialization {

            case class Parking(
              filePath: java.lang.String
            )

            object Parking {

              def apply(
                c: com.typesafe.config.Config
              ): BeamConfig.Beam.Agentsim.Agents.RideHail.Initialization.Parking = {
                BeamConfig.Beam.Agentsim.Agents.RideHail.Initialization.Parking(
                  filePath = if (c.hasPathOrNull("filePath")) c.getString("filePath") else ""
                )
              }
            }

            case class Procedural(
              fractionOfInitialVehicleFleet: scala.Double,
              initialLocation: BeamConfig.Beam.Agentsim.Agents.RideHail.Initialization.Procedural.InitialLocation,
              vehicleTypeId: java.lang.String,
              vehicleTypePrefix: java.lang.String
            )

            object Procedural {

              case class InitialLocation(
                home: BeamConfig.Beam.Agentsim.Agents.RideHail.Initialization.Procedural.InitialLocation.Home,
                name: java.lang.String
              )

              object InitialLocation {

                case class Home(
                  radiusInMeters: scala.Double
                )

                object Home {

                  def apply(
                    c: com.typesafe.config.Config
                  ): BeamConfig.Beam.Agentsim.Agents.RideHail.Initialization.Procedural.InitialLocation.Home = {
                    BeamConfig.Beam.Agentsim.Agents.RideHail.Initialization.Procedural.InitialLocation.Home(
                      radiusInMeters = if (c.hasPathOrNull("radiusInMeters")) c.getDouble("radiusInMeters") else 10000
                    )
                  }
                }

                def apply(
                  c: com.typesafe.config.Config
                ): BeamConfig.Beam.Agentsim.Agents.RideHail.Initialization.Procedural.InitialLocation = {
                  BeamConfig.Beam.Agentsim.Agents.RideHail.Initialization.Procedural.InitialLocation(
                    home = BeamConfig.Beam.Agentsim.Agents.RideHail.Initialization.Procedural.InitialLocation.Home(
                      if (c.hasPathOrNull("home")) c.getConfig("home")
                      else com.typesafe.config.ConfigFactory.parseString("home{}")
                    ),
                    name = if (c.hasPathOrNull("name")) c.getString("name") else "HOME"
                  )
                }
              }

              def apply(
                c: com.typesafe.config.Config
              ): BeamConfig.Beam.Agentsim.Agents.RideHail.Initialization.Procedural = {
                BeamConfig.Beam.Agentsim.Agents.RideHail.Initialization.Procedural(
                  fractionOfInitialVehicleFleet =
                    if (c.hasPathOrNull("fractionOfInitialVehicleFleet")) c.getDouble("fractionOfInitialVehicleFleet")
                    else 0.1,
                  initialLocation = BeamConfig.Beam.Agentsim.Agents.RideHail.Initialization.Procedural.InitialLocation(
                    if (c.hasPathOrNull("initialLocation")) c.getConfig("initialLocation")
                    else com.typesafe.config.ConfigFactory.parseString("initialLocation{}")
                  ),
                  vehicleTypeId = if (c.hasPathOrNull("vehicleTypeId")) c.getString("vehicleTypeId") else "Car",
                  vehicleTypePrefix =
                    if (c.hasPathOrNull("vehicleTypePrefix")) c.getString("vehicleTypePrefix") else "RH"
                )
              }
            }

            def apply(c: com.typesafe.config.Config): BeamConfig.Beam.Agentsim.Agents.RideHail.Initialization = {
              BeamConfig.Beam.Agentsim.Agents.RideHail.Initialization(
                filePath = if (c.hasPathOrNull("filePath")) c.getString("filePath") else "",
                initType = if (c.hasPathOrNull("initType")) c.getString("initType") else "PROCEDURAL",
                parking = BeamConfig.Beam.Agentsim.Agents.RideHail.Initialization.Parking(
                  if (c.hasPathOrNull("parking")) c.getConfig("parking")
                  else com.typesafe.config.ConfigFactory.parseString("parking{}")
                ),
                procedural = BeamConfig.Beam.Agentsim.Agents.RideHail.Initialization.Procedural(
                  if (c.hasPathOrNull("procedural")) c.getConfig("procedural")
                  else com.typesafe.config.ConfigFactory.parseString("procedural{}")
                )
              )
            }
          }

          case class IterationStats(
            timeBinSizeInSec: scala.Double
          )

          object IterationStats {

            def apply(c: com.typesafe.config.Config): BeamConfig.Beam.Agentsim.Agents.RideHail.IterationStats = {
              BeamConfig.Beam.Agentsim.Agents.RideHail.IterationStats(
                timeBinSizeInSec = if (c.hasPathOrNull("timeBinSizeInSec")) c.getDouble("timeBinSizeInSec") else 3600.0
              )
            }
          }

          case class RepositioningManager(
            demandFollowingRepositioningManager: BeamConfig.Beam.Agentsim.Agents.RideHail.RepositioningManager.DemandFollowingRepositioningManager,
            inverseSquareDistanceRepositioningFactor: BeamConfig.Beam.Agentsim.Agents.RideHail.RepositioningManager.InverseSquareDistanceRepositioningFactor,
            name: java.lang.String,
            timeout: scala.Int
          )

          object RepositioningManager {

            case class DemandFollowingRepositioningManager(
              fractionOfClosestClustersToConsider: scala.Double,
              horizon: scala.Int,
              numberOfClustersForDemand: scala.Int,
              sensitivityOfRepositioningToDemand: scala.Double,
              sensitivityOfRepositioningToDemandForCAVs: scala.Double
            )

            object DemandFollowingRepositioningManager {

              def apply(
                c: com.typesafe.config.Config
              ): BeamConfig.Beam.Agentsim.Agents.RideHail.RepositioningManager.DemandFollowingRepositioningManager = {
                BeamConfig.Beam.Agentsim.Agents.RideHail.RepositioningManager.DemandFollowingRepositioningManager(
                  fractionOfClosestClustersToConsider =
                    if (c.hasPathOrNull("fractionOfClosestClustersToConsider"))
                      c.getDouble("fractionOfClosestClustersToConsider")
                    else 0.2,
                  horizon = if (c.hasPathOrNull("horizon")) c.getInt("horizon") else 1200,
                  numberOfClustersForDemand =
                    if (c.hasPathOrNull("numberOfClustersForDemand")) c.getInt("numberOfClustersForDemand") else 30,
                  sensitivityOfRepositioningToDemand =
                    if (c.hasPathOrNull("sensitivityOfRepositioningToDemand"))
                      c.getDouble("sensitivityOfRepositioningToDemand")
                    else 1,
                  sensitivityOfRepositioningToDemandForCAVs =
                    if (c.hasPathOrNull("sensitivityOfRepositioningToDemandForCAVs"))
                      c.getDouble("sensitivityOfRepositioningToDemandForCAVs")
                    else 1
                )
              }
            }

            case class InverseSquareDistanceRepositioningFactor(
              predictionHorizon: scala.Int,
              sensitivityOfRepositioningToDemand: scala.Double,
              sensitivityOfRepositioningToDistance: scala.Double
            )

            object InverseSquareDistanceRepositioningFactor {

              def apply(
                c: com.typesafe.config.Config
              ): BeamConfig.Beam.Agentsim.Agents.RideHail.RepositioningManager.InverseSquareDistanceRepositioningFactor = {
                BeamConfig.Beam.Agentsim.Agents.RideHail.RepositioningManager.InverseSquareDistanceRepositioningFactor(
                  predictionHorizon = if (c.hasPathOrNull("predictionHorizon")) c.getInt("predictionHorizon") else 3600,
                  sensitivityOfRepositioningToDemand =
                    if (c.hasPathOrNull("sensitivityOfRepositioningToDemand"))
                      c.getDouble("sensitivityOfRepositioningToDemand")
                    else 0.4,
                  sensitivityOfRepositioningToDistance =
                    if (c.hasPathOrNull("sensitivityOfRepositioningToDistance"))
                      c.getDouble("sensitivityOfRepositioningToDistance")
                    else 0.9
                )
              }
            }

            def apply(c: com.typesafe.config.Config): BeamConfig.Beam.Agentsim.Agents.RideHail.RepositioningManager = {
              BeamConfig.Beam.Agentsim.Agents.RideHail.RepositioningManager(
                demandFollowingRepositioningManager =
                  BeamConfig.Beam.Agentsim.Agents.RideHail.RepositioningManager.DemandFollowingRepositioningManager(
                    if (c.hasPathOrNull("demandFollowingRepositioningManager"))
                      c.getConfig("demandFollowingRepositioningManager")
                    else com.typesafe.config.ConfigFactory.parseString("demandFollowingRepositioningManager{}")
                  ),
                inverseSquareDistanceRepositioningFactor = BeamConfig.Beam.Agentsim.Agents.RideHail.RepositioningManager
                  .InverseSquareDistanceRepositioningFactor(
                    if (c.hasPathOrNull("inverseSquareDistanceRepositioningFactor"))
                      c.getConfig("inverseSquareDistanceRepositioningFactor")
                    else com.typesafe.config.ConfigFactory.parseString("inverseSquareDistanceRepositioningFactor{}")
                  ),
                name = if (c.hasPathOrNull("name")) c.getString("name") else "DEFAULT_REPOSITIONING_MANAGER",
                timeout = if (c.hasPathOrNull("timeout")) c.getInt("timeout") else 0
              )
            }
          }

          case class RideHailManager(
            radiusInMeters: scala.Double
          )

          object RideHailManager {

            def apply(c: com.typesafe.config.Config): BeamConfig.Beam.Agentsim.Agents.RideHail.RideHailManager = {
              BeamConfig.Beam.Agentsim.Agents.RideHail.RideHailManager(
                radiusInMeters = if (c.hasPathOrNull("radiusInMeters")) c.getDouble("radiusInMeters") else 5000
              )
            }
          }

          case class SurgePricing(
            minimumSurgeLevel: scala.Double,
            numberOfCategories: scala.Int,
            priceAdjustmentStrategy: java.lang.String,
            surgeLevelAdaptionStep: scala.Double
          )

          object SurgePricing {

            def apply(c: com.typesafe.config.Config): BeamConfig.Beam.Agentsim.Agents.RideHail.SurgePricing = {
              BeamConfig.Beam.Agentsim.Agents.RideHail.SurgePricing(
                minimumSurgeLevel = if (c.hasPathOrNull("minimumSurgeLevel")) c.getDouble("minimumSurgeLevel") else 0.1,
                numberOfCategories = if (c.hasPathOrNull("numberOfCategories")) c.getInt("numberOfCategories") else 6,
                priceAdjustmentStrategy =
                  if (c.hasPathOrNull("priceAdjustmentStrategy")) c.getString("priceAdjustmentStrategy")
                  else "KEEP_PRICE_LEVEL_FIXED_AT_ONE",
                surgeLevelAdaptionStep =
                  if (c.hasPathOrNull("surgeLevelAdaptionStep")) c.getDouble("surgeLevelAdaptionStep") else 0.1
              )
            }
          }

          def apply(c: com.typesafe.config.Config): BeamConfig.Beam.Agentsim.Agents.RideHail = {
            BeamConfig.Beam.Agentsim.Agents.RideHail(
              allocationManager = BeamConfig.Beam.Agentsim.Agents.RideHail.AllocationManager(
                if (c.hasPathOrNull("allocationManager")) c.getConfig("allocationManager")
                else com.typesafe.config.ConfigFactory.parseString("allocationManager{}")
              ),
              cav = BeamConfig.Beam.Agentsim.Agents.RideHail.Cav(
                if (c.hasPathOrNull("cav")) c.getConfig("cav")
                else com.typesafe.config.ConfigFactory.parseString("cav{}")
              ),
              charging = BeamConfig.Beam.Agentsim.Agents.RideHail.Charging(
                if (c.hasPathOrNull("charging")) c.getConfig("charging")
                else com.typesafe.config.ConfigFactory.parseString("charging{}")
              ),
              defaultBaseCost = if (c.hasPathOrNull("defaultBaseCost")) c.getDouble("defaultBaseCost") else 1.8,
              defaultCostPerMile =
                if (c.hasPathOrNull("defaultCostPerMile")) c.getDouble("defaultCostPerMile") else 0.91,
              defaultCostPerMinute =
                if (c.hasPathOrNull("defaultCostPerMinute")) c.getDouble("defaultCostPerMinute") else 0.28,
              human = BeamConfig.Beam.Agentsim.Agents.RideHail.Human(
                if (c.hasPathOrNull("human")) c.getConfig("human")
                else com.typesafe.config.ConfigFactory.parseString("human{}")
              ),
              initialization = BeamConfig.Beam.Agentsim.Agents.RideHail.Initialization(
                if (c.hasPathOrNull("initialization")) c.getConfig("initialization")
                else com.typesafe.config.ConfigFactory.parseString("initialization{}")
              ),
              iterationStats = BeamConfig.Beam.Agentsim.Agents.RideHail.IterationStats(
                if (c.hasPathOrNull("iterationStats")) c.getConfig("iterationStats")
                else com.typesafe.config.ConfigFactory.parseString("iterationStats{}")
              ),
              linkFleetStateAcrossIterations = c.hasPathOrNull("linkFleetStateAcrossIterations") && c.getBoolean(
                "linkFleetStateAcrossIterations"
              ),
              pooledBaseCost = if (c.hasPathOrNull("pooledBaseCost")) c.getDouble("pooledBaseCost") else 1.89,
              pooledCostPerMile = if (c.hasPathOrNull("pooledCostPerMile")) c.getDouble("pooledCostPerMile") else 1.11,
              pooledCostPerMinute =
                if (c.hasPathOrNull("pooledCostPerMinute")) c.getDouble("pooledCostPerMinute") else 0.07,
              pooledToRegularRideCostRatio =
                if (c.hasPathOrNull("pooledToRegularRideCostRatio")) c.getDouble("pooledToRegularRideCostRatio")
                else 0.6,
              rangeBufferForDispatchInMeters =
                if (c.hasPathOrNull("rangeBufferForDispatchInMeters")) c.getInt("rangeBufferForDispatchInMeters")
                else 10000,
              refuelLocationType =
                if (c.hasPathOrNull("refuelLocationType")) c.getString("refuelLocationType") else "AtTAZCenter",
              refuelThresholdInMeters =
                if (c.hasPathOrNull("refuelThresholdInMeters")) c.getDouble("refuelThresholdInMeters") else 5000.0,
              repositioningManager = BeamConfig.Beam.Agentsim.Agents.RideHail.RepositioningManager(
                if (c.hasPathOrNull("repositioningManager")) c.getConfig("repositioningManager")
                else com.typesafe.config.ConfigFactory.parseString("repositioningManager{}")
              ),
              rideHailManager = BeamConfig.Beam.Agentsim.Agents.RideHail.RideHailManager(
                if (c.hasPathOrNull("rideHailManager")) c.getConfig("rideHailManager")
                else com.typesafe.config.ConfigFactory.parseString("rideHailManager{}")
              ),
              surgePricing = BeamConfig.Beam.Agentsim.Agents.RideHail.SurgePricing(
                if (c.hasPathOrNull("surgePricing")) c.getConfig("surgePricing")
                else com.typesafe.config.ConfigFactory.parseString("surgePricing{}")
              ),
              vehicleManager = if (c.hasPathOrNull("vehicleManager")) c.getString("vehicleManager") else "GlobalRHM"
            )
          }
        }

        case class RideHailTransit(
          modesToConsider: java.lang.String
        )

        object RideHailTransit {

          def apply(c: com.typesafe.config.Config): BeamConfig.Beam.Agentsim.Agents.RideHailTransit = {
            BeamConfig.Beam.Agentsim.Agents.RideHailTransit(
              modesToConsider = if (c.hasPathOrNull("modesToConsider")) c.getString("modesToConsider") else "MASS"
            )
          }
        }

        case class TripBehaviors(
          mulitnomialLogit: BeamConfig.Beam.Agentsim.Agents.TripBehaviors.MulitnomialLogit
        )

        object TripBehaviors {

          case class MulitnomialLogit(
            activity_file_path: java.lang.String,
            additional_trip_utility: scala.Double,
            destination_nest_scale_factor: scala.Double,
            generate_secondary_activities: scala.Boolean,
            intercept_file_path: java.lang.String,
            max_destination_choice_set_size: scala.Int,
            max_destination_distance_meters: scala.Double,
            mode_nest_scale_factor: scala.Double,
            trip_nest_scale_factor: scala.Double
          )

          object MulitnomialLogit {

            def apply(c: com.typesafe.config.Config): BeamConfig.Beam.Agentsim.Agents.TripBehaviors.MulitnomialLogit = {
              BeamConfig.Beam.Agentsim.Agents.TripBehaviors.MulitnomialLogit(
                activity_file_path =
                  if (c.hasPathOrNull("activity_file_path")) c.getString("activity_file_path") else "",
                additional_trip_utility =
                  if (c.hasPathOrNull("additional_trip_utility")) c.getDouble("additional_trip_utility") else 0.0,
                destination_nest_scale_factor =
                  if (c.hasPathOrNull("destination_nest_scale_factor")) c.getDouble("destination_nest_scale_factor")
                  else 1.0,
                generate_secondary_activities = c.hasPathOrNull("generate_secondary_activities") && c.getBoolean(
                  "generate_secondary_activities"
                ),
                intercept_file_path =
                  if (c.hasPathOrNull("intercept_file_path")) c.getString("intercept_file_path") else "",
                max_destination_choice_set_size =
                  if (c.hasPathOrNull("max_destination_choice_set_size")) c.getInt("max_destination_choice_set_size")
                  else 20,
                max_destination_distance_meters =
                  if (c.hasPathOrNull("max_destination_distance_meters")) c.getDouble("max_destination_distance_meters")
                  else 32000,
                mode_nest_scale_factor =
                  if (c.hasPathOrNull("mode_nest_scale_factor")) c.getDouble("mode_nest_scale_factor") else 1.0,
                trip_nest_scale_factor =
                  if (c.hasPathOrNull("trip_nest_scale_factor")) c.getDouble("trip_nest_scale_factor") else 1.0
              )
            }
          }

          def apply(c: com.typesafe.config.Config): BeamConfig.Beam.Agentsim.Agents.TripBehaviors = {
            BeamConfig.Beam.Agentsim.Agents.TripBehaviors(
              mulitnomialLogit = BeamConfig.Beam.Agentsim.Agents.TripBehaviors.MulitnomialLogit(
                if (c.hasPathOrNull("mulitnomialLogit")) c.getConfig("mulitnomialLogit")
                else com.typesafe.config.ConfigFactory.parseString("mulitnomialLogit{}")
              )
            )
          }
        }

        case class Vehicles(
          downsamplingMethod: java.lang.String,
          dummySharedBike: BeamConfig.Beam.Agentsim.Agents.Vehicles.DummySharedBike,
          dummySharedCar: BeamConfig.Beam.Agentsim.Agents.Vehicles.DummySharedCar,
          fractionOfInitialVehicleFleet: scala.Double,
          fractionOfPeopleWithBicycle: scala.Double,
          fuelTypesFilePath: java.lang.String,
          linkToGradePercentFilePath: java.lang.String,
          meanPrivateVehicleStartingSOC: scala.Double,
          meanRidehailVehicleStartingSOC: scala.Double,
          sharedFleets: scala.List[BeamConfig.Beam.Agentsim.Agents.Vehicles.SharedFleets$Elm],
          transitVehicleTypesByRouteFile: java.lang.String,
          vehicleAdjustmentMethod: java.lang.String,
          vehicleTypesFilePath: java.lang.String,
          vehiclesFilePath: java.lang.String
        )

        object Vehicles {

          case class DummySharedBike(
            vehicleTypeId: java.lang.String
          )

          object DummySharedBike {

            def apply(c: com.typesafe.config.Config): BeamConfig.Beam.Agentsim.Agents.Vehicles.DummySharedBike = {
              BeamConfig.Beam.Agentsim.Agents.Vehicles.DummySharedBike(
                vehicleTypeId =
                  if (c.hasPathOrNull("vehicleTypeId")) c.getString("vehicleTypeId") else "sharedVehicle-sharedBike"
              )
            }
          }

          case class DummySharedCar(
            vehicleTypeId: java.lang.String
          )

          object DummySharedCar {

            def apply(c: com.typesafe.config.Config): BeamConfig.Beam.Agentsim.Agents.Vehicles.DummySharedCar = {
              BeamConfig.Beam.Agentsim.Agents.Vehicles.DummySharedCar(
                vehicleTypeId =
                  if (c.hasPathOrNull("vehicleTypeId")) c.getString("vehicleTypeId") else "sharedVehicle-sharedCar"
              )
            }
          }

          case class SharedFleets$Elm(
            fixed_non_reserving: scala.Option[
              BeamConfig.Beam.Agentsim.Agents.Vehicles.SharedFleets$Elm.FixedNonReserving
            ],
            fixed_non_reserving_fleet_by_taz: scala.Option[
              BeamConfig.Beam.Agentsim.Agents.Vehicles.SharedFleets$Elm.FixedNonReservingFleetByTaz
            ],
            inexhaustible_reserving: scala.Option[
              BeamConfig.Beam.Agentsim.Agents.Vehicles.SharedFleets$Elm.InexhaustibleReserving
            ],
            managerType: java.lang.String,
            name: java.lang.String,
            parkingFilePath: java.lang.String,
            reposition: scala.Option[BeamConfig.Beam.Agentsim.Agents.Vehicles.SharedFleets$Elm.Reposition]
          )

          object SharedFleets$Elm {

            case class FixedNonReserving(
              maxWalkingDistance: scala.Int,
              vehicleTypeId: java.lang.String
            )

            object FixedNonReserving {

              def apply(
                c: com.typesafe.config.Config
              ): BeamConfig.Beam.Agentsim.Agents.Vehicles.SharedFleets$Elm.FixedNonReserving = {
                BeamConfig.Beam.Agentsim.Agents.Vehicles.SharedFleets$Elm.FixedNonReserving(
                  maxWalkingDistance =
                    if (c.hasPathOrNull("maxWalkingDistance")) c.getInt("maxWalkingDistance") else 500,
                  vehicleTypeId =
                    if (c.hasPathOrNull("vehicleTypeId")) c.getString("vehicleTypeId") else "sharedVehicle-sharedCar"
                )
              }
            }

            case class FixedNonReservingFleetByTaz(
              fleetSize: scala.Int,
              maxWalkingDistance: scala.Int,
              vehicleTypeId: java.lang.String,
              vehiclesSharePerTAZFromCSV: scala.Option[java.lang.String]
            )

            object FixedNonReservingFleetByTaz {

              def apply(
                c: com.typesafe.config.Config
              ): BeamConfig.Beam.Agentsim.Agents.Vehicles.SharedFleets$Elm.FixedNonReservingFleetByTaz = {
                BeamConfig.Beam.Agentsim.Agents.Vehicles.SharedFleets$Elm.FixedNonReservingFleetByTaz(
                  fleetSize = if (c.hasPathOrNull("fleetSize")) c.getInt("fleetSize") else 10,
                  maxWalkingDistance =
                    if (c.hasPathOrNull("maxWalkingDistance")) c.getInt("maxWalkingDistance") else 500,
                  vehicleTypeId =
                    if (c.hasPathOrNull("vehicleTypeId")) c.getString("vehicleTypeId") else "sharedVehicle-sharedCar",
                  vehiclesSharePerTAZFromCSV =
                    if (c.hasPathOrNull("vehiclesSharePerTAZFromCSV")) Some(c.getString("vehiclesSharePerTAZFromCSV"))
                    else None
                )
              }
            }

            case class InexhaustibleReserving(
              vehicleTypeId: java.lang.String
            )

            object InexhaustibleReserving {

              def apply(
                c: com.typesafe.config.Config
              ): BeamConfig.Beam.Agentsim.Agents.Vehicles.SharedFleets$Elm.InexhaustibleReserving = {
                BeamConfig.Beam.Agentsim.Agents.Vehicles.SharedFleets$Elm.InexhaustibleReserving(
                  vehicleTypeId =
                    if (c.hasPathOrNull("vehicleTypeId")) c.getString("vehicleTypeId") else "sharedVehicle-sharedCar"
                )
              }
            }

            case class Reposition(
              min_availability_undersupply_algorithm: scala.Option[
                BeamConfig.Beam.Agentsim.Agents.Vehicles.SharedFleets$Elm.Reposition.MinAvailabilityUndersupplyAlgorithm
              ],
              name: java.lang.String,
              repositionTimeBin: scala.Int,
              statTimeBin: scala.Int
            )

            object Reposition {

              case class MinAvailabilityUndersupplyAlgorithm(
                matchLimit: scala.Int
              )

              object MinAvailabilityUndersupplyAlgorithm {

                def apply(
                  c: com.typesafe.config.Config
                ): BeamConfig.Beam.Agentsim.Agents.Vehicles.SharedFleets$Elm.Reposition.MinAvailabilityUndersupplyAlgorithm = {
                  BeamConfig.Beam.Agentsim.Agents.Vehicles.SharedFleets$Elm.Reposition
                    .MinAvailabilityUndersupplyAlgorithm(
                      matchLimit = if (c.hasPathOrNull("matchLimit")) c.getInt("matchLimit") else 99999
                    )
                }
              }

              def apply(
                c: com.typesafe.config.Config
              ): BeamConfig.Beam.Agentsim.Agents.Vehicles.SharedFleets$Elm.Reposition = {
                BeamConfig.Beam.Agentsim.Agents.Vehicles.SharedFleets$Elm.Reposition(
                  min_availability_undersupply_algorithm =
                    if (c.hasPathOrNull("min-availability-undersupply-algorithm"))
                      scala.Some(
                        BeamConfig.Beam.Agentsim.Agents.Vehicles.SharedFleets$Elm.Reposition
                          .MinAvailabilityUndersupplyAlgorithm(c.getConfig("min-availability-undersupply-algorithm"))
                      )
                    else None,
                  name = if (c.hasPathOrNull("name")) c.getString("name") else "my-reposition-algorithm",
                  repositionTimeBin = if (c.hasPathOrNull("repositionTimeBin")) c.getInt("repositionTimeBin") else 3600,
                  statTimeBin = if (c.hasPathOrNull("statTimeBin")) c.getInt("statTimeBin") else 300
                )
              }
            }

            def apply(c: com.typesafe.config.Config): BeamConfig.Beam.Agentsim.Agents.Vehicles.SharedFleets$Elm = {
              BeamConfig.Beam.Agentsim.Agents.Vehicles.SharedFleets$Elm(
                fixed_non_reserving =
                  if (c.hasPathOrNull("fixed-non-reserving"))
                    scala.Some(
                      BeamConfig.Beam.Agentsim.Agents.Vehicles.SharedFleets$Elm
                        .FixedNonReserving(c.getConfig("fixed-non-reserving"))
                    )
                  else None,
                fixed_non_reserving_fleet_by_taz =
                  if (c.hasPathOrNull("fixed-non-reserving-fleet-by-taz"))
                    scala.Some(
                      BeamConfig.Beam.Agentsim.Agents.Vehicles.SharedFleets$Elm
                        .FixedNonReservingFleetByTaz(c.getConfig("fixed-non-reserving-fleet-by-taz"))
                    )
                  else None,
                inexhaustible_reserving =
                  if (c.hasPathOrNull("inexhaustible-reserving"))
                    scala.Some(
                      BeamConfig.Beam.Agentsim.Agents.Vehicles.SharedFleets$Elm
                        .InexhaustibleReserving(c.getConfig("inexhaustible-reserving"))
                    )
                  else None,
                managerType = if (c.hasPathOrNull("managerType")) c.getString("managerType") else "fixed-non-reserving",
                name = if (c.hasPathOrNull("name")) c.getString("name") else "my-fixed-non-reserving-fleet",
                parkingFilePath = if (c.hasPathOrNull("parkingFilePath")) c.getString("parkingFilePath") else "",
                reposition =
                  if (c.hasPathOrNull("reposition"))
                    scala.Some(
                      BeamConfig.Beam.Agentsim.Agents.Vehicles.SharedFleets$Elm.Reposition(c.getConfig("reposition"))
                    )
                  else None
              )
            }
          }

          def apply(c: com.typesafe.config.Config): BeamConfig.Beam.Agentsim.Agents.Vehicles = {
            BeamConfig.Beam.Agentsim.Agents.Vehicles(
              downsamplingMethod =
                if (c.hasPathOrNull("downsamplingMethod")) c.getString("downsamplingMethod")
                else "SECONDARY_VEHICLES_FIRST",
              dummySharedBike = BeamConfig.Beam.Agentsim.Agents.Vehicles.DummySharedBike(
                if (c.hasPathOrNull("dummySharedBike")) c.getConfig("dummySharedBike")
                else com.typesafe.config.ConfigFactory.parseString("dummySharedBike{}")
              ),
              dummySharedCar = BeamConfig.Beam.Agentsim.Agents.Vehicles.DummySharedCar(
                if (c.hasPathOrNull("dummySharedCar")) c.getConfig("dummySharedCar")
                else com.typesafe.config.ConfigFactory.parseString("dummySharedCar{}")
              ),
              fractionOfInitialVehicleFleet =
                if (c.hasPathOrNull("fractionOfInitialVehicleFleet")) c.getDouble("fractionOfInitialVehicleFleet")
                else 1.0,
              fractionOfPeopleWithBicycle =
                if (c.hasPathOrNull("fractionOfPeopleWithBicycle")) c.getDouble("fractionOfPeopleWithBicycle") else 1.0,
              fuelTypesFilePath =
                if (c.hasPathOrNull("fuelTypesFilePath")) c.getString("fuelTypesFilePath")
                else "/test/input/beamville/beamFuelTypes.csv",
              linkToGradePercentFilePath =
                if (c.hasPathOrNull("linkToGradePercentFilePath")) c.getString("linkToGradePercentFilePath") else "",
              meanPrivateVehicleStartingSOC =
                if (c.hasPathOrNull("meanPrivateVehicleStartingSOC")) c.getDouble("meanPrivateVehicleStartingSOC")
                else 1.0,
              meanRidehailVehicleStartingSOC =
                if (c.hasPathOrNull("meanRidehailVehicleStartingSOC")) c.getDouble("meanRidehailVehicleStartingSOC")
                else 1.0,
              sharedFleets = $_LBeamConfig_Beam_Agentsim_Agents_Vehicles_SharedFleets$Elm(c.getList("sharedFleets")),
              transitVehicleTypesByRouteFile =
                if (c.hasPathOrNull("transitVehicleTypesByRouteFile")) c.getString("transitVehicleTypesByRouteFile")
                else "",
              vehicleAdjustmentMethod =
                if (c.hasPathOrNull("vehicleAdjustmentMethod")) c.getString("vehicleAdjustmentMethod") else "UNIFORM",
              vehicleTypesFilePath =
                if (c.hasPathOrNull("vehicleTypesFilePath")) c.getString("vehicleTypesFilePath")
                else "/test/input/beamville/vehicleTypes.csv",
              vehiclesFilePath =
                if (c.hasPathOrNull("vehiclesFilePath")) c.getString("vehiclesFilePath")
                else "/test/input/beamville/vehicles.csv"
            )
          }

          private def $_LBeamConfig_Beam_Agentsim_Agents_Vehicles_SharedFleets$Elm(
            cl: com.typesafe.config.ConfigList
          ): scala.List[BeamConfig.Beam.Agentsim.Agents.Vehicles.SharedFleets$Elm] = {
            import scala.collection.JavaConverters._
            cl.asScala
              .map(cv =>
                BeamConfig.Beam.Agentsim.Agents.Vehicles
                  .SharedFleets$Elm(cv.asInstanceOf[com.typesafe.config.ConfigObject].toConfig)
              )
              .toList
          }
        }

        def apply(c: com.typesafe.config.Config): BeamConfig.Beam.Agentsim.Agents = {
          BeamConfig.Beam.Agentsim.Agents(
            bodyType = if (c.hasPathOrNull("bodyType")) c.getString("bodyType") else "BODY-TYPE-DEFAULT",
            freight = BeamConfig.Beam.Agentsim.Agents.Freight(
              if (c.hasPathOrNull("freight")) c.getConfig("freight")
              else com.typesafe.config.ConfigFactory.parseString("freight{}")
            ),
            households = BeamConfig.Beam.Agentsim.Agents.Households(
              if (c.hasPathOrNull("households")) c.getConfig("households")
              else com.typesafe.config.ConfigFactory.parseString("households{}")
            ),
            modalBehaviors = BeamConfig.Beam.Agentsim.Agents.ModalBehaviors(
              if (c.hasPathOrNull("modalBehaviors")) c.getConfig("modalBehaviors")
              else com.typesafe.config.ConfigFactory.parseString("modalBehaviors{}")
            ),
            modeIncentive = BeamConfig.Beam.Agentsim.Agents.ModeIncentive(
              if (c.hasPathOrNull("modeIncentive")) c.getConfig("modeIncentive")
              else com.typesafe.config.ConfigFactory.parseString("modeIncentive{}")
            ),
            parking = BeamConfig.Beam.Agentsim.Agents.Parking(
              if (c.hasPathOrNull("parking")) c.getConfig("parking")
              else com.typesafe.config.ConfigFactory.parseString("parking{}")
            ),
            plans = BeamConfig.Beam.Agentsim.Agents.Plans(
              if (c.hasPathOrNull("plans")) c.getConfig("plans")
              else com.typesafe.config.ConfigFactory.parseString("plans{}")
            ),
            population = BeamConfig.Beam.Agentsim.Agents.Population(
              if (c.hasPathOrNull("population")) c.getConfig("population")
              else com.typesafe.config.ConfigFactory.parseString("population{}")
            ),
            ptFare = BeamConfig.Beam.Agentsim.Agents.PtFare(
              if (c.hasPathOrNull("ptFare")) c.getConfig("ptFare")
              else com.typesafe.config.ConfigFactory.parseString("ptFare{}")
            ),
            rideHail = BeamConfig.Beam.Agentsim.Agents.RideHail(
              if (c.hasPathOrNull("rideHail")) c.getConfig("rideHail")
              else com.typesafe.config.ConfigFactory.parseString("rideHail{}")
            ),
            rideHailTransit = BeamConfig.Beam.Agentsim.Agents.RideHailTransit(
              if (c.hasPathOrNull("rideHailTransit")) c.getConfig("rideHailTransit")
              else com.typesafe.config.ConfigFactory.parseString("rideHailTransit{}")
            ),
            tripBehaviors = BeamConfig.Beam.Agentsim.Agents.TripBehaviors(
              if (c.hasPathOrNull("tripBehaviors")) c.getConfig("tripBehaviors")
              else com.typesafe.config.ConfigFactory.parseString("tripBehaviors{}")
            ),
            vehicles = BeamConfig.Beam.Agentsim.Agents.Vehicles(
              if (c.hasPathOrNull("vehicles")) c.getConfig("vehicles")
              else com.typesafe.config.ConfigFactory.parseString("vehicles{}")
            )
          )
        }
      }

      case class ChargingNetworkManager(
        chargingPoint: BeamConfig.Beam.Agentsim.ChargingNetworkManager.ChargingPoint,
        helics: BeamConfig.Beam.Agentsim.ChargingNetworkManager.Helics,
        timeStepInSeconds: scala.Int
      )

      object ChargingNetworkManager {

        case class ChargingPoint(
          thresholdDCFCinKW: scala.Int,
          thresholdXFCinKW: scala.Int
        )

        object ChargingPoint {

          def apply(c: com.typesafe.config.Config): BeamConfig.Beam.Agentsim.ChargingNetworkManager.ChargingPoint = {
            BeamConfig.Beam.Agentsim.ChargingNetworkManager.ChargingPoint(
              thresholdDCFCinKW = if (c.hasPathOrNull("thresholdDCFCinKW")) c.getInt("thresholdDCFCinKW") else 50,
              thresholdXFCinKW = if (c.hasPathOrNull("thresholdXFCinKW")) c.getInt("thresholdXFCinKW") else 250
            )
          }
        }

        case class Helics(
          bufferSize: scala.Int,
          connectionEnabled: scala.Boolean,
          coreInitString: java.lang.String,
          coreType: java.lang.String,
          dataInStreamPoint: java.lang.String,
          dataOutStreamPoint: java.lang.String,
          federateName: java.lang.String,
          intLogLevel: scala.Int,
          timeDeltaProperty: scala.Double
        )

        object Helics {

          def apply(c: com.typesafe.config.Config): BeamConfig.Beam.Agentsim.ChargingNetworkManager.Helics = {
            BeamConfig.Beam.Agentsim.ChargingNetworkManager.Helics(
              bufferSize = if (c.hasPathOrNull("bufferSize")) c.getInt("bufferSize") else 1000,
              connectionEnabled = c.hasPathOrNull("connectionEnabled") && c.getBoolean("connectionEnabled"),
              coreInitString =
                if (c.hasPathOrNull("coreInitString")) c.getString("coreInitString")
                else "--federates=1 --broker_address=tcp://127.0.0.1",
              coreType = if (c.hasPathOrNull("coreType")) c.getString("coreType") else "zmq",
              dataInStreamPoint =
                if (c.hasPathOrNull("dataInStreamPoint")) c.getString("dataInStreamPoint")
                else "GridFed/PhysicalBounds",
              dataOutStreamPoint =
                if (c.hasPathOrNull("dataOutStreamPoint")) c.getString("dataOutStreamPoint") else "PowerDemand",
              federateName = if (c.hasPathOrNull("federateName")) c.getString("federateName") else "CNMFederate",
              intLogLevel = if (c.hasPathOrNull("intLogLevel")) c.getInt("intLogLevel") else 1,
              timeDeltaProperty = if (c.hasPathOrNull("timeDeltaProperty")) c.getDouble("timeDeltaProperty") else 1.0
            )
          }
        }

        def apply(c: com.typesafe.config.Config): BeamConfig.Beam.Agentsim.ChargingNetworkManager = {
          BeamConfig.Beam.Agentsim.ChargingNetworkManager(
            chargingPoint = BeamConfig.Beam.Agentsim.ChargingNetworkManager.ChargingPoint(
              if (c.hasPathOrNull("chargingPoint")) c.getConfig("chargingPoint")
              else com.typesafe.config.ConfigFactory.parseString("chargingPoint{}")
            ),
            helics = BeamConfig.Beam.Agentsim.ChargingNetworkManager.Helics(
              if (c.hasPathOrNull("helics")) c.getConfig("helics")
              else com.typesafe.config.ConfigFactory.parseString("helics{}")
            ),
            timeStepInSeconds = if (c.hasPathOrNull("timeStepInSeconds")) c.getInt("timeStepInSeconds") else 300
          )
        }
      }

      case class H3taz(
        lowerBoundResolution: scala.Int,
        upperBoundResolution: scala.Int
      )

      object H3taz {

        def apply(c: com.typesafe.config.Config): BeamConfig.Beam.Agentsim.H3taz = {
          BeamConfig.Beam.Agentsim.H3taz(
            lowerBoundResolution = if (c.hasPathOrNull("lowerBoundResolution")) c.getInt("lowerBoundResolution") else 6,
            upperBoundResolution = if (c.hasPathOrNull("upperBoundResolution")) c.getInt("upperBoundResolution") else 9
          )
        }
      }

      case class Scenarios(
        frequencyAdjustmentFile: java.lang.String
      )

      object Scenarios {

        def apply(c: com.typesafe.config.Config): BeamConfig.Beam.Agentsim.Scenarios = {
          BeamConfig.Beam.Agentsim.Scenarios(
            frequencyAdjustmentFile =
              if (c.hasPathOrNull("frequencyAdjustmentFile")) c.getString("frequencyAdjustmentFile")
              else "/test/input/beamville/r5/FrequencyAdjustment.csv"
          )
        }
      }

      case class ScheduleMonitorTask(
        initialDelay: scala.Int,
        interval: scala.Int
      )

      object ScheduleMonitorTask {

        def apply(c: com.typesafe.config.Config): BeamConfig.Beam.Agentsim.ScheduleMonitorTask = {
          BeamConfig.Beam.Agentsim.ScheduleMonitorTask(
            initialDelay = if (c.hasPathOrNull("initialDelay")) c.getInt("initialDelay") else 1,
            interval = if (c.hasPathOrNull("interval")) c.getInt("interval") else 30
          )
        }
      }

      case class Taz(
        filePath: java.lang.String,
        parkingCostScalingFactor: scala.Double,
        parkingFilePath: java.lang.String,
        parkingManager: BeamConfig.Beam.Agentsim.Taz.ParkingManager,
        parkingStallCountScalingFactor: scala.Double
      )

      object Taz {

        case class ParkingManager(
          displayPerformanceTimings: scala.Boolean,
          level: java.lang.String,
          name: java.lang.String,
          parallel: BeamConfig.Beam.Agentsim.Taz.ParkingManager.Parallel
        )

        object ParkingManager {

          case class Parallel(
            numberOfClusters: scala.Int
          )

          object Parallel {

            def apply(c: com.typesafe.config.Config): BeamConfig.Beam.Agentsim.Taz.ParkingManager.Parallel = {
              BeamConfig.Beam.Agentsim.Taz.ParkingManager.Parallel(
                numberOfClusters = if (c.hasPathOrNull("numberOfClusters")) c.getInt("numberOfClusters") else 8
              )
            }
          }

          def apply(c: com.typesafe.config.Config): BeamConfig.Beam.Agentsim.Taz.ParkingManager = {
            BeamConfig.Beam.Agentsim.Taz.ParkingManager(
              displayPerformanceTimings = c.hasPathOrNull("displayPerformanceTimings") && c.getBoolean(
                "displayPerformanceTimings"
              ),
              level = if (c.hasPathOrNull("level")) c.getString("level") else "TAZ",
              name = if (c.hasPathOrNull("name")) c.getString("name") else "DEFAULT",
              parallel = BeamConfig.Beam.Agentsim.Taz.ParkingManager.Parallel(
                if (c.hasPathOrNull("parallel")) c.getConfig("parallel")
                else com.typesafe.config.ConfigFactory.parseString("parallel{}")
              )
            )
          }
        }

        def apply(c: com.typesafe.config.Config): BeamConfig.Beam.Agentsim.Taz = {
          BeamConfig.Beam.Agentsim.Taz(
            filePath =
              if (c.hasPathOrNull("filePath")) c.getString("filePath") else "/test/input/beamville/taz-centers.csv",
            parkingCostScalingFactor =
              if (c.hasPathOrNull("parkingCostScalingFactor")) c.getDouble("parkingCostScalingFactor") else 1.0,
            parkingFilePath = if (c.hasPathOrNull("parkingFilePath")) c.getString("parkingFilePath") else "",
            parkingManager = BeamConfig.Beam.Agentsim.Taz.ParkingManager(
              if (c.hasPathOrNull("parkingManager")) c.getConfig("parkingManager")
              else com.typesafe.config.ConfigFactory.parseString("parkingManager{}")
            ),
            parkingStallCountScalingFactor =
              if (c.hasPathOrNull("parkingStallCountScalingFactor")) c.getDouble("parkingStallCountScalingFactor")
              else 1.0
          )
        }
      }

      case class Toll(
        filePath: java.lang.String
      )

      object Toll {

        def apply(c: com.typesafe.config.Config): BeamConfig.Beam.Agentsim.Toll = {
          BeamConfig.Beam.Agentsim.Toll(
            filePath =
              if (c.hasPathOrNull("filePath")) c.getString("filePath") else "/test/input/beamville/toll-prices.csv"
          )
        }
      }

      case class Tuning(
        fuelCapacityInJoules: scala.Double,
        rideHailPrice: scala.Double,
        tollPrice: scala.Double,
        transitCapacity: scala.Option[scala.Double],
        transitPrice: scala.Double
      )

      object Tuning {

        def apply(c: com.typesafe.config.Config): BeamConfig.Beam.Agentsim.Tuning = {
          BeamConfig.Beam.Agentsim.Tuning(
            fuelCapacityInJoules =
              if (c.hasPathOrNull("fuelCapacityInJoules")) c.getDouble("fuelCapacityInJoules") else 86400000,
            rideHailPrice = if (c.hasPathOrNull("rideHailPrice")) c.getDouble("rideHailPrice") else 1.0,
            tollPrice = if (c.hasPathOrNull("tollPrice")) c.getDouble("tollPrice") else 1.0,
            transitCapacity = if (c.hasPathOrNull("transitCapacity")) Some(c.getDouble("transitCapacity")) else None,
            transitPrice = if (c.hasPathOrNull("transitPrice")) c.getDouble("transitPrice") else 1.0
          )
        }
      }

      def apply(c: com.typesafe.config.Config): BeamConfig.Beam.Agentsim = {
        BeamConfig.Beam.Agentsim(
          agentSampleSizeAsFractionOfPopulation =
            if (c.hasPathOrNull("agentSampleSizeAsFractionOfPopulation"))
              c.getDouble("agentSampleSizeAsFractionOfPopulation")
            else 1.0,
          agents = BeamConfig.Beam.Agentsim.Agents(
            if (c.hasPathOrNull("agents")) c.getConfig("agents")
            else com.typesafe.config.ConfigFactory.parseString("agents{}")
          ),
          chargingNetworkManager = BeamConfig.Beam.Agentsim.ChargingNetworkManager(
            if (c.hasPathOrNull("chargingNetworkManager")) c.getConfig("chargingNetworkManager")
            else com.typesafe.config.ConfigFactory.parseString("chargingNetworkManager{}")
          ),
          endTime = if (c.hasPathOrNull("endTime")) c.getString("endTime") else "30:00:00",
          firstIteration = if (c.hasPathOrNull("firstIteration")) c.getInt("firstIteration") else 0,
          fractionOfPlansWithSingleActivity =
            if (c.hasPathOrNull("fractionOfPlansWithSingleActivity")) c.getDouble("fractionOfPlansWithSingleActivity")
            else 0.0,
          h3taz = BeamConfig.Beam.Agentsim.H3taz(
            if (c.hasPathOrNull("h3taz")) c.getConfig("h3taz")
            else com.typesafe.config.ConfigFactory.parseString("h3taz{}")
          ),
          lastIteration = if (c.hasPathOrNull("lastIteration")) c.getInt("lastIteration") else 0,
          populationAdjustment =
            if (c.hasPathOrNull("populationAdjustment")) c.getString("populationAdjustment") else "DEFAULT_ADJUSTMENT",
          scenarios = BeamConfig.Beam.Agentsim.Scenarios(
            if (c.hasPathOrNull("scenarios")) c.getConfig("scenarios")
            else com.typesafe.config.ConfigFactory.parseString("scenarios{}")
          ),
          scheduleMonitorTask = BeamConfig.Beam.Agentsim.ScheduleMonitorTask(
            if (c.hasPathOrNull("scheduleMonitorTask")) c.getConfig("scheduleMonitorTask")
            else com.typesafe.config.ConfigFactory.parseString("scheduleMonitorTask{}")
          ),
          schedulerParallelismWindow =
            if (c.hasPathOrNull("schedulerParallelismWindow")) c.getInt("schedulerParallelismWindow") else 30,
          simulationName = if (c.hasPathOrNull("simulationName")) c.getString("simulationName") else "beamville",
          taz = BeamConfig.Beam.Agentsim.Taz(
            if (c.hasPathOrNull("taz")) c.getConfig("taz") else com.typesafe.config.ConfigFactory.parseString("taz{}")
          ),
          thresholdForMakingParkingChoiceInMeters =
            if (c.hasPathOrNull("thresholdForMakingParkingChoiceInMeters"))
              c.getInt("thresholdForMakingParkingChoiceInMeters")
            else 100,
          thresholdForWalkingInMeters =
            if (c.hasPathOrNull("thresholdForWalkingInMeters")) c.getInt("thresholdForWalkingInMeters") else 100,
          timeBinSize = if (c.hasPathOrNull("timeBinSize")) c.getInt("timeBinSize") else 3600,
          toll = BeamConfig.Beam.Agentsim.Toll(
            if (c.hasPathOrNull("toll")) c.getConfig("toll")
            else com.typesafe.config.ConfigFactory.parseString("toll{}")
          ),
          tuning = BeamConfig.Beam.Agentsim.Tuning(
            if (c.hasPathOrNull("tuning")) c.getConfig("tuning")
            else com.typesafe.config.ConfigFactory.parseString("tuning{}")
          )
        )
      }
    }

    case class Calibration(
      counts: BeamConfig.Beam.Calibration.Counts,
      google: BeamConfig.Beam.Calibration.Google,
      meanToCountsWeightRatio: scala.Double,
      mode: BeamConfig.Beam.Calibration.Mode,
      objectiveFunction: java.lang.String,
      roadNetwork: BeamConfig.Beam.Calibration.RoadNetwork,
      studyArea: BeamConfig.Beam.Calibration.StudyArea
    )

    object Calibration {

      case class Counts(
        averageCountsOverIterations: scala.Int,
        countsScaleFactor: scala.Int,
        inputCountsFile: java.lang.String,
        writeCountsInterval: scala.Int
      )

      object Counts {

        def apply(c: com.typesafe.config.Config): BeamConfig.Beam.Calibration.Counts = {
          BeamConfig.Beam.Calibration.Counts(
            averageCountsOverIterations =
              if (c.hasPathOrNull("averageCountsOverIterations")) c.getInt("averageCountsOverIterations") else 1,
            countsScaleFactor = if (c.hasPathOrNull("countsScaleFactor")) c.getInt("countsScaleFactor") else 10,
            inputCountsFile = if (c.hasPathOrNull("inputCountsFile")) c.getString("inputCountsFile") else "",
            writeCountsInterval = if (c.hasPathOrNull("writeCountsInterval")) c.getInt("writeCountsInterval") else 1
          )
        }
      }

      case class Google(
        travelTimes: BeamConfig.Beam.Calibration.Google.TravelTimes
      )

      object Google {

        case class TravelTimes(
          enable: scala.Boolean,
          iterationInterval: scala.Int,
          minDistanceInMeters: scala.Double,
          numDataPointsOver24Hours: scala.Int,
          offPeakEnabled: scala.Boolean,
          queryDate: java.lang.String,
          tolls: scala.Boolean
        )

        object TravelTimes {

          def apply(c: com.typesafe.config.Config): BeamConfig.Beam.Calibration.Google.TravelTimes = {
            BeamConfig.Beam.Calibration.Google.TravelTimes(
              enable = c.hasPathOrNull("enable") && c.getBoolean("enable"),
              iterationInterval = if (c.hasPathOrNull("iterationInterval")) c.getInt("iterationInterval") else 5,
              minDistanceInMeters =
                if (c.hasPathOrNull("minDistanceInMeters")) c.getDouble("minDistanceInMeters") else 5000,
              numDataPointsOver24Hours =
                if (c.hasPathOrNull("numDataPointsOver24Hours")) c.getInt("numDataPointsOver24Hours") else 100,
              offPeakEnabled = c.hasPathOrNull("offPeakEnabled") && c.getBoolean("offPeakEnabled"),
              queryDate = if (c.hasPathOrNull("queryDate")) c.getString("queryDate") else "2020-10-14",
              tolls = !c.hasPathOrNull("tolls") || c.getBoolean("tolls")
            )
          }
        }

        def apply(c: com.typesafe.config.Config): BeamConfig.Beam.Calibration.Google = {
          BeamConfig.Beam.Calibration.Google(
            travelTimes = BeamConfig.Beam.Calibration.Google.TravelTimes(
              if (c.hasPathOrNull("travelTimes")) c.getConfig("travelTimes")
              else com.typesafe.config.ConfigFactory.parseString("travelTimes{}")
            )
          )
        }
      }

      case class Mode(
        benchmarkFilePath: java.lang.String
      )

      object Mode {

        def apply(c: com.typesafe.config.Config): BeamConfig.Beam.Calibration.Mode = {
          BeamConfig.Beam.Calibration.Mode(
            benchmarkFilePath = if (c.hasPathOrNull("benchmarkFilePath")) c.getString("benchmarkFilePath") else ""
          )
        }
      }

      case class RoadNetwork(
        travelTimes: BeamConfig.Beam.Calibration.RoadNetwork.TravelTimes
      )

      object RoadNetwork {

        case class TravelTimes(
          zoneBoundariesFilePath: java.lang.String,
          zoneODTravelTimesFilePath: java.lang.String
        )

        object TravelTimes {

          def apply(c: com.typesafe.config.Config): BeamConfig.Beam.Calibration.RoadNetwork.TravelTimes = {
            BeamConfig.Beam.Calibration.RoadNetwork.TravelTimes(
              zoneBoundariesFilePath =
                if (c.hasPathOrNull("zoneBoundariesFilePath")) c.getString("zoneBoundariesFilePath") else "",
              zoneODTravelTimesFilePath =
                if (c.hasPathOrNull("zoneODTravelTimesFilePath")) c.getString("zoneODTravelTimesFilePath") else ""
            )
          }
        }

        def apply(c: com.typesafe.config.Config): BeamConfig.Beam.Calibration.RoadNetwork = {
          BeamConfig.Beam.Calibration.RoadNetwork(
            travelTimes = BeamConfig.Beam.Calibration.RoadNetwork.TravelTimes(
              if (c.hasPathOrNull("travelTimes")) c.getConfig("travelTimes")
              else com.typesafe.config.ConfigFactory.parseString("travelTimes{}")
            )
          )
        }
      }

      case class StudyArea(
        enabled: scala.Boolean,
        lat: scala.Double,
        lon: scala.Double,
        radius: scala.Double
      )

      object StudyArea {

        def apply(c: com.typesafe.config.Config): BeamConfig.Beam.Calibration.StudyArea = {
          BeamConfig.Beam.Calibration.StudyArea(
            enabled = c.hasPathOrNull("enabled") && c.getBoolean("enabled"),
            lat = if (c.hasPathOrNull("lat")) c.getDouble("lat") else 0,
            lon = if (c.hasPathOrNull("lon")) c.getDouble("lon") else 0,
            radius = if (c.hasPathOrNull("radius")) c.getDouble("radius") else 0
          )
        }
      }

      def apply(c: com.typesafe.config.Config): BeamConfig.Beam.Calibration = {
        BeamConfig.Beam.Calibration(
          counts = BeamConfig.Beam.Calibration.Counts(
            if (c.hasPathOrNull("counts")) c.getConfig("counts")
            else com.typesafe.config.ConfigFactory.parseString("counts{}")
          ),
          google = BeamConfig.Beam.Calibration.Google(
            if (c.hasPathOrNull("google")) c.getConfig("google")
            else com.typesafe.config.ConfigFactory.parseString("google{}")
          ),
          meanToCountsWeightRatio =
            if (c.hasPathOrNull("meanToCountsWeightRatio")) c.getDouble("meanToCountsWeightRatio") else 0.5,
          mode = BeamConfig.Beam.Calibration.Mode(
            if (c.hasPathOrNull("mode")) c.getConfig("mode")
            else com.typesafe.config.ConfigFactory.parseString("mode{}")
          ),
          objectiveFunction =
            if (c.hasPathOrNull("objectiveFunction")) c.getString("objectiveFunction")
            else "ModeChoiceObjectiveFunction",
          roadNetwork = BeamConfig.Beam.Calibration.RoadNetwork(
            if (c.hasPathOrNull("roadNetwork")) c.getConfig("roadNetwork")
            else com.typesafe.config.ConfigFactory.parseString("roadNetwork{}")
          ),
          studyArea = BeamConfig.Beam.Calibration.StudyArea(
            if (c.hasPathOrNull("studyArea")) c.getConfig("studyArea")
            else com.typesafe.config.ConfigFactory.parseString("studyArea{}")
          )
        )
      }
    }

    case class Cluster(
      clusterType: scala.Option[java.lang.String],
      enabled: scala.Boolean
    )

    object Cluster {

      def apply(c: com.typesafe.config.Config): BeamConfig.Beam.Cluster = {
        BeamConfig.Beam.Cluster(
          clusterType = if (c.hasPathOrNull("clusterType")) Some(c.getString("clusterType")) else None,
          enabled = c.hasPathOrNull("enabled") && c.getBoolean("enabled")
        )
      }
    }

    case class Debug(
      actor: BeamConfig.Beam.Debug.Actor,
      agentTripScoresInterval: scala.Int,
      clearRoutedOutstandingWorkEnabled: scala.Boolean,
      debugActorTimerIntervalInSec: scala.Int,
      debugEnabled: scala.Boolean,
      memoryConsumptionDisplayTimeoutInSec: scala.Int,
      messageLogging: scala.Boolean,
      secondsToWaitToClearRoutedOutstandingWork: scala.Int,
      stuckAgentDetection: BeamConfig.Beam.Debug.StuckAgentDetection,
      triggerMeasurer: BeamConfig.Beam.Debug.TriggerMeasurer,
      vmInformation: BeamConfig.Beam.Debug.VmInformation,
      writeModeChoiceAlternatives: scala.Boolean,
      writeRealizedModeChoiceFile: scala.Boolean
    )

    object Debug {

      case class Actor(
        logDepth: scala.Int
      )

      object Actor {

        def apply(c: com.typesafe.config.Config): BeamConfig.Beam.Debug.Actor = {
          BeamConfig.Beam.Debug.Actor(
            logDepth = if (c.hasPathOrNull("logDepth")) c.getInt("logDepth") else 0
          )
        }
      }

      case class StuckAgentDetection(
        checkIntervalMs: scala.Long,
        checkMaxNumberOfMessagesEnabled: scala.Boolean,
        defaultTimeoutMs: scala.Long,
        enabled: scala.Boolean,
        overallSimulationTimeoutMs: scala.Long,
        thresholds: scala.List[BeamConfig.Beam.Debug.StuckAgentDetection.Thresholds$Elm]
      )

      object StuckAgentDetection {

        case class Thresholds$Elm(
          actorTypeToMaxNumberOfMessages: BeamConfig.Beam.Debug.StuckAgentDetection.Thresholds$Elm.ActorTypeToMaxNumberOfMessages,
          markAsStuckAfterMs: scala.Long,
          triggerType: java.lang.String
        )

        object Thresholds$Elm {

          case class ActorTypeToMaxNumberOfMessages(
            population: scala.Option[scala.Int],
            rideHailAgent: scala.Option[scala.Int],
            rideHailManager: scala.Option[scala.Int],
            transitDriverAgent: scala.Option[scala.Int]
          )

          object ActorTypeToMaxNumberOfMessages {

            def apply(
              c: com.typesafe.config.Config
            ): BeamConfig.Beam.Debug.StuckAgentDetection.Thresholds$Elm.ActorTypeToMaxNumberOfMessages = {
              BeamConfig.Beam.Debug.StuckAgentDetection.Thresholds$Elm.ActorTypeToMaxNumberOfMessages(
                population = if (c.hasPathOrNull("population")) Some(c.getInt("population")) else None,
                rideHailAgent = if (c.hasPathOrNull("rideHailAgent")) Some(c.getInt("rideHailAgent")) else None,
                rideHailManager = if (c.hasPathOrNull("rideHailManager")) Some(c.getInt("rideHailManager")) else None,
                transitDriverAgent =
                  if (c.hasPathOrNull("transitDriverAgent")) Some(c.getInt("transitDriverAgent")) else None
              )
            }
          }

          def apply(c: com.typesafe.config.Config): BeamConfig.Beam.Debug.StuckAgentDetection.Thresholds$Elm = {
            BeamConfig.Beam.Debug.StuckAgentDetection.Thresholds$Elm(
              actorTypeToMaxNumberOfMessages =
                BeamConfig.Beam.Debug.StuckAgentDetection.Thresholds$Elm.ActorTypeToMaxNumberOfMessages(
                  if (c.hasPathOrNull("actorTypeToMaxNumberOfMessages")) c.getConfig("actorTypeToMaxNumberOfMessages")
                  else com.typesafe.config.ConfigFactory.parseString("actorTypeToMaxNumberOfMessages{}")
                ),
              markAsStuckAfterMs =
                if (c.hasPathOrNull("markAsStuckAfterMs"))
                  c.getDuration("markAsStuckAfterMs", java.util.concurrent.TimeUnit.MILLISECONDS)
                else 20000,
              triggerType =
                if (c.hasPathOrNull("triggerType")) c.getString("triggerType")
                else "beam.agentsim.agents.PersonAgent$ActivityStartTrigger"
            )
          }
        }

        def apply(c: com.typesafe.config.Config): BeamConfig.Beam.Debug.StuckAgentDetection = {
          BeamConfig.Beam.Debug.StuckAgentDetection(
            checkIntervalMs =
              if (c.hasPathOrNull("checkIntervalMs"))
                c.getDuration("checkIntervalMs", java.util.concurrent.TimeUnit.MILLISECONDS)
              else 200,
            checkMaxNumberOfMessagesEnabled = !c.hasPathOrNull("checkMaxNumberOfMessagesEnabled") || c.getBoolean(
              "checkMaxNumberOfMessagesEnabled"
            ),
            defaultTimeoutMs =
              if (c.hasPathOrNull("defaultTimeoutMs"))
                c.getDuration("defaultTimeoutMs", java.util.concurrent.TimeUnit.MILLISECONDS)
              else 60000,
            enabled = c.hasPathOrNull("enabled") && c.getBoolean("enabled"),
            overallSimulationTimeoutMs =
              if (c.hasPathOrNull("overallSimulationTimeoutMs"))
                c.getDuration("overallSimulationTimeoutMs", java.util.concurrent.TimeUnit.MILLISECONDS)
              else 100000,
            thresholds = $_LBeamConfig_Beam_Debug_StuckAgentDetection_Thresholds$Elm(c.getList("thresholds"))
          )
        }

        private def $_LBeamConfig_Beam_Debug_StuckAgentDetection_Thresholds$Elm(
          cl: com.typesafe.config.ConfigList
        ): scala.List[BeamConfig.Beam.Debug.StuckAgentDetection.Thresholds$Elm] = {
          import scala.collection.JavaConverters._
          cl.asScala
            .map(cv =>
              BeamConfig.Beam.Debug.StuckAgentDetection
                .Thresholds$Elm(cv.asInstanceOf[com.typesafe.config.ConfigObject].toConfig)
            )
            .toList
        }
      }

      case class TriggerMeasurer(
        enabled: scala.Boolean,
        writeStuckAgentDetectionConfig: scala.Boolean
      )

      object TriggerMeasurer {

        def apply(c: com.typesafe.config.Config): BeamConfig.Beam.Debug.TriggerMeasurer = {
          BeamConfig.Beam.Debug.TriggerMeasurer(
            enabled = c.hasPathOrNull("enabled") && c.getBoolean("enabled"),
            writeStuckAgentDetectionConfig = !c.hasPathOrNull("writeStuckAgentDetectionConfig") || c.getBoolean(
              "writeStuckAgentDetectionConfig"
            )
          )
        }
      }

      case class VmInformation(
        createGCClassHistogram: scala.Boolean
      )

      object VmInformation {

        def apply(c: com.typesafe.config.Config): BeamConfig.Beam.Debug.VmInformation = {
          BeamConfig.Beam.Debug.VmInformation(
            createGCClassHistogram = c.hasPathOrNull("createGCClassHistogram") && c.getBoolean("createGCClassHistogram")
          )
        }
      }

      def apply(c: com.typesafe.config.Config): BeamConfig.Beam.Debug = {
        BeamConfig.Beam.Debug(
          actor = BeamConfig.Beam.Debug.Actor(
            if (c.hasPathOrNull("actor")) c.getConfig("actor")
            else com.typesafe.config.ConfigFactory.parseString("actor{}")
          ),
          agentTripScoresInterval =
            if (c.hasPathOrNull("agentTripScoresInterval")) c.getInt("agentTripScoresInterval") else 0,
          clearRoutedOutstandingWorkEnabled = c.hasPathOrNull("clearRoutedOutstandingWorkEnabled") && c.getBoolean(
            "clearRoutedOutstandingWorkEnabled"
          ),
          debugActorTimerIntervalInSec =
            if (c.hasPathOrNull("debugActorTimerIntervalInSec")) c.getInt("debugActorTimerIntervalInSec") else 0,
          debugEnabled = c.hasPathOrNull("debugEnabled") && c.getBoolean("debugEnabled"),
          memoryConsumptionDisplayTimeoutInSec =
            if (c.hasPathOrNull("memoryConsumptionDisplayTimeoutInSec"))
              c.getInt("memoryConsumptionDisplayTimeoutInSec")
            else 0,
          messageLogging = c.hasPathOrNull("messageLogging") && c.getBoolean("messageLogging"),
          secondsToWaitToClearRoutedOutstandingWork =
            if (c.hasPathOrNull("secondsToWaitToClearRoutedOutstandingWork"))
              c.getInt("secondsToWaitToClearRoutedOutstandingWork")
            else 60,
          stuckAgentDetection = BeamConfig.Beam.Debug.StuckAgentDetection(
            if (c.hasPathOrNull("stuckAgentDetection")) c.getConfig("stuckAgentDetection")
            else com.typesafe.config.ConfigFactory.parseString("stuckAgentDetection{}")
          ),
          triggerMeasurer = BeamConfig.Beam.Debug.TriggerMeasurer(
            if (c.hasPathOrNull("triggerMeasurer")) c.getConfig("triggerMeasurer")
            else com.typesafe.config.ConfigFactory.parseString("triggerMeasurer{}")
          ),
          vmInformation = BeamConfig.Beam.Debug.VmInformation(
            if (c.hasPathOrNull("vmInformation")) c.getConfig("vmInformation")
            else com.typesafe.config.ConfigFactory.parseString("vmInformation{}")
          ),
          writeModeChoiceAlternatives = c.hasPathOrNull("writeModeChoiceAlternatives") && c.getBoolean(
            "writeModeChoiceAlternatives"
          ),
          writeRealizedModeChoiceFile = c.hasPathOrNull("writeRealizedModeChoiceFile") && c.getBoolean(
            "writeRealizedModeChoiceFile"
          )
        )
      }
    }

    case class Exchange(
      output: BeamConfig.Beam.Exchange.Output,
      scenario: BeamConfig.Beam.Exchange.Scenario
    )

    object Exchange {
<<<<<<< HEAD
      case class Output(
        activitySimSkimsEnabled: scala.Boolean,
        geo: BeamConfig.Beam.Exchange.Output.Geo
      )

      object Output {
        case class Geo(
          filePath: scala.Option[java.lang.String]
        )

        object Geo {

          def apply(c: com.typesafe.config.Config): BeamConfig.Beam.Exchange.Output.Geo = {
            BeamConfig.Beam.Exchange.Output.Geo(
              filePath = if (c.hasPathOrNull("filePath")) Some(c.getString("filePath")) else None
            )
          }
        }

        def apply(c: com.typesafe.config.Config): BeamConfig.Beam.Exchange.Output = {
          BeamConfig.Beam.Exchange.Output(
            activitySimSkimsEnabled = c.hasPathOrNull("activitySimSkimsEnabled") && c.getBoolean(
              "activitySimSkimsEnabled"
            ),
            geo = BeamConfig.Beam.Exchange.Output.Geo(
              if (c.hasPathOrNull("geo")) c.getConfig("geo") else com.typesafe.config.ConfigFactory.parseString("geo{}")
            )
          )
        }
      }
=======
>>>>>>> 270c56c9

      case class Scenario(
        convertWgs2Utm: scala.Boolean,
        fileFormat: java.lang.String,
        folder: java.lang.String,
        modeMap: scala.Option[scala.List[java.lang.String]],
        source: java.lang.String,
        urbansim: BeamConfig.Beam.Exchange.Scenario.Urbansim
      )

      object Scenario {

        case class Urbansim(
          activitySimEnabled: scala.Boolean
        )

        object Urbansim {

          def apply(c: com.typesafe.config.Config): BeamConfig.Beam.Exchange.Scenario.Urbansim = {
            BeamConfig.Beam.Exchange.Scenario.Urbansim(
              activitySimEnabled = c.hasPathOrNull("activitySimEnabled") && c.getBoolean("activitySimEnabled")
            )
          }
        }

        def apply(c: com.typesafe.config.Config): BeamConfig.Beam.Exchange.Scenario = {
          BeamConfig.Beam.Exchange.Scenario(
            convertWgs2Utm = c.hasPathOrNull("convertWgs2Utm") && c.getBoolean("convertWgs2Utm"),
            fileFormat = if (c.hasPathOrNull("fileFormat")) c.getString("fileFormat") else "xml",
            folder = if (c.hasPathOrNull("folder")) c.getString("folder") else "",
            modeMap = if (c.hasPathOrNull("modeMap")) scala.Some($_L$_str(c.getList("modeMap"))) else None,
            source = if (c.hasPathOrNull("source")) c.getString("source") else "Beam",
            urbansim = BeamConfig.Beam.Exchange.Scenario.Urbansim(
              if (c.hasPathOrNull("urbansim")) c.getConfig("urbansim")
              else com.typesafe.config.ConfigFactory.parseString("urbansim{}")
            )
          )
        }
      }

      def apply(c: com.typesafe.config.Config): BeamConfig.Beam.Exchange = {
        BeamConfig.Beam.Exchange(
          output = BeamConfig.Beam.Exchange.Output(
            if (c.hasPathOrNull("output")) c.getConfig("output")
            else com.typesafe.config.ConfigFactory.parseString("output{}")
          ),
          scenario = BeamConfig.Beam.Exchange.Scenario(
            if (c.hasPathOrNull("scenario")) c.getConfig("scenario")
            else com.typesafe.config.ConfigFactory.parseString("scenario{}")
          )
        )
      }
    }

    case class Experimental(
      optimizer: BeamConfig.Beam.Experimental.Optimizer
    )

    object Experimental {

      case class Optimizer(
        enabled: scala.Boolean
      )

      object Optimizer {

        def apply(c: com.typesafe.config.Config): BeamConfig.Beam.Experimental.Optimizer = {
          BeamConfig.Beam.Experimental.Optimizer(
            enabled = c.hasPathOrNull("enabled") && c.getBoolean("enabled")
          )
        }
      }

      def apply(c: com.typesafe.config.Config): BeamConfig.Beam.Experimental = {
        BeamConfig.Beam.Experimental(
          optimizer = BeamConfig.Beam.Experimental.Optimizer(
            if (c.hasPathOrNull("optimizer")) c.getConfig("optimizer")
            else com.typesafe.config.ConfigFactory.parseString("optimizer{}")
          )
        )
      }
    }

    case class Input(
      lastBaseOutputDir: java.lang.String,
      simulationPrefix: java.lang.String
    )

    object Input {

      def apply(c: com.typesafe.config.Config): BeamConfig.Beam.Input = {
        BeamConfig.Beam.Input(
          lastBaseOutputDir = if (c.hasPathOrNull("lastBaseOutputDir")) c.getString("lastBaseOutputDir") else "output",
          simulationPrefix = if (c.hasPathOrNull("simulationPrefix")) c.getString("simulationPrefix") else "beamville"
        )
      }
    }

    case class Logger(
      keepConsoleAppenderOn: scala.Boolean
    )

    object Logger {

      def apply(c: com.typesafe.config.Config): BeamConfig.Beam.Logger = {
        BeamConfig.Beam.Logger(
          keepConsoleAppenderOn = !c.hasPathOrNull("keepConsoleAppenderOn") || c.getBoolean("keepConsoleAppenderOn")
        )
      }
    }

    case class Metrics(
      level: java.lang.String
    )

    object Metrics {

      def apply(c: com.typesafe.config.Config): BeamConfig.Beam.Metrics = {
        BeamConfig.Beam.Metrics(
          level = if (c.hasPathOrNull("level")) c.getString("level") else "verbose"
        )
      }
    }

    case class Outputs(
      addTimestampToOutputDirectory: scala.Boolean,
      baseOutputDirectory: java.lang.String,
      collectAndCreateBeamAnalysisAndGraphs: scala.Boolean,
      defaultWriteInterval: scala.Int,
      displayPerformanceTimings: scala.Boolean,
      events: BeamConfig.Beam.Outputs.Events,
      generalizedLinkStats: BeamConfig.Beam.Outputs.GeneralizedLinkStats,
      generalizedLinkStatsInterval: scala.Int,
      matsim: BeamConfig.Beam.Outputs.Matsim,
      stats: BeamConfig.Beam.Outputs.Stats,
      writeAnalysis: scala.Boolean,
      writeEventsInterval: scala.Int,
      writeGraphs: scala.Boolean,
      writeLinkTraversalInterval: scala.Int,
      writePlansInterval: scala.Int,
      writeR5RoutesInterval: scala.Int
    )

    object Outputs {

      case class Events(
        eventsToWrite: java.lang.String,
        fileOutputFormats: java.lang.String
      )

      object Events {

        def apply(c: com.typesafe.config.Config): BeamConfig.Beam.Outputs.Events = {
          BeamConfig.Beam.Outputs.Events(
            eventsToWrite =
              if (c.hasPathOrNull("eventsToWrite")) c.getString("eventsToWrite")
              else
                "ActivityEndEvent,ActivityStartEvent,PersonEntersVehicleEvent,PersonLeavesVehicleEvent,ModeChoiceEvent,PathTraversalEvent,ReserveRideHailEvent,ReplanningEvent,RefuelSessionEvent,ChargingPlugInEvent,ChargingPlugOutEvent,ParkingEvent,LeavingParkingEvent",
            fileOutputFormats = if (c.hasPathOrNull("fileOutputFormats")) c.getString("fileOutputFormats") else "csv"
          )
        }
      }

      case class GeneralizedLinkStats(
        endTime: scala.Int,
        startTime: scala.Int
      )

      object GeneralizedLinkStats {

        def apply(c: com.typesafe.config.Config): BeamConfig.Beam.Outputs.GeneralizedLinkStats = {
          BeamConfig.Beam.Outputs.GeneralizedLinkStats(
            endTime = if (c.hasPathOrNull("endTime")) c.getInt("endTime") else 32400,
            startTime = if (c.hasPathOrNull("startTime")) c.getInt("startTime") else 25200
          )
        }
      }

      case class Matsim(
        deleteITERSFolderFiles: java.lang.String,
        deleteRootFolderFiles: java.lang.String
      )

      object Matsim {

        def apply(c: com.typesafe.config.Config): BeamConfig.Beam.Outputs.Matsim = {
          BeamConfig.Beam.Outputs.Matsim(
            deleteITERSFolderFiles =
              if (c.hasPathOrNull("deleteITERSFolderFiles")) c.getString("deleteITERSFolderFiles") else "",
            deleteRootFolderFiles =
              if (c.hasPathOrNull("deleteRootFolderFiles")) c.getString("deleteRootFolderFiles") else ""
          )
        }
      }

      case class Stats(
        binSize: scala.Int
      )

      object Stats {

        def apply(c: com.typesafe.config.Config): BeamConfig.Beam.Outputs.Stats = {
          BeamConfig.Beam.Outputs.Stats(
            binSize = if (c.hasPathOrNull("binSize")) c.getInt("binSize") else 3600
          )
        }
      }

      def apply(c: com.typesafe.config.Config): BeamConfig.Beam.Outputs = {
        BeamConfig.Beam.Outputs(
          addTimestampToOutputDirectory = !c.hasPathOrNull("addTimestampToOutputDirectory") || c.getBoolean(
            "addTimestampToOutputDirectory"
          ),
          baseOutputDirectory =
            if (c.hasPathOrNull("baseOutputDirectory")) c.getString("baseOutputDirectory") else "output",
          collectAndCreateBeamAnalysisAndGraphs = !c.hasPathOrNull("collectAndCreateBeamAnalysisAndGraphs") || c
            .getBoolean("collectAndCreateBeamAnalysisAndGraphs"),
          defaultWriteInterval = if (c.hasPathOrNull("defaultWriteInterval")) c.getInt("defaultWriteInterval") else 1,
          displayPerformanceTimings = c.hasPathOrNull("displayPerformanceTimings") && c.getBoolean(
            "displayPerformanceTimings"
          ),
          events = BeamConfig.Beam.Outputs.Events(
            if (c.hasPathOrNull("events")) c.getConfig("events")
            else com.typesafe.config.ConfigFactory.parseString("events{}")
          ),
          generalizedLinkStats = BeamConfig.Beam.Outputs.GeneralizedLinkStats(
            if (c.hasPathOrNull("generalizedLinkStats")) c.getConfig("generalizedLinkStats")
            else com.typesafe.config.ConfigFactory.parseString("generalizedLinkStats{}")
          ),
          generalizedLinkStatsInterval =
            if (c.hasPathOrNull("generalizedLinkStatsInterval")) c.getInt("generalizedLinkStatsInterval") else 0,
          matsim = BeamConfig.Beam.Outputs.Matsim(
            if (c.hasPathOrNull("matsim")) c.getConfig("matsim")
            else com.typesafe.config.ConfigFactory.parseString("matsim{}")
          ),
          stats = BeamConfig.Beam.Outputs.Stats(
            if (c.hasPathOrNull("stats")) c.getConfig("stats")
            else com.typesafe.config.ConfigFactory.parseString("stats{}")
          ),
          writeAnalysis = !c.hasPathOrNull("writeAnalysis") || c.getBoolean("writeAnalysis"),
          writeEventsInterval = if (c.hasPathOrNull("writeEventsInterval")) c.getInt("writeEventsInterval") else 1,
          writeGraphs = !c.hasPathOrNull("writeGraphs") || c.getBoolean("writeGraphs"),
          writeLinkTraversalInterval =
            if (c.hasPathOrNull("writeLinkTraversalInterval")) c.getInt("writeLinkTraversalInterval") else 0,
          writePlansInterval = if (c.hasPathOrNull("writePlansInterval")) c.getInt("writePlansInterval") else 0,
          writeR5RoutesInterval = if (c.hasPathOrNull("writeR5RoutesInterval")) c.getInt("writeR5RoutesInterval") else 0
        )
      }
    }

    case class Physsim(
      bprsim: BeamConfig.Beam.Physsim.Bprsim,
      cchRoutingAssignment: BeamConfig.Beam.Physsim.CchRoutingAssignment,
      events: BeamConfig.Beam.Physsim.Events,
      eventsForFullVersionOfVia: scala.Boolean,
      eventsSampling: scala.Double,
      flowCapacityFactor: scala.Double,
      initializeRouterWithFreeFlowTimes: scala.Boolean,
      inputNetworkFilePath: java.lang.String,
      jdeqsim: BeamConfig.Beam.Physsim.Jdeqsim,
      linkStatsBinSize: scala.Int,
      linkStatsWriteInterval: scala.Int,
      name: java.lang.String,
      network: BeamConfig.Beam.Physsim.Network,
      overwriteLinkParamPath: java.lang.String,
      parbprsim: BeamConfig.Beam.Physsim.Parbprsim,
      ptSampleSize: scala.Double,
      quick_fix_minCarSpeedInMetersPerSecond: scala.Double,
      relaxation: BeamConfig.Beam.Physsim.Relaxation,
      skipPhysSim: scala.Boolean,
      speedScalingFactor: scala.Double,
      storageCapacityFactor: scala.Double,
      writeEventsInterval: scala.Int,
      writeMATSimNetwork: scala.Boolean,
      writePlansInterval: scala.Int,
      writeRouteHistoryInterval: scala.Int
    )

    object Physsim {

      case class Bprsim(
        inFlowAggregationTimeWindowInSeconds: scala.Int,
        minFlowToUseBPRFunction: scala.Int,
        travelTimeFunction: java.lang.String
      )

      object Bprsim {

        def apply(c: com.typesafe.config.Config): BeamConfig.Beam.Physsim.Bprsim = {
          BeamConfig.Beam.Physsim.Bprsim(
            inFlowAggregationTimeWindowInSeconds =
              if (c.hasPathOrNull("inFlowAggregationTimeWindowInSeconds"))
                c.getInt("inFlowAggregationTimeWindowInSeconds")
              else 900,
            minFlowToUseBPRFunction =
              if (c.hasPathOrNull("minFlowToUseBPRFunction")) c.getInt("minFlowToUseBPRFunction") else 0,
            travelTimeFunction = if (c.hasPathOrNull("travelTimeFunction")) c.getString("travelTimeFunction") else "BPR"
          )
        }
      }

      case class CchRoutingAssignment(
        congestionFactor: scala.Double
      )

      object CchRoutingAssignment {

        def apply(c: com.typesafe.config.Config): BeamConfig.Beam.Physsim.CchRoutingAssignment = {
          BeamConfig.Beam.Physsim.CchRoutingAssignment(
            congestionFactor = if (c.hasPathOrNull("congestionFactor")) c.getDouble("congestionFactor") else 1.0
          )
        }
      }

      case class Events(
        eventsToWrite: java.lang.String,
        fileOutputFormats: java.lang.String
      )

      object Events {

        def apply(c: com.typesafe.config.Config): BeamConfig.Beam.Physsim.Events = {
          BeamConfig.Beam.Physsim.Events(
            eventsToWrite =
              if (c.hasPathOrNull("eventsToWrite")) c.getString("eventsToWrite")
              else
                "ActivityEndEvent,ActivityStartEvent,LinkEnterEvent,LinkLeaveEvent,PersonArrivalEvent,PersonDepartureEvent,VehicleEntersTrafficEvent,VehicleLeavesTrafficEvent",
            fileOutputFormats = if (c.hasPathOrNull("fileOutputFormats")) c.getString("fileOutputFormats") else "csv"
          )
        }
      }

      case class Jdeqsim(
        agentSimPhysSimInterfaceDebugger: BeamConfig.Beam.Physsim.Jdeqsim.AgentSimPhysSimInterfaceDebugger,
        cacc: BeamConfig.Beam.Physsim.Jdeqsim.Cacc
      )

      object Jdeqsim {

        case class AgentSimPhysSimInterfaceDebugger(
          enabled: scala.Boolean
        )

        object AgentSimPhysSimInterfaceDebugger {

          def apply(c: com.typesafe.config.Config): BeamConfig.Beam.Physsim.Jdeqsim.AgentSimPhysSimInterfaceDebugger = {
            BeamConfig.Beam.Physsim.Jdeqsim.AgentSimPhysSimInterfaceDebugger(
              enabled = c.hasPathOrNull("enabled") && c.getBoolean("enabled")
            )
          }
        }

        case class Cacc(
          adjustedMinimumRoadSpeedInMetersPerSecond: scala.Double,
          capacityPlansWriteInterval: scala.Int,
          enabled: scala.Boolean,
          minRoadCapacity: scala.Int,
          minSpeedMetersPerSec: scala.Int,
          speedAdjustmentFactor: scala.Double
        )

        object Cacc {

          def apply(c: com.typesafe.config.Config): BeamConfig.Beam.Physsim.Jdeqsim.Cacc = {
            BeamConfig.Beam.Physsim.Jdeqsim.Cacc(
              adjustedMinimumRoadSpeedInMetersPerSecond =
                if (c.hasPathOrNull("adjustedMinimumRoadSpeedInMetersPerSecond"))
                  c.getDouble("adjustedMinimumRoadSpeedInMetersPerSecond")
                else 1.3,
              capacityPlansWriteInterval =
                if (c.hasPathOrNull("capacityPlansWriteInterval")) c.getInt("capacityPlansWriteInterval") else 0,
              enabled = c.hasPathOrNull("enabled") && c.getBoolean("enabled"),
              minRoadCapacity = if (c.hasPathOrNull("minRoadCapacity")) c.getInt("minRoadCapacity") else 2000,
              minSpeedMetersPerSec =
                if (c.hasPathOrNull("minSpeedMetersPerSec")) c.getInt("minSpeedMetersPerSec") else 20,
              speedAdjustmentFactor =
                if (c.hasPathOrNull("speedAdjustmentFactor")) c.getDouble("speedAdjustmentFactor") else 1.0
            )
          }
        }

        def apply(c: com.typesafe.config.Config): BeamConfig.Beam.Physsim.Jdeqsim = {
          BeamConfig.Beam.Physsim.Jdeqsim(
            agentSimPhysSimInterfaceDebugger = BeamConfig.Beam.Physsim.Jdeqsim.AgentSimPhysSimInterfaceDebugger(
              if (c.hasPathOrNull("agentSimPhysSimInterfaceDebugger")) c.getConfig("agentSimPhysSimInterfaceDebugger")
              else com.typesafe.config.ConfigFactory.parseString("agentSimPhysSimInterfaceDebugger{}")
            ),
            cacc = BeamConfig.Beam.Physsim.Jdeqsim.Cacc(
              if (c.hasPathOrNull("cacc")) c.getConfig("cacc")
              else com.typesafe.config.ConfigFactory.parseString("cacc{}")
            )
          )
        }
      }

      case class Network(
        maxSpeedInference: BeamConfig.Beam.Physsim.Network.MaxSpeedInference,
        overwriteRoadTypeProperties: BeamConfig.Beam.Physsim.Network.OverwriteRoadTypeProperties
      )

      object Network {

        case class MaxSpeedInference(
          enabled: scala.Boolean,
          `type`: java.lang.String
        )

        object MaxSpeedInference {

          def apply(c: com.typesafe.config.Config): BeamConfig.Beam.Physsim.Network.MaxSpeedInference = {
            BeamConfig.Beam.Physsim.Network.MaxSpeedInference(
              enabled = c.hasPathOrNull("enabled") && c.getBoolean("enabled"),
              `type` = if (c.hasPathOrNull("type")) c.getString("type") else "MEAN"
            )
          }
        }

        case class OverwriteRoadTypeProperties(
          enabled: scala.Boolean,
          livingStreet: BeamConfig.Beam.Physsim.Network.OverwriteRoadTypeProperties.LivingStreet,
          minor: BeamConfig.Beam.Physsim.Network.OverwriteRoadTypeProperties.Minor,
          motorway: BeamConfig.Beam.Physsim.Network.OverwriteRoadTypeProperties.Motorway,
          motorwayLink: BeamConfig.Beam.Physsim.Network.OverwriteRoadTypeProperties.MotorwayLink,
          primary: BeamConfig.Beam.Physsim.Network.OverwriteRoadTypeProperties.Primary,
          primaryLink: BeamConfig.Beam.Physsim.Network.OverwriteRoadTypeProperties.PrimaryLink,
          residential: BeamConfig.Beam.Physsim.Network.OverwriteRoadTypeProperties.Residential,
          secondary: BeamConfig.Beam.Physsim.Network.OverwriteRoadTypeProperties.Secondary,
          secondaryLink: BeamConfig.Beam.Physsim.Network.OverwriteRoadTypeProperties.SecondaryLink,
          tertiary: BeamConfig.Beam.Physsim.Network.OverwriteRoadTypeProperties.Tertiary,
          tertiaryLink: BeamConfig.Beam.Physsim.Network.OverwriteRoadTypeProperties.TertiaryLink,
          trunk: BeamConfig.Beam.Physsim.Network.OverwriteRoadTypeProperties.Trunk,
          trunkLink: BeamConfig.Beam.Physsim.Network.OverwriteRoadTypeProperties.TrunkLink,
          unclassified: BeamConfig.Beam.Physsim.Network.OverwriteRoadTypeProperties.Unclassified
        )

        object OverwriteRoadTypeProperties {

          case class LivingStreet(
            capacity: scala.Option[scala.Int],
            lanes: scala.Option[scala.Int],
            speed: scala.Option[scala.Double]
          )

          object LivingStreet {

            def apply(
              c: com.typesafe.config.Config
            ): BeamConfig.Beam.Physsim.Network.OverwriteRoadTypeProperties.LivingStreet = {
              BeamConfig.Beam.Physsim.Network.OverwriteRoadTypeProperties.LivingStreet(
                capacity = if (c.hasPathOrNull("capacity")) Some(c.getInt("capacity")) else None,
                lanes = if (c.hasPathOrNull("lanes")) Some(c.getInt("lanes")) else None,
                speed = if (c.hasPathOrNull("speed")) Some(c.getDouble("speed")) else None
              )
            }
          }

          case class Minor(
            capacity: scala.Option[scala.Int],
            lanes: scala.Option[scala.Int],
            speed: scala.Option[scala.Double]
          )

          object Minor {

            def apply(
              c: com.typesafe.config.Config
            ): BeamConfig.Beam.Physsim.Network.OverwriteRoadTypeProperties.Minor = {
              BeamConfig.Beam.Physsim.Network.OverwriteRoadTypeProperties.Minor(
                capacity = if (c.hasPathOrNull("capacity")) Some(c.getInt("capacity")) else None,
                lanes = if (c.hasPathOrNull("lanes")) Some(c.getInt("lanes")) else None,
                speed = if (c.hasPathOrNull("speed")) Some(c.getDouble("speed")) else None
              )
            }
          }

          case class Motorway(
            capacity: scala.Option[scala.Int],
            lanes: scala.Option[scala.Int],
            speed: scala.Option[scala.Double]
          )

          object Motorway {

            def apply(
              c: com.typesafe.config.Config
            ): BeamConfig.Beam.Physsim.Network.OverwriteRoadTypeProperties.Motorway = {
              BeamConfig.Beam.Physsim.Network.OverwriteRoadTypeProperties.Motorway(
                capacity = if (c.hasPathOrNull("capacity")) Some(c.getInt("capacity")) else None,
                lanes = if (c.hasPathOrNull("lanes")) Some(c.getInt("lanes")) else None,
                speed = if (c.hasPathOrNull("speed")) Some(c.getDouble("speed")) else None
              )
            }
          }

          case class MotorwayLink(
            capacity: scala.Option[scala.Int],
            lanes: scala.Option[scala.Int],
            speed: scala.Option[scala.Double]
          )

          object MotorwayLink {

            def apply(
              c: com.typesafe.config.Config
            ): BeamConfig.Beam.Physsim.Network.OverwriteRoadTypeProperties.MotorwayLink = {
              BeamConfig.Beam.Physsim.Network.OverwriteRoadTypeProperties.MotorwayLink(
                capacity = if (c.hasPathOrNull("capacity")) Some(c.getInt("capacity")) else None,
                lanes = if (c.hasPathOrNull("lanes")) Some(c.getInt("lanes")) else None,
                speed = if (c.hasPathOrNull("speed")) Some(c.getDouble("speed")) else None
              )
            }
          }

          case class Primary(
            capacity: scala.Option[scala.Int],
            lanes: scala.Option[scala.Int],
            speed: scala.Option[scala.Double]
          )

          object Primary {

            def apply(
              c: com.typesafe.config.Config
            ): BeamConfig.Beam.Physsim.Network.OverwriteRoadTypeProperties.Primary = {
              BeamConfig.Beam.Physsim.Network.OverwriteRoadTypeProperties.Primary(
                capacity = if (c.hasPathOrNull("capacity")) Some(c.getInt("capacity")) else None,
                lanes = if (c.hasPathOrNull("lanes")) Some(c.getInt("lanes")) else None,
                speed = if (c.hasPathOrNull("speed")) Some(c.getDouble("speed")) else None
              )
            }
          }

          case class PrimaryLink(
            capacity: scala.Option[scala.Int],
            lanes: scala.Option[scala.Int],
            speed: scala.Option[scala.Double]
          )

          object PrimaryLink {

            def apply(
              c: com.typesafe.config.Config
            ): BeamConfig.Beam.Physsim.Network.OverwriteRoadTypeProperties.PrimaryLink = {
              BeamConfig.Beam.Physsim.Network.OverwriteRoadTypeProperties.PrimaryLink(
                capacity = if (c.hasPathOrNull("capacity")) Some(c.getInt("capacity")) else None,
                lanes = if (c.hasPathOrNull("lanes")) Some(c.getInt("lanes")) else None,
                speed = if (c.hasPathOrNull("speed")) Some(c.getDouble("speed")) else None
              )
            }
          }

          case class Residential(
            capacity: scala.Option[scala.Int],
            lanes: scala.Option[scala.Int],
            speed: scala.Option[scala.Double]
          )

          object Residential {

            def apply(
              c: com.typesafe.config.Config
            ): BeamConfig.Beam.Physsim.Network.OverwriteRoadTypeProperties.Residential = {
              BeamConfig.Beam.Physsim.Network.OverwriteRoadTypeProperties.Residential(
                capacity = if (c.hasPathOrNull("capacity")) Some(c.getInt("capacity")) else None,
                lanes = if (c.hasPathOrNull("lanes")) Some(c.getInt("lanes")) else None,
                speed = if (c.hasPathOrNull("speed")) Some(c.getDouble("speed")) else None
              )
            }
          }

          case class Secondary(
            capacity: scala.Option[scala.Int],
            lanes: scala.Option[scala.Int],
            speed: scala.Option[scala.Double]
          )

          object Secondary {

            def apply(
              c: com.typesafe.config.Config
            ): BeamConfig.Beam.Physsim.Network.OverwriteRoadTypeProperties.Secondary = {
              BeamConfig.Beam.Physsim.Network.OverwriteRoadTypeProperties.Secondary(
                capacity = if (c.hasPathOrNull("capacity")) Some(c.getInt("capacity")) else None,
                lanes = if (c.hasPathOrNull("lanes")) Some(c.getInt("lanes")) else None,
                speed = if (c.hasPathOrNull("speed")) Some(c.getDouble("speed")) else None
              )
            }
          }

          case class SecondaryLink(
            capacity: scala.Option[scala.Int],
            lanes: scala.Option[scala.Int],
            speed: scala.Option[scala.Double]
          )

          object SecondaryLink {

            def apply(
              c: com.typesafe.config.Config
            ): BeamConfig.Beam.Physsim.Network.OverwriteRoadTypeProperties.SecondaryLink = {
              BeamConfig.Beam.Physsim.Network.OverwriteRoadTypeProperties.SecondaryLink(
                capacity = if (c.hasPathOrNull("capacity")) Some(c.getInt("capacity")) else None,
                lanes = if (c.hasPathOrNull("lanes")) Some(c.getInt("lanes")) else None,
                speed = if (c.hasPathOrNull("speed")) Some(c.getDouble("speed")) else None
              )
            }
          }

          case class Tertiary(
            capacity: scala.Option[scala.Int],
            lanes: scala.Option[scala.Int],
            speed: scala.Option[scala.Double]
          )

          object Tertiary {

            def apply(
              c: com.typesafe.config.Config
            ): BeamConfig.Beam.Physsim.Network.OverwriteRoadTypeProperties.Tertiary = {
              BeamConfig.Beam.Physsim.Network.OverwriteRoadTypeProperties.Tertiary(
                capacity = if (c.hasPathOrNull("capacity")) Some(c.getInt("capacity")) else None,
                lanes = if (c.hasPathOrNull("lanes")) Some(c.getInt("lanes")) else None,
                speed = if (c.hasPathOrNull("speed")) Some(c.getDouble("speed")) else None
              )
            }
          }

          case class TertiaryLink(
            capacity: scala.Option[scala.Int],
            lanes: scala.Option[scala.Int],
            speed: scala.Option[scala.Double]
          )

          object TertiaryLink {

            def apply(
              c: com.typesafe.config.Config
            ): BeamConfig.Beam.Physsim.Network.OverwriteRoadTypeProperties.TertiaryLink = {
              BeamConfig.Beam.Physsim.Network.OverwriteRoadTypeProperties.TertiaryLink(
                capacity = if (c.hasPathOrNull("capacity")) Some(c.getInt("capacity")) else None,
                lanes = if (c.hasPathOrNull("lanes")) Some(c.getInt("lanes")) else None,
                speed = if (c.hasPathOrNull("speed")) Some(c.getDouble("speed")) else None
              )
            }
          }

          case class Trunk(
            capacity: scala.Option[scala.Int],
            lanes: scala.Option[scala.Int],
            speed: scala.Option[scala.Double]
          )

          object Trunk {

            def apply(
              c: com.typesafe.config.Config
            ): BeamConfig.Beam.Physsim.Network.OverwriteRoadTypeProperties.Trunk = {
              BeamConfig.Beam.Physsim.Network.OverwriteRoadTypeProperties.Trunk(
                capacity = if (c.hasPathOrNull("capacity")) Some(c.getInt("capacity")) else None,
                lanes = if (c.hasPathOrNull("lanes")) Some(c.getInt("lanes")) else None,
                speed = if (c.hasPathOrNull("speed")) Some(c.getDouble("speed")) else None
              )
            }
          }

          case class TrunkLink(
            capacity: scala.Option[scala.Int],
            lanes: scala.Option[scala.Int],
            speed: scala.Option[scala.Double]
          )

          object TrunkLink {

            def apply(
              c: com.typesafe.config.Config
            ): BeamConfig.Beam.Physsim.Network.OverwriteRoadTypeProperties.TrunkLink = {
              BeamConfig.Beam.Physsim.Network.OverwriteRoadTypeProperties.TrunkLink(
                capacity = if (c.hasPathOrNull("capacity")) Some(c.getInt("capacity")) else None,
                lanes = if (c.hasPathOrNull("lanes")) Some(c.getInt("lanes")) else None,
                speed = if (c.hasPathOrNull("speed")) Some(c.getDouble("speed")) else None
              )
            }
          }

          case class Unclassified(
            capacity: scala.Option[scala.Int],
            lanes: scala.Option[scala.Int],
            speed: scala.Option[scala.Double]
          )

          object Unclassified {

            def apply(
              c: com.typesafe.config.Config
            ): BeamConfig.Beam.Physsim.Network.OverwriteRoadTypeProperties.Unclassified = {
              BeamConfig.Beam.Physsim.Network.OverwriteRoadTypeProperties.Unclassified(
                capacity = if (c.hasPathOrNull("capacity")) Some(c.getInt("capacity")) else None,
                lanes = if (c.hasPathOrNull("lanes")) Some(c.getInt("lanes")) else None,
                speed = if (c.hasPathOrNull("speed")) Some(c.getDouble("speed")) else None
              )
            }
          }

          def apply(c: com.typesafe.config.Config): BeamConfig.Beam.Physsim.Network.OverwriteRoadTypeProperties = {
            BeamConfig.Beam.Physsim.Network.OverwriteRoadTypeProperties(
              enabled = c.hasPathOrNull("enabled") && c.getBoolean("enabled"),
              livingStreet = BeamConfig.Beam.Physsim.Network.OverwriteRoadTypeProperties.LivingStreet(
                if (c.hasPathOrNull("livingStreet")) c.getConfig("livingStreet")
                else com.typesafe.config.ConfigFactory.parseString("livingStreet{}")
              ),
              minor = BeamConfig.Beam.Physsim.Network.OverwriteRoadTypeProperties.Minor(
                if (c.hasPathOrNull("minor")) c.getConfig("minor")
                else com.typesafe.config.ConfigFactory.parseString("minor{}")
              ),
              motorway = BeamConfig.Beam.Physsim.Network.OverwriteRoadTypeProperties.Motorway(
                if (c.hasPathOrNull("motorway")) c.getConfig("motorway")
                else com.typesafe.config.ConfigFactory.parseString("motorway{}")
              ),
              motorwayLink = BeamConfig.Beam.Physsim.Network.OverwriteRoadTypeProperties.MotorwayLink(
                if (c.hasPathOrNull("motorwayLink")) c.getConfig("motorwayLink")
                else com.typesafe.config.ConfigFactory.parseString("motorwayLink{}")
              ),
              primary = BeamConfig.Beam.Physsim.Network.OverwriteRoadTypeProperties.Primary(
                if (c.hasPathOrNull("primary")) c.getConfig("primary")
                else com.typesafe.config.ConfigFactory.parseString("primary{}")
              ),
              primaryLink = BeamConfig.Beam.Physsim.Network.OverwriteRoadTypeProperties.PrimaryLink(
                if (c.hasPathOrNull("primaryLink")) c.getConfig("primaryLink")
                else com.typesafe.config.ConfigFactory.parseString("primaryLink{}")
              ),
              residential = BeamConfig.Beam.Physsim.Network.OverwriteRoadTypeProperties.Residential(
                if (c.hasPathOrNull("residential")) c.getConfig("residential")
                else com.typesafe.config.ConfigFactory.parseString("residential{}")
              ),
              secondary = BeamConfig.Beam.Physsim.Network.OverwriteRoadTypeProperties.Secondary(
                if (c.hasPathOrNull("secondary")) c.getConfig("secondary")
                else com.typesafe.config.ConfigFactory.parseString("secondary{}")
              ),
              secondaryLink = BeamConfig.Beam.Physsim.Network.OverwriteRoadTypeProperties.SecondaryLink(
                if (c.hasPathOrNull("secondaryLink")) c.getConfig("secondaryLink")
                else com.typesafe.config.ConfigFactory.parseString("secondaryLink{}")
              ),
              tertiary = BeamConfig.Beam.Physsim.Network.OverwriteRoadTypeProperties.Tertiary(
                if (c.hasPathOrNull("tertiary")) c.getConfig("tertiary")
                else com.typesafe.config.ConfigFactory.parseString("tertiary{}")
              ),
              tertiaryLink = BeamConfig.Beam.Physsim.Network.OverwriteRoadTypeProperties.TertiaryLink(
                if (c.hasPathOrNull("tertiaryLink")) c.getConfig("tertiaryLink")
                else com.typesafe.config.ConfigFactory.parseString("tertiaryLink{}")
              ),
              trunk = BeamConfig.Beam.Physsim.Network.OverwriteRoadTypeProperties.Trunk(
                if (c.hasPathOrNull("trunk")) c.getConfig("trunk")
                else com.typesafe.config.ConfigFactory.parseString("trunk{}")
              ),
              trunkLink = BeamConfig.Beam.Physsim.Network.OverwriteRoadTypeProperties.TrunkLink(
                if (c.hasPathOrNull("trunkLink")) c.getConfig("trunkLink")
                else com.typesafe.config.ConfigFactory.parseString("trunkLink{}")
              ),
              unclassified = BeamConfig.Beam.Physsim.Network.OverwriteRoadTypeProperties.Unclassified(
                if (c.hasPathOrNull("unclassified")) c.getConfig("unclassified")
                else com.typesafe.config.ConfigFactory.parseString("unclassified{}")
              )
            )
          }
        }

        def apply(c: com.typesafe.config.Config): BeamConfig.Beam.Physsim.Network = {
          BeamConfig.Beam.Physsim.Network(
            maxSpeedInference = BeamConfig.Beam.Physsim.Network.MaxSpeedInference(
              if (c.hasPathOrNull("maxSpeedInference")) c.getConfig("maxSpeedInference")
              else com.typesafe.config.ConfigFactory.parseString("maxSpeedInference{}")
            ),
            overwriteRoadTypeProperties = BeamConfig.Beam.Physsim.Network.OverwriteRoadTypeProperties(
              if (c.hasPathOrNull("overwriteRoadTypeProperties")) c.getConfig("overwriteRoadTypeProperties")
              else com.typesafe.config.ConfigFactory.parseString("overwriteRoadTypeProperties{}")
            )
          )
        }
      }

      case class Parbprsim(
        numberOfClusters: scala.Int,
        syncInterval: scala.Int
      )

      object Parbprsim {

        def apply(c: com.typesafe.config.Config): BeamConfig.Beam.Physsim.Parbprsim = {
          BeamConfig.Beam.Physsim.Parbprsim(
            numberOfClusters = if (c.hasPathOrNull("numberOfClusters")) c.getInt("numberOfClusters") else 8,
            syncInterval = if (c.hasPathOrNull("syncInterval")) c.getInt("syncInterval") else 60
          )
        }
      }

      case class Relaxation(
        experiment2_0: BeamConfig.Beam.Physsim.Relaxation.Experiment20,
        experiment2_1: BeamConfig.Beam.Physsim.Relaxation.Experiment21,
        experiment3_0: BeamConfig.Beam.Physsim.Relaxation.Experiment30,
        experiment4_0: BeamConfig.Beam.Physsim.Relaxation.Experiment40,
        experiment5_0: BeamConfig.Beam.Physsim.Relaxation.Experiment50,
        experiment5_1: BeamConfig.Beam.Physsim.Relaxation.Experiment51,
        experiment5_2: BeamConfig.Beam.Physsim.Relaxation.Experiment52,
        `type`: java.lang.String
      )

      object Relaxation {

        case class Experiment20(
          clearModesEveryIteration: scala.Boolean,
          clearRoutesEveryIteration: scala.Boolean,
          fractionOfPopulationToReroute: scala.Double,
          internalNumberOfIterations: scala.Int
        )

        object Experiment20 {

          def apply(c: com.typesafe.config.Config): BeamConfig.Beam.Physsim.Relaxation.Experiment20 = {
            BeamConfig.Beam.Physsim.Relaxation.Experiment20(
              clearModesEveryIteration = !c.hasPathOrNull("clearModesEveryIteration") || c.getBoolean(
                "clearModesEveryIteration"
              ),
              clearRoutesEveryIteration = !c.hasPathOrNull("clearRoutesEveryIteration") || c.getBoolean(
                "clearRoutesEveryIteration"
              ),
              fractionOfPopulationToReroute =
                if (c.hasPathOrNull("fractionOfPopulationToReroute")) c.getDouble("fractionOfPopulationToReroute")
                else 0.1,
              internalNumberOfIterations =
                if (c.hasPathOrNull("internalNumberOfIterations")) c.getInt("internalNumberOfIterations") else 15
            )
          }
        }

        case class Experiment21(
          clearModesEveryIteration: scala.Boolean,
          clearRoutesEveryIteration: scala.Boolean,
          fractionOfPopulationToReroute: scala.Double,
          internalNumberOfIterations: scala.Int
        )

        object Experiment21 {

          def apply(c: com.typesafe.config.Config): BeamConfig.Beam.Physsim.Relaxation.Experiment21 = {
            BeamConfig.Beam.Physsim.Relaxation.Experiment21(
              clearModesEveryIteration = !c.hasPathOrNull("clearModesEveryIteration") || c.getBoolean(
                "clearModesEveryIteration"
              ),
              clearRoutesEveryIteration = !c.hasPathOrNull("clearRoutesEveryIteration") || c.getBoolean(
                "clearRoutesEveryIteration"
              ),
              fractionOfPopulationToReroute =
                if (c.hasPathOrNull("fractionOfPopulationToReroute")) c.getDouble("fractionOfPopulationToReroute")
                else 0.1,
              internalNumberOfIterations =
                if (c.hasPathOrNull("internalNumberOfIterations")) c.getInt("internalNumberOfIterations") else 15
            )
          }
        }

        case class Experiment30(
          fractionOfPopulationToReroute: scala.Double,
          internalNumberOfIterations: scala.Int
        )

        object Experiment30 {

          def apply(c: com.typesafe.config.Config): BeamConfig.Beam.Physsim.Relaxation.Experiment30 = {
            BeamConfig.Beam.Physsim.Relaxation.Experiment30(
              fractionOfPopulationToReroute =
                if (c.hasPathOrNull("fractionOfPopulationToReroute")) c.getDouble("fractionOfPopulationToReroute")
                else 0.1,
              internalNumberOfIterations =
                if (c.hasPathOrNull("internalNumberOfIterations")) c.getInt("internalNumberOfIterations") else 15
            )
          }
        }

        case class Experiment40(
          percentToSimulate: scala.Option[scala.List[scala.Double]]
        )

        object Experiment40 {

          def apply(c: com.typesafe.config.Config): BeamConfig.Beam.Physsim.Relaxation.Experiment40 = {
            BeamConfig.Beam.Physsim.Relaxation.Experiment40(
              percentToSimulate =
                if (c.hasPathOrNull("percentToSimulate")) scala.Some($_L$_dbl(c.getList("percentToSimulate"))) else None
            )
          }
        }

        case class Experiment50(
          percentToSimulate: scala.Option[scala.List[scala.Double]]
        )

        object Experiment50 {

          def apply(c: com.typesafe.config.Config): BeamConfig.Beam.Physsim.Relaxation.Experiment50 = {
            BeamConfig.Beam.Physsim.Relaxation.Experiment50(
              percentToSimulate =
                if (c.hasPathOrNull("percentToSimulate")) scala.Some($_L$_dbl(c.getList("percentToSimulate"))) else None
            )
          }
        }

        case class Experiment51(
          percentToSimulate: scala.Option[scala.List[scala.Double]]
        )

        object Experiment51 {

          def apply(c: com.typesafe.config.Config): BeamConfig.Beam.Physsim.Relaxation.Experiment51 = {
            BeamConfig.Beam.Physsim.Relaxation.Experiment51(
              percentToSimulate =
                if (c.hasPathOrNull("percentToSimulate")) scala.Some($_L$_dbl(c.getList("percentToSimulate"))) else None
            )
          }
        }

        case class Experiment52(
          percentToSimulate: scala.Option[scala.List[scala.Double]]
        )

        object Experiment52 {

          def apply(c: com.typesafe.config.Config): BeamConfig.Beam.Physsim.Relaxation.Experiment52 = {
            BeamConfig.Beam.Physsim.Relaxation.Experiment52(
              percentToSimulate =
                if (c.hasPathOrNull("percentToSimulate")) scala.Some($_L$_dbl(c.getList("percentToSimulate"))) else None
            )
          }
        }

        def apply(c: com.typesafe.config.Config): BeamConfig.Beam.Physsim.Relaxation = {
          BeamConfig.Beam.Physsim.Relaxation(
            experiment2_0 = BeamConfig.Beam.Physsim.Relaxation.Experiment20(
              if (c.hasPathOrNull("experiment2_0")) c.getConfig("experiment2_0")
              else com.typesafe.config.ConfigFactory.parseString("experiment2_0{}")
            ),
            experiment2_1 = BeamConfig.Beam.Physsim.Relaxation.Experiment21(
              if (c.hasPathOrNull("experiment2_1")) c.getConfig("experiment2_1")
              else com.typesafe.config.ConfigFactory.parseString("experiment2_1{}")
            ),
            experiment3_0 = BeamConfig.Beam.Physsim.Relaxation.Experiment30(
              if (c.hasPathOrNull("experiment3_0")) c.getConfig("experiment3_0")
              else com.typesafe.config.ConfigFactory.parseString("experiment3_0{}")
            ),
            experiment4_0 = BeamConfig.Beam.Physsim.Relaxation.Experiment40(
              if (c.hasPathOrNull("experiment4_0")) c.getConfig("experiment4_0")
              else com.typesafe.config.ConfigFactory.parseString("experiment4_0{}")
            ),
            experiment5_0 = BeamConfig.Beam.Physsim.Relaxation.Experiment50(
              if (c.hasPathOrNull("experiment5_0")) c.getConfig("experiment5_0")
              else com.typesafe.config.ConfigFactory.parseString("experiment5_0{}")
            ),
            experiment5_1 = BeamConfig.Beam.Physsim.Relaxation.Experiment51(
              if (c.hasPathOrNull("experiment5_1")) c.getConfig("experiment5_1")
              else com.typesafe.config.ConfigFactory.parseString("experiment5_1{}")
            ),
            experiment5_2 = BeamConfig.Beam.Physsim.Relaxation.Experiment52(
              if (c.hasPathOrNull("experiment5_2")) c.getConfig("experiment5_2")
              else com.typesafe.config.ConfigFactory.parseString("experiment5_2{}")
            ),
            `type` = if (c.hasPathOrNull("type")) c.getString("type") else "normal"
          )
        }
      }

      def apply(c: com.typesafe.config.Config): BeamConfig.Beam.Physsim = {
        BeamConfig.Beam.Physsim(
          bprsim = BeamConfig.Beam.Physsim.Bprsim(
            if (c.hasPathOrNull("bprsim")) c.getConfig("bprsim")
            else com.typesafe.config.ConfigFactory.parseString("bprsim{}")
          ),
          cchRoutingAssignment = BeamConfig.Beam.Physsim.CchRoutingAssignment(
            if (c.hasPathOrNull("cchRoutingAssignment")) c.getConfig("cchRoutingAssignment")
            else com.typesafe.config.ConfigFactory.parseString("cchRoutingAssignment{}")
          ),
          events = BeamConfig.Beam.Physsim.Events(
            if (c.hasPathOrNull("events")) c.getConfig("events")
            else com.typesafe.config.ConfigFactory.parseString("events{}")
          ),
          eventsForFullVersionOfVia = !c.hasPathOrNull("eventsForFullVersionOfVia") || c.getBoolean(
            "eventsForFullVersionOfVia"
          ),
          eventsSampling = if (c.hasPathOrNull("eventsSampling")) c.getDouble("eventsSampling") else 1.0,
          flowCapacityFactor = if (c.hasPathOrNull("flowCapacityFactor")) c.getDouble("flowCapacityFactor") else 1.0,
          initializeRouterWithFreeFlowTimes = !c.hasPathOrNull("initializeRouterWithFreeFlowTimes") || c.getBoolean(
            "initializeRouterWithFreeFlowTimes"
          ),
          inputNetworkFilePath =
            if (c.hasPathOrNull("inputNetworkFilePath")) c.getString("inputNetworkFilePath")
            else "/test/input/beamville/r5/physsim-network.xml",
          jdeqsim = BeamConfig.Beam.Physsim.Jdeqsim(
            if (c.hasPathOrNull("jdeqsim")) c.getConfig("jdeqsim")
            else com.typesafe.config.ConfigFactory.parseString("jdeqsim{}")
          ),
          linkStatsBinSize = if (c.hasPathOrNull("linkStatsBinSize")) c.getInt("linkStatsBinSize") else 3600,
          linkStatsWriteInterval =
            if (c.hasPathOrNull("linkStatsWriteInterval")) c.getInt("linkStatsWriteInterval") else 0,
          name = if (c.hasPathOrNull("name")) c.getString("name") else "JDEQSim",
          network = BeamConfig.Beam.Physsim.Network(
            if (c.hasPathOrNull("network")) c.getConfig("network")
            else com.typesafe.config.ConfigFactory.parseString("network{}")
          ),
          overwriteLinkParamPath =
            if (c.hasPathOrNull("overwriteLinkParamPath")) c.getString("overwriteLinkParamPath") else "",
          parbprsim = BeamConfig.Beam.Physsim.Parbprsim(
            if (c.hasPathOrNull("parbprsim")) c.getConfig("parbprsim")
            else com.typesafe.config.ConfigFactory.parseString("parbprsim{}")
          ),
          ptSampleSize = if (c.hasPathOrNull("ptSampleSize")) c.getDouble("ptSampleSize") else 1.0,
          quick_fix_minCarSpeedInMetersPerSecond =
            if (c.hasPathOrNull("quick_fix_minCarSpeedInMetersPerSecond"))
              c.getDouble("quick_fix_minCarSpeedInMetersPerSecond")
            else 0.5,
          relaxation = BeamConfig.Beam.Physsim.Relaxation(
            if (c.hasPathOrNull("relaxation")) c.getConfig("relaxation")
            else com.typesafe.config.ConfigFactory.parseString("relaxation{}")
          ),
          skipPhysSim = c.hasPathOrNull("skipPhysSim") && c.getBoolean("skipPhysSim"),
          speedScalingFactor = if (c.hasPathOrNull("speedScalingFactor")) c.getDouble("speedScalingFactor") else 1.0,
          storageCapacityFactor =
            if (c.hasPathOrNull("storageCapacityFactor")) c.getDouble("storageCapacityFactor") else 1.0,
          writeEventsInterval = if (c.hasPathOrNull("writeEventsInterval")) c.getInt("writeEventsInterval") else 0,
          writeMATSimNetwork = !c.hasPathOrNull("writeMATSimNetwork") || c.getBoolean("writeMATSimNetwork"),
          writePlansInterval = if (c.hasPathOrNull("writePlansInterval")) c.getInt("writePlansInterval") else 0,
          writeRouteHistoryInterval =
            if (c.hasPathOrNull("writeRouteHistoryInterval")) c.getInt("writeRouteHistoryInterval") else 10
        )
      }
    }

    case class Replanning(
      ModuleProbability_1: scala.Double,
      ModuleProbability_2: scala.Double,
      ModuleProbability_3: scala.Double,
      ModuleProbability_4: scala.Int,
      Module_1: java.lang.String,
      Module_2: java.lang.String,
      Module_3: java.lang.String,
      Module_4: java.lang.String,
      clearModes: BeamConfig.Beam.Replanning.ClearModes,
      fractionOfIterationsToDisableInnovation: scala.Double,
      maxAgentPlanMemorySize: scala.Int
    )

    object Replanning {

      case class ClearModes(
        iteration: scala.Int,
        modes: scala.Option[scala.List[java.lang.String]],
        strategy: java.lang.String
      )

      object ClearModes {

        def apply(c: com.typesafe.config.Config): BeamConfig.Beam.Replanning.ClearModes = {
          BeamConfig.Beam.Replanning.ClearModes(
            iteration = if (c.hasPathOrNull("iteration")) c.getInt("iteration") else 0,
            modes = if (c.hasPathOrNull("modes")) scala.Some($_L$_str(c.getList("modes"))) else None,
            strategy = if (c.hasPathOrNull("strategy")) c.getString("strategy") else "AtBeginningOfIteration"
          )
        }
      }

      def apply(c: com.typesafe.config.Config): BeamConfig.Beam.Replanning = {
        BeamConfig.Beam.Replanning(
          ModuleProbability_1 = if (c.hasPathOrNull("ModuleProbability_1")) c.getDouble("ModuleProbability_1") else 0.8,
          ModuleProbability_2 = if (c.hasPathOrNull("ModuleProbability_2")) c.getDouble("ModuleProbability_2") else 0.1,
          ModuleProbability_3 = if (c.hasPathOrNull("ModuleProbability_3")) c.getDouble("ModuleProbability_3") else 0.1,
          ModuleProbability_4 = if (c.hasPathOrNull("ModuleProbability_4")) c.getInt("ModuleProbability_4") else 0,
          Module_1 = if (c.hasPathOrNull("Module_1")) c.getString("Module_1") else "SelectExpBeta",
          Module_2 = if (c.hasPathOrNull("Module_2")) c.getString("Module_2") else "ClearRoutes",
          Module_3 = if (c.hasPathOrNull("Module_3")) c.getString("Module_3") else "ClearModes",
          Module_4 = if (c.hasPathOrNull("Module_4")) c.getString("Module_4") else "TimeMutator",
          clearModes = BeamConfig.Beam.Replanning.ClearModes(
            if (c.hasPathOrNull("clearModes")) c.getConfig("clearModes")
            else com.typesafe.config.ConfigFactory.parseString("clearModes{}")
          ),
          fractionOfIterationsToDisableInnovation =
            if (c.hasPathOrNull("fractionOfIterationsToDisableInnovation"))
              c.getDouble("fractionOfIterationsToDisableInnovation")
            else Double.PositiveInfinity,
          maxAgentPlanMemorySize =
            if (c.hasPathOrNull("maxAgentPlanMemorySize")) c.getInt("maxAgentPlanMemorySize") else 5
        )
      }
    }

    case class Router(
      skim: BeamConfig.Beam.Router.Skim
    )

    object Router {

      case class Skim(
        activity_sim_skimmer: BeamConfig.Beam.Router.Skim.ActivitySimSkimmer,
        drive_time_skimmer: BeamConfig.Beam.Router.Skim.DriveTimeSkimmer,
        keepKLatestSkims: scala.Int,
        origin_destination_skimmer: BeamConfig.Beam.Router.Skim.OriginDestinationSkimmer,
        taz_skimmer: BeamConfig.Beam.Router.Skim.TazSkimmer,
        transit_crowding_skimmer: BeamConfig.Beam.Router.Skim.TransitCrowdingSkimmer,
        writeAggregatedSkimsInterval: scala.Int,
        writeSkimsInterval: scala.Int
      )

      object Skim {

        case class ActivitySimSkimmer(
          fileBaseName: java.lang.String,
          name: java.lang.String
        )

        object ActivitySimSkimmer {

          def apply(c: com.typesafe.config.Config): BeamConfig.Beam.Router.Skim.ActivitySimSkimmer = {
            BeamConfig.Beam.Router.Skim.ActivitySimSkimmer(
              fileBaseName = if (c.hasPathOrNull("fileBaseName")) c.getString("fileBaseName") else "activitySimODSkims",
              name = if (c.hasPathOrNull("name")) c.getString("name") else "activity-sim-skimmer"
            )
          }
        }

        case class DriveTimeSkimmer(
          fileBaseName: java.lang.String,
          name: java.lang.String
        )

        object DriveTimeSkimmer {

          def apply(c: com.typesafe.config.Config): BeamConfig.Beam.Router.Skim.DriveTimeSkimmer = {
            BeamConfig.Beam.Router.Skim.DriveTimeSkimmer(
              fileBaseName =
                if (c.hasPathOrNull("fileBaseName")) c.getString("fileBaseName")
                else "skimsTravelTimeObservedVsSimulated",
              name = if (c.hasPathOrNull("name")) c.getString("name") else "drive-time-skimmer"
            )
          }
        }

        case class OriginDestinationSkimmer(
          fileBaseName: java.lang.String,
          name: java.lang.String,
          poolingTravelTimeOveheadFactor: scala.Double,
          writeAllModeSkimsForPeakNonPeakPeriodsInterval: scala.Int,
          writeFullSkimsInterval: scala.Int
        )

        object OriginDestinationSkimmer {

          def apply(c: com.typesafe.config.Config): BeamConfig.Beam.Router.Skim.OriginDestinationSkimmer = {
            BeamConfig.Beam.Router.Skim.OriginDestinationSkimmer(
              fileBaseName = if (c.hasPathOrNull("fileBaseName")) c.getString("fileBaseName") else "skimsOD",
              name = if (c.hasPathOrNull("name")) c.getString("name") else "od-skimmer",
              poolingTravelTimeOveheadFactor =
                if (c.hasPathOrNull("poolingTravelTimeOveheadFactor")) c.getDouble("poolingTravelTimeOveheadFactor")
                else 1.21,
              writeAllModeSkimsForPeakNonPeakPeriodsInterval =
                if (c.hasPathOrNull("writeAllModeSkimsForPeakNonPeakPeriodsInterval"))
                  c.getInt("writeAllModeSkimsForPeakNonPeakPeriodsInterval")
                else 0,
              writeFullSkimsInterval =
                if (c.hasPathOrNull("writeFullSkimsInterval")) c.getInt("writeFullSkimsInterval") else 0
            )
          }
        }

        case class TazSkimmer(
          fileBaseName: java.lang.String,
          name: java.lang.String
        )

        object TazSkimmer {

          def apply(c: com.typesafe.config.Config): BeamConfig.Beam.Router.Skim.TazSkimmer = {
            BeamConfig.Beam.Router.Skim.TazSkimmer(
              fileBaseName = if (c.hasPathOrNull("fileBaseName")) c.getString("fileBaseName") else "skimsTAZ",
              name = if (c.hasPathOrNull("name")) c.getString("name") else "taz-skimmer"
            )
          }
        }

        case class TransitCrowdingSkimmer(
          fileBaseName: java.lang.String,
          name: java.lang.String
        )

        object TransitCrowdingSkimmer {

          def apply(c: com.typesafe.config.Config): BeamConfig.Beam.Router.Skim.TransitCrowdingSkimmer = {
            BeamConfig.Beam.Router.Skim.TransitCrowdingSkimmer(
              fileBaseName =
                if (c.hasPathOrNull("fileBaseName")) c.getString("fileBaseName") else "skimsTransitCrowding",
              name = if (c.hasPathOrNull("name")) c.getString("name") else "transit-crowding-skimmer"
            )
          }
        }

        def apply(c: com.typesafe.config.Config): BeamConfig.Beam.Router.Skim = {
          BeamConfig.Beam.Router.Skim(
            activity_sim_skimmer = BeamConfig.Beam.Router.Skim.ActivitySimSkimmer(
              if (c.hasPathOrNull("activity-sim-skimmer")) c.getConfig("activity-sim-skimmer")
              else com.typesafe.config.ConfigFactory.parseString("activity-sim-skimmer{}")
            ),
            drive_time_skimmer = BeamConfig.Beam.Router.Skim.DriveTimeSkimmer(
              if (c.hasPathOrNull("drive-time-skimmer")) c.getConfig("drive-time-skimmer")
              else com.typesafe.config.ConfigFactory.parseString("drive-time-skimmer{}")
            ),
            keepKLatestSkims = if (c.hasPathOrNull("keepKLatestSkims")) c.getInt("keepKLatestSkims") else 1,
            origin_destination_skimmer = BeamConfig.Beam.Router.Skim.OriginDestinationSkimmer(
              if (c.hasPathOrNull("origin-destination-skimmer")) c.getConfig("origin-destination-skimmer")
              else com.typesafe.config.ConfigFactory.parseString("origin-destination-skimmer{}")
            ),
            taz_skimmer = BeamConfig.Beam.Router.Skim.TazSkimmer(
              if (c.hasPathOrNull("taz-skimmer")) c.getConfig("taz-skimmer")
              else com.typesafe.config.ConfigFactory.parseString("taz-skimmer{}")
            ),
            transit_crowding_skimmer = BeamConfig.Beam.Router.Skim.TransitCrowdingSkimmer(
              if (c.hasPathOrNull("transit-crowding-skimmer")) c.getConfig("transit-crowding-skimmer")
              else com.typesafe.config.ConfigFactory.parseString("transit-crowding-skimmer{}")
            ),
            writeAggregatedSkimsInterval =
              if (c.hasPathOrNull("writeAggregatedSkimsInterval")) c.getInt("writeAggregatedSkimsInterval") else 0,
            writeSkimsInterval = if (c.hasPathOrNull("writeSkimsInterval")) c.getInt("writeSkimsInterval") else 0
          )
        }
      }

      def apply(c: com.typesafe.config.Config): BeamConfig.Beam.Router = {
        BeamConfig.Beam.Router(
          skim = BeamConfig.Beam.Router.Skim(
            if (c.hasPathOrNull("skim")) c.getConfig("skim")
            else com.typesafe.config.ConfigFactory.parseString("skim{}")
          )
        )
      }
    }

    case class Routing(
      baseDate: java.lang.String,
      carRouter: java.lang.String,
      minimumPossibleSkimBasedTravelTimeInS: scala.Int,
      overrideNetworkTravelTimesUsingSkims: scala.Boolean,
      r5: BeamConfig.Beam.Routing.R5,
      skimTravelTimesScalingFactor: scala.Double,
      startingIterationForTravelTimesMSA: scala.Int,
      transitOnStreetNetwork: scala.Boolean
    )

    object Routing {

      case class R5(
        bikeLaneLinkIdsFilePath: java.lang.String,
        bikeLaneScaleFactor: scala.Double,
        departureWindow: scala.Double,
        directory: java.lang.String,
        mNetBuilder: BeamConfig.Beam.Routing.R5.MNetBuilder,
        maxDistanceLimitByModeInMeters: BeamConfig.Beam.Routing.R5.MaxDistanceLimitByModeInMeters,
        numberOfSamples: scala.Int,
        osmFile: java.lang.String,
        osmMapdbFile: java.lang.String,
        travelTimeNoiseFraction: scala.Double
      )

      object R5 {

        case class MNetBuilder(
          fromCRS: java.lang.String,
          toCRS: java.lang.String
        )

        object MNetBuilder {

          def apply(c: com.typesafe.config.Config): BeamConfig.Beam.Routing.R5.MNetBuilder = {
            BeamConfig.Beam.Routing.R5.MNetBuilder(
              fromCRS = if (c.hasPathOrNull("fromCRS")) c.getString("fromCRS") else "EPSG:4326",
              toCRS = if (c.hasPathOrNull("toCRS")) c.getString("toCRS") else "EPSG:26910"
            )
          }
        }

        case class MaxDistanceLimitByModeInMeters(
          bike: scala.Int
        )

        object MaxDistanceLimitByModeInMeters {

          def apply(c: com.typesafe.config.Config): BeamConfig.Beam.Routing.R5.MaxDistanceLimitByModeInMeters = {
            BeamConfig.Beam.Routing.R5.MaxDistanceLimitByModeInMeters(
              bike = if (c.hasPathOrNull("bike")) c.getInt("bike") else 40000
            )
          }
        }

        def apply(c: com.typesafe.config.Config): BeamConfig.Beam.Routing.R5 = {
          BeamConfig.Beam.Routing.R5(
            bikeLaneLinkIdsFilePath =
              if (c.hasPathOrNull("bikeLaneLinkIdsFilePath")) c.getString("bikeLaneLinkIdsFilePath") else "",
            bikeLaneScaleFactor =
              if (c.hasPathOrNull("bikeLaneScaleFactor")) c.getDouble("bikeLaneScaleFactor") else 1.0,
            departureWindow = if (c.hasPathOrNull("departureWindow")) c.getDouble("departureWindow") else 15.0,
            directory = if (c.hasPathOrNull("directory")) c.getString("directory") else "/test/input/beamville/r5",
            mNetBuilder = BeamConfig.Beam.Routing.R5.MNetBuilder(
              if (c.hasPathOrNull("mNetBuilder")) c.getConfig("mNetBuilder")
              else com.typesafe.config.ConfigFactory.parseString("mNetBuilder{}")
            ),
            maxDistanceLimitByModeInMeters = BeamConfig.Beam.Routing.R5.MaxDistanceLimitByModeInMeters(
              if (c.hasPathOrNull("maxDistanceLimitByModeInMeters")) c.getConfig("maxDistanceLimitByModeInMeters")
              else com.typesafe.config.ConfigFactory.parseString("maxDistanceLimitByModeInMeters{}")
            ),
            numberOfSamples = if (c.hasPathOrNull("numberOfSamples")) c.getInt("numberOfSamples") else 1,
            osmFile =
              if (c.hasPathOrNull("osmFile")) c.getString("osmFile") else "/test/input/beamville/r5/beamville.osm.pbf",
            osmMapdbFile =
              if (c.hasPathOrNull("osmMapdbFile")) c.getString("osmMapdbFile")
              else "/test/input/beamville/r5/osm.mapdb",
            travelTimeNoiseFraction =
              if (c.hasPathOrNull("travelTimeNoiseFraction")) c.getDouble("travelTimeNoiseFraction") else 0.0
          )
        }
      }

      def apply(c: com.typesafe.config.Config): BeamConfig.Beam.Routing = {
        BeamConfig.Beam.Routing(
          baseDate = if (c.hasPathOrNull("baseDate")) c.getString("baseDate") else "2016-10-17T00:00:00-07:00",
          carRouter = if (c.hasPathOrNull("carRouter")) c.getString("carRouter") else "R5",
          minimumPossibleSkimBasedTravelTimeInS =
            if (c.hasPathOrNull("minimumPossibleSkimBasedTravelTimeInS"))
              c.getInt("minimumPossibleSkimBasedTravelTimeInS")
            else 60,
          overrideNetworkTravelTimesUsingSkims = c.hasPathOrNull("overrideNetworkTravelTimesUsingSkims") && c
            .getBoolean("overrideNetworkTravelTimesUsingSkims"),
          r5 = BeamConfig.Beam.Routing.R5(
            if (c.hasPathOrNull("r5")) c.getConfig("r5") else com.typesafe.config.ConfigFactory.parseString("r5{}")
          ),
          skimTravelTimesScalingFactor =
            if (c.hasPathOrNull("skimTravelTimesScalingFactor")) c.getDouble("skimTravelTimesScalingFactor") else 0.0,
          startingIterationForTravelTimesMSA =
            if (c.hasPathOrNull("startingIterationForTravelTimesMSA")) c.getInt("startingIterationForTravelTimesMSA")
            else 0,
          transitOnStreetNetwork = !c.hasPathOrNull("transitOnStreetNetwork") || c.getBoolean("transitOnStreetNetwork")
        )
      }
    }

    case class Sim(
      metric: BeamConfig.Beam.Sim.Metric,
      termination: BeamConfig.Beam.Sim.Termination
    )

    object Sim {

      case class Metric(
        collector: BeamConfig.Beam.Sim.Metric.Collector
      )

      object Metric {

        case class Collector(
          influxDbSimulationMetricCollector: BeamConfig.Beam.Sim.Metric.Collector.InfluxDbSimulationMetricCollector,
          metrics: java.lang.String
        )

        object Collector {

          case class InfluxDbSimulationMetricCollector(
            connectionString: java.lang.String,
            database: java.lang.String
          )

          object InfluxDbSimulationMetricCollector {

            def apply(
              c: com.typesafe.config.Config
            ): BeamConfig.Beam.Sim.Metric.Collector.InfluxDbSimulationMetricCollector = {
              BeamConfig.Beam.Sim.Metric.Collector.InfluxDbSimulationMetricCollector(
                connectionString =
                  if (c.hasPathOrNull("connectionString")) c.getString("connectionString") else "http://localhost:8086",
                database = if (c.hasPathOrNull("database")) c.getString("database") else "beam"
              )
            }
          }

          def apply(c: com.typesafe.config.Config): BeamConfig.Beam.Sim.Metric.Collector = {
            BeamConfig.Beam.Sim.Metric.Collector(
              influxDbSimulationMetricCollector =
                BeamConfig.Beam.Sim.Metric.Collector.InfluxDbSimulationMetricCollector(
                  if (c.hasPathOrNull("influxDbSimulationMetricCollector"))
                    c.getConfig("influxDbSimulationMetricCollector")
                  else com.typesafe.config.ConfigFactory.parseString("influxDbSimulationMetricCollector{}")
                ),
              metrics = if (c.hasPathOrNull("metrics")) c.getString("metrics") else "beam-run, beam-iteration"
            )
          }
        }

        def apply(c: com.typesafe.config.Config): BeamConfig.Beam.Sim.Metric = {
          BeamConfig.Beam.Sim.Metric(
            collector = BeamConfig.Beam.Sim.Metric.Collector(
              if (c.hasPathOrNull("collector")) c.getConfig("collector")
              else com.typesafe.config.ConfigFactory.parseString("collector{}")
            )
          )
        }
      }

      case class Termination(
        criterionName: java.lang.String,
        terminateAtRideHailFleetStoredElectricityConvergence: BeamConfig.Beam.Sim.Termination.TerminateAtRideHailFleetStoredElectricityConvergence
      )

      object Termination {

        case class TerminateAtRideHailFleetStoredElectricityConvergence(
          maxLastIteration: scala.Int,
          minLastIteration: scala.Int,
          relativeTolerance: scala.Double
        )

        object TerminateAtRideHailFleetStoredElectricityConvergence {

          def apply(
            c: com.typesafe.config.Config
          ): BeamConfig.Beam.Sim.Termination.TerminateAtRideHailFleetStoredElectricityConvergence = {
            BeamConfig.Beam.Sim.Termination.TerminateAtRideHailFleetStoredElectricityConvergence(
              maxLastIteration = if (c.hasPathOrNull("maxLastIteration")) c.getInt("maxLastIteration") else 0,
              minLastIteration = if (c.hasPathOrNull("minLastIteration")) c.getInt("minLastIteration") else 0,
              relativeTolerance = if (c.hasPathOrNull("relativeTolerance")) c.getDouble("relativeTolerance") else 0.01
            )
          }
        }

        def apply(c: com.typesafe.config.Config): BeamConfig.Beam.Sim.Termination = {
          BeamConfig.Beam.Sim.Termination(
            criterionName =
              if (c.hasPathOrNull("criterionName")) c.getString("criterionName") else "TerminateAtFixedIterationNumber",
            terminateAtRideHailFleetStoredElectricityConvergence =
              BeamConfig.Beam.Sim.Termination.TerminateAtRideHailFleetStoredElectricityConvergence(
                if (c.hasPathOrNull("terminateAtRideHailFleetStoredElectricityConvergence"))
                  c.getConfig("terminateAtRideHailFleetStoredElectricityConvergence")
                else
                  com.typesafe.config.ConfigFactory
                    .parseString("terminateAtRideHailFleetStoredElectricityConvergence{}")
              )
          )
        }
      }

      def apply(c: com.typesafe.config.Config): BeamConfig.Beam.Sim = {
        BeamConfig.Beam.Sim(
          metric = BeamConfig.Beam.Sim.Metric(
            if (c.hasPathOrNull("metric")) c.getConfig("metric")
            else com.typesafe.config.ConfigFactory.parseString("metric{}")
          ),
          termination = BeamConfig.Beam.Sim.Termination(
            if (c.hasPathOrNull("termination")) c.getConfig("termination")
            else com.typesafe.config.ConfigFactory.parseString("termination{}")
          )
        )
      }
    }

    case class Spatial(
      boundingBoxBuffer: scala.Int,
      localCRS: java.lang.String
    )

    object Spatial {

      def apply(c: com.typesafe.config.Config): BeamConfig.Beam.Spatial = {
        BeamConfig.Beam.Spatial(
          boundingBoxBuffer = if (c.hasPathOrNull("boundingBoxBuffer")) c.getInt("boundingBoxBuffer") else 5000,
          localCRS = if (c.hasPathOrNull("localCRS")) c.getString("localCRS") else "epsg:32631"
        )
      }
    }

    case class Urbansim(
      backgroundODSkimsCreator: BeamConfig.Beam.Urbansim.BackgroundODSkimsCreator,
      fractionOfModesToClear: BeamConfig.Beam.Urbansim.FractionOfModesToClear
    )

    object Urbansim {

      case class BackgroundODSkimsCreator(
        calculationTimeoutHours: scala.Int,
        enabled: scala.Boolean,
        maxTravelDistanceInMeters: BeamConfig.Beam.Urbansim.BackgroundODSkimsCreator.MaxTravelDistanceInMeters,
        modesToBuild: BeamConfig.Beam.Urbansim.BackgroundODSkimsCreator.ModesToBuild,
        numberOfH3Indexes: scala.Int,
        peakHours: scala.Option[scala.List[scala.Double]],
        routerType: java.lang.String,
        skimsGeoType: java.lang.String,
        skimsKind: java.lang.String
      )

      object BackgroundODSkimsCreator {

        case class MaxTravelDistanceInMeters(
          bike: scala.Int,
          walk: scala.Int
        )

        object MaxTravelDistanceInMeters {

          def apply(
            c: com.typesafe.config.Config
          ): BeamConfig.Beam.Urbansim.BackgroundODSkimsCreator.MaxTravelDistanceInMeters = {
            BeamConfig.Beam.Urbansim.BackgroundODSkimsCreator.MaxTravelDistanceInMeters(
              bike = if (c.hasPathOrNull("bike")) c.getInt("bike") else 33000,
              walk = if (c.hasPathOrNull("walk")) c.getInt("walk") else 10000
            )
          }
        }

        case class ModesToBuild(
          drive: scala.Boolean,
          drive_transit: scala.Boolean,
          walk: scala.Boolean,
          walk_transit: scala.Boolean
        )

        object ModesToBuild {

          def apply(c: com.typesafe.config.Config): BeamConfig.Beam.Urbansim.BackgroundODSkimsCreator.ModesToBuild = {
            BeamConfig.Beam.Urbansim.BackgroundODSkimsCreator.ModesToBuild(
              drive = !c.hasPathOrNull("drive") || c.getBoolean("drive"),
              drive_transit = !c.hasPathOrNull("drive_transit") || c.getBoolean("drive_transit"),
              walk = !c.hasPathOrNull("walk") || c.getBoolean("walk"),
              walk_transit = !c.hasPathOrNull("walk_transit") || c.getBoolean("walk_transit")
            )
          }
        }

        def apply(c: com.typesafe.config.Config): BeamConfig.Beam.Urbansim.BackgroundODSkimsCreator = {
          BeamConfig.Beam.Urbansim.BackgroundODSkimsCreator(
            calculationTimeoutHours =
              if (c.hasPathOrNull("calculationTimeoutHours")) c.getInt("calculationTimeoutHours") else 6,
            enabled = c.hasPathOrNull("enabled") && c.getBoolean("enabled"),
            maxTravelDistanceInMeters = BeamConfig.Beam.Urbansim.BackgroundODSkimsCreator.MaxTravelDistanceInMeters(
              if (c.hasPathOrNull("maxTravelDistanceInMeters")) c.getConfig("maxTravelDistanceInMeters")
              else com.typesafe.config.ConfigFactory.parseString("maxTravelDistanceInMeters{}")
            ),
            modesToBuild = BeamConfig.Beam.Urbansim.BackgroundODSkimsCreator.ModesToBuild(
              if (c.hasPathOrNull("modesToBuild")) c.getConfig("modesToBuild")
              else com.typesafe.config.ConfigFactory.parseString("modesToBuild{}")
            ),
            numberOfH3Indexes = if (c.hasPathOrNull("numberOfH3Indexes")) c.getInt("numberOfH3Indexes") else 1000,
            peakHours = if (c.hasPathOrNull("peakHours")) scala.Some($_L$_dbl(c.getList("peakHours"))) else None,
            routerType = if (c.hasPathOrNull("routerType")) c.getString("routerType") else "r5",
            skimsGeoType = if (c.hasPathOrNull("skimsGeoType")) c.getString("skimsGeoType") else "h3",
            skimsKind = if (c.hasPathOrNull("skimsKind")) c.getString("skimsKind") else "od"
          )
        }
      }

      case class FractionOfModesToClear(
        allModes: scala.Double,
        bike: scala.Double,
        car: scala.Double,
        drive_transit: scala.Double,
        walk: scala.Double,
        walk_transit: scala.Double
      )

      object FractionOfModesToClear {

        def apply(c: com.typesafe.config.Config): BeamConfig.Beam.Urbansim.FractionOfModesToClear = {
          BeamConfig.Beam.Urbansim.FractionOfModesToClear(
            allModes = if (c.hasPathOrNull("allModes")) c.getDouble("allModes") else 0.0,
            bike = if (c.hasPathOrNull("bike")) c.getDouble("bike") else 0.0,
            car = if (c.hasPathOrNull("car")) c.getDouble("car") else 0.0,
            drive_transit = if (c.hasPathOrNull("drive_transit")) c.getDouble("drive_transit") else 0.0,
            walk = if (c.hasPathOrNull("walk")) c.getDouble("walk") else 0.0,
            walk_transit = if (c.hasPathOrNull("walk_transit")) c.getDouble("walk_transit") else 0.0
          )
        }
      }

      def apply(c: com.typesafe.config.Config): BeamConfig.Beam.Urbansim = {
        BeamConfig.Beam.Urbansim(
          backgroundODSkimsCreator = BeamConfig.Beam.Urbansim.BackgroundODSkimsCreator(
            if (c.hasPathOrNull("backgroundODSkimsCreator")) c.getConfig("backgroundODSkimsCreator")
            else com.typesafe.config.ConfigFactory.parseString("backgroundODSkimsCreator{}")
          ),
          fractionOfModesToClear = BeamConfig.Beam.Urbansim.FractionOfModesToClear(
            if (c.hasPathOrNull("fractionOfModesToClear")) c.getConfig("fractionOfModesToClear")
            else com.typesafe.config.ConfigFactory.parseString("fractionOfModesToClear{}")
          )
        )
      }
    }

    case class WarmStart(
      path: java.lang.String,
      prepareData: scala.Boolean,
      samplePopulationIntegerFlag: scala.Int,
      skimsFilePaths: scala.Option[scala.List[BeamConfig.Beam.WarmStart.SkimsFilePaths$Elm]],
      `type`: java.lang.String
    )

    object WarmStart {

      case class SkimsFilePaths$Elm(
        skimType: java.lang.String,
        skimsFilePath: java.lang.String
      )

      object SkimsFilePaths$Elm {

        def apply(c: com.typesafe.config.Config): BeamConfig.Beam.WarmStart.SkimsFilePaths$Elm = {
          BeamConfig.Beam.WarmStart.SkimsFilePaths$Elm(
            skimType = c.getString("skimType"),
            skimsFilePath = if (c.hasPathOrNull("skimsFilePath")) c.getString("skimsFilePath") else ""
          )
        }
      }

      def apply(c: com.typesafe.config.Config): BeamConfig.Beam.WarmStart = {
        BeamConfig.Beam.WarmStart(
          path = if (c.hasPathOrNull("path")) c.getString("path") else "",
          prepareData = c.hasPathOrNull("prepareData") && c.getBoolean("prepareData"),
          samplePopulationIntegerFlag =
            if (c.hasPathOrNull("samplePopulationIntegerFlag")) c.getInt("samplePopulationIntegerFlag") else 0,
          skimsFilePaths =
            if (c.hasPathOrNull("skimsFilePaths"))
              scala.Some($_LBeamConfig_Beam_WarmStart_SkimsFilePaths$Elm(c.getList("skimsFilePaths")))
            else None,
          `type` = if (c.hasPathOrNull("type")) c.getString("type") else "disabled"
        )
      }

      private def $_LBeamConfig_Beam_WarmStart_SkimsFilePaths$Elm(
        cl: com.typesafe.config.ConfigList
      ): scala.List[BeamConfig.Beam.WarmStart.SkimsFilePaths$Elm] = {
        import scala.collection.JavaConverters._
        cl.asScala
          .map(cv =>
            BeamConfig.Beam.WarmStart.SkimsFilePaths$Elm(cv.asInstanceOf[com.typesafe.config.ConfigObject].toConfig)
          )
          .toList
      }
    }

    def apply(c: com.typesafe.config.Config): BeamConfig.Beam = {
      BeamConfig.Beam(
        actorSystemName = if (c.hasPathOrNull("actorSystemName")) c.getString("actorSystemName") else "ClusterSystem",
        agentsim = BeamConfig.Beam.Agentsim(
          if (c.hasPathOrNull("agentsim")) c.getConfig("agentsim")
          else com.typesafe.config.ConfigFactory.parseString("agentsim{}")
        ),
        calibration = BeamConfig.Beam.Calibration(
          if (c.hasPathOrNull("calibration")) c.getConfig("calibration")
          else com.typesafe.config.ConfigFactory.parseString("calibration{}")
        ),
        cluster = BeamConfig.Beam.Cluster(
          if (c.hasPathOrNull("cluster")) c.getConfig("cluster")
          else com.typesafe.config.ConfigFactory.parseString("cluster{}")
        ),
        debug = BeamConfig.Beam.Debug(
          if (c.hasPathOrNull("debug")) c.getConfig("debug")
          else com.typesafe.config.ConfigFactory.parseString("debug{}")
        ),
        exchange = BeamConfig.Beam.Exchange(
          if (c.hasPathOrNull("exchange")) c.getConfig("exchange")
          else com.typesafe.config.ConfigFactory.parseString("exchange{}")
        ),
        experimental = BeamConfig.Beam.Experimental(
          if (c.hasPathOrNull("experimental")) c.getConfig("experimental")
          else com.typesafe.config.ConfigFactory.parseString("experimental{}")
        ),
        input = BeamConfig.Beam.Input(
          if (c.hasPathOrNull("input")) c.getConfig("input")
          else com.typesafe.config.ConfigFactory.parseString("input{}")
        ),
        inputDirectory =
          if (c.hasPathOrNull("inputDirectory")) c.getString("inputDirectory") else "/test/input/beamville",
        logger = BeamConfig.Beam.Logger(
          if (c.hasPathOrNull("logger")) c.getConfig("logger")
          else com.typesafe.config.ConfigFactory.parseString("logger{}")
        ),
        metrics = BeamConfig.Beam.Metrics(
          if (c.hasPathOrNull("metrics")) c.getConfig("metrics")
          else com.typesafe.config.ConfigFactory.parseString("metrics{}")
        ),
        outputs = BeamConfig.Beam.Outputs(
          if (c.hasPathOrNull("outputs")) c.getConfig("outputs")
          else com.typesafe.config.ConfigFactory.parseString("outputs{}")
        ),
        physsim = BeamConfig.Beam.Physsim(
          if (c.hasPathOrNull("physsim")) c.getConfig("physsim")
          else com.typesafe.config.ConfigFactory.parseString("physsim{}")
        ),
        replanning = BeamConfig.Beam.Replanning(
          if (c.hasPathOrNull("replanning")) c.getConfig("replanning")
          else com.typesafe.config.ConfigFactory.parseString("replanning{}")
        ),
        router = BeamConfig.Beam.Router(
          if (c.hasPathOrNull("router")) c.getConfig("router")
          else com.typesafe.config.ConfigFactory.parseString("router{}")
        ),
        routing = BeamConfig.Beam.Routing(
          if (c.hasPathOrNull("routing")) c.getConfig("routing")
          else com.typesafe.config.ConfigFactory.parseString("routing{}")
        ),
        sim = BeamConfig.Beam.Sim(
          if (c.hasPathOrNull("sim")) c.getConfig("sim") else com.typesafe.config.ConfigFactory.parseString("sim{}")
        ),
        spatial = BeamConfig.Beam.Spatial(
          if (c.hasPathOrNull("spatial")) c.getConfig("spatial")
          else com.typesafe.config.ConfigFactory.parseString("spatial{}")
        ),
        urbansim = BeamConfig.Beam.Urbansim(
          if (c.hasPathOrNull("urbansim")) c.getConfig("urbansim")
          else com.typesafe.config.ConfigFactory.parseString("urbansim{}")
        ),
        useLocalWorker = !c.hasPathOrNull("useLocalWorker") || c.getBoolean("useLocalWorker"),
        warmStart = BeamConfig.Beam.WarmStart(
          if (c.hasPathOrNull("warmStart")) c.getConfig("warmStart")
          else com.typesafe.config.ConfigFactory.parseString("warmStart{}")
        )
      )
    }
  }

  case class Matsim(
    conversion: BeamConfig.Matsim.Conversion,
    modules: BeamConfig.Matsim.Modules
  )

  object Matsim {

    case class Conversion(
      defaultHouseholdIncome: BeamConfig.Matsim.Conversion.DefaultHouseholdIncome,
      generateVehicles: scala.Boolean,
      matsimNetworkFile: java.lang.String,
      osmFile: java.lang.String,
      populationFile: java.lang.String,
      scenarioDirectory: java.lang.String,
      shapeConfig: BeamConfig.Matsim.Conversion.ShapeConfig,
      vehiclesFile: java.lang.String
    )

    object Conversion {

      case class DefaultHouseholdIncome(
        currency: java.lang.String,
        period: java.lang.String,
        value: scala.Int
      )

      object DefaultHouseholdIncome {

        def apply(c: com.typesafe.config.Config): BeamConfig.Matsim.Conversion.DefaultHouseholdIncome = {
          BeamConfig.Matsim.Conversion.DefaultHouseholdIncome(
            currency = if (c.hasPathOrNull("currency")) c.getString("currency") else "usd",
            period = if (c.hasPathOrNull("period")) c.getString("period") else "year",
            value = if (c.hasPathOrNull("value")) c.getInt("value") else 50000
          )
        }
      }

      case class ShapeConfig(
        shapeFile: java.lang.String,
        tazIdFieldName: java.lang.String
      )

      object ShapeConfig {

        def apply(c: com.typesafe.config.Config): BeamConfig.Matsim.Conversion.ShapeConfig = {
          BeamConfig.Matsim.Conversion.ShapeConfig(
            shapeFile = if (c.hasPathOrNull("shapeFile")) c.getString("shapeFile") else "tz46_d00.shp",
            tazIdFieldName = if (c.hasPathOrNull("tazIdFieldName")) c.getString("tazIdFieldName") else "TZ46_D00_I"
          )
        }
      }

      def apply(c: com.typesafe.config.Config): BeamConfig.Matsim.Conversion = {
        BeamConfig.Matsim.Conversion(
          defaultHouseholdIncome = BeamConfig.Matsim.Conversion.DefaultHouseholdIncome(
            if (c.hasPathOrNull("defaultHouseholdIncome")) c.getConfig("defaultHouseholdIncome")
            else com.typesafe.config.ConfigFactory.parseString("defaultHouseholdIncome{}")
          ),
          generateVehicles = !c.hasPathOrNull("generateVehicles") || c.getBoolean("generateVehicles"),
          matsimNetworkFile =
            if (c.hasPathOrNull("matsimNetworkFile")) c.getString("matsimNetworkFile") else "Siouxfalls_network_PT.xml",
          osmFile = if (c.hasPathOrNull("osmFile")) c.getString("osmFile") else "south-dakota-latest.osm.pbf",
          populationFile =
            if (c.hasPathOrNull("populationFile")) c.getString("populationFile") else "Siouxfalls_population.xml",
          scenarioDirectory =
            if (c.hasPathOrNull("scenarioDirectory")) c.getString("scenarioDirectory")
            else "/path/to/scenario/directory",
          shapeConfig = BeamConfig.Matsim.Conversion.ShapeConfig(
            if (c.hasPathOrNull("shapeConfig")) c.getConfig("shapeConfig")
            else com.typesafe.config.ConfigFactory.parseString("shapeConfig{}")
          ),
          vehiclesFile = if (c.hasPathOrNull("vehiclesFile")) c.getString("vehiclesFile") else "Siouxfalls_vehicles.xml"
        )
      }
    }

    case class Modules(
      changeMode: BeamConfig.Matsim.Modules.ChangeMode,
      controler: BeamConfig.Matsim.Modules.Controler,
      counts: BeamConfig.Matsim.Modules.Counts,
      global: BeamConfig.Matsim.Modules.Global,
      households: BeamConfig.Matsim.Modules.Households,
      linkStats: BeamConfig.Matsim.Modules.LinkStats,
      network: BeamConfig.Matsim.Modules.Network,
      parallelEventHandling: BeamConfig.Matsim.Modules.ParallelEventHandling,
      planCalcScore: BeamConfig.Matsim.Modules.PlanCalcScore,
      plans: BeamConfig.Matsim.Modules.Plans,
      qsim: BeamConfig.Matsim.Modules.Qsim,
      strategy: BeamConfig.Matsim.Modules.Strategy,
      transit: BeamConfig.Matsim.Modules.Transit,
      vehicles: BeamConfig.Matsim.Modules.Vehicles
    )

    object Modules {

      case class ChangeMode(
        modes: java.lang.String
      )

      object ChangeMode {

        def apply(c: com.typesafe.config.Config): BeamConfig.Matsim.Modules.ChangeMode = {
          BeamConfig.Matsim.Modules.ChangeMode(
            modes = if (c.hasPathOrNull("modes")) c.getString("modes") else "car,pt"
          )
        }
      }

      case class Controler(
        eventsFileFormat: java.lang.String,
        firstIteration: scala.Int,
        lastIteration: scala.Int,
        mobsim: java.lang.String,
        outputDirectory: java.lang.String,
        overwriteFiles: java.lang.String
      )

      object Controler {

        def apply(c: com.typesafe.config.Config): BeamConfig.Matsim.Modules.Controler = {
          BeamConfig.Matsim.Modules.Controler(
            eventsFileFormat = if (c.hasPathOrNull("eventsFileFormat")) c.getString("eventsFileFormat") else "xml",
            firstIteration = if (c.hasPathOrNull("firstIteration")) c.getInt("firstIteration") else 0,
            lastIteration = if (c.hasPathOrNull("lastIteration")) c.getInt("lastIteration") else 0,
            mobsim = if (c.hasPathOrNull("mobsim")) c.getString("mobsim") else "metasim",
            outputDirectory = if (c.hasPathOrNull("outputDirectory")) c.getString("outputDirectory") else "",
            overwriteFiles =
              if (c.hasPathOrNull("overwriteFiles")) c.getString("overwriteFiles") else "overwriteExistingFiles"
          )
        }
      }

      case class Counts(
        averageCountsOverIterations: scala.Int,
        countsScaleFactor: scala.Double,
        inputCountsFile: java.lang.String,
        outputformat: java.lang.String,
        writeCountsInterval: scala.Int
      )

      object Counts {

        def apply(c: com.typesafe.config.Config): BeamConfig.Matsim.Modules.Counts = {
          BeamConfig.Matsim.Modules.Counts(
            averageCountsOverIterations =
              if (c.hasPathOrNull("averageCountsOverIterations")) c.getInt("averageCountsOverIterations") else 0,
            countsScaleFactor = if (c.hasPathOrNull("countsScaleFactor")) c.getDouble("countsScaleFactor") else 10.355,
            inputCountsFile = if (c.hasPathOrNull("inputCountsFile")) c.getString("inputCountsFile") else "",
            outputformat = if (c.hasPathOrNull("outputformat")) c.getString("outputformat") else "all",
            writeCountsInterval = if (c.hasPathOrNull("writeCountsInterval")) c.getInt("writeCountsInterval") else 0
          )
        }
      }

      case class Global(
        coordinateSystem: java.lang.String,
        randomSeed: scala.Int
      )

      object Global {

        def apply(c: com.typesafe.config.Config): BeamConfig.Matsim.Modules.Global = {
          BeamConfig.Matsim.Modules.Global(
            coordinateSystem = if (c.hasPathOrNull("coordinateSystem")) c.getString("coordinateSystem") else "Atlantis",
            randomSeed = if (c.hasPathOrNull("randomSeed")) c.getInt("randomSeed") else 4711
          )
        }
      }

      case class Households(
        inputFile: java.lang.String,
        inputHouseholdAttributesFile: java.lang.String
      )

      object Households {

        def apply(c: com.typesafe.config.Config): BeamConfig.Matsim.Modules.Households = {
          BeamConfig.Matsim.Modules.Households(
            inputFile =
              if (c.hasPathOrNull("inputFile")) c.getString("inputFile") else "/test/input/beamville/households.xml",
            inputHouseholdAttributesFile =
              if (c.hasPathOrNull("inputHouseholdAttributesFile")) c.getString("inputHouseholdAttributesFile")
              else "/test/input/beamville/householdAttributes.xml"
          )
        }
      }

      case class LinkStats(
        averageLinkStatsOverIterations: scala.Int,
        writeLinkStatsInterval: scala.Int
      )

      object LinkStats {

        def apply(c: com.typesafe.config.Config): BeamConfig.Matsim.Modules.LinkStats = {
          BeamConfig.Matsim.Modules.LinkStats(
            averageLinkStatsOverIterations =
              if (c.hasPathOrNull("averageLinkStatsOverIterations")) c.getInt("averageLinkStatsOverIterations") else 5,
            writeLinkStatsInterval =
              if (c.hasPathOrNull("writeLinkStatsInterval")) c.getInt("writeLinkStatsInterval") else 10
          )
        }
      }

      case class Network(
        inputNetworkFile: java.lang.String
      )

      object Network {

        def apply(c: com.typesafe.config.Config): BeamConfig.Matsim.Modules.Network = {
          BeamConfig.Matsim.Modules.Network(
            inputNetworkFile =
              if (c.hasPathOrNull("inputNetworkFile")) c.getString("inputNetworkFile")
              else "/test/input/beamville/physsim-network.xml"
          )
        }
      }

      case class ParallelEventHandling(
        estimatedNumberOfEvents: scala.Int,
        numberOfThreads: scala.Int,
        oneThreadPerHandler: scala.Boolean,
        synchronizeOnSimSteps: scala.Boolean
      )

      object ParallelEventHandling {

        def apply(c: com.typesafe.config.Config): BeamConfig.Matsim.Modules.ParallelEventHandling = {
          BeamConfig.Matsim.Modules.ParallelEventHandling(
            estimatedNumberOfEvents =
              if (c.hasPathOrNull("estimatedNumberOfEvents")) c.getInt("estimatedNumberOfEvents") else 1000000000,
            numberOfThreads = if (c.hasPathOrNull("numberOfThreads")) c.getInt("numberOfThreads") else 1,
            oneThreadPerHandler = c.hasPathOrNull("oneThreadPerHandler") && c.getBoolean("oneThreadPerHandler"),
            synchronizeOnSimSteps = c.hasPathOrNull("synchronizeOnSimSteps") && c.getBoolean("synchronizeOnSimSteps")
          )
        }
      }

      case class PlanCalcScore(
        BrainExpBeta: scala.Long,
        earlyDeparture: scala.Long,
        lateArrival: scala.Long,
        learningRate: scala.Long,
        parameterset: scala.List[BeamConfig.Matsim.Modules.PlanCalcScore.Parameterset$Elm],
        performing: scala.Long,
        traveling: scala.Long,
        waiting: scala.Long,
        writeExperiencedPlans: scala.Boolean
      )

      object PlanCalcScore {

        case class Parameterset$Elm(
          activityType: java.lang.String,
          priority: scala.Int,
          scoringThisActivityAtAll: scala.Boolean,
          `type`: java.lang.String,
          typicalDuration: java.lang.String,
          typicalDurationScoreComputation: java.lang.String
        )

        object Parameterset$Elm {

          def apply(c: com.typesafe.config.Config): BeamConfig.Matsim.Modules.PlanCalcScore.Parameterset$Elm = {
            BeamConfig.Matsim.Modules.PlanCalcScore.Parameterset$Elm(
              activityType = if (c.hasPathOrNull("activityType")) c.getString("activityType") else "Home",
              priority = if (c.hasPathOrNull("priority")) c.getInt("priority") else 1,
              scoringThisActivityAtAll = !c.hasPathOrNull("scoringThisActivityAtAll") || c.getBoolean(
                "scoringThisActivityAtAll"
              ),
              `type` = if (c.hasPathOrNull("type")) c.getString("type") else "activityParams",
              typicalDuration = if (c.hasPathOrNull("typicalDuration")) c.getString("typicalDuration") else "01:00:00",
              typicalDurationScoreComputation =
                if (c.hasPathOrNull("typicalDurationScoreComputation")) c.getString("typicalDurationScoreComputation")
                else "uniform"
            )
          }
        }

        def apply(c: com.typesafe.config.Config): BeamConfig.Matsim.Modules.PlanCalcScore = {
          BeamConfig.Matsim.Modules.PlanCalcScore(
            BrainExpBeta =
              if (c.hasPathOrNull("BrainExpBeta"))
                c.getDuration("BrainExpBeta", java.util.concurrent.TimeUnit.MILLISECONDS)
              else 2,
            earlyDeparture =
              if (c.hasPathOrNull("earlyDeparture"))
                c.getDuration("earlyDeparture", java.util.concurrent.TimeUnit.MILLISECONDS)
              else 0,
            lateArrival =
              if (c.hasPathOrNull("lateArrival"))
                c.getDuration("lateArrival", java.util.concurrent.TimeUnit.MILLISECONDS)
              else -18,
            learningRate =
              if (c.hasPathOrNull("learningRate"))
                c.getDuration("learningRate", java.util.concurrent.TimeUnit.MILLISECONDS)
              else 1,
            parameterset = $_LBeamConfig_Matsim_Modules_PlanCalcScore_Parameterset$Elm(c.getList("parameterset")),
            performing =
              if (c.hasPathOrNull("performing")) c.getDuration("performing", java.util.concurrent.TimeUnit.MILLISECONDS)
              else 6,
            traveling =
              if (c.hasPathOrNull("traveling")) c.getDuration("traveling", java.util.concurrent.TimeUnit.MILLISECONDS)
              else -6,
            waiting =
              if (c.hasPathOrNull("waiting")) c.getDuration("waiting", java.util.concurrent.TimeUnit.MILLISECONDS)
              else 0,
            writeExperiencedPlans = !c.hasPathOrNull("writeExperiencedPlans") || c.getBoolean("writeExperiencedPlans")
          )
        }

        private def $_LBeamConfig_Matsim_Modules_PlanCalcScore_Parameterset$Elm(
          cl: com.typesafe.config.ConfigList
        ): scala.List[BeamConfig.Matsim.Modules.PlanCalcScore.Parameterset$Elm] = {
          import scala.collection.JavaConverters._
          cl.asScala
            .map(cv =>
              BeamConfig.Matsim.Modules.PlanCalcScore
                .Parameterset$Elm(cv.asInstanceOf[com.typesafe.config.ConfigObject].toConfig)
            )
            .toList
        }
      }

      case class Plans(
        inputPersonAttributesFile: java.lang.String,
        inputPlansFile: java.lang.String
      )

      object Plans {

        def apply(c: com.typesafe.config.Config): BeamConfig.Matsim.Modules.Plans = {
          BeamConfig.Matsim.Modules.Plans(
            inputPersonAttributesFile =
              if (c.hasPathOrNull("inputPersonAttributesFile")) c.getString("inputPersonAttributesFile")
              else "/test/input/beamville/populationAttributes.xml",
            inputPlansFile =
              if (c.hasPathOrNull("inputPlansFile")) c.getString("inputPlansFile")
              else "/test/input/beamville/population.xml"
          )
        }
      }

      case class Qsim(
        endTime: java.lang.String,
        snapshotperiod: java.lang.String,
        startTime: java.lang.String
      )

      object Qsim {

        def apply(c: com.typesafe.config.Config): BeamConfig.Matsim.Modules.Qsim = {
          BeamConfig.Matsim.Modules.Qsim(
            endTime = if (c.hasPathOrNull("endTime")) c.getString("endTime") else "30:00:00",
            snapshotperiod = if (c.hasPathOrNull("snapshotperiod")) c.getString("snapshotperiod") else "00:00:00",
            startTime = if (c.hasPathOrNull("startTime")) c.getString("startTime") else "00:00:00"
          )
        }
      }

      case class Strategy(
        ModuleProbability_1: scala.Int,
        ModuleProbability_2: scala.Int,
        ModuleProbability_3: scala.Int,
        ModuleProbability_4: scala.Int,
        Module_1: java.lang.String,
        Module_2: java.lang.String,
        Module_3: java.lang.String,
        Module_4: java.lang.String,
        fractionOfIterationsToDisableInnovation: scala.Int,
        maxAgentPlanMemorySize: scala.Int,
        parameterset: scala.List[BeamConfig.Matsim.Modules.Strategy.Parameterset$Elm],
        planSelectorForRemoval: java.lang.String
      )

      object Strategy {

        case class Parameterset$Elm(
          disableAfterIteration: scala.Int,
          strategyName: java.lang.String,
          `type`: java.lang.String,
          weight: scala.Int
        )

        object Parameterset$Elm {

          def apply(c: com.typesafe.config.Config): BeamConfig.Matsim.Modules.Strategy.Parameterset$Elm = {
            BeamConfig.Matsim.Modules.Strategy.Parameterset$Elm(
              disableAfterIteration =
                if (c.hasPathOrNull("disableAfterIteration")) c.getInt("disableAfterIteration") else -1,
              strategyName = if (c.hasPathOrNull("strategyName")) c.getString("strategyName") else "",
              `type` = if (c.hasPathOrNull("type")) c.getString("type") else "strategysettings",
              weight = if (c.hasPathOrNull("weight")) c.getInt("weight") else 0
            )
          }
        }

        def apply(c: com.typesafe.config.Config): BeamConfig.Matsim.Modules.Strategy = {
          BeamConfig.Matsim.Modules.Strategy(
            ModuleProbability_1 = if (c.hasPathOrNull("ModuleProbability_1")) c.getInt("ModuleProbability_1") else 0,
            ModuleProbability_2 = if (c.hasPathOrNull("ModuleProbability_2")) c.getInt("ModuleProbability_2") else 0,
            ModuleProbability_3 = if (c.hasPathOrNull("ModuleProbability_3")) c.getInt("ModuleProbability_3") else 0,
            ModuleProbability_4 = if (c.hasPathOrNull("ModuleProbability_4")) c.getInt("ModuleProbability_4") else 0,
            Module_1 = if (c.hasPathOrNull("Module_1")) c.getString("Module_1") else "",
            Module_2 = if (c.hasPathOrNull("Module_2")) c.getString("Module_2") else "",
            Module_3 = if (c.hasPathOrNull("Module_3")) c.getString("Module_3") else "",
            Module_4 = if (c.hasPathOrNull("Module_4")) c.getString("Module_4") else "",
            fractionOfIterationsToDisableInnovation =
              if (c.hasPathOrNull("fractionOfIterationsToDisableInnovation"))
                c.getInt("fractionOfIterationsToDisableInnovation")
              else 999999,
            maxAgentPlanMemorySize =
              if (c.hasPathOrNull("maxAgentPlanMemorySize")) c.getInt("maxAgentPlanMemorySize") else 5,
            parameterset = $_LBeamConfig_Matsim_Modules_Strategy_Parameterset$Elm(c.getList("parameterset")),
            planSelectorForRemoval =
              if (c.hasPathOrNull("planSelectorForRemoval")) c.getString("planSelectorForRemoval")
              else "WorstPlanForRemovalSelector"
          )
        }

        private def $_LBeamConfig_Matsim_Modules_Strategy_Parameterset$Elm(
          cl: com.typesafe.config.ConfigList
        ): scala.List[BeamConfig.Matsim.Modules.Strategy.Parameterset$Elm] = {
          import scala.collection.JavaConverters._
          cl.asScala
            .map(cv =>
              BeamConfig.Matsim.Modules.Strategy
                .Parameterset$Elm(cv.asInstanceOf[com.typesafe.config.ConfigObject].toConfig)
            )
            .toList
        }
      }

      case class Transit(
        transitModes: java.lang.String,
        useTransit: scala.Boolean,
        vehiclesFile: java.lang.String
      )

      object Transit {

        def apply(c: com.typesafe.config.Config): BeamConfig.Matsim.Modules.Transit = {
          BeamConfig.Matsim.Modules.Transit(
            transitModes = if (c.hasPathOrNull("transitModes")) c.getString("transitModes") else "pt",
            useTransit = c.hasPathOrNull("useTransit") && c.getBoolean("useTransit"),
            vehiclesFile = if (c.hasPathOrNull("vehiclesFile")) c.getString("vehiclesFile") else ""
          )
        }
      }

      case class Vehicles(
        vehiclesFile: java.lang.String
      )

      object Vehicles {

        def apply(c: com.typesafe.config.Config): BeamConfig.Matsim.Modules.Vehicles = {
          BeamConfig.Matsim.Modules.Vehicles(
            vehiclesFile = if (c.hasPathOrNull("vehiclesFile")) c.getString("vehiclesFile") else ""
          )
        }
      }

      def apply(c: com.typesafe.config.Config): BeamConfig.Matsim.Modules = {
        BeamConfig.Matsim.Modules(
          changeMode = BeamConfig.Matsim.Modules.ChangeMode(
            if (c.hasPathOrNull("changeMode")) c.getConfig("changeMode")
            else com.typesafe.config.ConfigFactory.parseString("changeMode{}")
          ),
          controler = BeamConfig.Matsim.Modules.Controler(
            if (c.hasPathOrNull("controler")) c.getConfig("controler")
            else com.typesafe.config.ConfigFactory.parseString("controler{}")
          ),
          counts = BeamConfig.Matsim.Modules.Counts(
            if (c.hasPathOrNull("counts")) c.getConfig("counts")
            else com.typesafe.config.ConfigFactory.parseString("counts{}")
          ),
          global = BeamConfig.Matsim.Modules.Global(
            if (c.hasPathOrNull("global")) c.getConfig("global")
            else com.typesafe.config.ConfigFactory.parseString("global{}")
          ),
          households = BeamConfig.Matsim.Modules.Households(
            if (c.hasPathOrNull("households")) c.getConfig("households")
            else com.typesafe.config.ConfigFactory.parseString("households{}")
          ),
          linkStats = BeamConfig.Matsim.Modules.LinkStats(
            if (c.hasPathOrNull("linkStats")) c.getConfig("linkStats")
            else com.typesafe.config.ConfigFactory.parseString("linkStats{}")
          ),
          network = BeamConfig.Matsim.Modules.Network(
            if (c.hasPathOrNull("network")) c.getConfig("network")
            else com.typesafe.config.ConfigFactory.parseString("network{}")
          ),
          parallelEventHandling = BeamConfig.Matsim.Modules.ParallelEventHandling(
            if (c.hasPathOrNull("parallelEventHandling")) c.getConfig("parallelEventHandling")
            else com.typesafe.config.ConfigFactory.parseString("parallelEventHandling{}")
          ),
          planCalcScore = BeamConfig.Matsim.Modules.PlanCalcScore(
            if (c.hasPathOrNull("planCalcScore")) c.getConfig("planCalcScore")
            else com.typesafe.config.ConfigFactory.parseString("planCalcScore{}")
          ),
          plans = BeamConfig.Matsim.Modules.Plans(
            if (c.hasPathOrNull("plans")) c.getConfig("plans")
            else com.typesafe.config.ConfigFactory.parseString("plans{}")
          ),
          qsim = BeamConfig.Matsim.Modules.Qsim(
            if (c.hasPathOrNull("qsim")) c.getConfig("qsim")
            else com.typesafe.config.ConfigFactory.parseString("qsim{}")
          ),
          strategy = BeamConfig.Matsim.Modules.Strategy(
            if (c.hasPathOrNull("strategy")) c.getConfig("strategy")
            else com.typesafe.config.ConfigFactory.parseString("strategy{}")
          ),
          transit = BeamConfig.Matsim.Modules.Transit(
            if (c.hasPathOrNull("transit")) c.getConfig("transit")
            else com.typesafe.config.ConfigFactory.parseString("transit{}")
          ),
          vehicles = BeamConfig.Matsim.Modules.Vehicles(
            if (c.hasPathOrNull("vehicles")) c.getConfig("vehicles")
            else com.typesafe.config.ConfigFactory.parseString("vehicles{}")
          )
        )
      }
    }

    def apply(c: com.typesafe.config.Config): BeamConfig.Matsim = {
      BeamConfig.Matsim(
        conversion = BeamConfig.Matsim.Conversion(
          if (c.hasPathOrNull("conversion")) c.getConfig("conversion")
          else com.typesafe.config.ConfigFactory.parseString("conversion{}")
        ),
        modules = BeamConfig.Matsim.Modules(
          if (c.hasPathOrNull("modules")) c.getConfig("modules")
          else com.typesafe.config.ConfigFactory.parseString("modules{}")
        )
      )
    }
  }

  def apply(c: com.typesafe.config.Config): BeamConfig = {
    BeamConfig(
      beam = BeamConfig.Beam(
        if (c.hasPathOrNull("beam")) c.getConfig("beam") else com.typesafe.config.ConfigFactory.parseString("beam{}")
      ),
      matsim = BeamConfig.Matsim(
        if (c.hasPathOrNull("matsim")) c.getConfig("matsim")
        else com.typesafe.config.ConfigFactory.parseString("matsim{}")
      )
    )
  }

  private def $_L$_dbl(cl: com.typesafe.config.ConfigList): scala.List[scala.Double] = {
    import scala.collection.JavaConverters._
    cl.asScala.map(cv => $_dbl(cv)).toList
  }

  private def $_L$_str(cl: com.typesafe.config.ConfigList): scala.List[java.lang.String] = {
    import scala.collection.JavaConverters._
    cl.asScala.map(cv => $_str(cv)).toList
  }

  private def $_dbl(cv: com.typesafe.config.ConfigValue): scala.Double = {
    val u: Any = cv.unwrapped
    if (
      (cv.valueType != com.typesafe.config.ConfigValueType.NUMBER) ||
      !u.isInstanceOf[java.lang.Number]
    ) throw $_expE(cv, "double")
    u.asInstanceOf[java.lang.Number].doubleValue()
  }

  private def $_expE(cv: com.typesafe.config.ConfigValue, exp: java.lang.String) = {
    val u: Any = cv.unwrapped
    new java.lang.RuntimeException(
      cv.origin.lineNumber +
      ": expecting: " + exp + " got: " +
      (if (u.isInstanceOf[java.lang.String]) "\"" + u + "\"" else u)
    )
  }

  private def $_str(cv: com.typesafe.config.ConfigValue) =
    java.lang.String.valueOf(cv.unwrapped())
}<|MERGE_RESOLUTION|>--- conflicted
+++ resolved
@@ -2506,7 +2506,6 @@
     )
 
     object Exchange {
-<<<<<<< HEAD
       case class Output(
         activitySimSkimsEnabled: scala.Boolean,
         geo: BeamConfig.Beam.Exchange.Output.Geo
@@ -2537,8 +2536,6 @@
           )
         }
       }
-=======
->>>>>>> 270c56c9
 
       case class Scenario(
         convertWgs2Utm: scala.Boolean,
