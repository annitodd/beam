// source: src/main/resources/beam-template.conf

package beam.sim.config

case class BeamConfig(
  beam: BeamConfig.Beam,
  matsim: BeamConfig.Matsim
)

object BeamConfig {

  case class Beam(
    actorSystemName: java.lang.String,
    agentsim: BeamConfig.Beam.Agentsim,
    calibration: BeamConfig.Beam.Calibration,
    cluster: BeamConfig.Beam.Cluster,
    debug: BeamConfig.Beam.Debug,
    exchange: BeamConfig.Beam.Exchange,
    experimental: BeamConfig.Beam.Experimental,
    input: BeamConfig.Beam.Input,
    inputDirectory: java.lang.String,
    logger: BeamConfig.Beam.Logger,
    metrics: BeamConfig.Beam.Metrics,
    outputs: BeamConfig.Beam.Outputs,
    physsim: BeamConfig.Beam.Physsim,
    replanning: BeamConfig.Beam.Replanning,
    router: BeamConfig.Beam.Router,
    routing: BeamConfig.Beam.Routing,
    sim: BeamConfig.Beam.Sim,
    spatial: BeamConfig.Beam.Spatial,
    urbansim: BeamConfig.Beam.Urbansim,
    useLocalWorker: scala.Boolean,
    warmStart: BeamConfig.Beam.WarmStart
  )

  object Beam {

    case class Agentsim(
      agentSampleSizeAsFractionOfPopulation: scala.Double,
      agents: BeamConfig.Beam.Agentsim.Agents,
      chargingNetworkManager: BeamConfig.Beam.Agentsim.ChargingNetworkManager,
      endTime: java.lang.String,
      firstIteration: scala.Int,
      fractionOfPlansWithSingleActivity: scala.Double,
      h3taz: BeamConfig.Beam.Agentsim.H3taz,
      lastIteration: scala.Int,
      populationAdjustment: java.lang.String,
      scenarios: BeamConfig.Beam.Agentsim.Scenarios,
      scheduleMonitorTask: BeamConfig.Beam.Agentsim.ScheduleMonitorTask,
      schedulerParallelismWindow: scala.Int,
      simulationName: java.lang.String,
      taz: BeamConfig.Beam.Agentsim.Taz,
      thresholdForMakingParkingChoiceInMeters: scala.Int,
      thresholdForWalkingInMeters: scala.Int,
      timeBinSize: scala.Int,
      toll: BeamConfig.Beam.Agentsim.Toll,
      tuning: BeamConfig.Beam.Agentsim.Tuning
    )

    object Agentsim {

      case class Agents(
        bodyType: java.lang.String,
        freight: BeamConfig.Beam.Agentsim.Agents.Freight,
        households: BeamConfig.Beam.Agentsim.Agents.Households,
        modalBehaviors: BeamConfig.Beam.Agentsim.Agents.ModalBehaviors,
        modeIncentive: BeamConfig.Beam.Agentsim.Agents.ModeIncentive,
        parking: BeamConfig.Beam.Agentsim.Agents.Parking,
        plans: BeamConfig.Beam.Agentsim.Agents.Plans,
        population: BeamConfig.Beam.Agentsim.Agents.Population,
        ptFare: BeamConfig.Beam.Agentsim.Agents.PtFare,
        rideHail: BeamConfig.Beam.Agentsim.Agents.RideHail,
        rideHailTransit: BeamConfig.Beam.Agentsim.Agents.RideHailTransit,
        tripBehaviors: BeamConfig.Beam.Agentsim.Agents.TripBehaviors,
        vehicles: BeamConfig.Beam.Agentsim.Agents.Vehicles
      )

      object Agents {

        case class Freight(
          carrierParkingFilePath: scala.Option[java.lang.String],
          carriersFilePath: java.lang.String,
          enabled: scala.Boolean,
          name: java.lang.String,
          plansFilePath: java.lang.String,
          replanning: BeamConfig.Beam.Agentsim.Agents.Freight.Replanning,
          toursFilePath: java.lang.String
        )

        object Freight {

          case class Replanning(
            departureTime: scala.Int,
            disableAfterIteration: scala.Int,
            strategy: java.lang.String
          )

          object Replanning {

            def apply(c: com.typesafe.config.Config): BeamConfig.Beam.Agentsim.Agents.Freight.Replanning = {
              BeamConfig.Beam.Agentsim.Agents.Freight.Replanning(
                departureTime = if (c.hasPathOrNull("departureTime")) c.getInt("departureTime") else 28800,
                disableAfterIteration =
                  if (c.hasPathOrNull("disableAfterIteration")) c.getInt("disableAfterIteration") else -1,
                strategy = if (c.hasPathOrNull("strategy")) c.getString("strategy") else "singleTour"
              )
            }
          }

          def apply(c: com.typesafe.config.Config): BeamConfig.Beam.Agentsim.Agents.Freight = {
            BeamConfig.Beam.Agentsim.Agents.Freight(
              carrierParkingFilePath =
                if (c.hasPathOrNull("carrierParkingFilePath")) Some(c.getString("carrierParkingFilePath")) else None,
              carriersFilePath =
                if (c.hasPathOrNull("carriersFilePath")) c.getString("carriersFilePath")
                else "/test/input/beamville/freight/freight-carriers.csv",
              enabled = c.hasPathOrNull("enabled") && c.getBoolean("enabled"),
              name = if (c.hasPathOrNull("name")) c.getString("name") else "Freight",
              plansFilePath =
                if (c.hasPathOrNull("plansFilePath")) c.getString("plansFilePath")
                else "/test/input/beamville/freight/payload-plans.csv",
              replanning = BeamConfig.Beam.Agentsim.Agents.Freight.Replanning(
                if (c.hasPathOrNull("replanning")) c.getConfig("replanning")
                else com.typesafe.config.ConfigFactory.parseString("replanning{}")
              ),
              toursFilePath =
                if (c.hasPathOrNull("toursFilePath")) c.getString("toursFilePath")
                else "/test/input/beamville/freight/freight-tours.csv"
            )
          }
        }

        case class Households(
          inputFilePath: java.lang.String,
          inputHouseholdAttributesFilePath: java.lang.String
        )

        object Households {

          def apply(c: com.typesafe.config.Config): BeamConfig.Beam.Agentsim.Agents.Households = {
            BeamConfig.Beam.Agentsim.Agents.Households(
              inputFilePath =
                if (c.hasPathOrNull("inputFilePath")) c.getString("inputFilePath")
                else "/test/input/beamville/households.xml.gz",
              inputHouseholdAttributesFilePath =
                if (c.hasPathOrNull("inputHouseholdAttributesFilePath")) c.getString("inputHouseholdAttributesFilePath")
                else "/test/input/beamville/householdAttributes.xml.gz"
            )
          }
        }

        case class ModalBehaviors(
          defaultValueOfTime: scala.Double,
          highTimeSensitivity: BeamConfig.Beam.Agentsim.Agents.ModalBehaviors.HighTimeSensitivity,
          lccm: BeamConfig.Beam.Agentsim.Agents.ModalBehaviors.Lccm,
          lowTimeSensitivity: BeamConfig.Beam.Agentsim.Agents.ModalBehaviors.LowTimeSensitivity,
          maximumNumberOfReplanningAttempts: scala.Int,
          minimumValueOfTime: scala.Double,
          modeChoiceClass: java.lang.String,
          modeVotMultiplier: BeamConfig.Beam.Agentsim.Agents.ModalBehaviors.ModeVotMultiplier,
          mulitnomialLogit: BeamConfig.Beam.Agentsim.Agents.ModalBehaviors.MulitnomialLogit,
          overrideAutomationForVOTT: scala.Boolean,
          overrideAutomationLevel: scala.Int,
          poolingMultiplier: BeamConfig.Beam.Agentsim.Agents.ModalBehaviors.PoolingMultiplier
        )

        object ModalBehaviors {

          case class HighTimeSensitivity(
            highCongestion: BeamConfig.Beam.Agentsim.Agents.ModalBehaviors.HighTimeSensitivity.HighCongestion,
            lowCongestion: BeamConfig.Beam.Agentsim.Agents.ModalBehaviors.HighTimeSensitivity.LowCongestion
          )

          object HighTimeSensitivity {

            case class HighCongestion(
              highwayFactor: BeamConfig.Beam.Agentsim.Agents.ModalBehaviors.HighTimeSensitivity.HighCongestion.HighwayFactor,
              nonHighwayFactor: BeamConfig.Beam.Agentsim.Agents.ModalBehaviors.HighTimeSensitivity.HighCongestion.NonHighwayFactor
            )

            object HighCongestion {

              case class HighwayFactor(
                Level3: scala.Double,
                Level4: scala.Double,
                Level5: scala.Double,
                LevelLE2: scala.Double
              )

              object HighwayFactor {

                def apply(
                  c: com.typesafe.config.Config
                ): BeamConfig.Beam.Agentsim.Agents.ModalBehaviors.HighTimeSensitivity.HighCongestion.HighwayFactor = {
                  BeamConfig.Beam.Agentsim.Agents.ModalBehaviors.HighTimeSensitivity.HighCongestion.HighwayFactor(
                    Level3 = if (c.hasPathOrNull("Level3")) c.getDouble("Level3") else 1.0,
                    Level4 = if (c.hasPathOrNull("Level4")) c.getDouble("Level4") else 1.0,
                    Level5 = if (c.hasPathOrNull("Level5")) c.getDouble("Level5") else 1.0,
                    LevelLE2 = if (c.hasPathOrNull("LevelLE2")) c.getDouble("LevelLE2") else 1.0
                  )
                }
              }

              case class NonHighwayFactor(
                Level3: scala.Double,
                Level4: scala.Double,
                Level5: scala.Double,
                LevelLE2: scala.Double
              )

              object NonHighwayFactor {

                def apply(
                  c: com.typesafe.config.Config
                ): BeamConfig.Beam.Agentsim.Agents.ModalBehaviors.HighTimeSensitivity.HighCongestion.NonHighwayFactor = {
                  BeamConfig.Beam.Agentsim.Agents.ModalBehaviors.HighTimeSensitivity.HighCongestion.NonHighwayFactor(
                    Level3 = if (c.hasPathOrNull("Level3")) c.getDouble("Level3") else 1.0,
                    Level4 = if (c.hasPathOrNull("Level4")) c.getDouble("Level4") else 1.0,
                    Level5 = if (c.hasPathOrNull("Level5")) c.getDouble("Level5") else 1.0,
                    LevelLE2 = if (c.hasPathOrNull("LevelLE2")) c.getDouble("LevelLE2") else 1.0
                  )
                }
              }

              def apply(
                c: com.typesafe.config.Config
              ): BeamConfig.Beam.Agentsim.Agents.ModalBehaviors.HighTimeSensitivity.HighCongestion = {
                BeamConfig.Beam.Agentsim.Agents.ModalBehaviors.HighTimeSensitivity.HighCongestion(
                  highwayFactor =
                    BeamConfig.Beam.Agentsim.Agents.ModalBehaviors.HighTimeSensitivity.HighCongestion.HighwayFactor(
                      if (c.hasPathOrNull("highwayFactor")) c.getConfig("highwayFactor")
                      else com.typesafe.config.ConfigFactory.parseString("highwayFactor{}")
                    ),
                  nonHighwayFactor =
                    BeamConfig.Beam.Agentsim.Agents.ModalBehaviors.HighTimeSensitivity.HighCongestion.NonHighwayFactor(
                      if (c.hasPathOrNull("nonHighwayFactor")) c.getConfig("nonHighwayFactor")
                      else com.typesafe.config.ConfigFactory.parseString("nonHighwayFactor{}")
                    )
                )
              }
            }

            case class LowCongestion(
              highwayFactor: BeamConfig.Beam.Agentsim.Agents.ModalBehaviors.HighTimeSensitivity.LowCongestion.HighwayFactor,
              nonHighwayFactor: BeamConfig.Beam.Agentsim.Agents.ModalBehaviors.HighTimeSensitivity.LowCongestion.NonHighwayFactor
            )

            object LowCongestion {

              case class HighwayFactor(
                Level3: scala.Double,
                Level4: scala.Double,
                Level5: scala.Double,
                LevelLE2: scala.Double
              )

              object HighwayFactor {

                def apply(
                  c: com.typesafe.config.Config
                ): BeamConfig.Beam.Agentsim.Agents.ModalBehaviors.HighTimeSensitivity.LowCongestion.HighwayFactor = {
                  BeamConfig.Beam.Agentsim.Agents.ModalBehaviors.HighTimeSensitivity.LowCongestion.HighwayFactor(
                    Level3 = if (c.hasPathOrNull("Level3")) c.getDouble("Level3") else 1.0,
                    Level4 = if (c.hasPathOrNull("Level4")) c.getDouble("Level4") else 1.0,
                    Level5 = if (c.hasPathOrNull("Level5")) c.getDouble("Level5") else 1.0,
                    LevelLE2 = if (c.hasPathOrNull("LevelLE2")) c.getDouble("LevelLE2") else 1.0
                  )
                }
              }

              case class NonHighwayFactor(
                Level3: scala.Double,
                Level4: scala.Double,
                Level5: scala.Double,
                LevelLE2: scala.Double
              )

              object NonHighwayFactor {

                def apply(
                  c: com.typesafe.config.Config
                ): BeamConfig.Beam.Agentsim.Agents.ModalBehaviors.HighTimeSensitivity.LowCongestion.NonHighwayFactor = {
                  BeamConfig.Beam.Agentsim.Agents.ModalBehaviors.HighTimeSensitivity.LowCongestion.NonHighwayFactor(
                    Level3 = if (c.hasPathOrNull("Level3")) c.getDouble("Level3") else 1.0,
                    Level4 = if (c.hasPathOrNull("Level4")) c.getDouble("Level4") else 1.0,
                    Level5 = if (c.hasPathOrNull("Level5")) c.getDouble("Level5") else 1.0,
                    LevelLE2 = if (c.hasPathOrNull("LevelLE2")) c.getDouble("LevelLE2") else 1.0
                  )
                }
              }

              def apply(
                c: com.typesafe.config.Config
              ): BeamConfig.Beam.Agentsim.Agents.ModalBehaviors.HighTimeSensitivity.LowCongestion = {
                BeamConfig.Beam.Agentsim.Agents.ModalBehaviors.HighTimeSensitivity.LowCongestion(
                  highwayFactor =
                    BeamConfig.Beam.Agentsim.Agents.ModalBehaviors.HighTimeSensitivity.LowCongestion.HighwayFactor(
                      if (c.hasPathOrNull("highwayFactor")) c.getConfig("highwayFactor")
                      else com.typesafe.config.ConfigFactory.parseString("highwayFactor{}")
                    ),
                  nonHighwayFactor =
                    BeamConfig.Beam.Agentsim.Agents.ModalBehaviors.HighTimeSensitivity.LowCongestion.NonHighwayFactor(
                      if (c.hasPathOrNull("nonHighwayFactor")) c.getConfig("nonHighwayFactor")
                      else com.typesafe.config.ConfigFactory.parseString("nonHighwayFactor{}")
                    )
                )
              }
            }

            def apply(
              c: com.typesafe.config.Config
            ): BeamConfig.Beam.Agentsim.Agents.ModalBehaviors.HighTimeSensitivity = {
              BeamConfig.Beam.Agentsim.Agents.ModalBehaviors.HighTimeSensitivity(
                highCongestion = BeamConfig.Beam.Agentsim.Agents.ModalBehaviors.HighTimeSensitivity.HighCongestion(
                  if (c.hasPathOrNull("highCongestion")) c.getConfig("highCongestion")
                  else com.typesafe.config.ConfigFactory.parseString("highCongestion{}")
                ),
                lowCongestion = BeamConfig.Beam.Agentsim.Agents.ModalBehaviors.HighTimeSensitivity.LowCongestion(
                  if (c.hasPathOrNull("lowCongestion")) c.getConfig("lowCongestion")
                  else com.typesafe.config.ConfigFactory.parseString("lowCongestion{}")
                )
              )
            }
          }

          case class Lccm(
            filePath: java.lang.String
          )

          object Lccm {

            def apply(c: com.typesafe.config.Config): BeamConfig.Beam.Agentsim.Agents.ModalBehaviors.Lccm = {
              BeamConfig.Beam.Agentsim.Agents.ModalBehaviors.Lccm(
                filePath =
                  if (c.hasPathOrNull("filePath")) c.getString("filePath") else "/test/input/beamville/lccm-long.csv"
              )
            }
          }

          case class LowTimeSensitivity(
            highCongestion: BeamConfig.Beam.Agentsim.Agents.ModalBehaviors.LowTimeSensitivity.HighCongestion,
            lowCongestion: BeamConfig.Beam.Agentsim.Agents.ModalBehaviors.LowTimeSensitivity.LowCongestion
          )

          object LowTimeSensitivity {

            case class HighCongestion(
              highwayFactor: BeamConfig.Beam.Agentsim.Agents.ModalBehaviors.LowTimeSensitivity.HighCongestion.HighwayFactor,
              nonHighwayFactor: BeamConfig.Beam.Agentsim.Agents.ModalBehaviors.LowTimeSensitivity.HighCongestion.NonHighwayFactor
            )

            object HighCongestion {

              case class HighwayFactor(
                Level3: scala.Double,
                Level4: scala.Double,
                Level5: scala.Double,
                LevelLE2: scala.Double
              )

              object HighwayFactor {

                def apply(
                  c: com.typesafe.config.Config
                ): BeamConfig.Beam.Agentsim.Agents.ModalBehaviors.LowTimeSensitivity.HighCongestion.HighwayFactor = {
                  BeamConfig.Beam.Agentsim.Agents.ModalBehaviors.LowTimeSensitivity.HighCongestion.HighwayFactor(
                    Level3 = if (c.hasPathOrNull("Level3")) c.getDouble("Level3") else 1.0,
                    Level4 = if (c.hasPathOrNull("Level4")) c.getDouble("Level4") else 1.0,
                    Level5 = if (c.hasPathOrNull("Level5")) c.getDouble("Level5") else 1.0,
                    LevelLE2 = if (c.hasPathOrNull("LevelLE2")) c.getDouble("LevelLE2") else 1.0
                  )
                }
              }

              case class NonHighwayFactor(
                Level3: scala.Double,
                Level4: scala.Double,
                Level5: scala.Double,
                LevelLE2: scala.Double
              )

              object NonHighwayFactor {

                def apply(
                  c: com.typesafe.config.Config
                ): BeamConfig.Beam.Agentsim.Agents.ModalBehaviors.LowTimeSensitivity.HighCongestion.NonHighwayFactor = {
                  BeamConfig.Beam.Agentsim.Agents.ModalBehaviors.LowTimeSensitivity.HighCongestion.NonHighwayFactor(
                    Level3 = if (c.hasPathOrNull("Level3")) c.getDouble("Level3") else 1.0,
                    Level4 = if (c.hasPathOrNull("Level4")) c.getDouble("Level4") else 1.0,
                    Level5 = if (c.hasPathOrNull("Level5")) c.getDouble("Level5") else 1.0,
                    LevelLE2 = if (c.hasPathOrNull("LevelLE2")) c.getDouble("LevelLE2") else 1.0
                  )
                }
              }

              def apply(
                c: com.typesafe.config.Config
              ): BeamConfig.Beam.Agentsim.Agents.ModalBehaviors.LowTimeSensitivity.HighCongestion = {
                BeamConfig.Beam.Agentsim.Agents.ModalBehaviors.LowTimeSensitivity.HighCongestion(
                  highwayFactor =
                    BeamConfig.Beam.Agentsim.Agents.ModalBehaviors.LowTimeSensitivity.HighCongestion.HighwayFactor(
                      if (c.hasPathOrNull("highwayFactor")) c.getConfig("highwayFactor")
                      else com.typesafe.config.ConfigFactory.parseString("highwayFactor{}")
                    ),
                  nonHighwayFactor =
                    BeamConfig.Beam.Agentsim.Agents.ModalBehaviors.LowTimeSensitivity.HighCongestion.NonHighwayFactor(
                      if (c.hasPathOrNull("nonHighwayFactor")) c.getConfig("nonHighwayFactor")
                      else com.typesafe.config.ConfigFactory.parseString("nonHighwayFactor{}")
                    )
                )
              }
            }

            case class LowCongestion(
              highwayFactor: BeamConfig.Beam.Agentsim.Agents.ModalBehaviors.LowTimeSensitivity.LowCongestion.HighwayFactor,
              nonHighwayFactor: BeamConfig.Beam.Agentsim.Agents.ModalBehaviors.LowTimeSensitivity.LowCongestion.NonHighwayFactor
            )

            object LowCongestion {

              case class HighwayFactor(
                Level3: scala.Double,
                Level4: scala.Double,
                Level5: scala.Double,
                LevelLE2: scala.Double
              )

              object HighwayFactor {

                def apply(
                  c: com.typesafe.config.Config
                ): BeamConfig.Beam.Agentsim.Agents.ModalBehaviors.LowTimeSensitivity.LowCongestion.HighwayFactor = {
                  BeamConfig.Beam.Agentsim.Agents.ModalBehaviors.LowTimeSensitivity.LowCongestion.HighwayFactor(
                    Level3 = if (c.hasPathOrNull("Level3")) c.getDouble("Level3") else 1.0,
                    Level4 = if (c.hasPathOrNull("Level4")) c.getDouble("Level4") else 1.0,
                    Level5 = if (c.hasPathOrNull("Level5")) c.getDouble("Level5") else 1.0,
                    LevelLE2 = if (c.hasPathOrNull("LevelLE2")) c.getDouble("LevelLE2") else 1.0
                  )
                }
              }

              case class NonHighwayFactor(
                Level3: scala.Double,
                Level4: scala.Double,
                Level5: scala.Double,
                LevelLE2: scala.Double
              )

              object NonHighwayFactor {

                def apply(
                  c: com.typesafe.config.Config
                ): BeamConfig.Beam.Agentsim.Agents.ModalBehaviors.LowTimeSensitivity.LowCongestion.NonHighwayFactor = {
                  BeamConfig.Beam.Agentsim.Agents.ModalBehaviors.LowTimeSensitivity.LowCongestion.NonHighwayFactor(
                    Level3 = if (c.hasPathOrNull("Level3")) c.getDouble("Level3") else 1.0,
                    Level4 = if (c.hasPathOrNull("Level4")) c.getDouble("Level4") else 1.0,
                    Level5 = if (c.hasPathOrNull("Level5")) c.getDouble("Level5") else 1.0,
                    LevelLE2 = if (c.hasPathOrNull("LevelLE2")) c.getDouble("LevelLE2") else 1.0
                  )
                }
              }

              def apply(
                c: com.typesafe.config.Config
              ): BeamConfig.Beam.Agentsim.Agents.ModalBehaviors.LowTimeSensitivity.LowCongestion = {
                BeamConfig.Beam.Agentsim.Agents.ModalBehaviors.LowTimeSensitivity.LowCongestion(
                  highwayFactor =
                    BeamConfig.Beam.Agentsim.Agents.ModalBehaviors.LowTimeSensitivity.LowCongestion.HighwayFactor(
                      if (c.hasPathOrNull("highwayFactor")) c.getConfig("highwayFactor")
                      else com.typesafe.config.ConfigFactory.parseString("highwayFactor{}")
                    ),
                  nonHighwayFactor =
                    BeamConfig.Beam.Agentsim.Agents.ModalBehaviors.LowTimeSensitivity.LowCongestion.NonHighwayFactor(
                      if (c.hasPathOrNull("nonHighwayFactor")) c.getConfig("nonHighwayFactor")
                      else com.typesafe.config.ConfigFactory.parseString("nonHighwayFactor{}")
                    )
                )
              }
            }

            def apply(
              c: com.typesafe.config.Config
            ): BeamConfig.Beam.Agentsim.Agents.ModalBehaviors.LowTimeSensitivity = {
              BeamConfig.Beam.Agentsim.Agents.ModalBehaviors.LowTimeSensitivity(
                highCongestion = BeamConfig.Beam.Agentsim.Agents.ModalBehaviors.LowTimeSensitivity.HighCongestion(
                  if (c.hasPathOrNull("highCongestion")) c.getConfig("highCongestion")
                  else com.typesafe.config.ConfigFactory.parseString("highCongestion{}")
                ),
                lowCongestion = BeamConfig.Beam.Agentsim.Agents.ModalBehaviors.LowTimeSensitivity.LowCongestion(
                  if (c.hasPathOrNull("lowCongestion")) c.getConfig("lowCongestion")
                  else com.typesafe.config.ConfigFactory.parseString("lowCongestion{}")
                )
              )
            }
          }

          case class ModeVotMultiplier(
            CAV: scala.Double,
            bike: scala.Double,
            drive: scala.Double,
            rideHail: scala.Double,
            rideHailPooled: scala.Double,
            rideHailTransit: scala.Double,
            transit: scala.Double,
            waiting: scala.Double,
            walk: scala.Double
          )

          object ModeVotMultiplier {

            def apply(
              c: com.typesafe.config.Config
            ): BeamConfig.Beam.Agentsim.Agents.ModalBehaviors.ModeVotMultiplier = {
              BeamConfig.Beam.Agentsim.Agents.ModalBehaviors.ModeVotMultiplier(
                CAV = if (c.hasPathOrNull("CAV")) c.getDouble("CAV") else 1.0,
                bike = if (c.hasPathOrNull("bike")) c.getDouble("bike") else 1.0,
                drive = if (c.hasPathOrNull("drive")) c.getDouble("drive") else 1.0,
                rideHail = if (c.hasPathOrNull("rideHail")) c.getDouble("rideHail") else 1.0,
                rideHailPooled = if (c.hasPathOrNull("rideHailPooled")) c.getDouble("rideHailPooled") else 1.0,
                rideHailTransit = if (c.hasPathOrNull("rideHailTransit")) c.getDouble("rideHailTransit") else 1.0,
                transit = if (c.hasPathOrNull("transit")) c.getDouble("transit") else 1.0,
                waiting = if (c.hasPathOrNull("waiting")) c.getDouble("waiting") else 1.0,
                walk = if (c.hasPathOrNull("walk")) c.getDouble("walk") else 1.0
              )
            }
          }

          case class MulitnomialLogit(
            params: BeamConfig.Beam.Agentsim.Agents.ModalBehaviors.MulitnomialLogit.Params,
            utility_scale_factor: scala.Double
          )

          object MulitnomialLogit {

            case class Params(
              bike_intercept: scala.Double,
              bike_transit_intercept: scala.Double,
              car_intercept: scala.Double,
              cav_intercept: scala.Double,
              drive_transit_intercept: scala.Double,
              ride_hail_intercept: scala.Double,
              ride_hail_pooled_intercept: scala.Double,
              ride_hail_transit_intercept: scala.Double,
              transfer: scala.Double,
              transit_crowding: scala.Double,
              transit_crowding_percentile: scala.Double,
              walk_intercept: scala.Double,
              walk_transit_intercept: scala.Double
            )

            object Params {

              def apply(
                c: com.typesafe.config.Config
              ): BeamConfig.Beam.Agentsim.Agents.ModalBehaviors.MulitnomialLogit.Params = {
                BeamConfig.Beam.Agentsim.Agents.ModalBehaviors.MulitnomialLogit.Params(
                  bike_intercept = if (c.hasPathOrNull("bike_intercept")) c.getDouble("bike_intercept") else 0.0,
                  bike_transit_intercept =
                    if (c.hasPathOrNull("bike_transit_intercept")) c.getDouble("bike_transit_intercept") else 0.0,
                  car_intercept = if (c.hasPathOrNull("car_intercept")) c.getDouble("car_intercept") else 0.0,
                  cav_intercept = if (c.hasPathOrNull("cav_intercept")) c.getDouble("cav_intercept") else 0.0,
                  drive_transit_intercept =
                    if (c.hasPathOrNull("drive_transit_intercept")) c.getDouble("drive_transit_intercept") else 0.0,
                  ride_hail_intercept =
                    if (c.hasPathOrNull("ride_hail_intercept")) c.getDouble("ride_hail_intercept") else 0.0,
                  ride_hail_pooled_intercept =
                    if (c.hasPathOrNull("ride_hail_pooled_intercept")) c.getDouble("ride_hail_pooled_intercept")
                    else 0.0,
                  ride_hail_transit_intercept =
                    if (c.hasPathOrNull("ride_hail_transit_intercept")) c.getDouble("ride_hail_transit_intercept")
                    else 0.0,
                  transfer = if (c.hasPathOrNull("transfer")) c.getDouble("transfer") else -1.4,
                  transit_crowding = if (c.hasPathOrNull("transit_crowding")) c.getDouble("transit_crowding") else 0.0,
                  transit_crowding_percentile =
                    if (c.hasPathOrNull("transit_crowding_percentile")) c.getDouble("transit_crowding_percentile")
                    else 90.0,
                  walk_intercept = if (c.hasPathOrNull("walk_intercept")) c.getDouble("walk_intercept") else 0.0,
                  walk_transit_intercept =
                    if (c.hasPathOrNull("walk_transit_intercept")) c.getDouble("walk_transit_intercept") else 0.0
                )
              }
            }

            def apply(
              c: com.typesafe.config.Config
            ): BeamConfig.Beam.Agentsim.Agents.ModalBehaviors.MulitnomialLogit = {
              BeamConfig.Beam.Agentsim.Agents.ModalBehaviors.MulitnomialLogit(
                params = BeamConfig.Beam.Agentsim.Agents.ModalBehaviors.MulitnomialLogit.Params(
                  if (c.hasPathOrNull("params")) c.getConfig("params")
                  else com.typesafe.config.ConfigFactory.parseString("params{}")
                ),
                utility_scale_factor =
                  if (c.hasPathOrNull("utility_scale_factor")) c.getDouble("utility_scale_factor") else 1.0
              )
            }
          }

          case class PoolingMultiplier(
            Level3: scala.Double,
            Level4: scala.Double,
            Level5: scala.Double,
            LevelLE2: scala.Double
          )

          object PoolingMultiplier {

            def apply(
              c: com.typesafe.config.Config
            ): BeamConfig.Beam.Agentsim.Agents.ModalBehaviors.PoolingMultiplier = {
              BeamConfig.Beam.Agentsim.Agents.ModalBehaviors.PoolingMultiplier(
                Level3 = if (c.hasPathOrNull("Level3")) c.getDouble("Level3") else 1.0,
                Level4 = if (c.hasPathOrNull("Level4")) c.getDouble("Level4") else 1.0,
                Level5 = if (c.hasPathOrNull("Level5")) c.getDouble("Level5") else 1.0,
                LevelLE2 = if (c.hasPathOrNull("LevelLE2")) c.getDouble("LevelLE2") else 1.0
              )
            }
          }

          def apply(c: com.typesafe.config.Config): BeamConfig.Beam.Agentsim.Agents.ModalBehaviors = {
            BeamConfig.Beam.Agentsim.Agents.ModalBehaviors(
              defaultValueOfTime =
                if (c.hasPathOrNull("defaultValueOfTime")) c.getDouble("defaultValueOfTime") else 8.0,
              highTimeSensitivity = BeamConfig.Beam.Agentsim.Agents.ModalBehaviors.HighTimeSensitivity(
                if (c.hasPathOrNull("highTimeSensitivity")) c.getConfig("highTimeSensitivity")
                else com.typesafe.config.ConfigFactory.parseString("highTimeSensitivity{}")
              ),
              lccm = BeamConfig.Beam.Agentsim.Agents.ModalBehaviors.Lccm(
                if (c.hasPathOrNull("lccm")) c.getConfig("lccm")
                else com.typesafe.config.ConfigFactory.parseString("lccm{}")
              ),
              lowTimeSensitivity = BeamConfig.Beam.Agentsim.Agents.ModalBehaviors.LowTimeSensitivity(
                if (c.hasPathOrNull("lowTimeSensitivity")) c.getConfig("lowTimeSensitivity")
                else com.typesafe.config.ConfigFactory.parseString("lowTimeSensitivity{}")
              ),
              maximumNumberOfReplanningAttempts =
                if (c.hasPathOrNull("maximumNumberOfReplanningAttempts")) c.getInt("maximumNumberOfReplanningAttempts")
                else 3,
              minimumValueOfTime =
                if (c.hasPathOrNull("minimumValueOfTime")) c.getDouble("minimumValueOfTime") else 7.25,
              modeChoiceClass =
                if (c.hasPathOrNull("modeChoiceClass")) c.getString("modeChoiceClass")
                else "ModeChoiceMultinomialLogit",
              modeVotMultiplier = BeamConfig.Beam.Agentsim.Agents.ModalBehaviors.ModeVotMultiplier(
                if (c.hasPathOrNull("modeVotMultiplier")) c.getConfig("modeVotMultiplier")
                else com.typesafe.config.ConfigFactory.parseString("modeVotMultiplier{}")
              ),
              mulitnomialLogit = BeamConfig.Beam.Agentsim.Agents.ModalBehaviors.MulitnomialLogit(
                if (c.hasPathOrNull("mulitnomialLogit")) c.getConfig("mulitnomialLogit")
                else com.typesafe.config.ConfigFactory.parseString("mulitnomialLogit{}")
              ),
              overrideAutomationForVOTT =
                c.hasPathOrNull("overrideAutomationForVOTT") && c.getBoolean("overrideAutomationForVOTT"),
              overrideAutomationLevel =
                if (c.hasPathOrNull("overrideAutomationLevel")) c.getInt("overrideAutomationLevel") else 1,
              poolingMultiplier = BeamConfig.Beam.Agentsim.Agents.ModalBehaviors.PoolingMultiplier(
                if (c.hasPathOrNull("poolingMultiplier")) c.getConfig("poolingMultiplier")
                else com.typesafe.config.ConfigFactory.parseString("poolingMultiplier{}")
              )
            )
          }
        }

        case class ModeIncentive(
          filePath: java.lang.String
        )

        object ModeIncentive {

          def apply(c: com.typesafe.config.Config): BeamConfig.Beam.Agentsim.Agents.ModeIncentive = {
            BeamConfig.Beam.Agentsim.Agents.ModeIncentive(
              filePath = if (c.hasPathOrNull("filePath")) c.getString("filePath") else ""
            )
          }
        }

        case class Parking(
          maxSearchRadius: scala.Double,
          minSearchRadius: scala.Double,
          mulitnomialLogit: BeamConfig.Beam.Agentsim.Agents.Parking.MulitnomialLogit,
          rangeAnxietyBuffer: scala.Double
        )

        object Parking {

          case class MulitnomialLogit(
            params: BeamConfig.Beam.Agentsim.Agents.Parking.MulitnomialLogit.Params
          )

          object MulitnomialLogit {

            case class Params(
              distanceMultiplier: scala.Double,
              homeActivityPrefersResidentialParkingMultiplier: scala.Double,
              parkingPriceMultiplier: scala.Double,
              rangeAnxietyMultiplier: scala.Double
            )

            object Params {

              def apply(
                c: com.typesafe.config.Config
              ): BeamConfig.Beam.Agentsim.Agents.Parking.MulitnomialLogit.Params = {
                BeamConfig.Beam.Agentsim.Agents.Parking.MulitnomialLogit.Params(
                  distanceMultiplier =
                    if (c.hasPathOrNull("distanceMultiplier")) c.getDouble("distanceMultiplier") else -0.086,
                  homeActivityPrefersResidentialParkingMultiplier =
                    if (c.hasPathOrNull("homeActivityPrefersResidentialParkingMultiplier"))
                      c.getDouble("homeActivityPrefersResidentialParkingMultiplier")
                    else 1.0,
                  parkingPriceMultiplier =
                    if (c.hasPathOrNull("parkingPriceMultiplier")) c.getDouble("parkingPriceMultiplier") else -0.005,
                  rangeAnxietyMultiplier =
                    if (c.hasPathOrNull("rangeAnxietyMultiplier")) c.getDouble("rangeAnxietyMultiplier") else -0.5
                )
              }
            }

            def apply(c: com.typesafe.config.Config): BeamConfig.Beam.Agentsim.Agents.Parking.MulitnomialLogit = {
              BeamConfig.Beam.Agentsim.Agents.Parking.MulitnomialLogit(
                params = BeamConfig.Beam.Agentsim.Agents.Parking.MulitnomialLogit.Params(
                  if (c.hasPathOrNull("params")) c.getConfig("params")
                  else com.typesafe.config.ConfigFactory.parseString("params{}")
                )
              )
            }
          }

          def apply(c: com.typesafe.config.Config): BeamConfig.Beam.Agentsim.Agents.Parking = {
            BeamConfig.Beam.Agentsim.Agents.Parking(
              maxSearchRadius = if (c.hasPathOrNull("maxSearchRadius")) c.getDouble("maxSearchRadius") else 8046.72,
              minSearchRadius = if (c.hasPathOrNull("minSearchRadius")) c.getDouble("minSearchRadius") else 250.00,
              mulitnomialLogit = BeamConfig.Beam.Agentsim.Agents.Parking.MulitnomialLogit(
                if (c.hasPathOrNull("mulitnomialLogit")) c.getConfig("mulitnomialLogit")
                else com.typesafe.config.ConfigFactory.parseString("mulitnomialLogit{}")
              ),
              rangeAnxietyBuffer =
                if (c.hasPathOrNull("rangeAnxietyBuffer")) c.getDouble("rangeAnxietyBuffer") else 20000.0
            )
          }
        }

        case class Plans(
          inputPersonAttributesFilePath: java.lang.String,
          inputPlansFilePath: java.lang.String,
          merge: BeamConfig.Beam.Agentsim.Agents.Plans.Merge
        )

        object Plans {

          case class Merge(
            fraction: scala.Double
          )

          object Merge {

            def apply(c: com.typesafe.config.Config): BeamConfig.Beam.Agentsim.Agents.Plans.Merge = {
              BeamConfig.Beam.Agentsim.Agents.Plans.Merge(
                fraction = if (c.hasPathOrNull("fraction")) c.getDouble("fraction") else 0.0
              )
            }
          }

          def apply(c: com.typesafe.config.Config): BeamConfig.Beam.Agentsim.Agents.Plans = {
            BeamConfig.Beam.Agentsim.Agents.Plans(
              inputPersonAttributesFilePath =
                if (c.hasPathOrNull("inputPersonAttributesFilePath")) c.getString("inputPersonAttributesFilePath")
                else "/test/input/beamville/populationAttributes.xml.gz",
              inputPlansFilePath =
                if (c.hasPathOrNull("inputPlansFilePath")) c.getString("inputPlansFilePath")
                else "/test/input/beamville/population.xml.gz",
              merge = BeamConfig.Beam.Agentsim.Agents.Plans.Merge(
                if (c.hasPathOrNull("merge")) c.getConfig("merge")
                else com.typesafe.config.ConfigFactory.parseString("merge{}")
              )
            )
          }
        }

        case class Population(
          useVehicleSampling: scala.Boolean
        )

        object Population {

          def apply(c: com.typesafe.config.Config): BeamConfig.Beam.Agentsim.Agents.Population = {
            BeamConfig.Beam.Agentsim.Agents.Population(
              useVehicleSampling = c.hasPathOrNull("useVehicleSampling") && c.getBoolean("useVehicleSampling")
            )
          }
        }

        case class PtFare(
          filePath: java.lang.String
        )

        object PtFare {

          def apply(c: com.typesafe.config.Config): BeamConfig.Beam.Agentsim.Agents.PtFare = {
            BeamConfig.Beam.Agentsim.Agents.PtFare(
              filePath = if (c.hasPathOrNull("filePath")) c.getString("filePath") else ""
            )
          }
        }

        case class RideHail(
          allocationManager: BeamConfig.Beam.Agentsim.Agents.RideHail.AllocationManager,
          cav: BeamConfig.Beam.Agentsim.Agents.RideHail.Cav,
          charging: BeamConfig.Beam.Agentsim.Agents.RideHail.Charging,
          defaultBaseCost: scala.Double,
          defaultCostPerMile: scala.Double,
          defaultCostPerMinute: scala.Double,
          human: BeamConfig.Beam.Agentsim.Agents.RideHail.Human,
          initialization: BeamConfig.Beam.Agentsim.Agents.RideHail.Initialization,
          iterationStats: BeamConfig.Beam.Agentsim.Agents.RideHail.IterationStats,
          linkFleetStateAcrossIterations: scala.Boolean,
          name: java.lang.String,
          pooledBaseCost: scala.Double,
          pooledCostPerMile: scala.Double,
          pooledCostPerMinute: scala.Double,
          pooledToRegularRideCostRatio: scala.Double,
          rangeBufferForDispatchInMeters: scala.Int,
          refuelLocationType: java.lang.String,
          refuelThresholdInMeters: scala.Double,
          repositioningManager: BeamConfig.Beam.Agentsim.Agents.RideHail.RepositioningManager,
          rideHailManager: BeamConfig.Beam.Agentsim.Agents.RideHail.RideHailManager,
          surgePricing: BeamConfig.Beam.Agentsim.Agents.RideHail.SurgePricing
        )

        object RideHail {

          case class AllocationManager(
            alonsoMora: BeamConfig.Beam.Agentsim.Agents.RideHail.AllocationManager.AlonsoMora,
            matchingAlgorithm: java.lang.String,
            maxExcessRideTime: scala.Double,
            maxWaitingTimeInSec: scala.Int,
            name: java.lang.String,
            pooledRideHailIntervalAsMultipleOfSoloRideHail: scala.Int,
            repositionLowWaitingTimes: BeamConfig.Beam.Agentsim.Agents.RideHail.AllocationManager.RepositionLowWaitingTimes,
            requestBufferTimeoutInSeconds: scala.Int
          )

          object AllocationManager {

            case class AlonsoMora(
              maxRequestsPerVehicle: scala.Int
            )

            object AlonsoMora {

              def apply(
                c: com.typesafe.config.Config
              ): BeamConfig.Beam.Agentsim.Agents.RideHail.AllocationManager.AlonsoMora = {
                BeamConfig.Beam.Agentsim.Agents.RideHail.AllocationManager.AlonsoMora(
                  maxRequestsPerVehicle =
                    if (c.hasPathOrNull("maxRequestsPerVehicle")) c.getInt("maxRequestsPerVehicle") else 5
                )
              }
            }

            case class RepositionLowWaitingTimes(
              allowIncreasingRadiusIfDemandInRadiusLow: scala.Boolean,
              demandWeight: scala.Double,
              distanceWeight: scala.Double,
              keepMaxTopNScores: scala.Int,
              minDemandPercentageInRadius: scala.Double,
              minScoreThresholdForRepositioning: scala.Double,
              minimumNumberOfIdlingVehiclesThresholdForRepositioning: scala.Int,
              percentageOfVehiclesToReposition: scala.Double,
              produceDebugImages: scala.Boolean,
              repositionCircleRadiusInMeters: scala.Double,
              repositioningMethod: java.lang.String,
              timeWindowSizeInSecForDecidingAboutRepositioning: scala.Double,
              waitingTimeWeight: scala.Double
            )

            object RepositionLowWaitingTimes {

              def apply(
                c: com.typesafe.config.Config
              ): BeamConfig.Beam.Agentsim.Agents.RideHail.AllocationManager.RepositionLowWaitingTimes = {
                BeamConfig.Beam.Agentsim.Agents.RideHail.AllocationManager.RepositionLowWaitingTimes(
                  allowIncreasingRadiusIfDemandInRadiusLow = !c.hasPathOrNull(
                    "allowIncreasingRadiusIfDemandInRadiusLow"
                  ) || c.getBoolean("allowIncreasingRadiusIfDemandInRadiusLow"),
                  demandWeight = if (c.hasPathOrNull("demandWeight")) c.getDouble("demandWeight") else 4.0,
                  distanceWeight = if (c.hasPathOrNull("distanceWeight")) c.getDouble("distanceWeight") else 0.01,
                  keepMaxTopNScores = if (c.hasPathOrNull("keepMaxTopNScores")) c.getInt("keepMaxTopNScores") else 1,
                  minDemandPercentageInRadius =
                    if (c.hasPathOrNull("minDemandPercentageInRadius")) c.getDouble("minDemandPercentageInRadius")
                    else 0.1,
                  minScoreThresholdForRepositioning =
                    if (c.hasPathOrNull("minScoreThresholdForRepositioning"))
                      c.getDouble("minScoreThresholdForRepositioning")
                    else 0.1,
                  minimumNumberOfIdlingVehiclesThresholdForRepositioning =
                    if (c.hasPathOrNull("minimumNumberOfIdlingVehiclesThresholdForRepositioning"))
                      c.getInt("minimumNumberOfIdlingVehiclesThresholdForRepositioning")
                    else 1,
                  percentageOfVehiclesToReposition =
                    if (c.hasPathOrNull("percentageOfVehiclesToReposition"))
                      c.getDouble("percentageOfVehiclesToReposition")
                    else 0.01,
                  produceDebugImages = !c.hasPathOrNull("produceDebugImages") || c.getBoolean("produceDebugImages"),
                  repositionCircleRadiusInMeters =
                    if (c.hasPathOrNull("repositionCircleRadiusInMeters")) c.getDouble("repositionCircleRadiusInMeters")
                    else 3000,
                  repositioningMethod =
                    if (c.hasPathOrNull("repositioningMethod")) c.getString("repositioningMethod") else "TOP_SCORES",
                  timeWindowSizeInSecForDecidingAboutRepositioning =
                    if (c.hasPathOrNull("timeWindowSizeInSecForDecidingAboutRepositioning"))
                      c.getDouble("timeWindowSizeInSecForDecidingAboutRepositioning")
                    else 1200,
                  waitingTimeWeight =
                    if (c.hasPathOrNull("waitingTimeWeight")) c.getDouble("waitingTimeWeight") else 4.0
                )
              }
            }

            def apply(c: com.typesafe.config.Config): BeamConfig.Beam.Agentsim.Agents.RideHail.AllocationManager = {
              BeamConfig.Beam.Agentsim.Agents.RideHail.AllocationManager(
                alonsoMora = BeamConfig.Beam.Agentsim.Agents.RideHail.AllocationManager.AlonsoMora(
                  if (c.hasPathOrNull("alonsoMora")) c.getConfig("alonsoMora")
                  else com.typesafe.config.ConfigFactory.parseString("alonsoMora{}")
                ),
                matchingAlgorithm =
                  if (c.hasPathOrNull("matchingAlgorithm")) c.getString("matchingAlgorithm")
                  else "ALONSO_MORA_MATCHING_WITH_ASYNC_GREEDY_ASSIGNMENT",
                maxExcessRideTime = if (c.hasPathOrNull("maxExcessRideTime")) c.getDouble("maxExcessRideTime") else 0.5,
                maxWaitingTimeInSec =
                  if (c.hasPathOrNull("maxWaitingTimeInSec")) c.getInt("maxWaitingTimeInSec") else 900,
                name = if (c.hasPathOrNull("name")) c.getString("name") else "DEFAULT_MANAGER",
                pooledRideHailIntervalAsMultipleOfSoloRideHail =
                  if (c.hasPathOrNull("pooledRideHailIntervalAsMultipleOfSoloRideHail"))
                    c.getInt("pooledRideHailIntervalAsMultipleOfSoloRideHail")
                  else 1,
                repositionLowWaitingTimes =
                  BeamConfig.Beam.Agentsim.Agents.RideHail.AllocationManager.RepositionLowWaitingTimes(
                    if (c.hasPathOrNull("repositionLowWaitingTimes")) c.getConfig("repositionLowWaitingTimes")
                    else com.typesafe.config.ConfigFactory.parseString("repositionLowWaitingTimes{}")
                  ),
                requestBufferTimeoutInSeconds =
                  if (c.hasPathOrNull("requestBufferTimeoutInSeconds")) c.getInt("requestBufferTimeoutInSeconds") else 0
              )
            }
          }

          case class Cav(
            noRefuelThresholdInMeters: scala.Int,
            refuelRequiredThresholdInMeters: scala.Int,
            valueOfTime: scala.Int
          )

          object Cav {

            def apply(c: com.typesafe.config.Config): BeamConfig.Beam.Agentsim.Agents.RideHail.Cav = {
              BeamConfig.Beam.Agentsim.Agents.RideHail.Cav(
                noRefuelThresholdInMeters =
                  if (c.hasPathOrNull("noRefuelThresholdInMeters")) c.getInt("noRefuelThresholdInMeters") else 96540,
                refuelRequiredThresholdInMeters =
                  if (c.hasPathOrNull("refuelRequiredThresholdInMeters")) c.getInt("refuelRequiredThresholdInMeters")
                  else 16090,
                valueOfTime = if (c.hasPathOrNull("valueOfTime")) c.getInt("valueOfTime") else 1
              )
            }
          }

          case class Charging(
            vehicleChargingManager: BeamConfig.Beam.Agentsim.Agents.RideHail.Charging.VehicleChargingManager
          )

          object Charging {

            case class VehicleChargingManager(
              defaultVehicleChargingManager: BeamConfig.Beam.Agentsim.Agents.RideHail.Charging.VehicleChargingManager.DefaultVehicleChargingManager,
              name: java.lang.String
            )

            object VehicleChargingManager {

              case class DefaultVehicleChargingManager(
                fractionAvailableThresholdToFavorFasterCharging: scala.Double,
                mulitnomialLogit: BeamConfig.Beam.Agentsim.Agents.RideHail.Charging.VehicleChargingManager.DefaultVehicleChargingManager.MulitnomialLogit,
                noChargingThresholdExpirationTimeInS: scala.Int
              )

              object DefaultVehicleChargingManager {

                case class MulitnomialLogit(
                  params: BeamConfig.Beam.Agentsim.Agents.RideHail.Charging.VehicleChargingManager.DefaultVehicleChargingManager.MulitnomialLogit.Params
                )

                object MulitnomialLogit {

                  case class Params(
                    chargingTimeMultiplier: scala.Double,
                    drivingTimeMultiplier: scala.Double,
                    insufficientRangeMultiplier: scala.Double,
                    queueingTimeMultiplier: scala.Double
                  )

                  object Params {

                    def apply(
                      c: com.typesafe.config.Config
                    ): BeamConfig.Beam.Agentsim.Agents.RideHail.Charging.VehicleChargingManager.DefaultVehicleChargingManager.MulitnomialLogit.Params = {
                      BeamConfig.Beam.Agentsim.Agents.RideHail.Charging.VehicleChargingManager.DefaultVehicleChargingManager.MulitnomialLogit
                        .Params(
                          chargingTimeMultiplier =
                            if (c.hasPathOrNull("chargingTimeMultiplier")) c.getDouble("chargingTimeMultiplier")
                            else -0.01666667,
                          drivingTimeMultiplier =
                            if (c.hasPathOrNull("drivingTimeMultiplier")) c.getDouble("drivingTimeMultiplier")
                            else -0.01666667,
                          insufficientRangeMultiplier =
                            if (c.hasPathOrNull("insufficientRangeMultiplier"))
                              c.getDouble("insufficientRangeMultiplier")
                            else -60.0,
                          queueingTimeMultiplier =
                            if (c.hasPathOrNull("queueingTimeMultiplier")) c.getDouble("queueingTimeMultiplier")
                            else -0.01666667
                        )
                    }
                  }

                  def apply(
                    c: com.typesafe.config.Config
                  ): BeamConfig.Beam.Agentsim.Agents.RideHail.Charging.VehicleChargingManager.DefaultVehicleChargingManager.MulitnomialLogit = {
                    BeamConfig.Beam.Agentsim.Agents.RideHail.Charging.VehicleChargingManager.DefaultVehicleChargingManager
                      .MulitnomialLogit(
                        params =
                          BeamConfig.Beam.Agentsim.Agents.RideHail.Charging.VehicleChargingManager.DefaultVehicleChargingManager.MulitnomialLogit
                            .Params(
                              if (c.hasPathOrNull("params")) c.getConfig("params")
                              else com.typesafe.config.ConfigFactory.parseString("params{}")
                            )
                      )
                  }
                }

                def apply(
                  c: com.typesafe.config.Config
                ): BeamConfig.Beam.Agentsim.Agents.RideHail.Charging.VehicleChargingManager.DefaultVehicleChargingManager = {
                  BeamConfig.Beam.Agentsim.Agents.RideHail.Charging.VehicleChargingManager
                    .DefaultVehicleChargingManager(
                      fractionAvailableThresholdToFavorFasterCharging =
                        if (c.hasPathOrNull("fractionAvailableThresholdToFavorFasterCharging"))
                          c.getDouble("fractionAvailableThresholdToFavorFasterCharging")
                        else 1.01,
                      mulitnomialLogit =
                        BeamConfig.Beam.Agentsim.Agents.RideHail.Charging.VehicleChargingManager.DefaultVehicleChargingManager
                          .MulitnomialLogit(
                            if (c.hasPathOrNull("mulitnomialLogit")) c.getConfig("mulitnomialLogit")
                            else com.typesafe.config.ConfigFactory.parseString("mulitnomialLogit{}")
                          ),
                      noChargingThresholdExpirationTimeInS =
                        if (c.hasPathOrNull("noChargingThresholdExpirationTimeInS"))
                          c.getInt("noChargingThresholdExpirationTimeInS")
                        else 0
                    )
                }
              }

              def apply(
                c: com.typesafe.config.Config
              ): BeamConfig.Beam.Agentsim.Agents.RideHail.Charging.VehicleChargingManager = {
                BeamConfig.Beam.Agentsim.Agents.RideHail.Charging.VehicleChargingManager(
                  defaultVehicleChargingManager =
                    BeamConfig.Beam.Agentsim.Agents.RideHail.Charging.VehicleChargingManager
                      .DefaultVehicleChargingManager(
                        if (c.hasPathOrNull("defaultVehicleChargingManager"))
                          c.getConfig("defaultVehicleChargingManager")
                        else com.typesafe.config.ConfigFactory.parseString("defaultVehicleChargingManager{}")
                      ),
                  name = if (c.hasPathOrNull("name")) c.getString("name") else "DefaultVehicleChargingManager"
                )
              }
            }

            def apply(c: com.typesafe.config.Config): BeamConfig.Beam.Agentsim.Agents.RideHail.Charging = {
              BeamConfig.Beam.Agentsim.Agents.RideHail.Charging(
                vehicleChargingManager = BeamConfig.Beam.Agentsim.Agents.RideHail.Charging.VehicleChargingManager(
                  if (c.hasPathOrNull("vehicleChargingManager")) c.getConfig("vehicleChargingManager")
                  else com.typesafe.config.ConfigFactory.parseString("vehicleChargingManager{}")
                )
              )
            }
          }

          case class Human(
            noRefuelThresholdInMeters: scala.Int,
            refuelRequiredThresholdInMeters: scala.Int,
            valueOfTime: scala.Double
          )

          object Human {

            def apply(c: com.typesafe.config.Config): BeamConfig.Beam.Agentsim.Agents.RideHail.Human = {
              BeamConfig.Beam.Agentsim.Agents.RideHail.Human(
                noRefuelThresholdInMeters =
                  if (c.hasPathOrNull("noRefuelThresholdInMeters")) c.getInt("noRefuelThresholdInMeters") else 128720,
                refuelRequiredThresholdInMeters =
                  if (c.hasPathOrNull("refuelRequiredThresholdInMeters")) c.getInt("refuelRequiredThresholdInMeters")
                  else 32180,
                valueOfTime = if (c.hasPathOrNull("valueOfTime")) c.getDouble("valueOfTime") else 22.9
              )
            }
          }

          case class Initialization(
            filePath: java.lang.String,
            initType: java.lang.String,
            parking: BeamConfig.Beam.Agentsim.Agents.RideHail.Initialization.Parking,
            procedural: BeamConfig.Beam.Agentsim.Agents.RideHail.Initialization.Procedural
          )

          object Initialization {

            case class Parking(
              filePath: java.lang.String
            )

            object Parking {

              def apply(
                c: com.typesafe.config.Config
              ): BeamConfig.Beam.Agentsim.Agents.RideHail.Initialization.Parking = {
                BeamConfig.Beam.Agentsim.Agents.RideHail.Initialization.Parking(
                  filePath = if (c.hasPathOrNull("filePath")) c.getString("filePath") else ""
                )
              }
            }

            case class Procedural(
              fractionOfInitialVehicleFleet: scala.Double,
              initialLocation: BeamConfig.Beam.Agentsim.Agents.RideHail.Initialization.Procedural.InitialLocation,
              vehicleTypeId: java.lang.String,
              vehicleTypePrefix: java.lang.String
            )

            object Procedural {

              case class InitialLocation(
                home: BeamConfig.Beam.Agentsim.Agents.RideHail.Initialization.Procedural.InitialLocation.Home,
                name: java.lang.String
              )

              object InitialLocation {

                case class Home(
                  radiusInMeters: scala.Double
                )

                object Home {

                  def apply(
                    c: com.typesafe.config.Config
                  ): BeamConfig.Beam.Agentsim.Agents.RideHail.Initialization.Procedural.InitialLocation.Home = {
                    BeamConfig.Beam.Agentsim.Agents.RideHail.Initialization.Procedural.InitialLocation.Home(
                      radiusInMeters = if (c.hasPathOrNull("radiusInMeters")) c.getDouble("radiusInMeters") else 10000
                    )
                  }
                }

                def apply(
                  c: com.typesafe.config.Config
                ): BeamConfig.Beam.Agentsim.Agents.RideHail.Initialization.Procedural.InitialLocation = {
                  BeamConfig.Beam.Agentsim.Agents.RideHail.Initialization.Procedural.InitialLocation(
                    home = BeamConfig.Beam.Agentsim.Agents.RideHail.Initialization.Procedural.InitialLocation.Home(
                      if (c.hasPathOrNull("home")) c.getConfig("home")
                      else com.typesafe.config.ConfigFactory.parseString("home{}")
                    ),
                    name = if (c.hasPathOrNull("name")) c.getString("name") else "HOME"
                  )
                }
              }

              def apply(
                c: com.typesafe.config.Config
              ): BeamConfig.Beam.Agentsim.Agents.RideHail.Initialization.Procedural = {
                BeamConfig.Beam.Agentsim.Agents.RideHail.Initialization.Procedural(
                  fractionOfInitialVehicleFleet =
                    if (c.hasPathOrNull("fractionOfInitialVehicleFleet")) c.getDouble("fractionOfInitialVehicleFleet")
                    else 0.1,
                  initialLocation = BeamConfig.Beam.Agentsim.Agents.RideHail.Initialization.Procedural.InitialLocation(
                    if (c.hasPathOrNull("initialLocation")) c.getConfig("initialLocation")
                    else com.typesafe.config.ConfigFactory.parseString("initialLocation{}")
                  ),
                  vehicleTypeId = if (c.hasPathOrNull("vehicleTypeId")) c.getString("vehicleTypeId") else "Car",
                  vehicleTypePrefix =
                    if (c.hasPathOrNull("vehicleTypePrefix")) c.getString("vehicleTypePrefix") else "RH"
                )
              }
            }

            def apply(c: com.typesafe.config.Config): BeamConfig.Beam.Agentsim.Agents.RideHail.Initialization = {
              BeamConfig.Beam.Agentsim.Agents.RideHail.Initialization(
                filePath = if (c.hasPathOrNull("filePath")) c.getString("filePath") else "",
                initType = if (c.hasPathOrNull("initType")) c.getString("initType") else "PROCEDURAL",
                parking = BeamConfig.Beam.Agentsim.Agents.RideHail.Initialization.Parking(
                  if (c.hasPathOrNull("parking")) c.getConfig("parking")
                  else com.typesafe.config.ConfigFactory.parseString("parking{}")
                ),
                procedural = BeamConfig.Beam.Agentsim.Agents.RideHail.Initialization.Procedural(
                  if (c.hasPathOrNull("procedural")) c.getConfig("procedural")
                  else com.typesafe.config.ConfigFactory.parseString("procedural{}")
                )
              )
            }
          }

          case class IterationStats(
            timeBinSizeInSec: scala.Double
          )

          object IterationStats {

            def apply(c: com.typesafe.config.Config): BeamConfig.Beam.Agentsim.Agents.RideHail.IterationStats = {
              BeamConfig.Beam.Agentsim.Agents.RideHail.IterationStats(
                timeBinSizeInSec = if (c.hasPathOrNull("timeBinSizeInSec")) c.getDouble("timeBinSizeInSec") else 3600.0
              )
            }
          }

          case class RepositioningManager(
            demandFollowingRepositioningManager: BeamConfig.Beam.Agentsim.Agents.RideHail.RepositioningManager.DemandFollowingRepositioningManager,
            inverseSquareDistanceRepositioningFactor: BeamConfig.Beam.Agentsim.Agents.RideHail.RepositioningManager.InverseSquareDistanceRepositioningFactor,
            name: java.lang.String,
            timeout: scala.Int
          )

          object RepositioningManager {

            case class DemandFollowingRepositioningManager(
              fractionOfClosestClustersToConsider: scala.Double,
              horizon: scala.Int,
              numberOfClustersForDemand: scala.Int,
              sensitivityOfRepositioningToDemand: scala.Double,
              sensitivityOfRepositioningToDemandForCAVs: scala.Double
            )

            object DemandFollowingRepositioningManager {

              def apply(
                c: com.typesafe.config.Config
              ): BeamConfig.Beam.Agentsim.Agents.RideHail.RepositioningManager.DemandFollowingRepositioningManager = {
                BeamConfig.Beam.Agentsim.Agents.RideHail.RepositioningManager.DemandFollowingRepositioningManager(
                  fractionOfClosestClustersToConsider =
                    if (c.hasPathOrNull("fractionOfClosestClustersToConsider"))
                      c.getDouble("fractionOfClosestClustersToConsider")
                    else 0.2,
                  horizon = if (c.hasPathOrNull("horizon")) c.getInt("horizon") else 1200,
                  numberOfClustersForDemand =
                    if (c.hasPathOrNull("numberOfClustersForDemand")) c.getInt("numberOfClustersForDemand") else 30,
                  sensitivityOfRepositioningToDemand =
                    if (c.hasPathOrNull("sensitivityOfRepositioningToDemand"))
                      c.getDouble("sensitivityOfRepositioningToDemand")
                    else 1,
                  sensitivityOfRepositioningToDemandForCAVs =
                    if (c.hasPathOrNull("sensitivityOfRepositioningToDemandForCAVs"))
                      c.getDouble("sensitivityOfRepositioningToDemandForCAVs")
                    else 1
                )
              }
            }

            case class InverseSquareDistanceRepositioningFactor(
              predictionHorizon: scala.Int,
              sensitivityOfRepositioningToDemand: scala.Double,
              sensitivityOfRepositioningToDistance: scala.Double
            )

            object InverseSquareDistanceRepositioningFactor {

              def apply(
                c: com.typesafe.config.Config
              ): BeamConfig.Beam.Agentsim.Agents.RideHail.RepositioningManager.InverseSquareDistanceRepositioningFactor = {
                BeamConfig.Beam.Agentsim.Agents.RideHail.RepositioningManager.InverseSquareDistanceRepositioningFactor(
                  predictionHorizon = if (c.hasPathOrNull("predictionHorizon")) c.getInt("predictionHorizon") else 3600,
                  sensitivityOfRepositioningToDemand =
                    if (c.hasPathOrNull("sensitivityOfRepositioningToDemand"))
                      c.getDouble("sensitivityOfRepositioningToDemand")
                    else 0.4,
                  sensitivityOfRepositioningToDistance =
                    if (c.hasPathOrNull("sensitivityOfRepositioningToDistance"))
                      c.getDouble("sensitivityOfRepositioningToDistance")
                    else 0.9
                )
              }
            }

            def apply(c: com.typesafe.config.Config): BeamConfig.Beam.Agentsim.Agents.RideHail.RepositioningManager = {
              BeamConfig.Beam.Agentsim.Agents.RideHail.RepositioningManager(
                demandFollowingRepositioningManager =
                  BeamConfig.Beam.Agentsim.Agents.RideHail.RepositioningManager.DemandFollowingRepositioningManager(
                    if (c.hasPathOrNull("demandFollowingRepositioningManager"))
                      c.getConfig("demandFollowingRepositioningManager")
                    else com.typesafe.config.ConfigFactory.parseString("demandFollowingRepositioningManager{}")
                  ),
                inverseSquareDistanceRepositioningFactor = BeamConfig.Beam.Agentsim.Agents.RideHail.RepositioningManager
                  .InverseSquareDistanceRepositioningFactor(
                    if (c.hasPathOrNull("inverseSquareDistanceRepositioningFactor"))
                      c.getConfig("inverseSquareDistanceRepositioningFactor")
                    else com.typesafe.config.ConfigFactory.parseString("inverseSquareDistanceRepositioningFactor{}")
                  ),
                name = if (c.hasPathOrNull("name")) c.getString("name") else "DEFAULT_REPOSITIONING_MANAGER",
                timeout = if (c.hasPathOrNull("timeout")) c.getInt("timeout") else 0
              )
            }
          }

          case class RideHailManager(
            radiusInMeters: scala.Double
          )

          object RideHailManager {

            def apply(c: com.typesafe.config.Config): BeamConfig.Beam.Agentsim.Agents.RideHail.RideHailManager = {
              BeamConfig.Beam.Agentsim.Agents.RideHail.RideHailManager(
                radiusInMeters = if (c.hasPathOrNull("radiusInMeters")) c.getDouble("radiusInMeters") else 5000
              )
            }
          }

          case class SurgePricing(
            minimumSurgeLevel: scala.Double,
            numberOfCategories: scala.Int,
            priceAdjustmentStrategy: java.lang.String,
            surgeLevelAdaptionStep: scala.Double
          )

          object SurgePricing {

            def apply(c: com.typesafe.config.Config): BeamConfig.Beam.Agentsim.Agents.RideHail.SurgePricing = {
              BeamConfig.Beam.Agentsim.Agents.RideHail.SurgePricing(
                minimumSurgeLevel = if (c.hasPathOrNull("minimumSurgeLevel")) c.getDouble("minimumSurgeLevel") else 0.1,
                numberOfCategories = if (c.hasPathOrNull("numberOfCategories")) c.getInt("numberOfCategories") else 6,
                priceAdjustmentStrategy =
                  if (c.hasPathOrNull("priceAdjustmentStrategy")) c.getString("priceAdjustmentStrategy")
                  else "KEEP_PRICE_LEVEL_FIXED_AT_ONE",
                surgeLevelAdaptionStep =
                  if (c.hasPathOrNull("surgeLevelAdaptionStep")) c.getDouble("surgeLevelAdaptionStep") else 0.1
              )
            }
          }

          def apply(c: com.typesafe.config.Config): BeamConfig.Beam.Agentsim.Agents.RideHail = {
            BeamConfig.Beam.Agentsim.Agents.RideHail(
              allocationManager = BeamConfig.Beam.Agentsim.Agents.RideHail.AllocationManager(
                if (c.hasPathOrNull("allocationManager")) c.getConfig("allocationManager")
                else com.typesafe.config.ConfigFactory.parseString("allocationManager{}")
              ),
              cav = BeamConfig.Beam.Agentsim.Agents.RideHail.Cav(
                if (c.hasPathOrNull("cav")) c.getConfig("cav")
                else com.typesafe.config.ConfigFactory.parseString("cav{}")
              ),
              charging = BeamConfig.Beam.Agentsim.Agents.RideHail.Charging(
                if (c.hasPathOrNull("charging")) c.getConfig("charging")
                else com.typesafe.config.ConfigFactory.parseString("charging{}")
              ),
              defaultBaseCost = if (c.hasPathOrNull("defaultBaseCost")) c.getDouble("defaultBaseCost") else 1.8,
              defaultCostPerMile =
                if (c.hasPathOrNull("defaultCostPerMile")) c.getDouble("defaultCostPerMile") else 0.91,
              defaultCostPerMinute =
                if (c.hasPathOrNull("defaultCostPerMinute")) c.getDouble("defaultCostPerMinute") else 0.28,
              human = BeamConfig.Beam.Agentsim.Agents.RideHail.Human(
                if (c.hasPathOrNull("human")) c.getConfig("human")
                else com.typesafe.config.ConfigFactory.parseString("human{}")
              ),
              initialization = BeamConfig.Beam.Agentsim.Agents.RideHail.Initialization(
                if (c.hasPathOrNull("initialization")) c.getConfig("initialization")
                else com.typesafe.config.ConfigFactory.parseString("initialization{}")
              ),
              iterationStats = BeamConfig.Beam.Agentsim.Agents.RideHail.IterationStats(
                if (c.hasPathOrNull("iterationStats")) c.getConfig("iterationStats")
                else com.typesafe.config.ConfigFactory.parseString("iterationStats{}")
              ),
              linkFleetStateAcrossIterations =
                c.hasPathOrNull("linkFleetStateAcrossIterations") && c.getBoolean("linkFleetStateAcrossIterations"),
              name = if (c.hasPathOrNull("name")) c.getString("name") else "GlobalRHM",
              pooledBaseCost = if (c.hasPathOrNull("pooledBaseCost")) c.getDouble("pooledBaseCost") else 1.89,
              pooledCostPerMile = if (c.hasPathOrNull("pooledCostPerMile")) c.getDouble("pooledCostPerMile") else 1.11,
              pooledCostPerMinute =
                if (c.hasPathOrNull("pooledCostPerMinute")) c.getDouble("pooledCostPerMinute") else 0.07,
              pooledToRegularRideCostRatio =
                if (c.hasPathOrNull("pooledToRegularRideCostRatio")) c.getDouble("pooledToRegularRideCostRatio")
                else 0.6,
              rangeBufferForDispatchInMeters =
                if (c.hasPathOrNull("rangeBufferForDispatchInMeters")) c.getInt("rangeBufferForDispatchInMeters")
                else 10000,
              refuelLocationType =
                if (c.hasPathOrNull("refuelLocationType")) c.getString("refuelLocationType") else "AtTAZCenter",
              refuelThresholdInMeters =
                if (c.hasPathOrNull("refuelThresholdInMeters")) c.getDouble("refuelThresholdInMeters") else 5000.0,
              repositioningManager = BeamConfig.Beam.Agentsim.Agents.RideHail.RepositioningManager(
                if (c.hasPathOrNull("repositioningManager")) c.getConfig("repositioningManager")
                else com.typesafe.config.ConfigFactory.parseString("repositioningManager{}")
              ),
              rideHailManager = BeamConfig.Beam.Agentsim.Agents.RideHail.RideHailManager(
                if (c.hasPathOrNull("rideHailManager")) c.getConfig("rideHailManager")
                else com.typesafe.config.ConfigFactory.parseString("rideHailManager{}")
              ),
              surgePricing = BeamConfig.Beam.Agentsim.Agents.RideHail.SurgePricing(
                if (c.hasPathOrNull("surgePricing")) c.getConfig("surgePricing")
                else com.typesafe.config.ConfigFactory.parseString("surgePricing{}")
              )
            )
          }
        }

        case class RideHailTransit(
          modesToConsider: java.lang.String
        )

        object RideHailTransit {

          def apply(c: com.typesafe.config.Config): BeamConfig.Beam.Agentsim.Agents.RideHailTransit = {
            BeamConfig.Beam.Agentsim.Agents.RideHailTransit(
              modesToConsider = if (c.hasPathOrNull("modesToConsider")) c.getString("modesToConsider") else "MASS"
            )
          }
        }

        case class TripBehaviors(
          carUsage: BeamConfig.Beam.Agentsim.Agents.TripBehaviors.CarUsage,
          mulitnomialLogit: BeamConfig.Beam.Agentsim.Agents.TripBehaviors.MulitnomialLogit
        )

        object TripBehaviors {
<<<<<<< HEAD
          case class CarUsage(
            minDistanceToTrainStop: scala.Double
          )

          object CarUsage {

            def apply(c: com.typesafe.config.Config): BeamConfig.Beam.Agentsim.Agents.TripBehaviors.CarUsage = {
              BeamConfig.Beam.Agentsim.Agents.TripBehaviors.CarUsage(
                minDistanceToTrainStop =
                  if (c.hasPathOrNull("minDistanceToTrainStop")) c.getDouble("minDistanceToTrainStop") else 0.0
              )
            }
          }
=======
>>>>>>> 97762262

          case class MulitnomialLogit(
            activity_file_path: java.lang.String,
            additional_trip_utility: scala.Double,
            destination_nest_scale_factor: scala.Double,
            generate_secondary_activities: scala.Boolean,
            intercept_file_path: java.lang.String,
            max_destination_choice_set_size: scala.Int,
            max_destination_distance_meters: scala.Double,
            mode_nest_scale_factor: scala.Double,
            trip_nest_scale_factor: scala.Double
          )

          object MulitnomialLogit {

            def apply(c: com.typesafe.config.Config): BeamConfig.Beam.Agentsim.Agents.TripBehaviors.MulitnomialLogit = {
              BeamConfig.Beam.Agentsim.Agents.TripBehaviors.MulitnomialLogit(
                activity_file_path =
                  if (c.hasPathOrNull("activity_file_path")) c.getString("activity_file_path") else "",
                additional_trip_utility =
                  if (c.hasPathOrNull("additional_trip_utility")) c.getDouble("additional_trip_utility") else 0.0,
                destination_nest_scale_factor =
                  if (c.hasPathOrNull("destination_nest_scale_factor")) c.getDouble("destination_nest_scale_factor")
                  else 1.0,
                generate_secondary_activities =
                  c.hasPathOrNull("generate_secondary_activities") && c.getBoolean("generate_secondary_activities"),
                intercept_file_path =
                  if (c.hasPathOrNull("intercept_file_path")) c.getString("intercept_file_path") else "",
                max_destination_choice_set_size =
                  if (c.hasPathOrNull("max_destination_choice_set_size")) c.getInt("max_destination_choice_set_size")
                  else 20,
                max_destination_distance_meters =
                  if (c.hasPathOrNull("max_destination_distance_meters")) c.getDouble("max_destination_distance_meters")
                  else 32000,
                mode_nest_scale_factor =
                  if (c.hasPathOrNull("mode_nest_scale_factor")) c.getDouble("mode_nest_scale_factor") else 1.0,
                trip_nest_scale_factor =
                  if (c.hasPathOrNull("trip_nest_scale_factor")) c.getDouble("trip_nest_scale_factor") else 1.0
              )
            }
          }

          def apply(c: com.typesafe.config.Config): BeamConfig.Beam.Agentsim.Agents.TripBehaviors = {
            BeamConfig.Beam.Agentsim.Agents.TripBehaviors(
              carUsage = BeamConfig.Beam.Agentsim.Agents.TripBehaviors.CarUsage(
                if (c.hasPathOrNull("carUsage")) c.getConfig("carUsage")
                else com.typesafe.config.ConfigFactory.parseString("carUsage{}")
              ),
              mulitnomialLogit = BeamConfig.Beam.Agentsim.Agents.TripBehaviors.MulitnomialLogit(
                if (c.hasPathOrNull("mulitnomialLogit")) c.getConfig("mulitnomialLogit")
                else com.typesafe.config.ConfigFactory.parseString("mulitnomialLogit{}")
              )
            )
          }
        }

        case class Vehicles(
          downsamplingMethod: java.lang.String,
          dummySharedBike: BeamConfig.Beam.Agentsim.Agents.Vehicles.DummySharedBike,
          dummySharedCar: BeamConfig.Beam.Agentsim.Agents.Vehicles.DummySharedCar,
          fractionOfInitialVehicleFleet: scala.Double,
          fractionOfPeopleWithBicycle: scala.Double,
          fuelTypesFilePath: java.lang.String,
          linkToGradePercentFilePath: java.lang.String,
          meanPrivateVehicleStartingSOC: scala.Double,
          meanRidehailVehicleStartingSOC: scala.Double,
          sharedFleets: scala.List[BeamConfig.Beam.Agentsim.Agents.Vehicles.SharedFleets$Elm],
          transitVehicleTypesByRouteFile: java.lang.String,
          vehicleAdjustmentMethod: java.lang.String,
          vehicleTypesFilePath: java.lang.String,
          vehiclesFilePath: java.lang.String
        )

        object Vehicles {

          case class DummySharedBike(
            vehicleTypeId: java.lang.String
          )

          object DummySharedBike {

            def apply(c: com.typesafe.config.Config): BeamConfig.Beam.Agentsim.Agents.Vehicles.DummySharedBike = {
              BeamConfig.Beam.Agentsim.Agents.Vehicles.DummySharedBike(
                vehicleTypeId =
                  if (c.hasPathOrNull("vehicleTypeId")) c.getString("vehicleTypeId") else "sharedVehicle-sharedBike"
              )
            }
          }

          case class DummySharedCar(
            vehicleTypeId: java.lang.String
          )

          object DummySharedCar {

            def apply(c: com.typesafe.config.Config): BeamConfig.Beam.Agentsim.Agents.Vehicles.DummySharedCar = {
              BeamConfig.Beam.Agentsim.Agents.Vehicles.DummySharedCar(
                vehicleTypeId =
                  if (c.hasPathOrNull("vehicleTypeId")) c.getString("vehicleTypeId") else "sharedVehicle-sharedCar"
              )
            }
          }

          case class SharedFleets$Elm(
            fixed_non_reserving: scala.Option[
              BeamConfig.Beam.Agentsim.Agents.Vehicles.SharedFleets$Elm.FixedNonReserving
            ],
            fixed_non_reserving_fleet_by_taz: scala.Option[
              BeamConfig.Beam.Agentsim.Agents.Vehicles.SharedFleets$Elm.FixedNonReservingFleetByTaz
            ],
            inexhaustible_reserving: scala.Option[
              BeamConfig.Beam.Agentsim.Agents.Vehicles.SharedFleets$Elm.InexhaustibleReserving
            ],
            managerType: java.lang.String,
            name: java.lang.String,
            parkingFilePath: java.lang.String,
            reposition: scala.Option[BeamConfig.Beam.Agentsim.Agents.Vehicles.SharedFleets$Elm.Reposition]
          )

          object SharedFleets$Elm {

            case class FixedNonReserving(
              maxWalkingDistance: scala.Int,
              vehicleTypeId: java.lang.String
            )

            object FixedNonReserving {

              def apply(
                c: com.typesafe.config.Config
              ): BeamConfig.Beam.Agentsim.Agents.Vehicles.SharedFleets$Elm.FixedNonReserving = {
                BeamConfig.Beam.Agentsim.Agents.Vehicles.SharedFleets$Elm.FixedNonReserving(
                  maxWalkingDistance =
                    if (c.hasPathOrNull("maxWalkingDistance")) c.getInt("maxWalkingDistance") else 500,
                  vehicleTypeId =
                    if (c.hasPathOrNull("vehicleTypeId")) c.getString("vehicleTypeId") else "sharedVehicle-sharedCar"
                )
              }
            }

            case class FixedNonReservingFleetByTaz(
              fleetSize: scala.Int,
              maxWalkingDistance: scala.Int,
              vehicleTypeId: java.lang.String,
              vehiclesSharePerTAZFromCSV: scala.Option[java.lang.String]
            )

            object FixedNonReservingFleetByTaz {

              def apply(
                c: com.typesafe.config.Config
              ): BeamConfig.Beam.Agentsim.Agents.Vehicles.SharedFleets$Elm.FixedNonReservingFleetByTaz = {
                BeamConfig.Beam.Agentsim.Agents.Vehicles.SharedFleets$Elm.FixedNonReservingFleetByTaz(
                  fleetSize = if (c.hasPathOrNull("fleetSize")) c.getInt("fleetSize") else 10,
                  maxWalkingDistance =
                    if (c.hasPathOrNull("maxWalkingDistance")) c.getInt("maxWalkingDistance") else 500,
                  vehicleTypeId =
                    if (c.hasPathOrNull("vehicleTypeId")) c.getString("vehicleTypeId") else "sharedVehicle-sharedCar",
                  vehiclesSharePerTAZFromCSV =
                    if (c.hasPathOrNull("vehiclesSharePerTAZFromCSV")) Some(c.getString("vehiclesSharePerTAZFromCSV"))
                    else None
                )
              }
            }

            case class InexhaustibleReserving(
              vehicleTypeId: java.lang.String
            )

            object InexhaustibleReserving {

              def apply(
                c: com.typesafe.config.Config
              ): BeamConfig.Beam.Agentsim.Agents.Vehicles.SharedFleets$Elm.InexhaustibleReserving = {
                BeamConfig.Beam.Agentsim.Agents.Vehicles.SharedFleets$Elm.InexhaustibleReserving(
                  vehicleTypeId =
                    if (c.hasPathOrNull("vehicleTypeId")) c.getString("vehicleTypeId") else "sharedVehicle-sharedCar"
                )
              }
            }

            case class Reposition(
              min_availability_undersupply_algorithm: scala.Option[
                BeamConfig.Beam.Agentsim.Agents.Vehicles.SharedFleets$Elm.Reposition.MinAvailabilityUndersupplyAlgorithm
              ],
              name: java.lang.String,
              repositionTimeBin: scala.Int,
              statTimeBin: scala.Int
            )

            object Reposition {

              case class MinAvailabilityUndersupplyAlgorithm(
                matchLimit: scala.Int
              )

              object MinAvailabilityUndersupplyAlgorithm {

                def apply(
                  c: com.typesafe.config.Config
                ): BeamConfig.Beam.Agentsim.Agents.Vehicles.SharedFleets$Elm.Reposition.MinAvailabilityUndersupplyAlgorithm = {
                  BeamConfig.Beam.Agentsim.Agents.Vehicles.SharedFleets$Elm.Reposition
                    .MinAvailabilityUndersupplyAlgorithm(
                      matchLimit = if (c.hasPathOrNull("matchLimit")) c.getInt("matchLimit") else 99999
                    )
                }
              }

              def apply(
                c: com.typesafe.config.Config
              ): BeamConfig.Beam.Agentsim.Agents.Vehicles.SharedFleets$Elm.Reposition = {
                BeamConfig.Beam.Agentsim.Agents.Vehicles.SharedFleets$Elm.Reposition(
                  min_availability_undersupply_algorithm =
                    if (c.hasPathOrNull("min-availability-undersupply-algorithm"))
                      scala.Some(
                        BeamConfig.Beam.Agentsim.Agents.Vehicles.SharedFleets$Elm.Reposition
                          .MinAvailabilityUndersupplyAlgorithm(c.getConfig("min-availability-undersupply-algorithm"))
                      )
                    else None,
                  name = if (c.hasPathOrNull("name")) c.getString("name") else "my-reposition-algorithm",
                  repositionTimeBin = if (c.hasPathOrNull("repositionTimeBin")) c.getInt("repositionTimeBin") else 3600,
                  statTimeBin = if (c.hasPathOrNull("statTimeBin")) c.getInt("statTimeBin") else 300
                )
              }
            }

            def apply(c: com.typesafe.config.Config): BeamConfig.Beam.Agentsim.Agents.Vehicles.SharedFleets$Elm = {
              BeamConfig.Beam.Agentsim.Agents.Vehicles.SharedFleets$Elm(
                fixed_non_reserving =
                  if (c.hasPathOrNull("fixed-non-reserving"))
                    scala.Some(
                      BeamConfig.Beam.Agentsim.Agents.Vehicles.SharedFleets$Elm
                        .FixedNonReserving(c.getConfig("fixed-non-reserving"))
                    )
                  else None,
                fixed_non_reserving_fleet_by_taz =
                  if (c.hasPathOrNull("fixed-non-reserving-fleet-by-taz"))
                    scala.Some(
                      BeamConfig.Beam.Agentsim.Agents.Vehicles.SharedFleets$Elm
                        .FixedNonReservingFleetByTaz(c.getConfig("fixed-non-reserving-fleet-by-taz"))
                    )
                  else None,
                inexhaustible_reserving =
                  if (c.hasPathOrNull("inexhaustible-reserving"))
                    scala.Some(
                      BeamConfig.Beam.Agentsim.Agents.Vehicles.SharedFleets$Elm
                        .InexhaustibleReserving(c.getConfig("inexhaustible-reserving"))
                    )
                  else None,
                managerType = if (c.hasPathOrNull("managerType")) c.getString("managerType") else "fixed-non-reserving",
                name = if (c.hasPathOrNull("name")) c.getString("name") else "my-fixed-non-reserving-fleet",
                parkingFilePath = if (c.hasPathOrNull("parkingFilePath")) c.getString("parkingFilePath") else "",
                reposition =
                  if (c.hasPathOrNull("reposition"))
                    scala.Some(
                      BeamConfig.Beam.Agentsim.Agents.Vehicles.SharedFleets$Elm.Reposition(c.getConfig("reposition"))
                    )
                  else None
              )
            }
          }

          def apply(c: com.typesafe.config.Config): BeamConfig.Beam.Agentsim.Agents.Vehicles = {
            BeamConfig.Beam.Agentsim.Agents.Vehicles(
              downsamplingMethod =
                if (c.hasPathOrNull("downsamplingMethod")) c.getString("downsamplingMethod")
                else "SECONDARY_VEHICLES_FIRST",
              dummySharedBike = BeamConfig.Beam.Agentsim.Agents.Vehicles.DummySharedBike(
                if (c.hasPathOrNull("dummySharedBike")) c.getConfig("dummySharedBike")
                else com.typesafe.config.ConfigFactory.parseString("dummySharedBike{}")
              ),
              dummySharedCar = BeamConfig.Beam.Agentsim.Agents.Vehicles.DummySharedCar(
                if (c.hasPathOrNull("dummySharedCar")) c.getConfig("dummySharedCar")
                else com.typesafe.config.ConfigFactory.parseString("dummySharedCar{}")
              ),
              fractionOfInitialVehicleFleet =
                if (c.hasPathOrNull("fractionOfInitialVehicleFleet")) c.getDouble("fractionOfInitialVehicleFleet")
                else 1.0,
              fractionOfPeopleWithBicycle =
                if (c.hasPathOrNull("fractionOfPeopleWithBicycle")) c.getDouble("fractionOfPeopleWithBicycle") else 1.0,
              fuelTypesFilePath =
                if (c.hasPathOrNull("fuelTypesFilePath")) c.getString("fuelTypesFilePath")
                else "/test/input/beamville/beamFuelTypes.csv",
              linkToGradePercentFilePath =
                if (c.hasPathOrNull("linkToGradePercentFilePath")) c.getString("linkToGradePercentFilePath") else "",
              meanPrivateVehicleStartingSOC =
                if (c.hasPathOrNull("meanPrivateVehicleStartingSOC")) c.getDouble("meanPrivateVehicleStartingSOC")
                else 1.0,
              meanRidehailVehicleStartingSOC =
                if (c.hasPathOrNull("meanRidehailVehicleStartingSOC")) c.getDouble("meanRidehailVehicleStartingSOC")
                else 1.0,
              sharedFleets = $_LBeamConfig_Beam_Agentsim_Agents_Vehicles_SharedFleets$Elm(c.getList("sharedFleets")),
              transitVehicleTypesByRouteFile =
                if (c.hasPathOrNull("transitVehicleTypesByRouteFile")) c.getString("transitVehicleTypesByRouteFile")
                else "",
              vehicleAdjustmentMethod =
                if (c.hasPathOrNull("vehicleAdjustmentMethod")) c.getString("vehicleAdjustmentMethod") else "UNIFORM",
              vehicleTypesFilePath =
                if (c.hasPathOrNull("vehicleTypesFilePath")) c.getString("vehicleTypesFilePath")
                else "/test/input/beamville/vehicleTypes.csv",
              vehiclesFilePath =
                if (c.hasPathOrNull("vehiclesFilePath")) c.getString("vehiclesFilePath")
                else "/test/input/beamville/vehicles.csv"
            )
          }

          private def $_LBeamConfig_Beam_Agentsim_Agents_Vehicles_SharedFleets$Elm(
            cl: com.typesafe.config.ConfigList
          ): scala.List[BeamConfig.Beam.Agentsim.Agents.Vehicles.SharedFleets$Elm] = {
            import scala.collection.JavaConverters._
            cl.asScala
              .map(cv =>
                BeamConfig.Beam.Agentsim.Agents.Vehicles
                  .SharedFleets$Elm(cv.asInstanceOf[com.typesafe.config.ConfigObject].toConfig)
              )
              .toList
          }
        }

        def apply(c: com.typesafe.config.Config): BeamConfig.Beam.Agentsim.Agents = {
          BeamConfig.Beam.Agentsim.Agents(
            bodyType = if (c.hasPathOrNull("bodyType")) c.getString("bodyType") else "BODY-TYPE-DEFAULT",
            freight = BeamConfig.Beam.Agentsim.Agents.Freight(
              if (c.hasPathOrNull("freight")) c.getConfig("freight")
              else com.typesafe.config.ConfigFactory.parseString("freight{}")
            ),
            households = BeamConfig.Beam.Agentsim.Agents.Households(
              if (c.hasPathOrNull("households")) c.getConfig("households")
              else com.typesafe.config.ConfigFactory.parseString("households{}")
            ),
            modalBehaviors = BeamConfig.Beam.Agentsim.Agents.ModalBehaviors(
              if (c.hasPathOrNull("modalBehaviors")) c.getConfig("modalBehaviors")
              else com.typesafe.config.ConfigFactory.parseString("modalBehaviors{}")
            ),
            modeIncentive = BeamConfig.Beam.Agentsim.Agents.ModeIncentive(
              if (c.hasPathOrNull("modeIncentive")) c.getConfig("modeIncentive")
              else com.typesafe.config.ConfigFactory.parseString("modeIncentive{}")
            ),
            parking = BeamConfig.Beam.Agentsim.Agents.Parking(
              if (c.hasPathOrNull("parking")) c.getConfig("parking")
              else com.typesafe.config.ConfigFactory.parseString("parking{}")
            ),
            plans = BeamConfig.Beam.Agentsim.Agents.Plans(
              if (c.hasPathOrNull("plans")) c.getConfig("plans")
              else com.typesafe.config.ConfigFactory.parseString("plans{}")
            ),
            population = BeamConfig.Beam.Agentsim.Agents.Population(
              if (c.hasPathOrNull("population")) c.getConfig("population")
              else com.typesafe.config.ConfigFactory.parseString("population{}")
            ),
            ptFare = BeamConfig.Beam.Agentsim.Agents.PtFare(
              if (c.hasPathOrNull("ptFare")) c.getConfig("ptFare")
              else com.typesafe.config.ConfigFactory.parseString("ptFare{}")
            ),
            rideHail = BeamConfig.Beam.Agentsim.Agents.RideHail(
              if (c.hasPathOrNull("rideHail")) c.getConfig("rideHail")
              else com.typesafe.config.ConfigFactory.parseString("rideHail{}")
            ),
            rideHailTransit = BeamConfig.Beam.Agentsim.Agents.RideHailTransit(
              if (c.hasPathOrNull("rideHailTransit")) c.getConfig("rideHailTransit")
              else com.typesafe.config.ConfigFactory.parseString("rideHailTransit{}")
            ),
            tripBehaviors = BeamConfig.Beam.Agentsim.Agents.TripBehaviors(
              if (c.hasPathOrNull("tripBehaviors")) c.getConfig("tripBehaviors")
              else com.typesafe.config.ConfigFactory.parseString("tripBehaviors{}")
            ),
            vehicles = BeamConfig.Beam.Agentsim.Agents.Vehicles(
              if (c.hasPathOrNull("vehicles")) c.getConfig("vehicles")
              else com.typesafe.config.ConfigFactory.parseString("vehicles{}")
            )
          )
        }
      }

      case class ChargingNetworkManager(
        helics: BeamConfig.Beam.Agentsim.ChargingNetworkManager.Helics,
        timeStepInSeconds: scala.Int
      )

      object ChargingNetworkManager {

        case class Helics(
          bufferSize: scala.Int,
          connectionEnabled: scala.Boolean,
          coreInitString: java.lang.String,
          coreType: java.lang.String,
          dataInStreamPoint: java.lang.String,
          dataOutStreamPoint: java.lang.String,
          federateName: java.lang.String,
          intLogLevel: scala.Int,
          timeDeltaProperty: scala.Double
        )

        object Helics {

          def apply(c: com.typesafe.config.Config): BeamConfig.Beam.Agentsim.ChargingNetworkManager.Helics = {
            BeamConfig.Beam.Agentsim.ChargingNetworkManager.Helics(
              bufferSize = if (c.hasPathOrNull("bufferSize")) c.getInt("bufferSize") else 1000,
              connectionEnabled = c.hasPathOrNull("connectionEnabled") && c.getBoolean("connectionEnabled"),
              coreInitString =
                if (c.hasPathOrNull("coreInitString")) c.getString("coreInitString")
                else "--federates=1 --broker_address=tcp://127.0.0.1",
              coreType = if (c.hasPathOrNull("coreType")) c.getString("coreType") else "zmq",
              dataInStreamPoint =
                if (c.hasPathOrNull("dataInStreamPoint")) c.getString("dataInStreamPoint")
                else "GridFed/PhysicalBounds",
              dataOutStreamPoint =
                if (c.hasPathOrNull("dataOutStreamPoint")) c.getString("dataOutStreamPoint") else "PowerDemand",
              federateName = if (c.hasPathOrNull("federateName")) c.getString("federateName") else "CNMFederate",
              intLogLevel = if (c.hasPathOrNull("intLogLevel")) c.getInt("intLogLevel") else 1,
              timeDeltaProperty = if (c.hasPathOrNull("timeDeltaProperty")) c.getDouble("timeDeltaProperty") else 1.0
            )
          }
        }

        def apply(c: com.typesafe.config.Config): BeamConfig.Beam.Agentsim.ChargingNetworkManager = {
          BeamConfig.Beam.Agentsim.ChargingNetworkManager(
            helics = BeamConfig.Beam.Agentsim.ChargingNetworkManager.Helics(
              if (c.hasPathOrNull("helics")) c.getConfig("helics")
              else com.typesafe.config.ConfigFactory.parseString("helics{}")
            ),
            timeStepInSeconds = if (c.hasPathOrNull("timeStepInSeconds")) c.getInt("timeStepInSeconds") else 300
          )
        }
      }

      case class H3taz(
        lowerBoundResolution: scala.Int,
        upperBoundResolution: scala.Int
      )

      object H3taz {

        def apply(c: com.typesafe.config.Config): BeamConfig.Beam.Agentsim.H3taz = {
          BeamConfig.Beam.Agentsim.H3taz(
            lowerBoundResolution = if (c.hasPathOrNull("lowerBoundResolution")) c.getInt("lowerBoundResolution") else 6,
            upperBoundResolution = if (c.hasPathOrNull("upperBoundResolution")) c.getInt("upperBoundResolution") else 9
          )
        }
      }

      case class Scenarios(
        frequencyAdjustmentFile: java.lang.String
      )

      object Scenarios {

        def apply(c: com.typesafe.config.Config): BeamConfig.Beam.Agentsim.Scenarios = {
          BeamConfig.Beam.Agentsim.Scenarios(
            frequencyAdjustmentFile =
              if (c.hasPathOrNull("frequencyAdjustmentFile")) c.getString("frequencyAdjustmentFile")
              else "/test/input/beamville/r5/FrequencyAdjustment.csv"
          )
        }
      }

      case class ScheduleMonitorTask(
        initialDelay: scala.Int,
        interval: scala.Int
      )

      object ScheduleMonitorTask {

        def apply(c: com.typesafe.config.Config): BeamConfig.Beam.Agentsim.ScheduleMonitorTask = {
          BeamConfig.Beam.Agentsim.ScheduleMonitorTask(
            initialDelay = if (c.hasPathOrNull("initialDelay")) c.getInt("initialDelay") else 1,
            interval = if (c.hasPathOrNull("interval")) c.getInt("interval") else 30
          )
        }
      }

      case class Taz(
        filePath: java.lang.String,
        parkingCostScalingFactor: scala.Double,
        parkingFilePath: java.lang.String,
        parkingManager: BeamConfig.Beam.Agentsim.Taz.ParkingManager,
        parkingStallCountScalingFactor: scala.Double
      )

      object Taz {

        case class ParkingManager(
          displayPerformanceTimings: scala.Boolean,
          level: java.lang.String,
          method: java.lang.String,
          parallel: BeamConfig.Beam.Agentsim.Taz.ParkingManager.Parallel
        )

        object ParkingManager {

          case class Parallel(
            numberOfClusters: scala.Int
          )

          object Parallel {

            def apply(c: com.typesafe.config.Config): BeamConfig.Beam.Agentsim.Taz.ParkingManager.Parallel = {
              BeamConfig.Beam.Agentsim.Taz.ParkingManager.Parallel(
                numberOfClusters = if (c.hasPathOrNull("numberOfClusters")) c.getInt("numberOfClusters") else 8
              )
            }
          }

          def apply(c: com.typesafe.config.Config): BeamConfig.Beam.Agentsim.Taz.ParkingManager = {
            BeamConfig.Beam.Agentsim.Taz.ParkingManager(
              displayPerformanceTimings =
                c.hasPathOrNull("displayPerformanceTimings") && c.getBoolean("displayPerformanceTimings"),
              level = if (c.hasPathOrNull("level")) c.getString("level") else "TAZ",
              method = if (c.hasPathOrNull("method")) c.getString("method") else "DEFAULT",
              parallel = BeamConfig.Beam.Agentsim.Taz.ParkingManager.Parallel(
                if (c.hasPathOrNull("parallel")) c.getConfig("parallel")
                else com.typesafe.config.ConfigFactory.parseString("parallel{}")
              )
            )
          }
        }

        def apply(c: com.typesafe.config.Config): BeamConfig.Beam.Agentsim.Taz = {
          BeamConfig.Beam.Agentsim.Taz(
            filePath =
              if (c.hasPathOrNull("filePath")) c.getString("filePath") else "/test/input/beamville/taz-centers.csv",
            parkingCostScalingFactor =
              if (c.hasPathOrNull("parkingCostScalingFactor")) c.getDouble("parkingCostScalingFactor") else 1.0,
            parkingFilePath = if (c.hasPathOrNull("parkingFilePath")) c.getString("parkingFilePath") else "",
            parkingManager = BeamConfig.Beam.Agentsim.Taz.ParkingManager(
              if (c.hasPathOrNull("parkingManager")) c.getConfig("parkingManager")
              else com.typesafe.config.ConfigFactory.parseString("parkingManager{}")
            ),
            parkingStallCountScalingFactor =
              if (c.hasPathOrNull("parkingStallCountScalingFactor")) c.getDouble("parkingStallCountScalingFactor")
              else 1.0
          )
        }
      }

      case class Toll(
        filePath: java.lang.String
      )

      object Toll {

        def apply(c: com.typesafe.config.Config): BeamConfig.Beam.Agentsim.Toll = {
          BeamConfig.Beam.Agentsim.Toll(
            filePath =
              if (c.hasPathOrNull("filePath")) c.getString("filePath") else "/test/input/beamville/toll-prices.csv"
          )
        }
      }

      case class Tuning(
        fuelCapacityInJoules: scala.Double,
        rideHailPrice: scala.Double,
        tollPrice: scala.Double,
        transitCapacity: scala.Option[scala.Double],
        transitPrice: scala.Double
      )

      object Tuning {

        def apply(c: com.typesafe.config.Config): BeamConfig.Beam.Agentsim.Tuning = {
          BeamConfig.Beam.Agentsim.Tuning(
            fuelCapacityInJoules =
              if (c.hasPathOrNull("fuelCapacityInJoules")) c.getDouble("fuelCapacityInJoules") else 86400000,
            rideHailPrice = if (c.hasPathOrNull("rideHailPrice")) c.getDouble("rideHailPrice") else 1.0,
            tollPrice = if (c.hasPathOrNull("tollPrice")) c.getDouble("tollPrice") else 1.0,
            transitCapacity = if (c.hasPathOrNull("transitCapacity")) Some(c.getDouble("transitCapacity")) else None,
            transitPrice = if (c.hasPathOrNull("transitPrice")) c.getDouble("transitPrice") else 1.0
          )
        }
      }

      def apply(c: com.typesafe.config.Config): BeamConfig.Beam.Agentsim = {
        BeamConfig.Beam.Agentsim(
          agentSampleSizeAsFractionOfPopulation =
            if (c.hasPathOrNull("agentSampleSizeAsFractionOfPopulation"))
              c.getDouble("agentSampleSizeAsFractionOfPopulation")
            else 1.0,
          agents = BeamConfig.Beam.Agentsim.Agents(
            if (c.hasPathOrNull("agents")) c.getConfig("agents")
            else com.typesafe.config.ConfigFactory.parseString("agents{}")
          ),
          chargingNetworkManager = BeamConfig.Beam.Agentsim.ChargingNetworkManager(
            if (c.hasPathOrNull("chargingNetworkManager")) c.getConfig("chargingNetworkManager")
            else com.typesafe.config.ConfigFactory.parseString("chargingNetworkManager{}")
          ),
          endTime = if (c.hasPathOrNull("endTime")) c.getString("endTime") else "30:00:00",
          firstIteration = if (c.hasPathOrNull("firstIteration")) c.getInt("firstIteration") else 0,
          fractionOfPlansWithSingleActivity =
            if (c.hasPathOrNull("fractionOfPlansWithSingleActivity")) c.getDouble("fractionOfPlansWithSingleActivity")
            else 0.0,
          h3taz = BeamConfig.Beam.Agentsim.H3taz(
            if (c.hasPathOrNull("h3taz")) c.getConfig("h3taz")
            else com.typesafe.config.ConfigFactory.parseString("h3taz{}")
          ),
          lastIteration = if (c.hasPathOrNull("lastIteration")) c.getInt("lastIteration") else 0,
          populationAdjustment =
            if (c.hasPathOrNull("populationAdjustment")) c.getString("populationAdjustment") else "DEFAULT_ADJUSTMENT",
          scenarios = BeamConfig.Beam.Agentsim.Scenarios(
            if (c.hasPathOrNull("scenarios")) c.getConfig("scenarios")
            else com.typesafe.config.ConfigFactory.parseString("scenarios{}")
          ),
          scheduleMonitorTask = BeamConfig.Beam.Agentsim.ScheduleMonitorTask(
            if (c.hasPathOrNull("scheduleMonitorTask")) c.getConfig("scheduleMonitorTask")
            else com.typesafe.config.ConfigFactory.parseString("scheduleMonitorTask{}")
          ),
          schedulerParallelismWindow =
            if (c.hasPathOrNull("schedulerParallelismWindow")) c.getInt("schedulerParallelismWindow") else 30,
          simulationName = if (c.hasPathOrNull("simulationName")) c.getString("simulationName") else "beamville",
          taz = BeamConfig.Beam.Agentsim.Taz(
            if (c.hasPathOrNull("taz")) c.getConfig("taz") else com.typesafe.config.ConfigFactory.parseString("taz{}")
          ),
          thresholdForMakingParkingChoiceInMeters =
            if (c.hasPathOrNull("thresholdForMakingParkingChoiceInMeters"))
              c.getInt("thresholdForMakingParkingChoiceInMeters")
            else 100,
          thresholdForWalkingInMeters =
            if (c.hasPathOrNull("thresholdForWalkingInMeters")) c.getInt("thresholdForWalkingInMeters") else 100,
          timeBinSize = if (c.hasPathOrNull("timeBinSize")) c.getInt("timeBinSize") else 3600,
          toll = BeamConfig.Beam.Agentsim.Toll(
            if (c.hasPathOrNull("toll")) c.getConfig("toll")
            else com.typesafe.config.ConfigFactory.parseString("toll{}")
          ),
          tuning = BeamConfig.Beam.Agentsim.Tuning(
            if (c.hasPathOrNull("tuning")) c.getConfig("tuning")
            else com.typesafe.config.ConfigFactory.parseString("tuning{}")
          )
        )
      }
    }

    case class Calibration(
      counts: BeamConfig.Beam.Calibration.Counts,
      google: BeamConfig.Beam.Calibration.Google,
      meanToCountsWeightRatio: scala.Double,
      mode: BeamConfig.Beam.Calibration.Mode,
      objectiveFunction: java.lang.String,
      roadNetwork: BeamConfig.Beam.Calibration.RoadNetwork,
      studyArea: BeamConfig.Beam.Calibration.StudyArea
    )

    object Calibration {

      case class Counts(
        averageCountsOverIterations: scala.Int,
        countsScaleFactor: scala.Int,
        inputCountsFile: java.lang.String,
        writeCountsInterval: scala.Int
      )

      object Counts {

        def apply(c: com.typesafe.config.Config): BeamConfig.Beam.Calibration.Counts = {
          BeamConfig.Beam.Calibration.Counts(
            averageCountsOverIterations =
              if (c.hasPathOrNull("averageCountsOverIterations")) c.getInt("averageCountsOverIterations") else 1,
            countsScaleFactor = if (c.hasPathOrNull("countsScaleFactor")) c.getInt("countsScaleFactor") else 10,
            inputCountsFile = if (c.hasPathOrNull("inputCountsFile")) c.getString("inputCountsFile") else "",
            writeCountsInterval = if (c.hasPathOrNull("writeCountsInterval")) c.getInt("writeCountsInterval") else 1
          )
        }
      }

      case class Google(
        travelTimes: BeamConfig.Beam.Calibration.Google.TravelTimes
      )

      object Google {

        case class TravelTimes(
          enable: scala.Boolean,
          iterationInterval: scala.Int,
          minDistanceInMeters: scala.Double,
          numDataPointsOver24Hours: scala.Int,
          offPeakEnabled: scala.Boolean,
          queryDate: java.lang.String,
          tolls: scala.Boolean
        )

        object TravelTimes {

          def apply(c: com.typesafe.config.Config): BeamConfig.Beam.Calibration.Google.TravelTimes = {
            BeamConfig.Beam.Calibration.Google.TravelTimes(
              enable = c.hasPathOrNull("enable") && c.getBoolean("enable"),
              iterationInterval = if (c.hasPathOrNull("iterationInterval")) c.getInt("iterationInterval") else 5,
              minDistanceInMeters =
                if (c.hasPathOrNull("minDistanceInMeters")) c.getDouble("minDistanceInMeters") else 5000,
              numDataPointsOver24Hours =
                if (c.hasPathOrNull("numDataPointsOver24Hours")) c.getInt("numDataPointsOver24Hours") else 100,
              offPeakEnabled = c.hasPathOrNull("offPeakEnabled") && c.getBoolean("offPeakEnabled"),
              queryDate = if (c.hasPathOrNull("queryDate")) c.getString("queryDate") else "2020-10-14",
              tolls = !c.hasPathOrNull("tolls") || c.getBoolean("tolls")
            )
          }
        }

        def apply(c: com.typesafe.config.Config): BeamConfig.Beam.Calibration.Google = {
          BeamConfig.Beam.Calibration.Google(
            travelTimes = BeamConfig.Beam.Calibration.Google.TravelTimes(
              if (c.hasPathOrNull("travelTimes")) c.getConfig("travelTimes")
              else com.typesafe.config.ConfigFactory.parseString("travelTimes{}")
            )
          )
        }
      }

      case class Mode(
        benchmarkFilePath: java.lang.String
      )

      object Mode {

        def apply(c: com.typesafe.config.Config): BeamConfig.Beam.Calibration.Mode = {
          BeamConfig.Beam.Calibration.Mode(
            benchmarkFilePath = if (c.hasPathOrNull("benchmarkFilePath")) c.getString("benchmarkFilePath") else ""
          )
        }
      }

      case class RoadNetwork(
        travelTimes: BeamConfig.Beam.Calibration.RoadNetwork.TravelTimes
      )

      object RoadNetwork {

        case class TravelTimes(
          zoneBoundariesFilePath: java.lang.String,
          zoneODTravelTimesFilePath: java.lang.String
        )

        object TravelTimes {

          def apply(c: com.typesafe.config.Config): BeamConfig.Beam.Calibration.RoadNetwork.TravelTimes = {
            BeamConfig.Beam.Calibration.RoadNetwork.TravelTimes(
              zoneBoundariesFilePath =
                if (c.hasPathOrNull("zoneBoundariesFilePath")) c.getString("zoneBoundariesFilePath") else "",
              zoneODTravelTimesFilePath =
                if (c.hasPathOrNull("zoneODTravelTimesFilePath")) c.getString("zoneODTravelTimesFilePath") else ""
            )
          }
        }

        def apply(c: com.typesafe.config.Config): BeamConfig.Beam.Calibration.RoadNetwork = {
          BeamConfig.Beam.Calibration.RoadNetwork(
            travelTimes = BeamConfig.Beam.Calibration.RoadNetwork.TravelTimes(
              if (c.hasPathOrNull("travelTimes")) c.getConfig("travelTimes")
              else com.typesafe.config.ConfigFactory.parseString("travelTimes{}")
            )
          )
        }
      }

      case class StudyArea(
        enabled: scala.Boolean,
        lat: scala.Double,
        lon: scala.Double,
        radius: scala.Double
      )

      object StudyArea {

        def apply(c: com.typesafe.config.Config): BeamConfig.Beam.Calibration.StudyArea = {
          BeamConfig.Beam.Calibration.StudyArea(
            enabled = c.hasPathOrNull("enabled") && c.getBoolean("enabled"),
            lat = if (c.hasPathOrNull("lat")) c.getDouble("lat") else 0,
            lon = if (c.hasPathOrNull("lon")) c.getDouble("lon") else 0,
            radius = if (c.hasPathOrNull("radius")) c.getDouble("radius") else 0
          )
        }
      }

      def apply(c: com.typesafe.config.Config): BeamConfig.Beam.Calibration = {
        BeamConfig.Beam.Calibration(
          counts = BeamConfig.Beam.Calibration.Counts(
            if (c.hasPathOrNull("counts")) c.getConfig("counts")
            else com.typesafe.config.ConfigFactory.parseString("counts{}")
          ),
          google = BeamConfig.Beam.Calibration.Google(
            if (c.hasPathOrNull("google")) c.getConfig("google")
            else com.typesafe.config.ConfigFactory.parseString("google{}")
          ),
          meanToCountsWeightRatio =
            if (c.hasPathOrNull("meanToCountsWeightRatio")) c.getDouble("meanToCountsWeightRatio") else 0.5,
          mode = BeamConfig.Beam.Calibration.Mode(
            if (c.hasPathOrNull("mode")) c.getConfig("mode")
            else com.typesafe.config.ConfigFactory.parseString("mode{}")
          ),
          objectiveFunction =
            if (c.hasPathOrNull("objectiveFunction")) c.getString("objectiveFunction")
            else "ModeChoiceObjectiveFunction",
          roadNetwork = BeamConfig.Beam.Calibration.RoadNetwork(
            if (c.hasPathOrNull("roadNetwork")) c.getConfig("roadNetwork")
            else com.typesafe.config.ConfigFactory.parseString("roadNetwork{}")
          ),
          studyArea = BeamConfig.Beam.Calibration.StudyArea(
            if (c.hasPathOrNull("studyArea")) c.getConfig("studyArea")
            else com.typesafe.config.ConfigFactory.parseString("studyArea{}")
          )
        )
      }
    }

    case class Cluster(
      clusterType: scala.Option[java.lang.String],
      enabled: scala.Boolean
    )

    object Cluster {

      def apply(c: com.typesafe.config.Config): BeamConfig.Beam.Cluster = {
        BeamConfig.Beam.Cluster(
          clusterType = if (c.hasPathOrNull("clusterType")) Some(c.getString("clusterType")) else None,
          enabled = c.hasPathOrNull("enabled") && c.getBoolean("enabled")
        )
      }
    }

    case class Debug(
      actor: BeamConfig.Beam.Debug.Actor,
      agentTripScoresInterval: scala.Int,
      clearRoutedOutstandingWorkEnabled: scala.Boolean,
      debugActorTimerIntervalInSec: scala.Int,
      debugEnabled: scala.Boolean,
      memoryConsumptionDisplayTimeoutInSec: scala.Int,
      messageLogging: scala.Boolean,
      secondsToWaitToClearRoutedOutstandingWork: scala.Int,
      stuckAgentDetection: BeamConfig.Beam.Debug.StuckAgentDetection,
      triggerMeasurer: BeamConfig.Beam.Debug.TriggerMeasurer,
      vmInformation: BeamConfig.Beam.Debug.VmInformation,
      writeModeChoiceAlternatives: scala.Boolean,
      writeRealizedModeChoiceFile: scala.Boolean
    )

    object Debug {

      case class Actor(
        logDepth: scala.Int
      )

      object Actor {

        def apply(c: com.typesafe.config.Config): BeamConfig.Beam.Debug.Actor = {
          BeamConfig.Beam.Debug.Actor(
            logDepth = if (c.hasPathOrNull("logDepth")) c.getInt("logDepth") else 0
          )
        }
      }

      case class StuckAgentDetection(
        checkIntervalMs: scala.Long,
        checkMaxNumberOfMessagesEnabled: scala.Boolean,
        defaultTimeoutMs: scala.Long,
        enabled: scala.Boolean,
        overallSimulationTimeoutMs: scala.Long,
        thresholds: scala.List[BeamConfig.Beam.Debug.StuckAgentDetection.Thresholds$Elm]
      )

      object StuckAgentDetection {

        case class Thresholds$Elm(
          actorTypeToMaxNumberOfMessages: BeamConfig.Beam.Debug.StuckAgentDetection.Thresholds$Elm.ActorTypeToMaxNumberOfMessages,
          markAsStuckAfterMs: scala.Long,
          triggerType: java.lang.String
        )

        object Thresholds$Elm {

          case class ActorTypeToMaxNumberOfMessages(
            population: scala.Option[scala.Int],
            rideHailAgent: scala.Option[scala.Int],
            rideHailManager: scala.Option[scala.Int],
            transitDriverAgent: scala.Option[scala.Int]
          )

          object ActorTypeToMaxNumberOfMessages {

            def apply(
              c: com.typesafe.config.Config
            ): BeamConfig.Beam.Debug.StuckAgentDetection.Thresholds$Elm.ActorTypeToMaxNumberOfMessages = {
              BeamConfig.Beam.Debug.StuckAgentDetection.Thresholds$Elm.ActorTypeToMaxNumberOfMessages(
                population = if (c.hasPathOrNull("population")) Some(c.getInt("population")) else None,
                rideHailAgent = if (c.hasPathOrNull("rideHailAgent")) Some(c.getInt("rideHailAgent")) else None,
                rideHailManager = if (c.hasPathOrNull("rideHailManager")) Some(c.getInt("rideHailManager")) else None,
                transitDriverAgent =
                  if (c.hasPathOrNull("transitDriverAgent")) Some(c.getInt("transitDriverAgent")) else None
              )
            }
          }

          def apply(c: com.typesafe.config.Config): BeamConfig.Beam.Debug.StuckAgentDetection.Thresholds$Elm = {
            BeamConfig.Beam.Debug.StuckAgentDetection.Thresholds$Elm(
              actorTypeToMaxNumberOfMessages =
                BeamConfig.Beam.Debug.StuckAgentDetection.Thresholds$Elm.ActorTypeToMaxNumberOfMessages(
                  if (c.hasPathOrNull("actorTypeToMaxNumberOfMessages")) c.getConfig("actorTypeToMaxNumberOfMessages")
                  else com.typesafe.config.ConfigFactory.parseString("actorTypeToMaxNumberOfMessages{}")
                ),
              markAsStuckAfterMs =
                if (c.hasPathOrNull("markAsStuckAfterMs"))
                  c.getDuration("markAsStuckAfterMs", java.util.concurrent.TimeUnit.MILLISECONDS)
                else 20000,
              triggerType =
                if (c.hasPathOrNull("triggerType")) c.getString("triggerType")
                else "beam.agentsim.agents.PersonAgent$ActivityStartTrigger"
            )
          }
        }

        def apply(c: com.typesafe.config.Config): BeamConfig.Beam.Debug.StuckAgentDetection = {
          BeamConfig.Beam.Debug.StuckAgentDetection(
            checkIntervalMs =
              if (c.hasPathOrNull("checkIntervalMs"))
                c.getDuration("checkIntervalMs", java.util.concurrent.TimeUnit.MILLISECONDS)
              else 200,
            checkMaxNumberOfMessagesEnabled =
              !c.hasPathOrNull("checkMaxNumberOfMessagesEnabled") || c.getBoolean("checkMaxNumberOfMessagesEnabled"),
            defaultTimeoutMs =
              if (c.hasPathOrNull("defaultTimeoutMs"))
                c.getDuration("defaultTimeoutMs", java.util.concurrent.TimeUnit.MILLISECONDS)
              else 60000,
            enabled = c.hasPathOrNull("enabled") && c.getBoolean("enabled"),
            overallSimulationTimeoutMs =
              if (c.hasPathOrNull("overallSimulationTimeoutMs"))
                c.getDuration("overallSimulationTimeoutMs", java.util.concurrent.TimeUnit.MILLISECONDS)
              else 100000,
            thresholds = $_LBeamConfig_Beam_Debug_StuckAgentDetection_Thresholds$Elm(c.getList("thresholds"))
          )
        }

        private def $_LBeamConfig_Beam_Debug_StuckAgentDetection_Thresholds$Elm(
          cl: com.typesafe.config.ConfigList
        ): scala.List[BeamConfig.Beam.Debug.StuckAgentDetection.Thresholds$Elm] = {
          import scala.collection.JavaConverters._
          cl.asScala
            .map(cv =>
              BeamConfig.Beam.Debug.StuckAgentDetection
                .Thresholds$Elm(cv.asInstanceOf[com.typesafe.config.ConfigObject].toConfig)
            )
            .toList
        }
      }

      case class TriggerMeasurer(
        enabled: scala.Boolean,
        writeStuckAgentDetectionConfig: scala.Boolean
      )

      object TriggerMeasurer {

        def apply(c: com.typesafe.config.Config): BeamConfig.Beam.Debug.TriggerMeasurer = {
          BeamConfig.Beam.Debug.TriggerMeasurer(
            enabled = c.hasPathOrNull("enabled") && c.getBoolean("enabled"),
            writeStuckAgentDetectionConfig =
              !c.hasPathOrNull("writeStuckAgentDetectionConfig") || c.getBoolean("writeStuckAgentDetectionConfig")
          )
        }
      }

      case class VmInformation(
        createGCClassHistogram: scala.Boolean
      )

      object VmInformation {

        def apply(c: com.typesafe.config.Config): BeamConfig.Beam.Debug.VmInformation = {
          BeamConfig.Beam.Debug.VmInformation(
            createGCClassHistogram = c.hasPathOrNull("createGCClassHistogram") && c.getBoolean("createGCClassHistogram")
          )
        }
      }

      def apply(c: com.typesafe.config.Config): BeamConfig.Beam.Debug = {
        BeamConfig.Beam.Debug(
          actor = BeamConfig.Beam.Debug.Actor(
            if (c.hasPathOrNull("actor")) c.getConfig("actor")
            else com.typesafe.config.ConfigFactory.parseString("actor{}")
          ),
          agentTripScoresInterval =
            if (c.hasPathOrNull("agentTripScoresInterval")) c.getInt("agentTripScoresInterval") else 0,
          clearRoutedOutstandingWorkEnabled =
            c.hasPathOrNull("clearRoutedOutstandingWorkEnabled") && c.getBoolean("clearRoutedOutstandingWorkEnabled"),
          debugActorTimerIntervalInSec =
            if (c.hasPathOrNull("debugActorTimerIntervalInSec")) c.getInt("debugActorTimerIntervalInSec") else 0,
          debugEnabled = c.hasPathOrNull("debugEnabled") && c.getBoolean("debugEnabled"),
          memoryConsumptionDisplayTimeoutInSec =
            if (c.hasPathOrNull("memoryConsumptionDisplayTimeoutInSec"))
              c.getInt("memoryConsumptionDisplayTimeoutInSec")
            else 0,
          messageLogging = c.hasPathOrNull("messageLogging") && c.getBoolean("messageLogging"),
          secondsToWaitToClearRoutedOutstandingWork =
            if (c.hasPathOrNull("secondsToWaitToClearRoutedOutstandingWork"))
              c.getInt("secondsToWaitToClearRoutedOutstandingWork")
            else 60,
          stuckAgentDetection = BeamConfig.Beam.Debug.StuckAgentDetection(
            if (c.hasPathOrNull("stuckAgentDetection")) c.getConfig("stuckAgentDetection")
            else com.typesafe.config.ConfigFactory.parseString("stuckAgentDetection{}")
          ),
          triggerMeasurer = BeamConfig.Beam.Debug.TriggerMeasurer(
            if (c.hasPathOrNull("triggerMeasurer")) c.getConfig("triggerMeasurer")
            else com.typesafe.config.ConfigFactory.parseString("triggerMeasurer{}")
          ),
          vmInformation = BeamConfig.Beam.Debug.VmInformation(
            if (c.hasPathOrNull("vmInformation")) c.getConfig("vmInformation")
            else com.typesafe.config.ConfigFactory.parseString("vmInformation{}")
          ),
          writeModeChoiceAlternatives =
            c.hasPathOrNull("writeModeChoiceAlternatives") && c.getBoolean("writeModeChoiceAlternatives"),
          writeRealizedModeChoiceFile =
            c.hasPathOrNull("writeRealizedModeChoiceFile") && c.getBoolean("writeRealizedModeChoiceFile")
        )
      }
    }

    case class Exchange(
      output: BeamConfig.Beam.Exchange.Output,
      scenario: BeamConfig.Beam.Exchange.Scenario
    )

    object Exchange {

      case class Output(
        activitySimSkimsEnabled: scala.Boolean,
        geo: BeamConfig.Beam.Exchange.Output.Geo
      )

      object Output {

        case class Geo(
          filePath: scala.Option[java.lang.String]
        )

        object Geo {

          def apply(c: com.typesafe.config.Config): BeamConfig.Beam.Exchange.Output.Geo = {
            BeamConfig.Beam.Exchange.Output.Geo(
              filePath = if (c.hasPathOrNull("filePath")) Some(c.getString("filePath")) else None
            )
          }
        }

        def apply(c: com.typesafe.config.Config): BeamConfig.Beam.Exchange.Output = {
          BeamConfig.Beam.Exchange.Output(
            activitySimSkimsEnabled =
              c.hasPathOrNull("activitySimSkimsEnabled") && c.getBoolean("activitySimSkimsEnabled"),
            geo = BeamConfig.Beam.Exchange.Output.Geo(
              if (c.hasPathOrNull("geo")) c.getConfig("geo") else com.typesafe.config.ConfigFactory.parseString("geo{}")
            )
          )
        }
      }

      case class Scenario(
        convertWgs2Utm: scala.Boolean,
        fileFormat: java.lang.String,
        folder: java.lang.String,
        modeMap: scala.Option[scala.List[java.lang.String]],
        source: java.lang.String,
        urbansim: BeamConfig.Beam.Exchange.Scenario.Urbansim
      )

      object Scenario {

        case class Urbansim(
          activitySimEnabled: scala.Boolean
        )

        object Urbansim {

          def apply(c: com.typesafe.config.Config): BeamConfig.Beam.Exchange.Scenario.Urbansim = {
            BeamConfig.Beam.Exchange.Scenario.Urbansim(
              activitySimEnabled = c.hasPathOrNull("activitySimEnabled") && c.getBoolean("activitySimEnabled")
            )
          }
        }

        def apply(c: com.typesafe.config.Config): BeamConfig.Beam.Exchange.Scenario = {
          BeamConfig.Beam.Exchange.Scenario(
            convertWgs2Utm = c.hasPathOrNull("convertWgs2Utm") && c.getBoolean("convertWgs2Utm"),
            fileFormat = if (c.hasPathOrNull("fileFormat")) c.getString("fileFormat") else "xml",
            folder = if (c.hasPathOrNull("folder")) c.getString("folder") else "",
            modeMap = if (c.hasPathOrNull("modeMap")) scala.Some($_L$_str(c.getList("modeMap"))) else None,
            source = if (c.hasPathOrNull("source")) c.getString("source") else "Beam",
            urbansim = BeamConfig.Beam.Exchange.Scenario.Urbansim(
              if (c.hasPathOrNull("urbansim")) c.getConfig("urbansim")
              else com.typesafe.config.ConfigFactory.parseString("urbansim{}")
            )
          )
        }
      }

      def apply(c: com.typesafe.config.Config): BeamConfig.Beam.Exchange = {
        BeamConfig.Beam.Exchange(
          output = BeamConfig.Beam.Exchange.Output(
            if (c.hasPathOrNull("output")) c.getConfig("output")
            else com.typesafe.config.ConfigFactory.parseString("output{}")
          ),
          scenario = BeamConfig.Beam.Exchange.Scenario(
            if (c.hasPathOrNull("scenario")) c.getConfig("scenario")
            else com.typesafe.config.ConfigFactory.parseString("scenario{}")
          )
        )
      }
    }

    case class Experimental(
      optimizer: BeamConfig.Beam.Experimental.Optimizer
    )

    object Experimental {

      case class Optimizer(
        enabled: scala.Boolean
      )

      object Optimizer {

        def apply(c: com.typesafe.config.Config): BeamConfig.Beam.Experimental.Optimizer = {
          BeamConfig.Beam.Experimental.Optimizer(
            enabled = c.hasPathOrNull("enabled") && c.getBoolean("enabled")
          )
        }
      }

      def apply(c: com.typesafe.config.Config): BeamConfig.Beam.Experimental = {
        BeamConfig.Beam.Experimental(
          optimizer = BeamConfig.Beam.Experimental.Optimizer(
            if (c.hasPathOrNull("optimizer")) c.getConfig("optimizer")
            else com.typesafe.config.ConfigFactory.parseString("optimizer{}")
          )
        )
      }
    }

    case class Input(
      lastBaseOutputDir: java.lang.String,
      simulationPrefix: java.lang.String
    )

    object Input {

      def apply(c: com.typesafe.config.Config): BeamConfig.Beam.Input = {
        BeamConfig.Beam.Input(
          lastBaseOutputDir = if (c.hasPathOrNull("lastBaseOutputDir")) c.getString("lastBaseOutputDir") else "output",
          simulationPrefix = if (c.hasPathOrNull("simulationPrefix")) c.getString("simulationPrefix") else "beamville"
        )
      }
    }

    case class Logger(
      keepConsoleAppenderOn: scala.Boolean
    )

    object Logger {

      def apply(c: com.typesafe.config.Config): BeamConfig.Beam.Logger = {
        BeamConfig.Beam.Logger(
          keepConsoleAppenderOn = !c.hasPathOrNull("keepConsoleAppenderOn") || c.getBoolean("keepConsoleAppenderOn")
        )
      }
    }

    case class Metrics(
      level: java.lang.String
    )

    object Metrics {

      def apply(c: com.typesafe.config.Config): BeamConfig.Beam.Metrics = {
        BeamConfig.Beam.Metrics(
          level = if (c.hasPathOrNull("level")) c.getString("level") else "verbose"
        )
      }
    }

    case class Outputs(
      addTimestampToOutputDirectory: scala.Boolean,
      baseOutputDirectory: java.lang.String,
      collectAndCreateBeamAnalysisAndGraphs: scala.Boolean,
      defaultWriteInterval: scala.Int,
      displayPerformanceTimings: scala.Boolean,
      events: BeamConfig.Beam.Outputs.Events,
      generalizedLinkStats: BeamConfig.Beam.Outputs.GeneralizedLinkStats,
      generalizedLinkStatsInterval: scala.Int,
      matsim: BeamConfig.Beam.Outputs.Matsim,
      stats: BeamConfig.Beam.Outputs.Stats,
      writeAnalysis: scala.Boolean,
      writeEventsInterval: scala.Int,
      writeGraphs: scala.Boolean,
      writeLinkTraversalInterval: scala.Int,
      writePlansInterval: scala.Int,
      writeR5RoutesInterval: scala.Int
    )

    object Outputs {

      case class Events(
        eventsToWrite: java.lang.String,
        fileOutputFormats: java.lang.String
      )

      object Events {

        def apply(c: com.typesafe.config.Config): BeamConfig.Beam.Outputs.Events = {
          BeamConfig.Beam.Outputs.Events(
            eventsToWrite =
              if (c.hasPathOrNull("eventsToWrite")) c.getString("eventsToWrite")
              else
                "ActivityEndEvent,ActivityStartEvent,PersonEntersVehicleEvent,PersonLeavesVehicleEvent,ModeChoiceEvent,PathTraversalEvent,ReserveRideHailEvent,ReplanningEvent,RefuelSessionEvent,ChargingPlugInEvent,ChargingPlugOutEvent,ParkingEvent,LeavingParkingEvent",
            fileOutputFormats = if (c.hasPathOrNull("fileOutputFormats")) c.getString("fileOutputFormats") else "csv"
          )
        }
      }

      case class GeneralizedLinkStats(
        endTime: scala.Int,
        startTime: scala.Int
      )

      object GeneralizedLinkStats {

        def apply(c: com.typesafe.config.Config): BeamConfig.Beam.Outputs.GeneralizedLinkStats = {
          BeamConfig.Beam.Outputs.GeneralizedLinkStats(
            endTime = if (c.hasPathOrNull("endTime")) c.getInt("endTime") else 32400,
            startTime = if (c.hasPathOrNull("startTime")) c.getInt("startTime") else 25200
          )
        }
      }

      case class Matsim(
        deleteITERSFolderFiles: java.lang.String,
        deleteRootFolderFiles: java.lang.String
      )

      object Matsim {

        def apply(c: com.typesafe.config.Config): BeamConfig.Beam.Outputs.Matsim = {
          BeamConfig.Beam.Outputs.Matsim(
            deleteITERSFolderFiles =
              if (c.hasPathOrNull("deleteITERSFolderFiles")) c.getString("deleteITERSFolderFiles") else "",
            deleteRootFolderFiles =
              if (c.hasPathOrNull("deleteRootFolderFiles")) c.getString("deleteRootFolderFiles") else ""
          )
        }
      }

      case class Stats(
        binSize: scala.Int
      )

      object Stats {

        def apply(c: com.typesafe.config.Config): BeamConfig.Beam.Outputs.Stats = {
          BeamConfig.Beam.Outputs.Stats(
            binSize = if (c.hasPathOrNull("binSize")) c.getInt("binSize") else 3600
          )
        }
      }

      def apply(c: com.typesafe.config.Config): BeamConfig.Beam.Outputs = {
        BeamConfig.Beam.Outputs(
          addTimestampToOutputDirectory =
            !c.hasPathOrNull("addTimestampToOutputDirectory") || c.getBoolean("addTimestampToOutputDirectory"),
          baseOutputDirectory =
            if (c.hasPathOrNull("baseOutputDirectory")) c.getString("baseOutputDirectory") else "output",
          collectAndCreateBeamAnalysisAndGraphs =
            !c.hasPathOrNull("collectAndCreateBeamAnalysisAndGraphs") || c.getBoolean(
              "collectAndCreateBeamAnalysisAndGraphs"
            ),
          defaultWriteInterval = if (c.hasPathOrNull("defaultWriteInterval")) c.getInt("defaultWriteInterval") else 1,
          displayPerformanceTimings =
            c.hasPathOrNull("displayPerformanceTimings") && c.getBoolean("displayPerformanceTimings"),
          events = BeamConfig.Beam.Outputs.Events(
            if (c.hasPathOrNull("events")) c.getConfig("events")
            else com.typesafe.config.ConfigFactory.parseString("events{}")
          ),
          generalizedLinkStats = BeamConfig.Beam.Outputs.GeneralizedLinkStats(
            if (c.hasPathOrNull("generalizedLinkStats")) c.getConfig("generalizedLinkStats")
            else com.typesafe.config.ConfigFactory.parseString("generalizedLinkStats{}")
          ),
          generalizedLinkStatsInterval =
            if (c.hasPathOrNull("generalizedLinkStatsInterval")) c.getInt("generalizedLinkStatsInterval") else 0,
          matsim = BeamConfig.Beam.Outputs.Matsim(
            if (c.hasPathOrNull("matsim")) c.getConfig("matsim")
            else com.typesafe.config.ConfigFactory.parseString("matsim{}")
          ),
          stats = BeamConfig.Beam.Outputs.Stats(
            if (c.hasPathOrNull("stats")) c.getConfig("stats")
            else com.typesafe.config.ConfigFactory.parseString("stats{}")
          ),
          writeAnalysis = !c.hasPathOrNull("writeAnalysis") || c.getBoolean("writeAnalysis"),
          writeEventsInterval = if (c.hasPathOrNull("writeEventsInterval")) c.getInt("writeEventsInterval") else 1,
          writeGraphs = !c.hasPathOrNull("writeGraphs") || c.getBoolean("writeGraphs"),
          writeLinkTraversalInterval =
            if (c.hasPathOrNull("writeLinkTraversalInterval")) c.getInt("writeLinkTraversalInterval") else 0,
          writePlansInterval = if (c.hasPathOrNull("writePlansInterval")) c.getInt("writePlansInterval") else 0,
          writeR5RoutesInterval = if (c.hasPathOrNull("writeR5RoutesInterval")) c.getInt("writeR5RoutesInterval") else 0
        )
      }
    }

    case class Physsim(
      bprsim: BeamConfig.Beam.Physsim.Bprsim,
      cchRoutingAssignment: BeamConfig.Beam.Physsim.CchRoutingAssignment,
      duplicatePTE: BeamConfig.Beam.Physsim.DuplicatePTE,
      eventManager: BeamConfig.Beam.Physsim.EventManager,
      events: BeamConfig.Beam.Physsim.Events,
      eventsForFullVersionOfVia: scala.Boolean,
      eventsSampling: scala.Double,
      flowCapacityFactor: scala.Double,
      initializeRouterWithFreeFlowTimes: scala.Boolean,
      inputNetworkFilePath: java.lang.String,
      jdeqsim: BeamConfig.Beam.Physsim.Jdeqsim,
      linkStatsBinSize: scala.Int,
      linkStatsWriteInterval: scala.Int,
      name: java.lang.String,
      network: BeamConfig.Beam.Physsim.Network,
      overwriteLinkParamPath: java.lang.String,
      parbprsim: BeamConfig.Beam.Physsim.Parbprsim,
      pickUpDropOffAnalysis: BeamConfig.Beam.Physsim.PickUpDropOffAnalysis,
      ptSampleSize: scala.Double,
      quick_fix_minCarSpeedInMetersPerSecond: scala.Double,
      relaxation: BeamConfig.Beam.Physsim.Relaxation,
      skipPhysSim: scala.Boolean,
      speedScalingFactor: scala.Double,
      storageCapacityFactor: scala.Double,
      writeEventsInterval: scala.Int,
      writeMATSimNetwork: scala.Boolean,
      writePlansInterval: scala.Int,
      writeRouteHistoryInterval: scala.Int
    )

    object Physsim {

      case class Bprsim(
        inFlowAggregationTimeWindowInSeconds: scala.Int,
        minFlowToUseBPRFunction: scala.Int,
        travelTimeFunction: java.lang.String
      )

      object Bprsim {

        def apply(c: com.typesafe.config.Config): BeamConfig.Beam.Physsim.Bprsim = {
          BeamConfig.Beam.Physsim.Bprsim(
            inFlowAggregationTimeWindowInSeconds =
              if (c.hasPathOrNull("inFlowAggregationTimeWindowInSeconds"))
                c.getInt("inFlowAggregationTimeWindowInSeconds")
              else 900,
            minFlowToUseBPRFunction =
              if (c.hasPathOrNull("minFlowToUseBPRFunction")) c.getInt("minFlowToUseBPRFunction") else 0,
            travelTimeFunction = if (c.hasPathOrNull("travelTimeFunction")) c.getString("travelTimeFunction") else "BPR"
          )
        }
      }

      case class CchRoutingAssignment(
        congestionFactor: scala.Double
      )

      object CchRoutingAssignment {

        def apply(c: com.typesafe.config.Config): BeamConfig.Beam.Physsim.CchRoutingAssignment = {
          BeamConfig.Beam.Physsim.CchRoutingAssignment(
            congestionFactor = if (c.hasPathOrNull("congestionFactor")) c.getDouble("congestionFactor") else 1.0
          )
        }
      }

      case class DuplicatePTE(
        departureTimeShiftMax: scala.Int,
        departureTimeShiftMin: scala.Int,
        fractionOfEventsToDuplicate: scala.Double
      )

      object DuplicatePTE {

        def apply(c: com.typesafe.config.Config): BeamConfig.Beam.Physsim.DuplicatePTE = {
          BeamConfig.Beam.Physsim.DuplicatePTE(
            departureTimeShiftMax =
              if (c.hasPathOrNull("departureTimeShiftMax")) c.getInt("departureTimeShiftMax") else 600,
            departureTimeShiftMin =
              if (c.hasPathOrNull("departureTimeShiftMin")) c.getInt("departureTimeShiftMin") else -600,
            fractionOfEventsToDuplicate =
              if (c.hasPathOrNull("fractionOfEventsToDuplicate")) c.getDouble("fractionOfEventsToDuplicate") else 0.0
          )
        }
      }

      case class EventManager(
        numberOfThreads: scala.Int,
        `type`: java.lang.String
      )

      object EventManager {

        def apply(c: com.typesafe.config.Config): BeamConfig.Beam.Physsim.EventManager = {
          BeamConfig.Beam.Physsim.EventManager(
            numberOfThreads = if (c.hasPathOrNull("numberOfThreads")) c.getInt("numberOfThreads") else 1,
            `type` = if (c.hasPathOrNull("type")) c.getString("type") else "Auto"
          )
        }
      }

      case class Events(
        eventsToWrite: java.lang.String,
        fileOutputFormats: java.lang.String
      )

      object Events {

        def apply(c: com.typesafe.config.Config): BeamConfig.Beam.Physsim.Events = {
          BeamConfig.Beam.Physsim.Events(
            eventsToWrite =
              if (c.hasPathOrNull("eventsToWrite")) c.getString("eventsToWrite")
              else
                "ActivityEndEvent,ActivityStartEvent,LinkEnterEvent,LinkLeaveEvent,PersonArrivalEvent,PersonDepartureEvent,VehicleEntersTrafficEvent,VehicleLeavesTrafficEvent",
            fileOutputFormats = if (c.hasPathOrNull("fileOutputFormats")) c.getString("fileOutputFormats") else "csv"
          )
        }
      }

      case class Jdeqsim(
        agentSimPhysSimInterfaceDebugger: BeamConfig.Beam.Physsim.Jdeqsim.AgentSimPhysSimInterfaceDebugger,
        cacc: BeamConfig.Beam.Physsim.Jdeqsim.Cacc
      )

      object Jdeqsim {

        case class AgentSimPhysSimInterfaceDebugger(
          enabled: scala.Boolean
        )

        object AgentSimPhysSimInterfaceDebugger {

          def apply(c: com.typesafe.config.Config): BeamConfig.Beam.Physsim.Jdeqsim.AgentSimPhysSimInterfaceDebugger = {
            BeamConfig.Beam.Physsim.Jdeqsim.AgentSimPhysSimInterfaceDebugger(
              enabled = c.hasPathOrNull("enabled") && c.getBoolean("enabled")
            )
          }
        }

        case class Cacc(
          adjustedMinimumRoadSpeedInMetersPerSecond: scala.Double,
          capacityPlansWriteInterval: scala.Int,
          enabled: scala.Boolean,
          minRoadCapacity: scala.Int,
          minSpeedMetersPerSec: scala.Int,
          speedAdjustmentFactor: scala.Double
        )

        object Cacc {

          def apply(c: com.typesafe.config.Config): BeamConfig.Beam.Physsim.Jdeqsim.Cacc = {
            BeamConfig.Beam.Physsim.Jdeqsim.Cacc(
              adjustedMinimumRoadSpeedInMetersPerSecond =
                if (c.hasPathOrNull("adjustedMinimumRoadSpeedInMetersPerSecond"))
                  c.getDouble("adjustedMinimumRoadSpeedInMetersPerSecond")
                else 1.3,
              capacityPlansWriteInterval =
                if (c.hasPathOrNull("capacityPlansWriteInterval")) c.getInt("capacityPlansWriteInterval") else 0,
              enabled = c.hasPathOrNull("enabled") && c.getBoolean("enabled"),
              minRoadCapacity = if (c.hasPathOrNull("minRoadCapacity")) c.getInt("minRoadCapacity") else 2000,
              minSpeedMetersPerSec =
                if (c.hasPathOrNull("minSpeedMetersPerSec")) c.getInt("minSpeedMetersPerSec") else 20,
              speedAdjustmentFactor =
                if (c.hasPathOrNull("speedAdjustmentFactor")) c.getDouble("speedAdjustmentFactor") else 1.0
            )
          }
        }

        def apply(c: com.typesafe.config.Config): BeamConfig.Beam.Physsim.Jdeqsim = {
          BeamConfig.Beam.Physsim.Jdeqsim(
            agentSimPhysSimInterfaceDebugger = BeamConfig.Beam.Physsim.Jdeqsim.AgentSimPhysSimInterfaceDebugger(
              if (c.hasPathOrNull("agentSimPhysSimInterfaceDebugger")) c.getConfig("agentSimPhysSimInterfaceDebugger")
              else com.typesafe.config.ConfigFactory.parseString("agentSimPhysSimInterfaceDebugger{}")
            ),
            cacc = BeamConfig.Beam.Physsim.Jdeqsim.Cacc(
              if (c.hasPathOrNull("cacc")) c.getConfig("cacc")
              else com.typesafe.config.ConfigFactory.parseString("cacc{}")
            )
          )
        }
      }

      case class Network(
        maxSpeedInference: BeamConfig.Beam.Physsim.Network.MaxSpeedInference,
        overwriteRoadTypeProperties: BeamConfig.Beam.Physsim.Network.OverwriteRoadTypeProperties
      )

      object Network {

        case class MaxSpeedInference(
          enabled: scala.Boolean,
          `type`: java.lang.String
        )

        object MaxSpeedInference {

          def apply(c: com.typesafe.config.Config): BeamConfig.Beam.Physsim.Network.MaxSpeedInference = {
            BeamConfig.Beam.Physsim.Network.MaxSpeedInference(
              enabled = c.hasPathOrNull("enabled") && c.getBoolean("enabled"),
              `type` = if (c.hasPathOrNull("type")) c.getString("type") else "MEAN"
            )
          }
        }

        case class OverwriteRoadTypeProperties(
          enabled: scala.Boolean,
          livingStreet: BeamConfig.Beam.Physsim.Network.OverwriteRoadTypeProperties.LivingStreet,
          minor: BeamConfig.Beam.Physsim.Network.OverwriteRoadTypeProperties.Minor,
          motorway: BeamConfig.Beam.Physsim.Network.OverwriteRoadTypeProperties.Motorway,
          motorwayLink: BeamConfig.Beam.Physsim.Network.OverwriteRoadTypeProperties.MotorwayLink,
          primary: BeamConfig.Beam.Physsim.Network.OverwriteRoadTypeProperties.Primary,
          primaryLink: BeamConfig.Beam.Physsim.Network.OverwriteRoadTypeProperties.PrimaryLink,
          residential: BeamConfig.Beam.Physsim.Network.OverwriteRoadTypeProperties.Residential,
          secondary: BeamConfig.Beam.Physsim.Network.OverwriteRoadTypeProperties.Secondary,
          secondaryLink: BeamConfig.Beam.Physsim.Network.OverwriteRoadTypeProperties.SecondaryLink,
          tertiary: BeamConfig.Beam.Physsim.Network.OverwriteRoadTypeProperties.Tertiary,
          tertiaryLink: BeamConfig.Beam.Physsim.Network.OverwriteRoadTypeProperties.TertiaryLink,
          trunk: BeamConfig.Beam.Physsim.Network.OverwriteRoadTypeProperties.Trunk,
          trunkLink: BeamConfig.Beam.Physsim.Network.OverwriteRoadTypeProperties.TrunkLink,
          unclassified: BeamConfig.Beam.Physsim.Network.OverwriteRoadTypeProperties.Unclassified
        )

        object OverwriteRoadTypeProperties {

          case class LivingStreet(
            capacity: scala.Option[scala.Int],
            lanes: scala.Option[scala.Int],
            speed: scala.Option[scala.Double]
          )

          object LivingStreet {

            def apply(
              c: com.typesafe.config.Config
            ): BeamConfig.Beam.Physsim.Network.OverwriteRoadTypeProperties.LivingStreet = {
              BeamConfig.Beam.Physsim.Network.OverwriteRoadTypeProperties.LivingStreet(
                capacity = if (c.hasPathOrNull("capacity")) Some(c.getInt("capacity")) else None,
                lanes = if (c.hasPathOrNull("lanes")) Some(c.getInt("lanes")) else None,
                speed = if (c.hasPathOrNull("speed")) Some(c.getDouble("speed")) else None
              )
            }
          }

          case class Minor(
            capacity: scala.Option[scala.Int],
            lanes: scala.Option[scala.Int],
            speed: scala.Option[scala.Double]
          )

          object Minor {

            def apply(
              c: com.typesafe.config.Config
            ): BeamConfig.Beam.Physsim.Network.OverwriteRoadTypeProperties.Minor = {
              BeamConfig.Beam.Physsim.Network.OverwriteRoadTypeProperties.Minor(
                capacity = if (c.hasPathOrNull("capacity")) Some(c.getInt("capacity")) else None,
                lanes = if (c.hasPathOrNull("lanes")) Some(c.getInt("lanes")) else None,
                speed = if (c.hasPathOrNull("speed")) Some(c.getDouble("speed")) else None
              )
            }
          }

          case class Motorway(
            capacity: scala.Option[scala.Int],
            lanes: scala.Option[scala.Int],
            speed: scala.Option[scala.Double]
          )

          object Motorway {

            def apply(
              c: com.typesafe.config.Config
            ): BeamConfig.Beam.Physsim.Network.OverwriteRoadTypeProperties.Motorway = {
              BeamConfig.Beam.Physsim.Network.OverwriteRoadTypeProperties.Motorway(
                capacity = if (c.hasPathOrNull("capacity")) Some(c.getInt("capacity")) else None,
                lanes = if (c.hasPathOrNull("lanes")) Some(c.getInt("lanes")) else None,
                speed = if (c.hasPathOrNull("speed")) Some(c.getDouble("speed")) else None
              )
            }
          }

          case class MotorwayLink(
            capacity: scala.Option[scala.Int],
            lanes: scala.Option[scala.Int],
            speed: scala.Option[scala.Double]
          )

          object MotorwayLink {

            def apply(
              c: com.typesafe.config.Config
            ): BeamConfig.Beam.Physsim.Network.OverwriteRoadTypeProperties.MotorwayLink = {
              BeamConfig.Beam.Physsim.Network.OverwriteRoadTypeProperties.MotorwayLink(
                capacity = if (c.hasPathOrNull("capacity")) Some(c.getInt("capacity")) else None,
                lanes = if (c.hasPathOrNull("lanes")) Some(c.getInt("lanes")) else None,
                speed = if (c.hasPathOrNull("speed")) Some(c.getDouble("speed")) else None
              )
            }
          }

          case class Primary(
            capacity: scala.Option[scala.Int],
            lanes: scala.Option[scala.Int],
            speed: scala.Option[scala.Double]
          )

          object Primary {

            def apply(
              c: com.typesafe.config.Config
            ): BeamConfig.Beam.Physsim.Network.OverwriteRoadTypeProperties.Primary = {
              BeamConfig.Beam.Physsim.Network.OverwriteRoadTypeProperties.Primary(
                capacity = if (c.hasPathOrNull("capacity")) Some(c.getInt("capacity")) else None,
                lanes = if (c.hasPathOrNull("lanes")) Some(c.getInt("lanes")) else None,
                speed = if (c.hasPathOrNull("speed")) Some(c.getDouble("speed")) else None
              )
            }
          }

          case class PrimaryLink(
            capacity: scala.Option[scala.Int],
            lanes: scala.Option[scala.Int],
            speed: scala.Option[scala.Double]
          )

          object PrimaryLink {

            def apply(
              c: com.typesafe.config.Config
            ): BeamConfig.Beam.Physsim.Network.OverwriteRoadTypeProperties.PrimaryLink = {
              BeamConfig.Beam.Physsim.Network.OverwriteRoadTypeProperties.PrimaryLink(
                capacity = if (c.hasPathOrNull("capacity")) Some(c.getInt("capacity")) else None,
                lanes = if (c.hasPathOrNull("lanes")) Some(c.getInt("lanes")) else None,
                speed = if (c.hasPathOrNull("speed")) Some(c.getDouble("speed")) else None
              )
            }
          }

          case class Residential(
            capacity: scala.Option[scala.Int],
            lanes: scala.Option[scala.Int],
            speed: scala.Option[scala.Double]
          )

          object Residential {

            def apply(
              c: com.typesafe.config.Config
            ): BeamConfig.Beam.Physsim.Network.OverwriteRoadTypeProperties.Residential = {
              BeamConfig.Beam.Physsim.Network.OverwriteRoadTypeProperties.Residential(
                capacity = if (c.hasPathOrNull("capacity")) Some(c.getInt("capacity")) else None,
                lanes = if (c.hasPathOrNull("lanes")) Some(c.getInt("lanes")) else None,
                speed = if (c.hasPathOrNull("speed")) Some(c.getDouble("speed")) else None
              )
            }
          }

          case class Secondary(
            capacity: scala.Option[scala.Int],
            lanes: scala.Option[scala.Int],
            speed: scala.Option[scala.Double]
          )

          object Secondary {

            def apply(
              c: com.typesafe.config.Config
            ): BeamConfig.Beam.Physsim.Network.OverwriteRoadTypeProperties.Secondary = {
              BeamConfig.Beam.Physsim.Network.OverwriteRoadTypeProperties.Secondary(
                capacity = if (c.hasPathOrNull("capacity")) Some(c.getInt("capacity")) else None,
                lanes = if (c.hasPathOrNull("lanes")) Some(c.getInt("lanes")) else None,
                speed = if (c.hasPathOrNull("speed")) Some(c.getDouble("speed")) else None
              )
            }
          }

          case class SecondaryLink(
            capacity: scala.Option[scala.Int],
            lanes: scala.Option[scala.Int],
            speed: scala.Option[scala.Double]
          )

          object SecondaryLink {

            def apply(
              c: com.typesafe.config.Config
            ): BeamConfig.Beam.Physsim.Network.OverwriteRoadTypeProperties.SecondaryLink = {
              BeamConfig.Beam.Physsim.Network.OverwriteRoadTypeProperties.SecondaryLink(
                capacity = if (c.hasPathOrNull("capacity")) Some(c.getInt("capacity")) else None,
                lanes = if (c.hasPathOrNull("lanes")) Some(c.getInt("lanes")) else None,
                speed = if (c.hasPathOrNull("speed")) Some(c.getDouble("speed")) else None
              )
            }
          }

          case class Tertiary(
            capacity: scala.Option[scala.Int],
            lanes: scala.Option[scala.Int],
            speed: scala.Option[scala.Double]
          )

          object Tertiary {

            def apply(
              c: com.typesafe.config.Config
            ): BeamConfig.Beam.Physsim.Network.OverwriteRoadTypeProperties.Tertiary = {
              BeamConfig.Beam.Physsim.Network.OverwriteRoadTypeProperties.Tertiary(
                capacity = if (c.hasPathOrNull("capacity")) Some(c.getInt("capacity")) else None,
                lanes = if (c.hasPathOrNull("lanes")) Some(c.getInt("lanes")) else None,
                speed = if (c.hasPathOrNull("speed")) Some(c.getDouble("speed")) else None
              )
            }
          }

          case class TertiaryLink(
            capacity: scala.Option[scala.Int],
            lanes: scala.Option[scala.Int],
            speed: scala.Option[scala.Double]
          )

          object TertiaryLink {

            def apply(
              c: com.typesafe.config.Config
            ): BeamConfig.Beam.Physsim.Network.OverwriteRoadTypeProperties.TertiaryLink = {
              BeamConfig.Beam.Physsim.Network.OverwriteRoadTypeProperties.TertiaryLink(
                capacity = if (c.hasPathOrNull("capacity")) Some(c.getInt("capacity")) else None,
                lanes = if (c.hasPathOrNull("lanes")) Some(c.getInt("lanes")) else None,
                speed = if (c.hasPathOrNull("speed")) Some(c.getDouble("speed")) else None
              )
            }
          }

          case class Trunk(
            capacity: scala.Option[scala.Int],
            lanes: scala.Option[scala.Int],
            speed: scala.Option[scala.Double]
          )

          object Trunk {

            def apply(
              c: com.typesafe.config.Config
            ): BeamConfig.Beam.Physsim.Network.OverwriteRoadTypeProperties.Trunk = {
              BeamConfig.Beam.Physsim.Network.OverwriteRoadTypeProperties.Trunk(
                capacity = if (c.hasPathOrNull("capacity")) Some(c.getInt("capacity")) else None,
                lanes = if (c.hasPathOrNull("lanes")) Some(c.getInt("lanes")) else None,
                speed = if (c.hasPathOrNull("speed")) Some(c.getDouble("speed")) else None
              )
            }
          }

          case class TrunkLink(
            capacity: scala.Option[scala.Int],
            lanes: scala.Option[scala.Int],
            speed: scala.Option[scala.Double]
          )

          object TrunkLink {

            def apply(
              c: com.typesafe.config.Config
            ): BeamConfig.Beam.Physsim.Network.OverwriteRoadTypeProperties.TrunkLink = {
              BeamConfig.Beam.Physsim.Network.OverwriteRoadTypeProperties.TrunkLink(
                capacity = if (c.hasPathOrNull("capacity")) Some(c.getInt("capacity")) else None,
                lanes = if (c.hasPathOrNull("lanes")) Some(c.getInt("lanes")) else None,
                speed = if (c.hasPathOrNull("speed")) Some(c.getDouble("speed")) else None
              )
            }
          }

          case class Unclassified(
            capacity: scala.Option[scala.Int],
            lanes: scala.Option[scala.Int],
            speed: scala.Option[scala.Double]
          )

          object Unclassified {

            def apply(
              c: com.typesafe.config.Config
            ): BeamConfig.Beam.Physsim.Network.OverwriteRoadTypeProperties.Unclassified = {
              BeamConfig.Beam.Physsim.Network.OverwriteRoadTypeProperties.Unclassified(
                capacity = if (c.hasPathOrNull("capacity")) Some(c.getInt("capacity")) else None,
                lanes = if (c.hasPathOrNull("lanes")) Some(c.getInt("lanes")) else None,
                speed = if (c.hasPathOrNull("speed")) Some(c.getDouble("speed")) else None
              )
            }
          }

          def apply(c: com.typesafe.config.Config): BeamConfig.Beam.Physsim.Network.OverwriteRoadTypeProperties = {
            BeamConfig.Beam.Physsim.Network.OverwriteRoadTypeProperties(
              enabled = c.hasPathOrNull("enabled") && c.getBoolean("enabled"),
              livingStreet = BeamConfig.Beam.Physsim.Network.OverwriteRoadTypeProperties.LivingStreet(
                if (c.hasPathOrNull("livingStreet")) c.getConfig("livingStreet")
                else com.typesafe.config.ConfigFactory.parseString("livingStreet{}")
              ),
              minor = BeamConfig.Beam.Physsim.Network.OverwriteRoadTypeProperties.Minor(
                if (c.hasPathOrNull("minor")) c.getConfig("minor")
                else com.typesafe.config.ConfigFactory.parseString("minor{}")
              ),
              motorway = BeamConfig.Beam.Physsim.Network.OverwriteRoadTypeProperties.Motorway(
                if (c.hasPathOrNull("motorway")) c.getConfig("motorway")
                else com.typesafe.config.ConfigFactory.parseString("motorway{}")
              ),
              motorwayLink = BeamConfig.Beam.Physsim.Network.OverwriteRoadTypeProperties.MotorwayLink(
                if (c.hasPathOrNull("motorwayLink")) c.getConfig("motorwayLink")
                else com.typesafe.config.ConfigFactory.parseString("motorwayLink{}")
              ),
              primary = BeamConfig.Beam.Physsim.Network.OverwriteRoadTypeProperties.Primary(
                if (c.hasPathOrNull("primary")) c.getConfig("primary")
                else com.typesafe.config.ConfigFactory.parseString("primary{}")
              ),
              primaryLink = BeamConfig.Beam.Physsim.Network.OverwriteRoadTypeProperties.PrimaryLink(
                if (c.hasPathOrNull("primaryLink")) c.getConfig("primaryLink")
                else com.typesafe.config.ConfigFactory.parseString("primaryLink{}")
              ),
              residential = BeamConfig.Beam.Physsim.Network.OverwriteRoadTypeProperties.Residential(
                if (c.hasPathOrNull("residential")) c.getConfig("residential")
                else com.typesafe.config.ConfigFactory.parseString("residential{}")
              ),
              secondary = BeamConfig.Beam.Physsim.Network.OverwriteRoadTypeProperties.Secondary(
                if (c.hasPathOrNull("secondary")) c.getConfig("secondary")
                else com.typesafe.config.ConfigFactory.parseString("secondary{}")
              ),
              secondaryLink = BeamConfig.Beam.Physsim.Network.OverwriteRoadTypeProperties.SecondaryLink(
                if (c.hasPathOrNull("secondaryLink")) c.getConfig("secondaryLink")
                else com.typesafe.config.ConfigFactory.parseString("secondaryLink{}")
              ),
              tertiary = BeamConfig.Beam.Physsim.Network.OverwriteRoadTypeProperties.Tertiary(
                if (c.hasPathOrNull("tertiary")) c.getConfig("tertiary")
                else com.typesafe.config.ConfigFactory.parseString("tertiary{}")
              ),
              tertiaryLink = BeamConfig.Beam.Physsim.Network.OverwriteRoadTypeProperties.TertiaryLink(
                if (c.hasPathOrNull("tertiaryLink")) c.getConfig("tertiaryLink")
                else com.typesafe.config.ConfigFactory.parseString("tertiaryLink{}")
              ),
              trunk = BeamConfig.Beam.Physsim.Network.OverwriteRoadTypeProperties.Trunk(
                if (c.hasPathOrNull("trunk")) c.getConfig("trunk")
                else com.typesafe.config.ConfigFactory.parseString("trunk{}")
              ),
              trunkLink = BeamConfig.Beam.Physsim.Network.OverwriteRoadTypeProperties.TrunkLink(
                if (c.hasPathOrNull("trunkLink")) c.getConfig("trunkLink")
                else com.typesafe.config.ConfigFactory.parseString("trunkLink{}")
              ),
              unclassified = BeamConfig.Beam.Physsim.Network.OverwriteRoadTypeProperties.Unclassified(
                if (c.hasPathOrNull("unclassified")) c.getConfig("unclassified")
                else com.typesafe.config.ConfigFactory.parseString("unclassified{}")
              )
            )
          }
        }

        def apply(c: com.typesafe.config.Config): BeamConfig.Beam.Physsim.Network = {
          BeamConfig.Beam.Physsim.Network(
            maxSpeedInference = BeamConfig.Beam.Physsim.Network.MaxSpeedInference(
              if (c.hasPathOrNull("maxSpeedInference")) c.getConfig("maxSpeedInference")
              else com.typesafe.config.ConfigFactory.parseString("maxSpeedInference{}")
            ),
            overwriteRoadTypeProperties = BeamConfig.Beam.Physsim.Network.OverwriteRoadTypeProperties(
              if (c.hasPathOrNull("overwriteRoadTypeProperties")) c.getConfig("overwriteRoadTypeProperties")
              else com.typesafe.config.ConfigFactory.parseString("overwriteRoadTypeProperties{}")
            )
          )
        }
      }

      case class Parbprsim(
        numberOfClusters: scala.Int,
        syncInterval: scala.Int
      )

      object Parbprsim {

        def apply(c: com.typesafe.config.Config): BeamConfig.Beam.Physsim.Parbprsim = {
          BeamConfig.Beam.Physsim.Parbprsim(
            numberOfClusters = if (c.hasPathOrNull("numberOfClusters")) c.getInt("numberOfClusters") else 8,
            syncInterval = if (c.hasPathOrNull("syncInterval")) c.getInt("syncInterval") else 60
          )
        }
      }

      case class PickUpDropOffAnalysis(
        additionalTravelTimeMultiplier: scala.Double,
        enabled: scala.Boolean,
        secondsFromPickUpPropOffToAffectTravelTime: scala.Int
      )

      object PickUpDropOffAnalysis {

        def apply(c: com.typesafe.config.Config): BeamConfig.Beam.Physsim.PickUpDropOffAnalysis = {
          BeamConfig.Beam.Physsim.PickUpDropOffAnalysis(
            additionalTravelTimeMultiplier =
              if (c.hasPathOrNull("additionalTravelTimeMultiplier")) c.getDouble("additionalTravelTimeMultiplier")
              else 1.0,
            enabled = c.hasPathOrNull("enabled") && c.getBoolean("enabled"),
            secondsFromPickUpPropOffToAffectTravelTime =
              if (c.hasPathOrNull("secondsFromPickUpPropOffToAffectTravelTime"))
                c.getInt("secondsFromPickUpPropOffToAffectTravelTime")
              else 600
          )
        }
      }

      case class Relaxation(
        experiment2_0: BeamConfig.Beam.Physsim.Relaxation.Experiment20,
        experiment2_1: BeamConfig.Beam.Physsim.Relaxation.Experiment21,
        experiment3_0: BeamConfig.Beam.Physsim.Relaxation.Experiment30,
        experiment4_0: BeamConfig.Beam.Physsim.Relaxation.Experiment40,
        experiment5_0: BeamConfig.Beam.Physsim.Relaxation.Experiment50,
        experiment5_1: BeamConfig.Beam.Physsim.Relaxation.Experiment51,
        experiment5_2: BeamConfig.Beam.Physsim.Relaxation.Experiment52,
        `type`: java.lang.String
      )

      object Relaxation {

        case class Experiment20(
          clearModesEveryIteration: scala.Boolean,
          clearRoutesEveryIteration: scala.Boolean,
          fractionOfPopulationToReroute: scala.Double,
          internalNumberOfIterations: scala.Int
        )

        object Experiment20 {

          def apply(c: com.typesafe.config.Config): BeamConfig.Beam.Physsim.Relaxation.Experiment20 = {
            BeamConfig.Beam.Physsim.Relaxation.Experiment20(
              clearModesEveryIteration =
                !c.hasPathOrNull("clearModesEveryIteration") || c.getBoolean("clearModesEveryIteration"),
              clearRoutesEveryIteration =
                !c.hasPathOrNull("clearRoutesEveryIteration") || c.getBoolean("clearRoutesEveryIteration"),
              fractionOfPopulationToReroute =
                if (c.hasPathOrNull("fractionOfPopulationToReroute")) c.getDouble("fractionOfPopulationToReroute")
                else 0.1,
              internalNumberOfIterations =
                if (c.hasPathOrNull("internalNumberOfIterations")) c.getInt("internalNumberOfIterations") else 15
            )
          }
        }

        case class Experiment21(
          clearModesEveryIteration: scala.Boolean,
          clearRoutesEveryIteration: scala.Boolean,
          fractionOfPopulationToReroute: scala.Double,
          internalNumberOfIterations: scala.Int
        )

        object Experiment21 {

          def apply(c: com.typesafe.config.Config): BeamConfig.Beam.Physsim.Relaxation.Experiment21 = {
            BeamConfig.Beam.Physsim.Relaxation.Experiment21(
              clearModesEveryIteration =
                !c.hasPathOrNull("clearModesEveryIteration") || c.getBoolean("clearModesEveryIteration"),
              clearRoutesEveryIteration =
                !c.hasPathOrNull("clearRoutesEveryIteration") || c.getBoolean("clearRoutesEveryIteration"),
              fractionOfPopulationToReroute =
                if (c.hasPathOrNull("fractionOfPopulationToReroute")) c.getDouble("fractionOfPopulationToReroute")
                else 0.1,
              internalNumberOfIterations =
                if (c.hasPathOrNull("internalNumberOfIterations")) c.getInt("internalNumberOfIterations") else 15
            )
          }
        }

        case class Experiment30(
          fractionOfPopulationToReroute: scala.Double,
          internalNumberOfIterations: scala.Int
        )

        object Experiment30 {

          def apply(c: com.typesafe.config.Config): BeamConfig.Beam.Physsim.Relaxation.Experiment30 = {
            BeamConfig.Beam.Physsim.Relaxation.Experiment30(
              fractionOfPopulationToReroute =
                if (c.hasPathOrNull("fractionOfPopulationToReroute")) c.getDouble("fractionOfPopulationToReroute")
                else 0.1,
              internalNumberOfIterations =
                if (c.hasPathOrNull("internalNumberOfIterations")) c.getInt("internalNumberOfIterations") else 15
            )
          }
        }

        case class Experiment40(
          percentToSimulate: scala.Option[scala.List[scala.Double]]
        )

        object Experiment40 {

          def apply(c: com.typesafe.config.Config): BeamConfig.Beam.Physsim.Relaxation.Experiment40 = {
            BeamConfig.Beam.Physsim.Relaxation.Experiment40(
              percentToSimulate =
                if (c.hasPathOrNull("percentToSimulate")) scala.Some($_L$_dbl(c.getList("percentToSimulate"))) else None
            )
          }
        }

        case class Experiment50(
          percentToSimulate: scala.Option[scala.List[scala.Double]]
        )

        object Experiment50 {

          def apply(c: com.typesafe.config.Config): BeamConfig.Beam.Physsim.Relaxation.Experiment50 = {
            BeamConfig.Beam.Physsim.Relaxation.Experiment50(
              percentToSimulate =
                if (c.hasPathOrNull("percentToSimulate")) scala.Some($_L$_dbl(c.getList("percentToSimulate"))) else None
            )
          }
        }

        case class Experiment51(
          percentToSimulate: scala.Option[scala.List[scala.Double]]
        )

        object Experiment51 {

          def apply(c: com.typesafe.config.Config): BeamConfig.Beam.Physsim.Relaxation.Experiment51 = {
            BeamConfig.Beam.Physsim.Relaxation.Experiment51(
              percentToSimulate =
                if (c.hasPathOrNull("percentToSimulate")) scala.Some($_L$_dbl(c.getList("percentToSimulate"))) else None
            )
          }
        }

        case class Experiment52(
          percentToSimulate: scala.Option[scala.List[scala.Double]]
        )

        object Experiment52 {

          def apply(c: com.typesafe.config.Config): BeamConfig.Beam.Physsim.Relaxation.Experiment52 = {
            BeamConfig.Beam.Physsim.Relaxation.Experiment52(
              percentToSimulate =
                if (c.hasPathOrNull("percentToSimulate")) scala.Some($_L$_dbl(c.getList("percentToSimulate"))) else None
            )
          }
        }

        def apply(c: com.typesafe.config.Config): BeamConfig.Beam.Physsim.Relaxation = {
          BeamConfig.Beam.Physsim.Relaxation(
            experiment2_0 = BeamConfig.Beam.Physsim.Relaxation.Experiment20(
              if (c.hasPathOrNull("experiment2_0")) c.getConfig("experiment2_0")
              else com.typesafe.config.ConfigFactory.parseString("experiment2_0{}")
            ),
            experiment2_1 = BeamConfig.Beam.Physsim.Relaxation.Experiment21(
              if (c.hasPathOrNull("experiment2_1")) c.getConfig("experiment2_1")
              else com.typesafe.config.ConfigFactory.parseString("experiment2_1{}")
            ),
            experiment3_0 = BeamConfig.Beam.Physsim.Relaxation.Experiment30(
              if (c.hasPathOrNull("experiment3_0")) c.getConfig("experiment3_0")
              else com.typesafe.config.ConfigFactory.parseString("experiment3_0{}")
            ),
            experiment4_0 = BeamConfig.Beam.Physsim.Relaxation.Experiment40(
              if (c.hasPathOrNull("experiment4_0")) c.getConfig("experiment4_0")
              else com.typesafe.config.ConfigFactory.parseString("experiment4_0{}")
            ),
            experiment5_0 = BeamConfig.Beam.Physsim.Relaxation.Experiment50(
              if (c.hasPathOrNull("experiment5_0")) c.getConfig("experiment5_0")
              else com.typesafe.config.ConfigFactory.parseString("experiment5_0{}")
            ),
            experiment5_1 = BeamConfig.Beam.Physsim.Relaxation.Experiment51(
              if (c.hasPathOrNull("experiment5_1")) c.getConfig("experiment5_1")
              else com.typesafe.config.ConfigFactory.parseString("experiment5_1{}")
            ),
            experiment5_2 = BeamConfig.Beam.Physsim.Relaxation.Experiment52(
              if (c.hasPathOrNull("experiment5_2")) c.getConfig("experiment5_2")
              else com.typesafe.config.ConfigFactory.parseString("experiment5_2{}")
            ),
            `type` = if (c.hasPathOrNull("type")) c.getString("type") else "normal"
          )
        }
      }

      def apply(c: com.typesafe.config.Config): BeamConfig.Beam.Physsim = {
        BeamConfig.Beam.Physsim(
          bprsim = BeamConfig.Beam.Physsim.Bprsim(
            if (c.hasPathOrNull("bprsim")) c.getConfig("bprsim")
            else com.typesafe.config.ConfigFactory.parseString("bprsim{}")
          ),
          cchRoutingAssignment = BeamConfig.Beam.Physsim.CchRoutingAssignment(
            if (c.hasPathOrNull("cchRoutingAssignment")) c.getConfig("cchRoutingAssignment")
            else com.typesafe.config.ConfigFactory.parseString("cchRoutingAssignment{}")
          ),
          duplicatePTE = BeamConfig.Beam.Physsim.DuplicatePTE(
            if (c.hasPathOrNull("duplicatePTE")) c.getConfig("duplicatePTE")
            else com.typesafe.config.ConfigFactory.parseString("duplicatePTE{}")
          ),
          eventManager = BeamConfig.Beam.Physsim.EventManager(
            if (c.hasPathOrNull("eventManager")) c.getConfig("eventManager")
            else com.typesafe.config.ConfigFactory.parseString("eventManager{}")
          ),
          events = BeamConfig.Beam.Physsim.Events(
            if (c.hasPathOrNull("events")) c.getConfig("events")
            else com.typesafe.config.ConfigFactory.parseString("events{}")
          ),
          eventsForFullVersionOfVia =
            !c.hasPathOrNull("eventsForFullVersionOfVia") || c.getBoolean("eventsForFullVersionOfVia"),
          eventsSampling = if (c.hasPathOrNull("eventsSampling")) c.getDouble("eventsSampling") else 1.0,
          flowCapacityFactor = if (c.hasPathOrNull("flowCapacityFactor")) c.getDouble("flowCapacityFactor") else 1.0,
          initializeRouterWithFreeFlowTimes =
            !c.hasPathOrNull("initializeRouterWithFreeFlowTimes") || c.getBoolean("initializeRouterWithFreeFlowTimes"),
          inputNetworkFilePath =
            if (c.hasPathOrNull("inputNetworkFilePath")) c.getString("inputNetworkFilePath")
            else "/test/input/beamville/r5/physsim-network.xml",
          jdeqsim = BeamConfig.Beam.Physsim.Jdeqsim(
            if (c.hasPathOrNull("jdeqsim")) c.getConfig("jdeqsim")
            else com.typesafe.config.ConfigFactory.parseString("jdeqsim{}")
          ),
          linkStatsBinSize = if (c.hasPathOrNull("linkStatsBinSize")) c.getInt("linkStatsBinSize") else 3600,
          linkStatsWriteInterval =
            if (c.hasPathOrNull("linkStatsWriteInterval")) c.getInt("linkStatsWriteInterval") else 0,
          name = if (c.hasPathOrNull("name")) c.getString("name") else "JDEQSim",
          network = BeamConfig.Beam.Physsim.Network(
            if (c.hasPathOrNull("network")) c.getConfig("network")
            else com.typesafe.config.ConfigFactory.parseString("network{}")
          ),
          overwriteLinkParamPath =
            if (c.hasPathOrNull("overwriteLinkParamPath")) c.getString("overwriteLinkParamPath") else "",
          parbprsim = BeamConfig.Beam.Physsim.Parbprsim(
            if (c.hasPathOrNull("parbprsim")) c.getConfig("parbprsim")
            else com.typesafe.config.ConfigFactory.parseString("parbprsim{}")
          ),
          pickUpDropOffAnalysis = BeamConfig.Beam.Physsim.PickUpDropOffAnalysis(
            if (c.hasPathOrNull("pickUpDropOffAnalysis")) c.getConfig("pickUpDropOffAnalysis")
            else com.typesafe.config.ConfigFactory.parseString("pickUpDropOffAnalysis{}")
          ),
          ptSampleSize = if (c.hasPathOrNull("ptSampleSize")) c.getDouble("ptSampleSize") else 1.0,
          quick_fix_minCarSpeedInMetersPerSecond =
            if (c.hasPathOrNull("quick_fix_minCarSpeedInMetersPerSecond"))
              c.getDouble("quick_fix_minCarSpeedInMetersPerSecond")
            else 0.5,
          relaxation = BeamConfig.Beam.Physsim.Relaxation(
            if (c.hasPathOrNull("relaxation")) c.getConfig("relaxation")
            else com.typesafe.config.ConfigFactory.parseString("relaxation{}")
          ),
          skipPhysSim = c.hasPathOrNull("skipPhysSim") && c.getBoolean("skipPhysSim"),
          speedScalingFactor = if (c.hasPathOrNull("speedScalingFactor")) c.getDouble("speedScalingFactor") else 1.0,
          storageCapacityFactor =
            if (c.hasPathOrNull("storageCapacityFactor")) c.getDouble("storageCapacityFactor") else 1.0,
          writeEventsInterval = if (c.hasPathOrNull("writeEventsInterval")) c.getInt("writeEventsInterval") else 0,
          writeMATSimNetwork = !c.hasPathOrNull("writeMATSimNetwork") || c.getBoolean("writeMATSimNetwork"),
          writePlansInterval = if (c.hasPathOrNull("writePlansInterval")) c.getInt("writePlansInterval") else 0,
          writeRouteHistoryInterval =
            if (c.hasPathOrNull("writeRouteHistoryInterval")) c.getInt("writeRouteHistoryInterval") else 10
        )
      }
    }

    case class Replanning(
      ModuleProbability_1: scala.Double,
      ModuleProbability_2: scala.Double,
      ModuleProbability_3: scala.Double,
      ModuleProbability_4: scala.Int,
      Module_1: java.lang.String,
      Module_2: java.lang.String,
      Module_3: java.lang.String,
      Module_4: java.lang.String,
      clearModes: BeamConfig.Beam.Replanning.ClearModes,
      fractionOfIterationsToDisableInnovation: scala.Double,
      maxAgentPlanMemorySize: scala.Int
    )

    object Replanning {

      case class ClearModes(
        iteration: scala.Int,
        modes: scala.Option[scala.List[java.lang.String]],
        strategy: java.lang.String
      )

      object ClearModes {

        def apply(c: com.typesafe.config.Config): BeamConfig.Beam.Replanning.ClearModes = {
          BeamConfig.Beam.Replanning.ClearModes(
            iteration = if (c.hasPathOrNull("iteration")) c.getInt("iteration") else 0,
            modes = if (c.hasPathOrNull("modes")) scala.Some($_L$_str(c.getList("modes"))) else None,
            strategy = if (c.hasPathOrNull("strategy")) c.getString("strategy") else "AtBeginningOfIteration"
          )
        }
      }

      def apply(c: com.typesafe.config.Config): BeamConfig.Beam.Replanning = {
        BeamConfig.Beam.Replanning(
          ModuleProbability_1 = if (c.hasPathOrNull("ModuleProbability_1")) c.getDouble("ModuleProbability_1") else 0.8,
          ModuleProbability_2 = if (c.hasPathOrNull("ModuleProbability_2")) c.getDouble("ModuleProbability_2") else 0.1,
          ModuleProbability_3 = if (c.hasPathOrNull("ModuleProbability_3")) c.getDouble("ModuleProbability_3") else 0.1,
          ModuleProbability_4 = if (c.hasPathOrNull("ModuleProbability_4")) c.getInt("ModuleProbability_4") else 0,
          Module_1 = if (c.hasPathOrNull("Module_1")) c.getString("Module_1") else "SelectExpBeta",
          Module_2 = if (c.hasPathOrNull("Module_2")) c.getString("Module_2") else "ClearRoutes",
          Module_3 = if (c.hasPathOrNull("Module_3")) c.getString("Module_3") else "ClearModes",
          Module_4 = if (c.hasPathOrNull("Module_4")) c.getString("Module_4") else "TimeMutator",
          clearModes = BeamConfig.Beam.Replanning.ClearModes(
            if (c.hasPathOrNull("clearModes")) c.getConfig("clearModes")
            else com.typesafe.config.ConfigFactory.parseString("clearModes{}")
          ),
          fractionOfIterationsToDisableInnovation =
            if (c.hasPathOrNull("fractionOfIterationsToDisableInnovation"))
              c.getDouble("fractionOfIterationsToDisableInnovation")
            else Double.PositiveInfinity,
          maxAgentPlanMemorySize =
            if (c.hasPathOrNull("maxAgentPlanMemorySize")) c.getInt("maxAgentPlanMemorySize") else 5
        )
      }
    }

    case class Router(
      skim: BeamConfig.Beam.Router.Skim
    )

    object Router {

      case class Skim(
        activity_sim_skimmer: BeamConfig.Beam.Router.Skim.ActivitySimSkimmer,
        drive_time_skimmer: BeamConfig.Beam.Router.Skim.DriveTimeSkimmer,
        keepKLatestSkims: scala.Int,
        origin_destination_skimmer: BeamConfig.Beam.Router.Skim.OriginDestinationSkimmer,
        taz_skimmer: BeamConfig.Beam.Router.Skim.TazSkimmer,
        transit_crowding_skimmer: BeamConfig.Beam.Router.Skim.TransitCrowdingSkimmer,
        writeAggregatedSkimsInterval: scala.Int,
        writeSkimsInterval: scala.Int
      )

      object Skim {

        case class ActivitySimSkimmer(
          fileBaseName: java.lang.String,
          name: java.lang.String
        )

        object ActivitySimSkimmer {

          def apply(c: com.typesafe.config.Config): BeamConfig.Beam.Router.Skim.ActivitySimSkimmer = {
            BeamConfig.Beam.Router.Skim.ActivitySimSkimmer(
              fileBaseName = if (c.hasPathOrNull("fileBaseName")) c.getString("fileBaseName") else "activitySimODSkims",
              name = if (c.hasPathOrNull("name")) c.getString("name") else "activity-sim-skimmer"
            )
          }
        }

        case class DriveTimeSkimmer(
          fileBaseName: java.lang.String,
          name: java.lang.String
        )

        object DriveTimeSkimmer {

          def apply(c: com.typesafe.config.Config): BeamConfig.Beam.Router.Skim.DriveTimeSkimmer = {
            BeamConfig.Beam.Router.Skim.DriveTimeSkimmer(
              fileBaseName =
                if (c.hasPathOrNull("fileBaseName")) c.getString("fileBaseName")
                else "skimsTravelTimeObservedVsSimulated",
              name = if (c.hasPathOrNull("name")) c.getString("name") else "drive-time-skimmer"
            )
          }
        }

        case class OriginDestinationSkimmer(
          fileBaseName: java.lang.String,
          name: java.lang.String,
          poolingTravelTimeOveheadFactor: scala.Double,
          writeAllModeSkimsForPeakNonPeakPeriodsInterval: scala.Int,
          writeFullSkimsInterval: scala.Int
        )

        object OriginDestinationSkimmer {

          def apply(c: com.typesafe.config.Config): BeamConfig.Beam.Router.Skim.OriginDestinationSkimmer = {
            BeamConfig.Beam.Router.Skim.OriginDestinationSkimmer(
              fileBaseName = if (c.hasPathOrNull("fileBaseName")) c.getString("fileBaseName") else "skimsOD",
              name = if (c.hasPathOrNull("name")) c.getString("name") else "od-skimmer",
              poolingTravelTimeOveheadFactor =
                if (c.hasPathOrNull("poolingTravelTimeOveheadFactor")) c.getDouble("poolingTravelTimeOveheadFactor")
                else 1.21,
              writeAllModeSkimsForPeakNonPeakPeriodsInterval =
                if (c.hasPathOrNull("writeAllModeSkimsForPeakNonPeakPeriodsInterval"))
                  c.getInt("writeAllModeSkimsForPeakNonPeakPeriodsInterval")
                else 0,
              writeFullSkimsInterval =
                if (c.hasPathOrNull("writeFullSkimsInterval")) c.getInt("writeFullSkimsInterval") else 0
            )
          }
        }

        case class TazSkimmer(
          fileBaseName: java.lang.String,
          geoHierarchy: java.lang.String,
          name: java.lang.String
        )

        object TazSkimmer {

          def apply(c: com.typesafe.config.Config): BeamConfig.Beam.Router.Skim.TazSkimmer = {
            BeamConfig.Beam.Router.Skim.TazSkimmer(
              fileBaseName = if (c.hasPathOrNull("fileBaseName")) c.getString("fileBaseName") else "skimsTAZ",
              geoHierarchy = if (c.hasPathOrNull("geoHierarchy")) c.getString("geoHierarchy") else "TAZ",
              name = if (c.hasPathOrNull("name")) c.getString("name") else "taz-skimmer"
            )
          }
        }

        case class TransitCrowdingSkimmer(
          fileBaseName: java.lang.String,
          name: java.lang.String
        )

        object TransitCrowdingSkimmer {

          def apply(c: com.typesafe.config.Config): BeamConfig.Beam.Router.Skim.TransitCrowdingSkimmer = {
            BeamConfig.Beam.Router.Skim.TransitCrowdingSkimmer(
              fileBaseName =
                if (c.hasPathOrNull("fileBaseName")) c.getString("fileBaseName") else "skimsTransitCrowding",
              name = if (c.hasPathOrNull("name")) c.getString("name") else "transit-crowding-skimmer"
            )
          }
        }

        def apply(c: com.typesafe.config.Config): BeamConfig.Beam.Router.Skim = {
          BeamConfig.Beam.Router.Skim(
            activity_sim_skimmer = BeamConfig.Beam.Router.Skim.ActivitySimSkimmer(
              if (c.hasPathOrNull("activity-sim-skimmer")) c.getConfig("activity-sim-skimmer")
              else com.typesafe.config.ConfigFactory.parseString("activity-sim-skimmer{}")
            ),
            drive_time_skimmer = BeamConfig.Beam.Router.Skim.DriveTimeSkimmer(
              if (c.hasPathOrNull("drive-time-skimmer")) c.getConfig("drive-time-skimmer")
              else com.typesafe.config.ConfigFactory.parseString("drive-time-skimmer{}")
            ),
            keepKLatestSkims = if (c.hasPathOrNull("keepKLatestSkims")) c.getInt("keepKLatestSkims") else 1,
            origin_destination_skimmer = BeamConfig.Beam.Router.Skim.OriginDestinationSkimmer(
              if (c.hasPathOrNull("origin-destination-skimmer")) c.getConfig("origin-destination-skimmer")
              else com.typesafe.config.ConfigFactory.parseString("origin-destination-skimmer{}")
            ),
            taz_skimmer = BeamConfig.Beam.Router.Skim.TazSkimmer(
              if (c.hasPathOrNull("taz-skimmer")) c.getConfig("taz-skimmer")
              else com.typesafe.config.ConfigFactory.parseString("taz-skimmer{}")
            ),
            transit_crowding_skimmer = BeamConfig.Beam.Router.Skim.TransitCrowdingSkimmer(
              if (c.hasPathOrNull("transit-crowding-skimmer")) c.getConfig("transit-crowding-skimmer")
              else com.typesafe.config.ConfigFactory.parseString("transit-crowding-skimmer{}")
            ),
            writeAggregatedSkimsInterval =
              if (c.hasPathOrNull("writeAggregatedSkimsInterval")) c.getInt("writeAggregatedSkimsInterval") else 0,
            writeSkimsInterval = if (c.hasPathOrNull("writeSkimsInterval")) c.getInt("writeSkimsInterval") else 0
          )
        }
      }

      def apply(c: com.typesafe.config.Config): BeamConfig.Beam.Router = {
        BeamConfig.Beam.Router(
          skim = BeamConfig.Beam.Router.Skim(
            if (c.hasPathOrNull("skim")) c.getConfig("skim")
            else com.typesafe.config.ConfigFactory.parseString("skim{}")
          )
        )
      }
    }

    case class Routing(
      baseDate: java.lang.String,
      carRouter: java.lang.String,
      minimumPossibleSkimBasedTravelTimeInS: scala.Int,
      overrideNetworkTravelTimesUsingSkims: scala.Boolean,
      r5: BeamConfig.Beam.Routing.R5,
      skimTravelTimesScalingFactor: scala.Double,
      startingIterationForTravelTimesMSA: scala.Int,
      transitOnStreetNetwork: scala.Boolean,
      writeRoutingStatistic: scala.Boolean
    )

    object Routing {

      case class R5(
        bikeLaneLinkIdsFilePath: java.lang.String,
        bikeLaneScaleFactor: scala.Double,
        departureWindow: scala.Double,
        directory: java.lang.String,
        mNetBuilder: BeamConfig.Beam.Routing.R5.MNetBuilder,
        maxDistanceLimitByModeInMeters: BeamConfig.Beam.Routing.R5.MaxDistanceLimitByModeInMeters,
        numberOfSamples: scala.Int,
        osmFile: java.lang.String,
        osmMapdbFile: java.lang.String,
        travelTimeNoiseFraction: scala.Double
      )

      object R5 {

        case class MNetBuilder(
          fromCRS: java.lang.String,
          toCRS: java.lang.String
        )

        object MNetBuilder {

          def apply(c: com.typesafe.config.Config): BeamConfig.Beam.Routing.R5.MNetBuilder = {
            BeamConfig.Beam.Routing.R5.MNetBuilder(
              fromCRS = if (c.hasPathOrNull("fromCRS")) c.getString("fromCRS") else "EPSG:4326",
              toCRS = if (c.hasPathOrNull("toCRS")) c.getString("toCRS") else "EPSG:26910"
            )
          }
        }

        case class MaxDistanceLimitByModeInMeters(
          bike: scala.Int,
          walk: scala.Int
        )

        object MaxDistanceLimitByModeInMeters {

          def apply(c: com.typesafe.config.Config): BeamConfig.Beam.Routing.R5.MaxDistanceLimitByModeInMeters = {
            BeamConfig.Beam.Routing.R5.MaxDistanceLimitByModeInMeters(
              bike = if (c.hasPathOrNull("bike")) c.getInt("bike") else 40000,
              walk = if (c.hasPathOrNull("walk")) c.getInt("walk") else 40000
            )
          }
        }

        def apply(c: com.typesafe.config.Config): BeamConfig.Beam.Routing.R5 = {
          BeamConfig.Beam.Routing.R5(
            bikeLaneLinkIdsFilePath =
              if (c.hasPathOrNull("bikeLaneLinkIdsFilePath")) c.getString("bikeLaneLinkIdsFilePath") else "",
            bikeLaneScaleFactor =
              if (c.hasPathOrNull("bikeLaneScaleFactor")) c.getDouble("bikeLaneScaleFactor") else 1.0,
            departureWindow = if (c.hasPathOrNull("departureWindow")) c.getDouble("departureWindow") else 15.0,
            directory = if (c.hasPathOrNull("directory")) c.getString("directory") else "/test/input/beamville/r5",
            mNetBuilder = BeamConfig.Beam.Routing.R5.MNetBuilder(
              if (c.hasPathOrNull("mNetBuilder")) c.getConfig("mNetBuilder")
              else com.typesafe.config.ConfigFactory.parseString("mNetBuilder{}")
            ),
            maxDistanceLimitByModeInMeters = BeamConfig.Beam.Routing.R5.MaxDistanceLimitByModeInMeters(
              if (c.hasPathOrNull("maxDistanceLimitByModeInMeters")) c.getConfig("maxDistanceLimitByModeInMeters")
              else com.typesafe.config.ConfigFactory.parseString("maxDistanceLimitByModeInMeters{}")
            ),
            numberOfSamples = if (c.hasPathOrNull("numberOfSamples")) c.getInt("numberOfSamples") else 1,
            osmFile =
              if (c.hasPathOrNull("osmFile")) c.getString("osmFile") else "/test/input/beamville/r5/beamville.osm.pbf",
            osmMapdbFile =
              if (c.hasPathOrNull("osmMapdbFile")) c.getString("osmMapdbFile")
              else "/test/input/beamville/r5/osm.mapdb",
            travelTimeNoiseFraction =
              if (c.hasPathOrNull("travelTimeNoiseFraction")) c.getDouble("travelTimeNoiseFraction") else 0.0
          )
        }
      }

      def apply(c: com.typesafe.config.Config): BeamConfig.Beam.Routing = {
        BeamConfig.Beam.Routing(
          baseDate = if (c.hasPathOrNull("baseDate")) c.getString("baseDate") else "2016-10-17T00:00:00-07:00",
          carRouter = if (c.hasPathOrNull("carRouter")) c.getString("carRouter") else "R5",
          minimumPossibleSkimBasedTravelTimeInS =
            if (c.hasPathOrNull("minimumPossibleSkimBasedTravelTimeInS"))
              c.getInt("minimumPossibleSkimBasedTravelTimeInS")
            else 60,
          overrideNetworkTravelTimesUsingSkims =
            c.hasPathOrNull("overrideNetworkTravelTimesUsingSkims") && c.getBoolean(
              "overrideNetworkTravelTimesUsingSkims"
            ),
          r5 = BeamConfig.Beam.Routing.R5(
            if (c.hasPathOrNull("r5")) c.getConfig("r5") else com.typesafe.config.ConfigFactory.parseString("r5{}")
          ),
          skimTravelTimesScalingFactor =
            if (c.hasPathOrNull("skimTravelTimesScalingFactor")) c.getDouble("skimTravelTimesScalingFactor") else 0.0,
          startingIterationForTravelTimesMSA =
            if (c.hasPathOrNull("startingIterationForTravelTimesMSA")) c.getInt("startingIterationForTravelTimesMSA")
            else 0,
          transitOnStreetNetwork = !c.hasPathOrNull("transitOnStreetNetwork") || c.getBoolean("transitOnStreetNetwork"),
          writeRoutingStatistic = c.hasPathOrNull("writeRoutingStatistic") && c.getBoolean("writeRoutingStatistic")
        )
      }
    }

    case class Sim(
      metric: BeamConfig.Beam.Sim.Metric,
      termination: BeamConfig.Beam.Sim.Termination
    )

    object Sim {

      case class Metric(
        collector: BeamConfig.Beam.Sim.Metric.Collector
      )

      object Metric {

        case class Collector(
          influxDbSimulationMetricCollector: BeamConfig.Beam.Sim.Metric.Collector.InfluxDbSimulationMetricCollector,
          metrics: java.lang.String
        )

        object Collector {

          case class InfluxDbSimulationMetricCollector(
            connectionString: java.lang.String,
            database: java.lang.String
          )

          object InfluxDbSimulationMetricCollector {

            def apply(
              c: com.typesafe.config.Config
            ): BeamConfig.Beam.Sim.Metric.Collector.InfluxDbSimulationMetricCollector = {
              BeamConfig.Beam.Sim.Metric.Collector.InfluxDbSimulationMetricCollector(
                connectionString =
                  if (c.hasPathOrNull("connectionString")) c.getString("connectionString") else "http://localhost:8086",
                database = if (c.hasPathOrNull("database")) c.getString("database") else "beam"
              )
            }
          }

          def apply(c: com.typesafe.config.Config): BeamConfig.Beam.Sim.Metric.Collector = {
            BeamConfig.Beam.Sim.Metric.Collector(
              influxDbSimulationMetricCollector =
                BeamConfig.Beam.Sim.Metric.Collector.InfluxDbSimulationMetricCollector(
                  if (c.hasPathOrNull("influxDbSimulationMetricCollector"))
                    c.getConfig("influxDbSimulationMetricCollector")
                  else com.typesafe.config.ConfigFactory.parseString("influxDbSimulationMetricCollector{}")
                ),
              metrics = if (c.hasPathOrNull("metrics")) c.getString("metrics") else "beam-run, beam-iteration"
            )
          }
        }

        def apply(c: com.typesafe.config.Config): BeamConfig.Beam.Sim.Metric = {
          BeamConfig.Beam.Sim.Metric(
            collector = BeamConfig.Beam.Sim.Metric.Collector(
              if (c.hasPathOrNull("collector")) c.getConfig("collector")
              else com.typesafe.config.ConfigFactory.parseString("collector{}")
            )
          )
        }
      }

      case class Termination(
        criterionName: java.lang.String,
        terminateAtRideHailFleetStoredElectricityConvergence: BeamConfig.Beam.Sim.Termination.TerminateAtRideHailFleetStoredElectricityConvergence
      )

      object Termination {

        case class TerminateAtRideHailFleetStoredElectricityConvergence(
          maxLastIteration: scala.Int,
          minLastIteration: scala.Int,
          relativeTolerance: scala.Double
        )

        object TerminateAtRideHailFleetStoredElectricityConvergence {

          def apply(
            c: com.typesafe.config.Config
          ): BeamConfig.Beam.Sim.Termination.TerminateAtRideHailFleetStoredElectricityConvergence = {
            BeamConfig.Beam.Sim.Termination.TerminateAtRideHailFleetStoredElectricityConvergence(
              maxLastIteration = if (c.hasPathOrNull("maxLastIteration")) c.getInt("maxLastIteration") else 0,
              minLastIteration = if (c.hasPathOrNull("minLastIteration")) c.getInt("minLastIteration") else 0,
              relativeTolerance = if (c.hasPathOrNull("relativeTolerance")) c.getDouble("relativeTolerance") else 0.01
            )
          }
        }

        def apply(c: com.typesafe.config.Config): BeamConfig.Beam.Sim.Termination = {
          BeamConfig.Beam.Sim.Termination(
            criterionName =
              if (c.hasPathOrNull("criterionName")) c.getString("criterionName") else "TerminateAtFixedIterationNumber",
            terminateAtRideHailFleetStoredElectricityConvergence =
              BeamConfig.Beam.Sim.Termination.TerminateAtRideHailFleetStoredElectricityConvergence(
                if (c.hasPathOrNull("terminateAtRideHailFleetStoredElectricityConvergence"))
                  c.getConfig("terminateAtRideHailFleetStoredElectricityConvergence")
                else
                  com.typesafe.config.ConfigFactory
                    .parseString("terminateAtRideHailFleetStoredElectricityConvergence{}")
              )
          )
        }
      }

      def apply(c: com.typesafe.config.Config): BeamConfig.Beam.Sim = {
        BeamConfig.Beam.Sim(
          metric = BeamConfig.Beam.Sim.Metric(
            if (c.hasPathOrNull("metric")) c.getConfig("metric")
            else com.typesafe.config.ConfigFactory.parseString("metric{}")
          ),
          termination = BeamConfig.Beam.Sim.Termination(
            if (c.hasPathOrNull("termination")) c.getConfig("termination")
            else com.typesafe.config.ConfigFactory.parseString("termination{}")
          )
        )
      }
    }

    case class Spatial(
      boundingBoxBuffer: scala.Int,
      localCRS: java.lang.String
    )

    object Spatial {

      def apply(c: com.typesafe.config.Config): BeamConfig.Beam.Spatial = {
        BeamConfig.Beam.Spatial(
          boundingBoxBuffer = if (c.hasPathOrNull("boundingBoxBuffer")) c.getInt("boundingBoxBuffer") else 5000,
          localCRS = if (c.hasPathOrNull("localCRS")) c.getString("localCRS") else "epsg:32631"
        )
      }
    }

    case class Urbansim(
      backgroundODSkimsCreator: BeamConfig.Beam.Urbansim.BackgroundODSkimsCreator,
      fractionOfModesToClear: BeamConfig.Beam.Urbansim.FractionOfModesToClear
    )

    object Urbansim {

      case class BackgroundODSkimsCreator(
        calculationTimeoutHours: scala.Int,
        enabled: scala.Boolean,
        maxTravelDistanceInMeters: BeamConfig.Beam.Urbansim.BackgroundODSkimsCreator.MaxTravelDistanceInMeters,
        modesToBuild: BeamConfig.Beam.Urbansim.BackgroundODSkimsCreator.ModesToBuild,
        numberOfH3Indexes: scala.Int,
        peakHours: scala.Option[scala.List[scala.Double]],
        routerType: java.lang.String,
        skimsGeoType: java.lang.String,
        skimsKind: java.lang.String
      )

      object BackgroundODSkimsCreator {

        case class MaxTravelDistanceInMeters(
          bike: scala.Int,
          walk: scala.Int
        )

        object MaxTravelDistanceInMeters {

          def apply(
            c: com.typesafe.config.Config
          ): BeamConfig.Beam.Urbansim.BackgroundODSkimsCreator.MaxTravelDistanceInMeters = {
            BeamConfig.Beam.Urbansim.BackgroundODSkimsCreator.MaxTravelDistanceInMeters(
              bike = if (c.hasPathOrNull("bike")) c.getInt("bike") else 33000,
              walk = if (c.hasPathOrNull("walk")) c.getInt("walk") else 10000
            )
          }
        }

        case class ModesToBuild(
          drive: scala.Boolean,
          transit: scala.Boolean,
          walk: scala.Boolean
        )

        object ModesToBuild {

          def apply(c: com.typesafe.config.Config): BeamConfig.Beam.Urbansim.BackgroundODSkimsCreator.ModesToBuild = {
            BeamConfig.Beam.Urbansim.BackgroundODSkimsCreator.ModesToBuild(
              drive = !c.hasPathOrNull("drive") || c.getBoolean("drive"),
              transit = !c.hasPathOrNull("transit") || c.getBoolean("transit"),
              walk = !c.hasPathOrNull("walk") || c.getBoolean("walk")
            )
          }
        }

        def apply(c: com.typesafe.config.Config): BeamConfig.Beam.Urbansim.BackgroundODSkimsCreator = {
          BeamConfig.Beam.Urbansim.BackgroundODSkimsCreator(
            calculationTimeoutHours =
              if (c.hasPathOrNull("calculationTimeoutHours")) c.getInt("calculationTimeoutHours") else 6,
            enabled = c.hasPathOrNull("enabled") && c.getBoolean("enabled"),
            maxTravelDistanceInMeters = BeamConfig.Beam.Urbansim.BackgroundODSkimsCreator.MaxTravelDistanceInMeters(
              if (c.hasPathOrNull("maxTravelDistanceInMeters")) c.getConfig("maxTravelDistanceInMeters")
              else com.typesafe.config.ConfigFactory.parseString("maxTravelDistanceInMeters{}")
            ),
            modesToBuild = BeamConfig.Beam.Urbansim.BackgroundODSkimsCreator.ModesToBuild(
              if (c.hasPathOrNull("modesToBuild")) c.getConfig("modesToBuild")
              else com.typesafe.config.ConfigFactory.parseString("modesToBuild{}")
            ),
            numberOfH3Indexes = if (c.hasPathOrNull("numberOfH3Indexes")) c.getInt("numberOfH3Indexes") else 1000,
            peakHours = if (c.hasPathOrNull("peakHours")) scala.Some($_L$_dbl(c.getList("peakHours"))) else None,
            routerType = if (c.hasPathOrNull("routerType")) c.getString("routerType") else "r5",
            skimsGeoType = if (c.hasPathOrNull("skimsGeoType")) c.getString("skimsGeoType") else "h3",
            skimsKind = if (c.hasPathOrNull("skimsKind")) c.getString("skimsKind") else "od"
          )
        }
      }

      case class FractionOfModesToClear(
        allModes: scala.Double,
        bike: scala.Double,
        car: scala.Double,
        drive_transit: scala.Double,
        walk: scala.Double,
        walk_transit: scala.Double
      )

      object FractionOfModesToClear {

        def apply(c: com.typesafe.config.Config): BeamConfig.Beam.Urbansim.FractionOfModesToClear = {
          BeamConfig.Beam.Urbansim.FractionOfModesToClear(
            allModes = if (c.hasPathOrNull("allModes")) c.getDouble("allModes") else 0.0,
            bike = if (c.hasPathOrNull("bike")) c.getDouble("bike") else 0.0,
            car = if (c.hasPathOrNull("car")) c.getDouble("car") else 0.0,
            drive_transit = if (c.hasPathOrNull("drive_transit")) c.getDouble("drive_transit") else 0.0,
            walk = if (c.hasPathOrNull("walk")) c.getDouble("walk") else 0.0,
            walk_transit = if (c.hasPathOrNull("walk_transit")) c.getDouble("walk_transit") else 0.0
          )
        }
      }

      def apply(c: com.typesafe.config.Config): BeamConfig.Beam.Urbansim = {
        BeamConfig.Beam.Urbansim(
          backgroundODSkimsCreator = BeamConfig.Beam.Urbansim.BackgroundODSkimsCreator(
            if (c.hasPathOrNull("backgroundODSkimsCreator")) c.getConfig("backgroundODSkimsCreator")
            else com.typesafe.config.ConfigFactory.parseString("backgroundODSkimsCreator{}")
          ),
          fractionOfModesToClear = BeamConfig.Beam.Urbansim.FractionOfModesToClear(
            if (c.hasPathOrNull("fractionOfModesToClear")) c.getConfig("fractionOfModesToClear")
            else com.typesafe.config.ConfigFactory.parseString("fractionOfModesToClear{}")
          )
        )
      }
    }

    case class WarmStart(
      path: java.lang.String,
      prepareData: scala.Boolean,
      samplePopulationIntegerFlag: scala.Int,
      skimsFilePaths: scala.Option[scala.List[BeamConfig.Beam.WarmStart.SkimsFilePaths$Elm]],
      `type`: java.lang.String
    )

    object WarmStart {

      case class SkimsFilePaths$Elm(
        skimType: java.lang.String,
        skimsFilePath: java.lang.String
      )

      object SkimsFilePaths$Elm {

        def apply(c: com.typesafe.config.Config): BeamConfig.Beam.WarmStart.SkimsFilePaths$Elm = {
          BeamConfig.Beam.WarmStart.SkimsFilePaths$Elm(
            skimType = c.getString("skimType"),
            skimsFilePath = if (c.hasPathOrNull("skimsFilePath")) c.getString("skimsFilePath") else ""
          )
        }
      }

      def apply(c: com.typesafe.config.Config): BeamConfig.Beam.WarmStart = {
        BeamConfig.Beam.WarmStart(
          path = if (c.hasPathOrNull("path")) c.getString("path") else "",
          prepareData = c.hasPathOrNull("prepareData") && c.getBoolean("prepareData"),
          samplePopulationIntegerFlag =
            if (c.hasPathOrNull("samplePopulationIntegerFlag")) c.getInt("samplePopulationIntegerFlag") else 0,
          skimsFilePaths =
            if (c.hasPathOrNull("skimsFilePaths"))
              scala.Some($_LBeamConfig_Beam_WarmStart_SkimsFilePaths$Elm(c.getList("skimsFilePaths")))
            else None,
          `type` = if (c.hasPathOrNull("type")) c.getString("type") else "disabled"
        )
      }

      private def $_LBeamConfig_Beam_WarmStart_SkimsFilePaths$Elm(
        cl: com.typesafe.config.ConfigList
      ): scala.List[BeamConfig.Beam.WarmStart.SkimsFilePaths$Elm] = {
        import scala.collection.JavaConverters._
        cl.asScala
          .map(cv =>
            BeamConfig.Beam.WarmStart.SkimsFilePaths$Elm(cv.asInstanceOf[com.typesafe.config.ConfigObject].toConfig)
          )
          .toList
      }
    }

    def apply(c: com.typesafe.config.Config): BeamConfig.Beam = {
      BeamConfig.Beam(
        actorSystemName = if (c.hasPathOrNull("actorSystemName")) c.getString("actorSystemName") else "ClusterSystem",
        agentsim = BeamConfig.Beam.Agentsim(
          if (c.hasPathOrNull("agentsim")) c.getConfig("agentsim")
          else com.typesafe.config.ConfigFactory.parseString("agentsim{}")
        ),
        calibration = BeamConfig.Beam.Calibration(
          if (c.hasPathOrNull("calibration")) c.getConfig("calibration")
          else com.typesafe.config.ConfigFactory.parseString("calibration{}")
        ),
        cluster = BeamConfig.Beam.Cluster(
          if (c.hasPathOrNull("cluster")) c.getConfig("cluster")
          else com.typesafe.config.ConfigFactory.parseString("cluster{}")
        ),
        debug = BeamConfig.Beam.Debug(
          if (c.hasPathOrNull("debug")) c.getConfig("debug")
          else com.typesafe.config.ConfigFactory.parseString("debug{}")
        ),
        exchange = BeamConfig.Beam.Exchange(
          if (c.hasPathOrNull("exchange")) c.getConfig("exchange")
          else com.typesafe.config.ConfigFactory.parseString("exchange{}")
        ),
        experimental = BeamConfig.Beam.Experimental(
          if (c.hasPathOrNull("experimental")) c.getConfig("experimental")
          else com.typesafe.config.ConfigFactory.parseString("experimental{}")
        ),
        input = BeamConfig.Beam.Input(
          if (c.hasPathOrNull("input")) c.getConfig("input")
          else com.typesafe.config.ConfigFactory.parseString("input{}")
        ),
        inputDirectory =
          if (c.hasPathOrNull("inputDirectory")) c.getString("inputDirectory") else "/test/input/beamville",
        logger = BeamConfig.Beam.Logger(
          if (c.hasPathOrNull("logger")) c.getConfig("logger")
          else com.typesafe.config.ConfigFactory.parseString("logger{}")
        ),
        metrics = BeamConfig.Beam.Metrics(
          if (c.hasPathOrNull("metrics")) c.getConfig("metrics")
          else com.typesafe.config.ConfigFactory.parseString("metrics{}")
        ),
        outputs = BeamConfig.Beam.Outputs(
          if (c.hasPathOrNull("outputs")) c.getConfig("outputs")
          else com.typesafe.config.ConfigFactory.parseString("outputs{}")
        ),
        physsim = BeamConfig.Beam.Physsim(
          if (c.hasPathOrNull("physsim")) c.getConfig("physsim")
          else com.typesafe.config.ConfigFactory.parseString("physsim{}")
        ),
        replanning = BeamConfig.Beam.Replanning(
          if (c.hasPathOrNull("replanning")) c.getConfig("replanning")
          else com.typesafe.config.ConfigFactory.parseString("replanning{}")
        ),
        router = BeamConfig.Beam.Router(
          if (c.hasPathOrNull("router")) c.getConfig("router")
          else com.typesafe.config.ConfigFactory.parseString("router{}")
        ),
        routing = BeamConfig.Beam.Routing(
          if (c.hasPathOrNull("routing")) c.getConfig("routing")
          else com.typesafe.config.ConfigFactory.parseString("routing{}")
        ),
        sim = BeamConfig.Beam.Sim(
          if (c.hasPathOrNull("sim")) c.getConfig("sim") else com.typesafe.config.ConfigFactory.parseString("sim{}")
        ),
        spatial = BeamConfig.Beam.Spatial(
          if (c.hasPathOrNull("spatial")) c.getConfig("spatial")
          else com.typesafe.config.ConfigFactory.parseString("spatial{}")
        ),
        urbansim = BeamConfig.Beam.Urbansim(
          if (c.hasPathOrNull("urbansim")) c.getConfig("urbansim")
          else com.typesafe.config.ConfigFactory.parseString("urbansim{}")
        ),
        useLocalWorker = !c.hasPathOrNull("useLocalWorker") || c.getBoolean("useLocalWorker"),
        warmStart = BeamConfig.Beam.WarmStart(
          if (c.hasPathOrNull("warmStart")) c.getConfig("warmStart")
          else com.typesafe.config.ConfigFactory.parseString("warmStart{}")
        )
      )
    }
  }

  case class Matsim(
    conversion: BeamConfig.Matsim.Conversion,
    modules: BeamConfig.Matsim.Modules
  )

  object Matsim {

    case class Conversion(
      defaultHouseholdIncome: BeamConfig.Matsim.Conversion.DefaultHouseholdIncome,
      generateVehicles: scala.Boolean,
      matsimNetworkFile: java.lang.String,
      osmFile: java.lang.String,
      populationFile: java.lang.String,
      scenarioDirectory: java.lang.String,
      shapeConfig: BeamConfig.Matsim.Conversion.ShapeConfig,
      vehiclesFile: java.lang.String
    )

    object Conversion {

      case class DefaultHouseholdIncome(
        currency: java.lang.String,
        period: java.lang.String,
        value: scala.Int
      )

      object DefaultHouseholdIncome {

        def apply(c: com.typesafe.config.Config): BeamConfig.Matsim.Conversion.DefaultHouseholdIncome = {
          BeamConfig.Matsim.Conversion.DefaultHouseholdIncome(
            currency = if (c.hasPathOrNull("currency")) c.getString("currency") else "usd",
            period = if (c.hasPathOrNull("period")) c.getString("period") else "year",
            value = if (c.hasPathOrNull("value")) c.getInt("value") else 50000
          )
        }
      }

      case class ShapeConfig(
        shapeFile: java.lang.String,
        tazIdFieldName: java.lang.String
      )

      object ShapeConfig {

        def apply(c: com.typesafe.config.Config): BeamConfig.Matsim.Conversion.ShapeConfig = {
          BeamConfig.Matsim.Conversion.ShapeConfig(
            shapeFile = if (c.hasPathOrNull("shapeFile")) c.getString("shapeFile") else "tz46_d00.shp",
            tazIdFieldName = if (c.hasPathOrNull("tazIdFieldName")) c.getString("tazIdFieldName") else "TZ46_D00_I"
          )
        }
      }

      def apply(c: com.typesafe.config.Config): BeamConfig.Matsim.Conversion = {
        BeamConfig.Matsim.Conversion(
          defaultHouseholdIncome = BeamConfig.Matsim.Conversion.DefaultHouseholdIncome(
            if (c.hasPathOrNull("defaultHouseholdIncome")) c.getConfig("defaultHouseholdIncome")
            else com.typesafe.config.ConfigFactory.parseString("defaultHouseholdIncome{}")
          ),
          generateVehicles = !c.hasPathOrNull("generateVehicles") || c.getBoolean("generateVehicles"),
          matsimNetworkFile =
            if (c.hasPathOrNull("matsimNetworkFile")) c.getString("matsimNetworkFile") else "Siouxfalls_network_PT.xml",
          osmFile = if (c.hasPathOrNull("osmFile")) c.getString("osmFile") else "south-dakota-latest.osm.pbf",
          populationFile =
            if (c.hasPathOrNull("populationFile")) c.getString("populationFile") else "Siouxfalls_population.xml",
          scenarioDirectory =
            if (c.hasPathOrNull("scenarioDirectory")) c.getString("scenarioDirectory")
            else "/path/to/scenario/directory",
          shapeConfig = BeamConfig.Matsim.Conversion.ShapeConfig(
            if (c.hasPathOrNull("shapeConfig")) c.getConfig("shapeConfig")
            else com.typesafe.config.ConfigFactory.parseString("shapeConfig{}")
          ),
          vehiclesFile = if (c.hasPathOrNull("vehiclesFile")) c.getString("vehiclesFile") else "Siouxfalls_vehicles.xml"
        )
      }
    }

    case class Modules(
      changeMode: BeamConfig.Matsim.Modules.ChangeMode,
      controler: BeamConfig.Matsim.Modules.Controler,
      counts: BeamConfig.Matsim.Modules.Counts,
      global: BeamConfig.Matsim.Modules.Global,
      households: BeamConfig.Matsim.Modules.Households,
      linkStats: BeamConfig.Matsim.Modules.LinkStats,
      network: BeamConfig.Matsim.Modules.Network,
      parallelEventHandling: BeamConfig.Matsim.Modules.ParallelEventHandling,
      planCalcScore: BeamConfig.Matsim.Modules.PlanCalcScore,
      plans: BeamConfig.Matsim.Modules.Plans,
      qsim: BeamConfig.Matsim.Modules.Qsim,
      strategy: BeamConfig.Matsim.Modules.Strategy,
      transit: BeamConfig.Matsim.Modules.Transit,
      vehicles: BeamConfig.Matsim.Modules.Vehicles
    )

    object Modules {

      case class ChangeMode(
        modes: java.lang.String
      )

      object ChangeMode {

        def apply(c: com.typesafe.config.Config): BeamConfig.Matsim.Modules.ChangeMode = {
          BeamConfig.Matsim.Modules.ChangeMode(
            modes = if (c.hasPathOrNull("modes")) c.getString("modes") else "car,pt"
          )
        }
      }

      case class Controler(
        eventsFileFormat: java.lang.String,
        firstIteration: scala.Int,
        lastIteration: scala.Int,
        mobsim: java.lang.String,
        outputDirectory: java.lang.String,
        overwriteFiles: java.lang.String
      )

      object Controler {

        def apply(c: com.typesafe.config.Config): BeamConfig.Matsim.Modules.Controler = {
          BeamConfig.Matsim.Modules.Controler(
            eventsFileFormat = if (c.hasPathOrNull("eventsFileFormat")) c.getString("eventsFileFormat") else "xml",
            firstIteration = if (c.hasPathOrNull("firstIteration")) c.getInt("firstIteration") else 0,
            lastIteration = if (c.hasPathOrNull("lastIteration")) c.getInt("lastIteration") else 0,
            mobsim = if (c.hasPathOrNull("mobsim")) c.getString("mobsim") else "metasim",
            outputDirectory = if (c.hasPathOrNull("outputDirectory")) c.getString("outputDirectory") else "",
            overwriteFiles =
              if (c.hasPathOrNull("overwriteFiles")) c.getString("overwriteFiles") else "overwriteExistingFiles"
          )
        }
      }

      case class Counts(
        averageCountsOverIterations: scala.Int,
        countsScaleFactor: scala.Double,
        inputCountsFile: java.lang.String,
        outputformat: java.lang.String,
        writeCountsInterval: scala.Int
      )

      object Counts {

        def apply(c: com.typesafe.config.Config): BeamConfig.Matsim.Modules.Counts = {
          BeamConfig.Matsim.Modules.Counts(
            averageCountsOverIterations =
              if (c.hasPathOrNull("averageCountsOverIterations")) c.getInt("averageCountsOverIterations") else 0,
            countsScaleFactor = if (c.hasPathOrNull("countsScaleFactor")) c.getDouble("countsScaleFactor") else 10.355,
            inputCountsFile = if (c.hasPathOrNull("inputCountsFile")) c.getString("inputCountsFile") else "",
            outputformat = if (c.hasPathOrNull("outputformat")) c.getString("outputformat") else "all",
            writeCountsInterval = if (c.hasPathOrNull("writeCountsInterval")) c.getInt("writeCountsInterval") else 0
          )
        }
      }

      case class Global(
        coordinateSystem: java.lang.String,
        randomSeed: scala.Int
      )

      object Global {

        def apply(c: com.typesafe.config.Config): BeamConfig.Matsim.Modules.Global = {
          BeamConfig.Matsim.Modules.Global(
            coordinateSystem = if (c.hasPathOrNull("coordinateSystem")) c.getString("coordinateSystem") else "Atlantis",
            randomSeed = if (c.hasPathOrNull("randomSeed")) c.getInt("randomSeed") else 4711
          )
        }
      }

      case class Households(
        inputFile: java.lang.String,
        inputHouseholdAttributesFile: java.lang.String
      )

      object Households {

        def apply(c: com.typesafe.config.Config): BeamConfig.Matsim.Modules.Households = {
          BeamConfig.Matsim.Modules.Households(
            inputFile =
              if (c.hasPathOrNull("inputFile")) c.getString("inputFile") else "/test/input/beamville/households.xml",
            inputHouseholdAttributesFile =
              if (c.hasPathOrNull("inputHouseholdAttributesFile")) c.getString("inputHouseholdAttributesFile")
              else "/test/input/beamville/householdAttributes.xml"
          )
        }
      }

      case class LinkStats(
        averageLinkStatsOverIterations: scala.Int,
        writeLinkStatsInterval: scala.Int
      )

      object LinkStats {

        def apply(c: com.typesafe.config.Config): BeamConfig.Matsim.Modules.LinkStats = {
          BeamConfig.Matsim.Modules.LinkStats(
            averageLinkStatsOverIterations =
              if (c.hasPathOrNull("averageLinkStatsOverIterations")) c.getInt("averageLinkStatsOverIterations") else 5,
            writeLinkStatsInterval =
              if (c.hasPathOrNull("writeLinkStatsInterval")) c.getInt("writeLinkStatsInterval") else 10
          )
        }
      }

      case class Network(
        inputNetworkFile: java.lang.String
      )

      object Network {

        def apply(c: com.typesafe.config.Config): BeamConfig.Matsim.Modules.Network = {
          BeamConfig.Matsim.Modules.Network(
            inputNetworkFile =
              if (c.hasPathOrNull("inputNetworkFile")) c.getString("inputNetworkFile")
              else "/test/input/beamville/r5/physsim-network.xml"
          )
        }
      }

      case class ParallelEventHandling(
        estimatedNumberOfEvents: scala.Int,
        numberOfThreads: scala.Int,
        oneThreadPerHandler: scala.Boolean,
        synchronizeOnSimSteps: scala.Boolean
      )

      object ParallelEventHandling {

        def apply(c: com.typesafe.config.Config): BeamConfig.Matsim.Modules.ParallelEventHandling = {
          BeamConfig.Matsim.Modules.ParallelEventHandling(
            estimatedNumberOfEvents =
              if (c.hasPathOrNull("estimatedNumberOfEvents")) c.getInt("estimatedNumberOfEvents") else 1000000000,
            numberOfThreads = if (c.hasPathOrNull("numberOfThreads")) c.getInt("numberOfThreads") else 1,
            oneThreadPerHandler = c.hasPathOrNull("oneThreadPerHandler") && c.getBoolean("oneThreadPerHandler"),
            synchronizeOnSimSteps = c.hasPathOrNull("synchronizeOnSimSteps") && c.getBoolean("synchronizeOnSimSteps")
          )
        }
      }

      case class PlanCalcScore(
        BrainExpBeta: scala.Long,
        earlyDeparture: scala.Long,
        lateArrival: scala.Long,
        learningRate: scala.Long,
        parameterset: scala.List[BeamConfig.Matsim.Modules.PlanCalcScore.Parameterset$Elm],
        performing: scala.Long,
        traveling: scala.Long,
        waiting: scala.Long,
        writeExperiencedPlans: scala.Boolean
      )

      object PlanCalcScore {

        case class Parameterset$Elm(
          activityType: java.lang.String,
          priority: scala.Int,
          scoringThisActivityAtAll: scala.Boolean,
          `type`: java.lang.String,
          typicalDuration: java.lang.String,
          typicalDurationScoreComputation: java.lang.String
        )

        object Parameterset$Elm {

          def apply(c: com.typesafe.config.Config): BeamConfig.Matsim.Modules.PlanCalcScore.Parameterset$Elm = {
            BeamConfig.Matsim.Modules.PlanCalcScore.Parameterset$Elm(
              activityType = if (c.hasPathOrNull("activityType")) c.getString("activityType") else "Home",
              priority = if (c.hasPathOrNull("priority")) c.getInt("priority") else 1,
              scoringThisActivityAtAll =
                !c.hasPathOrNull("scoringThisActivityAtAll") || c.getBoolean("scoringThisActivityAtAll"),
              `type` = if (c.hasPathOrNull("type")) c.getString("type") else "activityParams",
              typicalDuration = if (c.hasPathOrNull("typicalDuration")) c.getString("typicalDuration") else "01:00:00",
              typicalDurationScoreComputation =
                if (c.hasPathOrNull("typicalDurationScoreComputation")) c.getString("typicalDurationScoreComputation")
                else "uniform"
            )
          }
        }

        def apply(c: com.typesafe.config.Config): BeamConfig.Matsim.Modules.PlanCalcScore = {
          BeamConfig.Matsim.Modules.PlanCalcScore(
            BrainExpBeta =
              if (c.hasPathOrNull("BrainExpBeta"))
                c.getDuration("BrainExpBeta", java.util.concurrent.TimeUnit.MILLISECONDS)
              else 2,
            earlyDeparture =
              if (c.hasPathOrNull("earlyDeparture"))
                c.getDuration("earlyDeparture", java.util.concurrent.TimeUnit.MILLISECONDS)
              else 0,
            lateArrival =
              if (c.hasPathOrNull("lateArrival"))
                c.getDuration("lateArrival", java.util.concurrent.TimeUnit.MILLISECONDS)
              else -18,
            learningRate =
              if (c.hasPathOrNull("learningRate"))
                c.getDuration("learningRate", java.util.concurrent.TimeUnit.MILLISECONDS)
              else 1,
            parameterset = $_LBeamConfig_Matsim_Modules_PlanCalcScore_Parameterset$Elm(c.getList("parameterset")),
            performing =
              if (c.hasPathOrNull("performing")) c.getDuration("performing", java.util.concurrent.TimeUnit.MILLISECONDS)
              else 6,
            traveling =
              if (c.hasPathOrNull("traveling")) c.getDuration("traveling", java.util.concurrent.TimeUnit.MILLISECONDS)
              else -6,
            waiting =
              if (c.hasPathOrNull("waiting")) c.getDuration("waiting", java.util.concurrent.TimeUnit.MILLISECONDS)
              else 0,
            writeExperiencedPlans = !c.hasPathOrNull("writeExperiencedPlans") || c.getBoolean("writeExperiencedPlans")
          )
        }

        private def $_LBeamConfig_Matsim_Modules_PlanCalcScore_Parameterset$Elm(
          cl: com.typesafe.config.ConfigList
        ): scala.List[BeamConfig.Matsim.Modules.PlanCalcScore.Parameterset$Elm] = {
          import scala.collection.JavaConverters._
          cl.asScala
            .map(cv =>
              BeamConfig.Matsim.Modules.PlanCalcScore
                .Parameterset$Elm(cv.asInstanceOf[com.typesafe.config.ConfigObject].toConfig)
            )
            .toList
        }
      }

      case class Plans(
        inputPersonAttributesFile: java.lang.String,
        inputPlansFile: java.lang.String
      )

      object Plans {

        def apply(c: com.typesafe.config.Config): BeamConfig.Matsim.Modules.Plans = {
          BeamConfig.Matsim.Modules.Plans(
            inputPersonAttributesFile =
              if (c.hasPathOrNull("inputPersonAttributesFile")) c.getString("inputPersonAttributesFile")
              else "/test/input/beamville/populationAttributes.xml",
            inputPlansFile =
              if (c.hasPathOrNull("inputPlansFile")) c.getString("inputPlansFile")
              else "/test/input/beamville/population.xml"
          )
        }
      }

      case class Qsim(
        endTime: java.lang.String,
        snapshotperiod: java.lang.String,
        startTime: java.lang.String
      )

      object Qsim {

        def apply(c: com.typesafe.config.Config): BeamConfig.Matsim.Modules.Qsim = {
          BeamConfig.Matsim.Modules.Qsim(
            endTime = if (c.hasPathOrNull("endTime")) c.getString("endTime") else "30:00:00",
            snapshotperiod = if (c.hasPathOrNull("snapshotperiod")) c.getString("snapshotperiod") else "00:00:00",
            startTime = if (c.hasPathOrNull("startTime")) c.getString("startTime") else "00:00:00"
          )
        }
      }

      case class Strategy(
        ModuleProbability_1: scala.Int,
        ModuleProbability_2: scala.Int,
        ModuleProbability_3: scala.Int,
        ModuleProbability_4: scala.Int,
        Module_1: java.lang.String,
        Module_2: java.lang.String,
        Module_3: java.lang.String,
        Module_4: java.lang.String,
        fractionOfIterationsToDisableInnovation: scala.Int,
        maxAgentPlanMemorySize: scala.Int,
        parameterset: scala.List[BeamConfig.Matsim.Modules.Strategy.Parameterset$Elm],
        planSelectorForRemoval: java.lang.String
      )

      object Strategy {

        case class Parameterset$Elm(
          disableAfterIteration: scala.Int,
          strategyName: java.lang.String,
          `type`: java.lang.String,
          weight: scala.Int
        )

        object Parameterset$Elm {

          def apply(c: com.typesafe.config.Config): BeamConfig.Matsim.Modules.Strategy.Parameterset$Elm = {
            BeamConfig.Matsim.Modules.Strategy.Parameterset$Elm(
              disableAfterIteration =
                if (c.hasPathOrNull("disableAfterIteration")) c.getInt("disableAfterIteration") else -1,
              strategyName = if (c.hasPathOrNull("strategyName")) c.getString("strategyName") else "",
              `type` = if (c.hasPathOrNull("type")) c.getString("type") else "strategysettings",
              weight = if (c.hasPathOrNull("weight")) c.getInt("weight") else 0
            )
          }
        }

        def apply(c: com.typesafe.config.Config): BeamConfig.Matsim.Modules.Strategy = {
          BeamConfig.Matsim.Modules.Strategy(
            ModuleProbability_1 = if (c.hasPathOrNull("ModuleProbability_1")) c.getInt("ModuleProbability_1") else 0,
            ModuleProbability_2 = if (c.hasPathOrNull("ModuleProbability_2")) c.getInt("ModuleProbability_2") else 0,
            ModuleProbability_3 = if (c.hasPathOrNull("ModuleProbability_3")) c.getInt("ModuleProbability_3") else 0,
            ModuleProbability_4 = if (c.hasPathOrNull("ModuleProbability_4")) c.getInt("ModuleProbability_4") else 0,
            Module_1 = if (c.hasPathOrNull("Module_1")) c.getString("Module_1") else "",
            Module_2 = if (c.hasPathOrNull("Module_2")) c.getString("Module_2") else "",
            Module_3 = if (c.hasPathOrNull("Module_3")) c.getString("Module_3") else "",
            Module_4 = if (c.hasPathOrNull("Module_4")) c.getString("Module_4") else "",
            fractionOfIterationsToDisableInnovation =
              if (c.hasPathOrNull("fractionOfIterationsToDisableInnovation"))
                c.getInt("fractionOfIterationsToDisableInnovation")
              else 999999,
            maxAgentPlanMemorySize =
              if (c.hasPathOrNull("maxAgentPlanMemorySize")) c.getInt("maxAgentPlanMemorySize") else 5,
            parameterset = $_LBeamConfig_Matsim_Modules_Strategy_Parameterset$Elm(c.getList("parameterset")),
            planSelectorForRemoval =
              if (c.hasPathOrNull("planSelectorForRemoval")) c.getString("planSelectorForRemoval")
              else "WorstPlanForRemovalSelector"
          )
        }

        private def $_LBeamConfig_Matsim_Modules_Strategy_Parameterset$Elm(
          cl: com.typesafe.config.ConfigList
        ): scala.List[BeamConfig.Matsim.Modules.Strategy.Parameterset$Elm] = {
          import scala.collection.JavaConverters._
          cl.asScala
            .map(cv =>
              BeamConfig.Matsim.Modules.Strategy
                .Parameterset$Elm(cv.asInstanceOf[com.typesafe.config.ConfigObject].toConfig)
            )
            .toList
        }
      }

      case class Transit(
        transitModes: java.lang.String,
        useTransit: scala.Boolean,
        vehiclesFile: java.lang.String
      )

      object Transit {

        def apply(c: com.typesafe.config.Config): BeamConfig.Matsim.Modules.Transit = {
          BeamConfig.Matsim.Modules.Transit(
            transitModes = if (c.hasPathOrNull("transitModes")) c.getString("transitModes") else "pt",
            useTransit = c.hasPathOrNull("useTransit") && c.getBoolean("useTransit"),
            vehiclesFile = if (c.hasPathOrNull("vehiclesFile")) c.getString("vehiclesFile") else ""
          )
        }
      }

      case class Vehicles(
        vehiclesFile: java.lang.String
      )

      object Vehicles {

        def apply(c: com.typesafe.config.Config): BeamConfig.Matsim.Modules.Vehicles = {
          BeamConfig.Matsim.Modules.Vehicles(
            vehiclesFile = if (c.hasPathOrNull("vehiclesFile")) c.getString("vehiclesFile") else ""
          )
        }
      }

      def apply(c: com.typesafe.config.Config): BeamConfig.Matsim.Modules = {
        BeamConfig.Matsim.Modules(
          changeMode = BeamConfig.Matsim.Modules.ChangeMode(
            if (c.hasPathOrNull("changeMode")) c.getConfig("changeMode")
            else com.typesafe.config.ConfigFactory.parseString("changeMode{}")
          ),
          controler = BeamConfig.Matsim.Modules.Controler(
            if (c.hasPathOrNull("controler")) c.getConfig("controler")
            else com.typesafe.config.ConfigFactory.parseString("controler{}")
          ),
          counts = BeamConfig.Matsim.Modules.Counts(
            if (c.hasPathOrNull("counts")) c.getConfig("counts")
            else com.typesafe.config.ConfigFactory.parseString("counts{}")
          ),
          global = BeamConfig.Matsim.Modules.Global(
            if (c.hasPathOrNull("global")) c.getConfig("global")
            else com.typesafe.config.ConfigFactory.parseString("global{}")
          ),
          households = BeamConfig.Matsim.Modules.Households(
            if (c.hasPathOrNull("households")) c.getConfig("households")
            else com.typesafe.config.ConfigFactory.parseString("households{}")
          ),
          linkStats = BeamConfig.Matsim.Modules.LinkStats(
            if (c.hasPathOrNull("linkStats")) c.getConfig("linkStats")
            else com.typesafe.config.ConfigFactory.parseString("linkStats{}")
          ),
          network = BeamConfig.Matsim.Modules.Network(
            if (c.hasPathOrNull("network")) c.getConfig("network")
            else com.typesafe.config.ConfigFactory.parseString("network{}")
          ),
          parallelEventHandling = BeamConfig.Matsim.Modules.ParallelEventHandling(
            if (c.hasPathOrNull("parallelEventHandling")) c.getConfig("parallelEventHandling")
            else com.typesafe.config.ConfigFactory.parseString("parallelEventHandling{}")
          ),
          planCalcScore = BeamConfig.Matsim.Modules.PlanCalcScore(
            if (c.hasPathOrNull("planCalcScore")) c.getConfig("planCalcScore")
            else com.typesafe.config.ConfigFactory.parseString("planCalcScore{}")
          ),
          plans = BeamConfig.Matsim.Modules.Plans(
            if (c.hasPathOrNull("plans")) c.getConfig("plans")
            else com.typesafe.config.ConfigFactory.parseString("plans{}")
          ),
          qsim = BeamConfig.Matsim.Modules.Qsim(
            if (c.hasPathOrNull("qsim")) c.getConfig("qsim")
            else com.typesafe.config.ConfigFactory.parseString("qsim{}")
          ),
          strategy = BeamConfig.Matsim.Modules.Strategy(
            if (c.hasPathOrNull("strategy")) c.getConfig("strategy")
            else com.typesafe.config.ConfigFactory.parseString("strategy{}")
          ),
          transit = BeamConfig.Matsim.Modules.Transit(
            if (c.hasPathOrNull("transit")) c.getConfig("transit")
            else com.typesafe.config.ConfigFactory.parseString("transit{}")
          ),
          vehicles = BeamConfig.Matsim.Modules.Vehicles(
            if (c.hasPathOrNull("vehicles")) c.getConfig("vehicles")
            else com.typesafe.config.ConfigFactory.parseString("vehicles{}")
          )
        )
      }
    }

    def apply(c: com.typesafe.config.Config): BeamConfig.Matsim = {
      BeamConfig.Matsim(
        conversion = BeamConfig.Matsim.Conversion(
          if (c.hasPathOrNull("conversion")) c.getConfig("conversion")
          else com.typesafe.config.ConfigFactory.parseString("conversion{}")
        ),
        modules = BeamConfig.Matsim.Modules(
          if (c.hasPathOrNull("modules")) c.getConfig("modules")
          else com.typesafe.config.ConfigFactory.parseString("modules{}")
        )
      )
    }
  }

  def apply(c: com.typesafe.config.Config): BeamConfig = {
    BeamConfig(
      beam = BeamConfig.Beam(
        if (c.hasPathOrNull("beam")) c.getConfig("beam") else com.typesafe.config.ConfigFactory.parseString("beam{}")
      ),
      matsim = BeamConfig.Matsim(
        if (c.hasPathOrNull("matsim")) c.getConfig("matsim")
        else com.typesafe.config.ConfigFactory.parseString("matsim{}")
      )
    )
  }

  private def $_L$_dbl(cl: com.typesafe.config.ConfigList): scala.List[scala.Double] = {
    import scala.collection.JavaConverters._
    cl.asScala.map(cv => $_dbl(cv)).toList
  }

  private def $_L$_str(cl: com.typesafe.config.ConfigList): scala.List[java.lang.String] = {
    import scala.collection.JavaConverters._
    cl.asScala.map(cv => $_str(cv)).toList
  }

  private def $_dbl(cv: com.typesafe.config.ConfigValue): scala.Double = {
    val u: Any = cv.unwrapped
    if (
      (cv.valueType != com.typesafe.config.ConfigValueType.NUMBER) ||
      !u.isInstanceOf[java.lang.Number]
    ) throw $_expE(cv, "double")
    u.asInstanceOf[java.lang.Number].doubleValue()
  }

  private def $_expE(cv: com.typesafe.config.ConfigValue, exp: java.lang.String) = {
    val u: Any = cv.unwrapped
    new java.lang.RuntimeException(
      cv.origin.lineNumber +
      ": expecting: " + exp + " got: " +
      (if (u.isInstanceOf[java.lang.String]) "\"" + u + "\"" else u)
    )
  }

  private def $_str(cv: com.typesafe.config.ConfigValue) =
    java.lang.String.valueOf(cv.unwrapped())
}<|MERGE_RESOLUTION|>--- conflicted
+++ resolved
@@ -1426,7 +1426,7 @@
         )
 
         object TripBehaviors {
-<<<<<<< HEAD
+
           case class CarUsage(
             minDistanceToTrainStop: scala.Double
           )
@@ -1440,8 +1440,7 @@
               )
             }
           }
-=======
->>>>>>> 97762262
+
 
           case class MulitnomialLogit(
             activity_file_path: java.lang.String,
