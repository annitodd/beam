// source: src/main/resources/beam-template.conf

package beam.sim.config

case class BeamConfig(
  beam: BeamConfig.Beam,
  matsim: BeamConfig.Matsim
)

object BeamConfig {

  case class Beam(
    actorSystemName: java.lang.String,
    agentsim: BeamConfig.Beam.Agentsim,
    calibration: BeamConfig.Beam.Calibration,
    cluster: BeamConfig.Beam.Cluster,
    debug: BeamConfig.Beam.Debug,
    exchange: BeamConfig.Beam.Exchange,
    experimental: BeamConfig.Beam.Experimental,
    input: BeamConfig.Beam.Input,
    inputDirectory: java.lang.String,
    logger: BeamConfig.Beam.Logger,
    metrics: BeamConfig.Beam.Metrics,
    outputs: BeamConfig.Beam.Outputs,
    physsim: BeamConfig.Beam.Physsim,
    replanning: BeamConfig.Beam.Replanning,
    router: BeamConfig.Beam.Router,
    routing: BeamConfig.Beam.Routing,
    sim: BeamConfig.Beam.Sim,
    spatial: BeamConfig.Beam.Spatial,
    urbansim: BeamConfig.Beam.Urbansim,
    useLocalWorker: scala.Boolean,
    warmStart: BeamConfig.Beam.WarmStart
  )

  object Beam {

    case class Agentsim(
      agentSampleSizeAsFractionOfPopulation: scala.Double,
      agents: BeamConfig.Beam.Agentsim.Agents,
      chargingNetworkManager: BeamConfig.Beam.Agentsim.ChargingNetworkManager,
      endTime: java.lang.String,
      firstIteration: scala.Int,
      fractionOfPlansWithSingleActivity: scala.Double,
      h3taz: BeamConfig.Beam.Agentsim.H3taz,
      lastIteration: scala.Int,
      populationAdjustment: java.lang.String,
      scenarios: BeamConfig.Beam.Agentsim.Scenarios,
      scheduleMonitorTask: BeamConfig.Beam.Agentsim.ScheduleMonitorTask,
      schedulerParallelismWindow: scala.Int,
      simulationName: java.lang.String,
      taz: BeamConfig.Beam.Agentsim.Taz,
      thresholdForMakingParkingChoiceInMeters: scala.Int,
      thresholdForWalkingInMeters: scala.Int,
      timeBinSize: scala.Int,
      toll: BeamConfig.Beam.Agentsim.Toll,
      tuning: BeamConfig.Beam.Agentsim.Tuning
    )

    object Agentsim {

      case class Agents(
        bodyType: java.lang.String,
        freight: BeamConfig.Beam.Agentsim.Agents.Freight,
        households: BeamConfig.Beam.Agentsim.Agents.Households,
        modalBehaviors: BeamConfig.Beam.Agentsim.Agents.ModalBehaviors,
        modeIncentive: BeamConfig.Beam.Agentsim.Agents.ModeIncentive,
        parking: BeamConfig.Beam.Agentsim.Agents.Parking,
        plans: BeamConfig.Beam.Agentsim.Agents.Plans,
        population: BeamConfig.Beam.Agentsim.Agents.Population,
        ptFare: BeamConfig.Beam.Agentsim.Agents.PtFare,
        rideHail: BeamConfig.Beam.Agentsim.Agents.RideHail,
        rideHailTransit: BeamConfig.Beam.Agentsim.Agents.RideHailTransit,
        tripBehaviors: BeamConfig.Beam.Agentsim.Agents.TripBehaviors,
        vehicles: BeamConfig.Beam.Agentsim.Agents.Vehicles
      )

      object Agents {

        case class Freight(
          carrierParkingFilePath: scala.Option[java.lang.String],
          carriersFilePath: java.lang.String,
          enabled: scala.Boolean,
          plansFilePath: java.lang.String,
          replanning: BeamConfig.Beam.Agentsim.Agents.Freight.Replanning,
          toursFilePath: java.lang.String
        )

        object Freight {

          case class Replanning(
            departureTime: scala.Int,
            disableAfterIteration: scala.Int,
            strategy: java.lang.String
          )

          object Replanning {

            def apply(c: com.typesafe.config.Config): BeamConfig.Beam.Agentsim.Agents.Freight.Replanning = {
              BeamConfig.Beam.Agentsim.Agents.Freight.Replanning(
                departureTime = if (c.hasPathOrNull("departureTime")) c.getInt("departureTime") else 28800,
                disableAfterIteration =
                  if (c.hasPathOrNull("disableAfterIteration")) c.getInt("disableAfterIteration") else -1,
                strategy = if (c.hasPathOrNull("strategy")) c.getString("strategy") else "singleTour"
              )
            }
          }

          def apply(c: com.typesafe.config.Config): BeamConfig.Beam.Agentsim.Agents.Freight = {
            BeamConfig.Beam.Agentsim.Agents.Freight(
              carrierParkingFilePath =
                if (c.hasPathOrNull("carrierParkingFilePath")) Some(c.getString("carrierParkingFilePath")) else None,
              carriersFilePath =
                if (c.hasPathOrNull("carriersFilePath")) c.getString("carriersFilePath")
                else "/test/input/beamville/freight/freight-carriers.csv",
              enabled = c.hasPathOrNull("enabled") && c.getBoolean("enabled"),
              plansFilePath =
                if (c.hasPathOrNull("plansFilePath")) c.getString("plansFilePath")
                else "/test/input/beamville/freight/payload-plans.csv",
              replanning = BeamConfig.Beam.Agentsim.Agents.Freight.Replanning(
                if (c.hasPathOrNull("replanning")) c.getConfig("replanning")
                else com.typesafe.config.ConfigFactory.parseString("replanning{}")
              ),
              toursFilePath =
                if (c.hasPathOrNull("toursFilePath")) c.getString("toursFilePath")
                else "/test/input/beamville/freight/freight-tours.csv"
            )
          }
        }

        case class Households(
          inputFilePath: java.lang.String,
          inputHouseholdAttributesFilePath: java.lang.String
        )

        object Households {

          def apply(c: com.typesafe.config.Config): BeamConfig.Beam.Agentsim.Agents.Households = {
            BeamConfig.Beam.Agentsim.Agents.Households(
              inputFilePath =
                if (c.hasPathOrNull("inputFilePath")) c.getString("inputFilePath")
                else "/test/input/beamville/households.xml.gz",
              inputHouseholdAttributesFilePath =
                if (c.hasPathOrNull("inputHouseholdAttributesFilePath")) c.getString("inputHouseholdAttributesFilePath")
                else "/test/input/beamville/householdAttributes.xml.gz"
            )
          }
        }

        case class ModalBehaviors(
          defaultValueOfTime: scala.Double,
          highTimeSensitivity: BeamConfig.Beam.Agentsim.Agents.ModalBehaviors.HighTimeSensitivity,
          lccm: BeamConfig.Beam.Agentsim.Agents.ModalBehaviors.Lccm,
          lowTimeSensitivity: BeamConfig.Beam.Agentsim.Agents.ModalBehaviors.LowTimeSensitivity,
          maximumNumberOfReplanningAttempts: scala.Int,
          minimumValueOfTime: scala.Double,
          modeChoiceClass: java.lang.String,
          modeVotMultiplier: BeamConfig.Beam.Agentsim.Agents.ModalBehaviors.ModeVotMultiplier,
          mulitnomialLogit: BeamConfig.Beam.Agentsim.Agents.ModalBehaviors.MulitnomialLogit,
          overrideAutomationForVOTT: scala.Boolean,
          overrideAutomationLevel: scala.Int,
          poolingMultiplier: BeamConfig.Beam.Agentsim.Agents.ModalBehaviors.PoolingMultiplier
        )

        object ModalBehaviors {

          case class HighTimeSensitivity(
            highCongestion: BeamConfig.Beam.Agentsim.Agents.ModalBehaviors.HighTimeSensitivity.HighCongestion,
            lowCongestion: BeamConfig.Beam.Agentsim.Agents.ModalBehaviors.HighTimeSensitivity.LowCongestion
          )

          object HighTimeSensitivity {

            case class HighCongestion(
              highwayFactor: BeamConfig.Beam.Agentsim.Agents.ModalBehaviors.HighTimeSensitivity.HighCongestion.HighwayFactor,
              nonHighwayFactor: BeamConfig.Beam.Agentsim.Agents.ModalBehaviors.HighTimeSensitivity.HighCongestion.NonHighwayFactor
            )

            object HighCongestion {

              case class HighwayFactor(
                Level3: scala.Double,
                Level4: scala.Double,
                Level5: scala.Double,
                LevelLE2: scala.Double
              )

              object HighwayFactor {

                def apply(
                  c: com.typesafe.config.Config
                ): BeamConfig.Beam.Agentsim.Agents.ModalBehaviors.HighTimeSensitivity.HighCongestion.HighwayFactor = {
                  BeamConfig.Beam.Agentsim.Agents.ModalBehaviors.HighTimeSensitivity.HighCongestion.HighwayFactor(
                    Level3 = if (c.hasPathOrNull("Level3")) c.getDouble("Level3") else 1.0,
                    Level4 = if (c.hasPathOrNull("Level4")) c.getDouble("Level4") else 1.0,
                    Level5 = if (c.hasPathOrNull("Level5")) c.getDouble("Level5") else 1.0,
                    LevelLE2 = if (c.hasPathOrNull("LevelLE2")) c.getDouble("LevelLE2") else 1.0
                  )
                }
              }

              case class NonHighwayFactor(
                Level3: scala.Double,
                Level4: scala.Double,
                Level5: scala.Double,
                LevelLE2: scala.Double
              )

              object NonHighwayFactor {

                def apply(
                  c: com.typesafe.config.Config
                ): BeamConfig.Beam.Agentsim.Agents.ModalBehaviors.HighTimeSensitivity.HighCongestion.NonHighwayFactor = {
                  BeamConfig.Beam.Agentsim.Agents.ModalBehaviors.HighTimeSensitivity.HighCongestion.NonHighwayFactor(
                    Level3 = if (c.hasPathOrNull("Level3")) c.getDouble("Level3") else 1.0,
                    Level4 = if (c.hasPathOrNull("Level4")) c.getDouble("Level4") else 1.0,
                    Level5 = if (c.hasPathOrNull("Level5")) c.getDouble("Level5") else 1.0,
                    LevelLE2 = if (c.hasPathOrNull("LevelLE2")) c.getDouble("LevelLE2") else 1.0
                  )
                }
              }

              def apply(
                c: com.typesafe.config.Config
              ): BeamConfig.Beam.Agentsim.Agents.ModalBehaviors.HighTimeSensitivity.HighCongestion = {
                BeamConfig.Beam.Agentsim.Agents.ModalBehaviors.HighTimeSensitivity.HighCongestion(
                  highwayFactor =
                    BeamConfig.Beam.Agentsim.Agents.ModalBehaviors.HighTimeSensitivity.HighCongestion.HighwayFactor(
                      if (c.hasPathOrNull("highwayFactor")) c.getConfig("highwayFactor")
                      else com.typesafe.config.ConfigFactory.parseString("highwayFactor{}")
                    ),
                  nonHighwayFactor =
                    BeamConfig.Beam.Agentsim.Agents.ModalBehaviors.HighTimeSensitivity.HighCongestion.NonHighwayFactor(
                      if (c.hasPathOrNull("nonHighwayFactor")) c.getConfig("nonHighwayFactor")
                      else com.typesafe.config.ConfigFactory.parseString("nonHighwayFactor{}")
                    )
                )
              }
            }

            case class LowCongestion(
              highwayFactor: BeamConfig.Beam.Agentsim.Agents.ModalBehaviors.HighTimeSensitivity.LowCongestion.HighwayFactor,
              nonHighwayFactor: BeamConfig.Beam.Agentsim.Agents.ModalBehaviors.HighTimeSensitivity.LowCongestion.NonHighwayFactor
            )

            object LowCongestion {

              case class HighwayFactor(
                Level3: scala.Double,
                Level4: scala.Double,
                Level5: scala.Double,
                LevelLE2: scala.Double
              )

              object HighwayFactor {

                def apply(
                  c: com.typesafe.config.Config
                ): BeamConfig.Beam.Agentsim.Agents.ModalBehaviors.HighTimeSensitivity.LowCongestion.HighwayFactor = {
                  BeamConfig.Beam.Agentsim.Agents.ModalBehaviors.HighTimeSensitivity.LowCongestion.HighwayFactor(
                    Level3 = if (c.hasPathOrNull("Level3")) c.getDouble("Level3") else 1.0,
                    Level4 = if (c.hasPathOrNull("Level4")) c.getDouble("Level4") else 1.0,
                    Level5 = if (c.hasPathOrNull("Level5")) c.getDouble("Level5") else 1.0,
                    LevelLE2 = if (c.hasPathOrNull("LevelLE2")) c.getDouble("LevelLE2") else 1.0
                  )
                }
              }

              case class NonHighwayFactor(
                Level3: scala.Double,
                Level4: scala.Double,
                Level5: scala.Double,
                LevelLE2: scala.Double
              )

              object NonHighwayFactor {

                def apply(
                  c: com.typesafe.config.Config
                ): BeamConfig.Beam.Agentsim.Agents.ModalBehaviors.HighTimeSensitivity.LowCongestion.NonHighwayFactor = {
                  BeamConfig.Beam.Agentsim.Agents.ModalBehaviors.HighTimeSensitivity.LowCongestion.NonHighwayFactor(
                    Level3 = if (c.hasPathOrNull("Level3")) c.getDouble("Level3") else 1.0,
                    Level4 = if (c.hasPathOrNull("Level4")) c.getDouble("Level4") else 1.0,
                    Level5 = if (c.hasPathOrNull("Level5")) c.getDouble("Level5") else 1.0,
                    LevelLE2 = if (c.hasPathOrNull("LevelLE2")) c.getDouble("LevelLE2") else 1.0
                  )
                }
              }

              def apply(
                c: com.typesafe.config.Config
              ): BeamConfig.Beam.Agentsim.Agents.ModalBehaviors.HighTimeSensitivity.LowCongestion = {
                BeamConfig.Beam.Agentsim.Agents.ModalBehaviors.HighTimeSensitivity.LowCongestion(
                  highwayFactor =
                    BeamConfig.Beam.Agentsim.Agents.ModalBehaviors.HighTimeSensitivity.LowCongestion.HighwayFactor(
                      if (c.hasPathOrNull("highwayFactor")) c.getConfig("highwayFactor")
                      else com.typesafe.config.ConfigFactory.parseString("highwayFactor{}")
                    ),
                  nonHighwayFactor =
                    BeamConfig.Beam.Agentsim.Agents.ModalBehaviors.HighTimeSensitivity.LowCongestion.NonHighwayFactor(
                      if (c.hasPathOrNull("nonHighwayFactor")) c.getConfig("nonHighwayFactor")
                      else com.typesafe.config.ConfigFactory.parseString("nonHighwayFactor{}")
                    )
                )
              }
            }

            def apply(
              c: com.typesafe.config.Config
            ): BeamConfig.Beam.Agentsim.Agents.ModalBehaviors.HighTimeSensitivity = {
              BeamConfig.Beam.Agentsim.Agents.ModalBehaviors.HighTimeSensitivity(
                highCongestion = BeamConfig.Beam.Agentsim.Agents.ModalBehaviors.HighTimeSensitivity.HighCongestion(
                  if (c.hasPathOrNull("highCongestion")) c.getConfig("highCongestion")
                  else com.typesafe.config.ConfigFactory.parseString("highCongestion{}")
                ),
                lowCongestion = BeamConfig.Beam.Agentsim.Agents.ModalBehaviors.HighTimeSensitivity.LowCongestion(
                  if (c.hasPathOrNull("lowCongestion")) c.getConfig("lowCongestion")
                  else com.typesafe.config.ConfigFactory.parseString("lowCongestion{}")
                )
              )
            }
          }

          case class Lccm(
            filePath: java.lang.String
          )

          object Lccm {

            def apply(c: com.typesafe.config.Config): BeamConfig.Beam.Agentsim.Agents.ModalBehaviors.Lccm = {
              BeamConfig.Beam.Agentsim.Agents.ModalBehaviors.Lccm(
                filePath =
                  if (c.hasPathOrNull("filePath")) c.getString("filePath") else "/test/input/beamville/lccm-long.csv"
              )
            }
          }

          case class LowTimeSensitivity(
            highCongestion: BeamConfig.Beam.Agentsim.Agents.ModalBehaviors.LowTimeSensitivity.HighCongestion,
            lowCongestion: BeamConfig.Beam.Agentsim.Agents.ModalBehaviors.LowTimeSensitivity.LowCongestion
          )

          object LowTimeSensitivity {

            case class HighCongestion(
              highwayFactor: BeamConfig.Beam.Agentsim.Agents.ModalBehaviors.LowTimeSensitivity.HighCongestion.HighwayFactor,
              nonHighwayFactor: BeamConfig.Beam.Agentsim.Agents.ModalBehaviors.LowTimeSensitivity.HighCongestion.NonHighwayFactor
            )

            object HighCongestion {

              case class HighwayFactor(
                Level3: scala.Double,
                Level4: scala.Double,
                Level5: scala.Double,
                LevelLE2: scala.Double
              )

              object HighwayFactor {

                def apply(
                  c: com.typesafe.config.Config
                ): BeamConfig.Beam.Agentsim.Agents.ModalBehaviors.LowTimeSensitivity.HighCongestion.HighwayFactor = {
                  BeamConfig.Beam.Agentsim.Agents.ModalBehaviors.LowTimeSensitivity.HighCongestion.HighwayFactor(
                    Level3 = if (c.hasPathOrNull("Level3")) c.getDouble("Level3") else 1.0,
                    Level4 = if (c.hasPathOrNull("Level4")) c.getDouble("Level4") else 1.0,
                    Level5 = if (c.hasPathOrNull("Level5")) c.getDouble("Level5") else 1.0,
                    LevelLE2 = if (c.hasPathOrNull("LevelLE2")) c.getDouble("LevelLE2") else 1.0
                  )
                }
              }

              case class NonHighwayFactor(
                Level3: scala.Double,
                Level4: scala.Double,
                Level5: scala.Double,
                LevelLE2: scala.Double
              )

              object NonHighwayFactor {

                def apply(
                  c: com.typesafe.config.Config
                ): BeamConfig.Beam.Agentsim.Agents.ModalBehaviors.LowTimeSensitivity.HighCongestion.NonHighwayFactor = {
                  BeamConfig.Beam.Agentsim.Agents.ModalBehaviors.LowTimeSensitivity.HighCongestion.NonHighwayFactor(
                    Level3 = if (c.hasPathOrNull("Level3")) c.getDouble("Level3") else 1.0,
                    Level4 = if (c.hasPathOrNull("Level4")) c.getDouble("Level4") else 1.0,
                    Level5 = if (c.hasPathOrNull("Level5")) c.getDouble("Level5") else 1.0,
                    LevelLE2 = if (c.hasPathOrNull("LevelLE2")) c.getDouble("LevelLE2") else 1.0
                  )
                }
              }

              def apply(
                c: com.typesafe.config.Config
              ): BeamConfig.Beam.Agentsim.Agents.ModalBehaviors.LowTimeSensitivity.HighCongestion = {
                BeamConfig.Beam.Agentsim.Agents.ModalBehaviors.LowTimeSensitivity.HighCongestion(
                  highwayFactor =
                    BeamConfig.Beam.Agentsim.Agents.ModalBehaviors.LowTimeSensitivity.HighCongestion.HighwayFactor(
                      if (c.hasPathOrNull("highwayFactor")) c.getConfig("highwayFactor")
                      else com.typesafe.config.ConfigFactory.parseString("highwayFactor{}")
                    ),
                  nonHighwayFactor =
                    BeamConfig.Beam.Agentsim.Agents.ModalBehaviors.LowTimeSensitivity.HighCongestion.NonHighwayFactor(
                      if (c.hasPathOrNull("nonHighwayFactor")) c.getConfig("nonHighwayFactor")
                      else com.typesafe.config.ConfigFactory.parseString("nonHighwayFactor{}")
                    )
                )
              }
            }

            case class LowCongestion(
              highwayFactor: BeamConfig.Beam.Agentsim.Agents.ModalBehaviors.LowTimeSensitivity.LowCongestion.HighwayFactor,
              nonHighwayFactor: BeamConfig.Beam.Agentsim.Agents.ModalBehaviors.LowTimeSensitivity.LowCongestion.NonHighwayFactor
            )

            object LowCongestion {

              case class HighwayFactor(
                Level3: scala.Double,
                Level4: scala.Double,
                Level5: scala.Double,
                LevelLE2: scala.Double
              )

              object HighwayFactor {

                def apply(
                  c: com.typesafe.config.Config
                ): BeamConfig.Beam.Agentsim.Agents.ModalBehaviors.LowTimeSensitivity.LowCongestion.HighwayFactor = {
                  BeamConfig.Beam.Agentsim.Agents.ModalBehaviors.LowTimeSensitivity.LowCongestion.HighwayFactor(
                    Level3 = if (c.hasPathOrNull("Level3")) c.getDouble("Level3") else 1.0,
                    Level4 = if (c.hasPathOrNull("Level4")) c.getDouble("Level4") else 1.0,
                    Level5 = if (c.hasPathOrNull("Level5")) c.getDouble("Level5") else 1.0,
                    LevelLE2 = if (c.hasPathOrNull("LevelLE2")) c.getDouble("LevelLE2") else 1.0
                  )
                }
              }

              case class NonHighwayFactor(
                Level3: scala.Double,
                Level4: scala.Double,
                Level5: scala.Double,
                LevelLE2: scala.Double
              )

              object NonHighwayFactor {

                def apply(
                  c: com.typesafe.config.Config
                ): BeamConfig.Beam.Agentsim.Agents.ModalBehaviors.LowTimeSensitivity.LowCongestion.NonHighwayFactor = {
                  BeamConfig.Beam.Agentsim.Agents.ModalBehaviors.LowTimeSensitivity.LowCongestion.NonHighwayFactor(
                    Level3 = if (c.hasPathOrNull("Level3")) c.getDouble("Level3") else 1.0,
                    Level4 = if (c.hasPathOrNull("Level4")) c.getDouble("Level4") else 1.0,
                    Level5 = if (c.hasPathOrNull("Level5")) c.getDouble("Level5") else 1.0,
                    LevelLE2 = if (c.hasPathOrNull("LevelLE2")) c.getDouble("LevelLE2") else 1.0
                  )
                }
              }

              def apply(
                c: com.typesafe.config.Config
              ): BeamConfig.Beam.Agentsim.Agents.ModalBehaviors.LowTimeSensitivity.LowCongestion = {
                BeamConfig.Beam.Agentsim.Agents.ModalBehaviors.LowTimeSensitivity.LowCongestion(
                  highwayFactor =
                    BeamConfig.Beam.Agentsim.Agents.ModalBehaviors.LowTimeSensitivity.LowCongestion.HighwayFactor(
                      if (c.hasPathOrNull("highwayFactor")) c.getConfig("highwayFactor")
                      else com.typesafe.config.ConfigFactory.parseString("highwayFactor{}")
                    ),
                  nonHighwayFactor =
                    BeamConfig.Beam.Agentsim.Agents.ModalBehaviors.LowTimeSensitivity.LowCongestion.NonHighwayFactor(
                      if (c.hasPathOrNull("nonHighwayFactor")) c.getConfig("nonHighwayFactor")
                      else com.typesafe.config.ConfigFactory.parseString("nonHighwayFactor{}")
                    )
                )
              }
            }

            def apply(
              c: com.typesafe.config.Config
            ): BeamConfig.Beam.Agentsim.Agents.ModalBehaviors.LowTimeSensitivity = {
              BeamConfig.Beam.Agentsim.Agents.ModalBehaviors.LowTimeSensitivity(
                highCongestion = BeamConfig.Beam.Agentsim.Agents.ModalBehaviors.LowTimeSensitivity.HighCongestion(
                  if (c.hasPathOrNull("highCongestion")) c.getConfig("highCongestion")
                  else com.typesafe.config.ConfigFactory.parseString("highCongestion{}")
                ),
                lowCongestion = BeamConfig.Beam.Agentsim.Agents.ModalBehaviors.LowTimeSensitivity.LowCongestion(
                  if (c.hasPathOrNull("lowCongestion")) c.getConfig("lowCongestion")
                  else com.typesafe.config.ConfigFactory.parseString("lowCongestion{}")
                )
              )
            }
          }

          case class ModeVotMultiplier(
            CAV: scala.Double,
            bike: scala.Double,
            drive: scala.Double,
            rideHail: scala.Double,
            rideHailPooled: scala.Double,
            rideHailTransit: scala.Double,
            transit: scala.Double,
            waiting: scala.Double,
            walk: scala.Double
          )

          object ModeVotMultiplier {

            def apply(
              c: com.typesafe.config.Config
            ): BeamConfig.Beam.Agentsim.Agents.ModalBehaviors.ModeVotMultiplier = {
              BeamConfig.Beam.Agentsim.Agents.ModalBehaviors.ModeVotMultiplier(
                CAV = if (c.hasPathOrNull("CAV")) c.getDouble("CAV") else 1.0,
                bike = if (c.hasPathOrNull("bike")) c.getDouble("bike") else 1.0,
                drive = if (c.hasPathOrNull("drive")) c.getDouble("drive") else 1.0,
                rideHail = if (c.hasPathOrNull("rideHail")) c.getDouble("rideHail") else 1.0,
                rideHailPooled = if (c.hasPathOrNull("rideHailPooled")) c.getDouble("rideHailPooled") else 1.0,
                rideHailTransit = if (c.hasPathOrNull("rideHailTransit")) c.getDouble("rideHailTransit") else 1.0,
                transit = if (c.hasPathOrNull("transit")) c.getDouble("transit") else 1.0,
                waiting = if (c.hasPathOrNull("waiting")) c.getDouble("waiting") else 1.0,
                walk = if (c.hasPathOrNull("walk")) c.getDouble("walk") else 1.0
              )
            }
          }

          case class MulitnomialLogit(
            params: BeamConfig.Beam.Agentsim.Agents.ModalBehaviors.MulitnomialLogit.Params,
            utility_scale_factor: scala.Double
          )

          object MulitnomialLogit {

            case class Params(
              bike_intercept: scala.Double,
              bike_transit_intercept: scala.Double,
              car_intercept: scala.Double,
              cav_intercept: scala.Double,
              drive_transit_intercept: scala.Double,
              ride_hail_intercept: scala.Double,
              ride_hail_pooled_intercept: scala.Double,
              ride_hail_transit_intercept: scala.Double,
              transfer: scala.Double,
              transit_crowding: scala.Double,
              transit_crowding_percentile: scala.Double,
              walk_intercept: scala.Double,
              walk_transit_intercept: scala.Double
            )

            object Params {

              def apply(
                c: com.typesafe.config.Config
              ): BeamConfig.Beam.Agentsim.Agents.ModalBehaviors.MulitnomialLogit.Params = {
                BeamConfig.Beam.Agentsim.Agents.ModalBehaviors.MulitnomialLogit.Params(
                  bike_intercept = if (c.hasPathOrNull("bike_intercept")) c.getDouble("bike_intercept") else 0.0,
                  bike_transit_intercept =
                    if (c.hasPathOrNull("bike_transit_intercept")) c.getDouble("bike_transit_intercept") else 0.0,
                  car_intercept = if (c.hasPathOrNull("car_intercept")) c.getDouble("car_intercept") else 0.0,
                  cav_intercept = if (c.hasPathOrNull("cav_intercept")) c.getDouble("cav_intercept") else 0.0,
                  drive_transit_intercept =
                    if (c.hasPathOrNull("drive_transit_intercept")) c.getDouble("drive_transit_intercept") else 0.0,
                  ride_hail_intercept =
                    if (c.hasPathOrNull("ride_hail_intercept")) c.getDouble("ride_hail_intercept") else 0.0,
                  ride_hail_pooled_intercept =
                    if (c.hasPathOrNull("ride_hail_pooled_intercept")) c.getDouble("ride_hail_pooled_intercept")
                    else 0.0,
                  ride_hail_transit_intercept =
                    if (c.hasPathOrNull("ride_hail_transit_intercept")) c.getDouble("ride_hail_transit_intercept")
                    else 0.0,
                  transfer = if (c.hasPathOrNull("transfer")) c.getDouble("transfer") else -1.4,
                  transit_crowding = if (c.hasPathOrNull("transit_crowding")) c.getDouble("transit_crowding") else 0.0,
                  transit_crowding_percentile =
                    if (c.hasPathOrNull("transit_crowding_percentile")) c.getDouble("transit_crowding_percentile")
                    else 90.0,
                  walk_intercept = if (c.hasPathOrNull("walk_intercept")) c.getDouble("walk_intercept") else 0.0,
                  walk_transit_intercept =
                    if (c.hasPathOrNull("walk_transit_intercept")) c.getDouble("walk_transit_intercept") else 0.0
                )
              }
            }

            def apply(
              c: com.typesafe.config.Config
            ): BeamConfig.Beam.Agentsim.Agents.ModalBehaviors.MulitnomialLogit = {
              BeamConfig.Beam.Agentsim.Agents.ModalBehaviors.MulitnomialLogit(
                params = BeamConfig.Beam.Agentsim.Agents.ModalBehaviors.MulitnomialLogit.Params(
                  if (c.hasPathOrNull("params")) c.getConfig("params")
                  else com.typesafe.config.ConfigFactory.parseString("params{}")
                ),
                utility_scale_factor =
                  if (c.hasPathOrNull("utility_scale_factor")) c.getDouble("utility_scale_factor") else 1.0
              )
            }
          }

          case class PoolingMultiplier(
            Level3: scala.Double,
            Level4: scala.Double,
            Level5: scala.Double,
            LevelLE2: scala.Double
          )

          object PoolingMultiplier {

            def apply(
              c: com.typesafe.config.Config
            ): BeamConfig.Beam.Agentsim.Agents.ModalBehaviors.PoolingMultiplier = {
              BeamConfig.Beam.Agentsim.Agents.ModalBehaviors.PoolingMultiplier(
                Level3 = if (c.hasPathOrNull("Level3")) c.getDouble("Level3") else 1.0,
                Level4 = if (c.hasPathOrNull("Level4")) c.getDouble("Level4") else 1.0,
                Level5 = if (c.hasPathOrNull("Level5")) c.getDouble("Level5") else 1.0,
                LevelLE2 = if (c.hasPathOrNull("LevelLE2")) c.getDouble("LevelLE2") else 1.0
              )
            }
          }

          def apply(c: com.typesafe.config.Config): BeamConfig.Beam.Agentsim.Agents.ModalBehaviors = {
            BeamConfig.Beam.Agentsim.Agents.ModalBehaviors(
              defaultValueOfTime =
                if (c.hasPathOrNull("defaultValueOfTime")) c.getDouble("defaultValueOfTime") else 8.0,
              highTimeSensitivity = BeamConfig.Beam.Agentsim.Agents.ModalBehaviors.HighTimeSensitivity(
                if (c.hasPathOrNull("highTimeSensitivity")) c.getConfig("highTimeSensitivity")
                else com.typesafe.config.ConfigFactory.parseString("highTimeSensitivity{}")
              ),
              lccm = BeamConfig.Beam.Agentsim.Agents.ModalBehaviors.Lccm(
                if (c.hasPathOrNull("lccm")) c.getConfig("lccm")
                else com.typesafe.config.ConfigFactory.parseString("lccm{}")
              ),
              lowTimeSensitivity = BeamConfig.Beam.Agentsim.Agents.ModalBehaviors.LowTimeSensitivity(
                if (c.hasPathOrNull("lowTimeSensitivity")) c.getConfig("lowTimeSensitivity")
                else com.typesafe.config.ConfigFactory.parseString("lowTimeSensitivity{}")
              ),
              maximumNumberOfReplanningAttempts =
                if (c.hasPathOrNull("maximumNumberOfReplanningAttempts")) c.getInt("maximumNumberOfReplanningAttempts")
                else 3,
              minimumValueOfTime =
                if (c.hasPathOrNull("minimumValueOfTime")) c.getDouble("minimumValueOfTime") else 7.25,
              modeChoiceClass =
                if (c.hasPathOrNull("modeChoiceClass")) c.getString("modeChoiceClass")
                else "ModeChoiceMultinomialLogit",
              modeVotMultiplier = BeamConfig.Beam.Agentsim.Agents.ModalBehaviors.ModeVotMultiplier(
                if (c.hasPathOrNull("modeVotMultiplier")) c.getConfig("modeVotMultiplier")
                else com.typesafe.config.ConfigFactory.parseString("modeVotMultiplier{}")
              ),
              mulitnomialLogit = BeamConfig.Beam.Agentsim.Agents.ModalBehaviors.MulitnomialLogit(
                if (c.hasPathOrNull("mulitnomialLogit")) c.getConfig("mulitnomialLogit")
                else com.typesafe.config.ConfigFactory.parseString("mulitnomialLogit{}")
              ),
              overrideAutomationForVOTT = c.hasPathOrNull("overrideAutomationForVOTT") && c.getBoolean(
                "overrideAutomationForVOTT"
              ),
              overrideAutomationLevel =
                if (c.hasPathOrNull("overrideAutomationLevel")) c.getInt("overrideAutomationLevel") else 1,
              poolingMultiplier = BeamConfig.Beam.Agentsim.Agents.ModalBehaviors.PoolingMultiplier(
                if (c.hasPathOrNull("poolingMultiplier")) c.getConfig("poolingMultiplier")
                else com.typesafe.config.ConfigFactory.parseString("poolingMultiplier{}")
              )
            )
          }
        }

        case class ModeIncentive(
          filePath: java.lang.String
        )

        object ModeIncentive {

          def apply(c: com.typesafe.config.Config): BeamConfig.Beam.Agentsim.Agents.ModeIncentive = {
            BeamConfig.Beam.Agentsim.Agents.ModeIncentive(
              filePath = if (c.hasPathOrNull("filePath")) c.getString("filePath") else ""
            )
          }
        }

        case class Parking(
          maxSearchRadius: scala.Double,
          minSearchRadius: scala.Double,
          mulitnomialLogit: BeamConfig.Beam.Agentsim.Agents.Parking.MulitnomialLogit,
          rangeAnxietyBuffer: scala.Double
        )

        object Parking {

          case class MulitnomialLogit(
            params: BeamConfig.Beam.Agentsim.Agents.Parking.MulitnomialLogit.Params
          )

          object MulitnomialLogit {

            case class Params(
              distanceMultiplier: scala.Double,
              homeActivityPrefersResidentialParkingMultiplier: scala.Double,
              parkingPriceMultiplier: scala.Double,
              rangeAnxietyMultiplier: scala.Double
            )

            object Params {

              def apply(
                c: com.typesafe.config.Config
              ): BeamConfig.Beam.Agentsim.Agents.Parking.MulitnomialLogit.Params = {
                BeamConfig.Beam.Agentsim.Agents.Parking.MulitnomialLogit.Params(
                  distanceMultiplier =
                    if (c.hasPathOrNull("distanceMultiplier")) c.getDouble("distanceMultiplier") else -0.086,
                  homeActivityPrefersResidentialParkingMultiplier =
                    if (c.hasPathOrNull("homeActivityPrefersResidentialParkingMultiplier"))
                      c.getDouble("homeActivityPrefersResidentialParkingMultiplier")
                    else 1.0,
                  parkingPriceMultiplier =
                    if (c.hasPathOrNull("parkingPriceMultiplier")) c.getDouble("parkingPriceMultiplier") else -0.005,
                  rangeAnxietyMultiplier =
                    if (c.hasPathOrNull("rangeAnxietyMultiplier")) c.getDouble("rangeAnxietyMultiplier") else -0.5
                )
              }
            }

            def apply(c: com.typesafe.config.Config): BeamConfig.Beam.Agentsim.Agents.Parking.MulitnomialLogit = {
              BeamConfig.Beam.Agentsim.Agents.Parking.MulitnomialLogit(
                params = BeamConfig.Beam.Agentsim.Agents.Parking.MulitnomialLogit.Params(
                  if (c.hasPathOrNull("params")) c.getConfig("params")
                  else com.typesafe.config.ConfigFactory.parseString("params{}")
                )
              )
            }
          }

          def apply(c: com.typesafe.config.Config): BeamConfig.Beam.Agentsim.Agents.Parking = {
            BeamConfig.Beam.Agentsim.Agents.Parking(
              maxSearchRadius = if (c.hasPathOrNull("maxSearchRadius")) c.getDouble("maxSearchRadius") else 8046.72,
              minSearchRadius = if (c.hasPathOrNull("minSearchRadius")) c.getDouble("minSearchRadius") else 250.00,
              mulitnomialLogit = BeamConfig.Beam.Agentsim.Agents.Parking.MulitnomialLogit(
                if (c.hasPathOrNull("mulitnomialLogit")) c.getConfig("mulitnomialLogit")
                else com.typesafe.config.ConfigFactory.parseString("mulitnomialLogit{}")
              ),
              rangeAnxietyBuffer =
                if (c.hasPathOrNull("rangeAnxietyBuffer")) c.getDouble("rangeAnxietyBuffer") else 20000.0
            )
          }
        }

        case class Plans(
          inputPersonAttributesFilePath: java.lang.String,
          inputPlansFilePath: java.lang.String,
          merge: BeamConfig.Beam.Agentsim.Agents.Plans.Merge
        )

        object Plans {

          case class Merge(
            fraction: scala.Double
          )

          object Merge {

            def apply(c: com.typesafe.config.Config): BeamConfig.Beam.Agentsim.Agents.Plans.Merge = {
              BeamConfig.Beam.Agentsim.Agents.Plans.Merge(
                fraction = if (c.hasPathOrNull("fraction")) c.getDouble("fraction") else 0.0
              )
            }
          }

          def apply(c: com.typesafe.config.Config): BeamConfig.Beam.Agentsim.Agents.Plans = {
            BeamConfig.Beam.Agentsim.Agents.Plans(
              inputPersonAttributesFilePath =
                if (c.hasPathOrNull("inputPersonAttributesFilePath")) c.getString("inputPersonAttributesFilePath")
                else "/test/input/beamville/populationAttributes.xml.gz",
              inputPlansFilePath =
                if (c.hasPathOrNull("inputPlansFilePath")) c.getString("inputPlansFilePath")
                else "/test/input/beamville/population.xml.gz",
              merge = BeamConfig.Beam.Agentsim.Agents.Plans.Merge(
                if (c.hasPathOrNull("merge")) c.getConfig("merge")
                else com.typesafe.config.ConfigFactory.parseString("merge{}")
              )
            )
          }
        }

        case class Population(
          useVehicleSampling: scala.Boolean
        )

        object Population {

          def apply(c: com.typesafe.config.Config): BeamConfig.Beam.Agentsim.Agents.Population = {
            BeamConfig.Beam.Agentsim.Agents.Population(
              useVehicleSampling = c.hasPathOrNull("useVehicleSampling") && c.getBoolean("useVehicleSampling")
            )
          }
        }

        case class PtFare(
          filePath: java.lang.String
        )

        object PtFare {

          def apply(c: com.typesafe.config.Config): BeamConfig.Beam.Agentsim.Agents.PtFare = {
            BeamConfig.Beam.Agentsim.Agents.PtFare(
              filePath = if (c.hasPathOrNull("filePath")) c.getString("filePath") else ""
            )
          }
        }

        case class RideHail(
          allocationManager: BeamConfig.Beam.Agentsim.Agents.RideHail.AllocationManager,
          cav: BeamConfig.Beam.Agentsim.Agents.RideHail.Cav,
          charging: BeamConfig.Beam.Agentsim.Agents.RideHail.Charging,
          defaultBaseCost: scala.Double,
          defaultCostPerMile: scala.Double,
          defaultCostPerMinute: scala.Double,
          human: BeamConfig.Beam.Agentsim.Agents.RideHail.Human,
          initialization: BeamConfig.Beam.Agentsim.Agents.RideHail.Initialization,
          iterationStats: BeamConfig.Beam.Agentsim.Agents.RideHail.IterationStats,
          linkFleetStateAcrossIterations: scala.Boolean,
          pooledBaseCost: scala.Double,
          pooledCostPerMile: scala.Double,
          pooledCostPerMinute: scala.Double,
          pooledToRegularRideCostRatio: scala.Double,
          rangeBufferForDispatchInMeters: scala.Int,
          refuelLocationType: java.lang.String,
          refuelThresholdInMeters: scala.Double,
          repositioningManager: BeamConfig.Beam.Agentsim.Agents.RideHail.RepositioningManager,
          rideHailManager: BeamConfig.Beam.Agentsim.Agents.RideHail.RideHailManager,
          surgePricing: BeamConfig.Beam.Agentsim.Agents.RideHail.SurgePricing,
          vehicleManager: java.lang.String
        )

        object RideHail {

          case class AllocationManager(
            alonsoMora: BeamConfig.Beam.Agentsim.Agents.RideHail.AllocationManager.AlonsoMora,
            matchingAlgorithm: java.lang.String,
            maxExcessRideTime: scala.Double,
            maxWaitingTimeInSec: scala.Int,
            name: java.lang.String,
            pooledRideHailIntervalAsMultipleOfSoloRideHail: scala.Int,
            repositionLowWaitingTimes: BeamConfig.Beam.Agentsim.Agents.RideHail.AllocationManager.RepositionLowWaitingTimes,
            requestBufferTimeoutInSeconds: scala.Int
          )

          object AllocationManager {

            case class AlonsoMora(
              maxRequestsPerVehicle: scala.Int
            )

            object AlonsoMora {

              def apply(
                c: com.typesafe.config.Config
              ): BeamConfig.Beam.Agentsim.Agents.RideHail.AllocationManager.AlonsoMora = {
                BeamConfig.Beam.Agentsim.Agents.RideHail.AllocationManager.AlonsoMora(
                  maxRequestsPerVehicle =
                    if (c.hasPathOrNull("maxRequestsPerVehicle")) c.getInt("maxRequestsPerVehicle") else 5
                )
              }
            }

            case class RepositionLowWaitingTimes(
              allowIncreasingRadiusIfDemandInRadiusLow: scala.Boolean,
              demandWeight: scala.Double,
              distanceWeight: scala.Double,
              keepMaxTopNScores: scala.Int,
              minDemandPercentageInRadius: scala.Double,
              minScoreThresholdForRepositioning: scala.Double,
              minimumNumberOfIdlingVehiclesThresholdForRepositioning: scala.Int,
              percentageOfVehiclesToReposition: scala.Double,
              produceDebugImages: scala.Boolean,
              repositionCircleRadiusInMeters: scala.Double,
              repositioningMethod: java.lang.String,
              timeWindowSizeInSecForDecidingAboutRepositioning: scala.Double,
              waitingTimeWeight: scala.Double
            )

            object RepositionLowWaitingTimes {

              def apply(
                c: com.typesafe.config.Config
              ): BeamConfig.Beam.Agentsim.Agents.RideHail.AllocationManager.RepositionLowWaitingTimes = {
                BeamConfig.Beam.Agentsim.Agents.RideHail.AllocationManager.RepositionLowWaitingTimes(
                  allowIncreasingRadiusIfDemandInRadiusLow = !c.hasPathOrNull(
                    "allowIncreasingRadiusIfDemandInRadiusLow"
                  ) || c.getBoolean("allowIncreasingRadiusIfDemandInRadiusLow"),
                  demandWeight = if (c.hasPathOrNull("demandWeight")) c.getDouble("demandWeight") else 4.0,
                  distanceWeight = if (c.hasPathOrNull("distanceWeight")) c.getDouble("distanceWeight") else 0.01,
                  keepMaxTopNScores = if (c.hasPathOrNull("keepMaxTopNScores")) c.getInt("keepMaxTopNScores") else 1,
                  minDemandPercentageInRadius =
                    if (c.hasPathOrNull("minDemandPercentageInRadius")) c.getDouble("minDemandPercentageInRadius")
                    else 0.1,
                  minScoreThresholdForRepositioning =
                    if (c.hasPathOrNull("minScoreThresholdForRepositioning"))
                      c.getDouble("minScoreThresholdForRepositioning")
                    else 0.1,
                  minimumNumberOfIdlingVehiclesThresholdForRepositioning =
                    if (c.hasPathOrNull("minimumNumberOfIdlingVehiclesThresholdForRepositioning"))
                      c.getInt("minimumNumberOfIdlingVehiclesThresholdForRepositioning")
                    else 1,
                  percentageOfVehiclesToReposition =
                    if (c.hasPathOrNull("percentageOfVehiclesToReposition"))
                      c.getDouble("percentageOfVehiclesToReposition")
                    else 0.01,
                  produceDebugImages = !c.hasPathOrNull("produceDebugImages") || c.getBoolean("produceDebugImages"),
                  repositionCircleRadiusInMeters =
                    if (c.hasPathOrNull("repositionCircleRadiusInMeters")) c.getDouble("repositionCircleRadiusInMeters")
                    else 3000,
                  repositioningMethod =
                    if (c.hasPathOrNull("repositioningMethod")) c.getString("repositioningMethod") else "TOP_SCORES",
                  timeWindowSizeInSecForDecidingAboutRepositioning =
                    if (c.hasPathOrNull("timeWindowSizeInSecForDecidingAboutRepositioning"))
                      c.getDouble("timeWindowSizeInSecForDecidingAboutRepositioning")
                    else 1200,
                  waitingTimeWeight =
                    if (c.hasPathOrNull("waitingTimeWeight")) c.getDouble("waitingTimeWeight") else 4.0
                )
              }
            }

            def apply(c: com.typesafe.config.Config): BeamConfig.Beam.Agentsim.Agents.RideHail.AllocationManager = {
              BeamConfig.Beam.Agentsim.Agents.RideHail.AllocationManager(
                alonsoMora = BeamConfig.Beam.Agentsim.Agents.RideHail.AllocationManager.AlonsoMora(
                  if (c.hasPathOrNull("alonsoMora")) c.getConfig("alonsoMora")
                  else com.typesafe.config.ConfigFactory.parseString("alonsoMora{}")
                ),
                matchingAlgorithm =
                  if (c.hasPathOrNull("matchingAlgorithm")) c.getString("matchingAlgorithm")
                  else "ALONSO_MORA_MATCHING_WITH_ASYNC_GREEDY_ASSIGNMENT",
                maxExcessRideTime = if (c.hasPathOrNull("maxExcessRideTime")) c.getDouble("maxExcessRideTime") else 0.5,
                maxWaitingTimeInSec =
                  if (c.hasPathOrNull("maxWaitingTimeInSec")) c.getInt("maxWaitingTimeInSec") else 900,
                name = if (c.hasPathOrNull("name")) c.getString("name") else "DEFAULT_MANAGER",
                pooledRideHailIntervalAsMultipleOfSoloRideHail =
                  if (c.hasPathOrNull("pooledRideHailIntervalAsMultipleOfSoloRideHail"))
                    c.getInt("pooledRideHailIntervalAsMultipleOfSoloRideHail")
                  else 1,
                repositionLowWaitingTimes =
                  BeamConfig.Beam.Agentsim.Agents.RideHail.AllocationManager.RepositionLowWaitingTimes(
                    if (c.hasPathOrNull("repositionLowWaitingTimes")) c.getConfig("repositionLowWaitingTimes")
                    else com.typesafe.config.ConfigFactory.parseString("repositionLowWaitingTimes{}")
                  ),
                requestBufferTimeoutInSeconds =
                  if (c.hasPathOrNull("requestBufferTimeoutInSeconds")) c.getInt("requestBufferTimeoutInSeconds") else 0
              )
            }
          }

          case class Cav(
            noRefuelThresholdInMeters: scala.Int,
            refuelRequiredThresholdInMeters: scala.Int,
            valueOfTime: scala.Int
          )

          object Cav {

            def apply(c: com.typesafe.config.Config): BeamConfig.Beam.Agentsim.Agents.RideHail.Cav = {
              BeamConfig.Beam.Agentsim.Agents.RideHail.Cav(
                noRefuelThresholdInMeters =
                  if (c.hasPathOrNull("noRefuelThresholdInMeters")) c.getInt("noRefuelThresholdInMeters") else 96540,
                refuelRequiredThresholdInMeters =
                  if (c.hasPathOrNull("refuelRequiredThresholdInMeters")) c.getInt("refuelRequiredThresholdInMeters")
                  else 16090,
                valueOfTime = if (c.hasPathOrNull("valueOfTime")) c.getInt("valueOfTime") else 1
              )
            }
          }

          case class Charging(
            vehicleChargingManager: BeamConfig.Beam.Agentsim.Agents.RideHail.Charging.VehicleChargingManager
          )

          object Charging {

            case class VehicleChargingManager(
              defaultVehicleChargingManager: BeamConfig.Beam.Agentsim.Agents.RideHail.Charging.VehicleChargingManager.DefaultVehicleChargingManager,
              name: java.lang.String
            )

            object VehicleChargingManager {

              case class DefaultVehicleChargingManager(
                fractionAvailableThresholdToFavorFasterCharging: scala.Double,
                mulitnomialLogit: BeamConfig.Beam.Agentsim.Agents.RideHail.Charging.VehicleChargingManager.DefaultVehicleChargingManager.MulitnomialLogit,
                noChargingThresholdExpirationTimeInS: scala.Int
              )

              object DefaultVehicleChargingManager {

                case class MulitnomialLogit(
                  params: BeamConfig.Beam.Agentsim.Agents.RideHail.Charging.VehicleChargingManager.DefaultVehicleChargingManager.MulitnomialLogit.Params
                )

                object MulitnomialLogit {

                  case class Params(
                    chargingTimeMultiplier: scala.Double,
                    drivingTimeMultiplier: scala.Double,
                    insufficientRangeMultiplier: scala.Double,
                    queueingTimeMultiplier: scala.Double
                  )

                  object Params {

                    def apply(
                      c: com.typesafe.config.Config
                    ): BeamConfig.Beam.Agentsim.Agents.RideHail.Charging.VehicleChargingManager.DefaultVehicleChargingManager.MulitnomialLogit.Params = {
                      BeamConfig.Beam.Agentsim.Agents.RideHail.Charging.VehicleChargingManager.DefaultVehicleChargingManager.MulitnomialLogit
                        .Params(
                          chargingTimeMultiplier =
                            if (c.hasPathOrNull("chargingTimeMultiplier")) c.getDouble("chargingTimeMultiplier")
                            else -0.01666667,
                          drivingTimeMultiplier =
                            if (c.hasPathOrNull("drivingTimeMultiplier")) c.getDouble("drivingTimeMultiplier")
                            else -0.01666667,
                          insufficientRangeMultiplier =
                            if (c.hasPathOrNull("insufficientRangeMultiplier"))
                              c.getDouble("insufficientRangeMultiplier")
                            else -60.0,
                          queueingTimeMultiplier =
                            if (c.hasPathOrNull("queueingTimeMultiplier")) c.getDouble("queueingTimeMultiplier")
                            else -0.01666667
                        )
                    }
                  }

                  def apply(
                    c: com.typesafe.config.Config
                  ): BeamConfig.Beam.Agentsim.Agents.RideHail.Charging.VehicleChargingManager.DefaultVehicleChargingManager.MulitnomialLogit = {
                    BeamConfig.Beam.Agentsim.Agents.RideHail.Charging.VehicleChargingManager.DefaultVehicleChargingManager
                      .MulitnomialLogit(
                        params =
                          BeamConfig.Beam.Agentsim.Agents.RideHail.Charging.VehicleChargingManager.DefaultVehicleChargingManager.MulitnomialLogit
                            .Params(
                              if (c.hasPathOrNull("params")) c.getConfig("params")
                              else com.typesafe.config.ConfigFactory.parseString("params{}")
                            )
                      )
                  }
                }

                def apply(
                  c: com.typesafe.config.Config
                ): BeamConfig.Beam.Agentsim.Agents.RideHail.Charging.VehicleChargingManager.DefaultVehicleChargingManager = {
                  BeamConfig.Beam.Agentsim.Agents.RideHail.Charging.VehicleChargingManager
                    .DefaultVehicleChargingManager(
                      fractionAvailableThresholdToFavorFasterCharging =
                        if (c.hasPathOrNull("fractionAvailableThresholdToFavorFasterCharging"))
                          c.getDouble("fractionAvailableThresholdToFavorFasterCharging")
                        else 1.01,
                      mulitnomialLogit =
                        BeamConfig.Beam.Agentsim.Agents.RideHail.Charging.VehicleChargingManager.DefaultVehicleChargingManager
                          .MulitnomialLogit(
                            if (c.hasPathOrNull("mulitnomialLogit")) c.getConfig("mulitnomialLogit")
                            else com.typesafe.config.ConfigFactory.parseString("mulitnomialLogit{}")
                          ),
                      noChargingThresholdExpirationTimeInS =
                        if (c.hasPathOrNull("noChargingThresholdExpirationTimeInS"))
                          c.getInt("noChargingThresholdExpirationTimeInS")
                        else 0
                    )
                }
              }

<<<<<<< HEAD
=======
              case class DepotManager(
                stallAssignmentStrategy: BeamConfig.Beam.Agentsim.Agents.RideHail.Charging.VehicleChargingManager.DepotManager.StallAssignmentStrategy
              )

              object DepotManager {

                case class StallAssignmentStrategy(
                  name: java.lang.String
                )

                object StallAssignmentStrategy {

                  def apply(
                    c: com.typesafe.config.Config
                  ): BeamConfig.Beam.Agentsim.Agents.RideHail.Charging.VehicleChargingManager.DepotManager.StallAssignmentStrategy = {
                    BeamConfig.Beam.Agentsim.Agents.RideHail.Charging.VehicleChargingManager.DepotManager
                      .StallAssignmentStrategy(
                        name = if (c.hasPathOrNull("name")) c.getString("name") else "SeparateParkingZoneStrategy"
                      )
                  }
                }

                def apply(
                  c: com.typesafe.config.Config
                ): BeamConfig.Beam.Agentsim.Agents.RideHail.Charging.VehicleChargingManager.DepotManager = {
                  BeamConfig.Beam.Agentsim.Agents.RideHail.Charging.VehicleChargingManager.DepotManager(
                    stallAssignmentStrategy =
                      BeamConfig.Beam.Agentsim.Agents.RideHail.Charging.VehicleChargingManager.DepotManager
                        .StallAssignmentStrategy(
                          if (c.hasPathOrNull("stallAssignmentStrategy")) c.getConfig("stallAssignmentStrategy")
                          else com.typesafe.config.ConfigFactory.parseString("stallAssignmentStrategy{}")
                        )
                  )
                }
              }

>>>>>>> 11f01ae0
              def apply(
                c: com.typesafe.config.Config
              ): BeamConfig.Beam.Agentsim.Agents.RideHail.Charging.VehicleChargingManager = {
                BeamConfig.Beam.Agentsim.Agents.RideHail.Charging.VehicleChargingManager(
                  defaultVehicleChargingManager =
                    BeamConfig.Beam.Agentsim.Agents.RideHail.Charging.VehicleChargingManager
                      .DefaultVehicleChargingManager(
                        if (c.hasPathOrNull("defaultVehicleChargingManager"))
                          c.getConfig("defaultVehicleChargingManager")
                        else com.typesafe.config.ConfigFactory.parseString("defaultVehicleChargingManager{}")
                      ),
                  name = if (c.hasPathOrNull("name")) c.getString("name") else "DefaultVehicleChargingManager"
                )
              }
            }

            def apply(c: com.typesafe.config.Config): BeamConfig.Beam.Agentsim.Agents.RideHail.Charging = {
              BeamConfig.Beam.Agentsim.Agents.RideHail.Charging(
                vehicleChargingManager = BeamConfig.Beam.Agentsim.Agents.RideHail.Charging.VehicleChargingManager(
                  if (c.hasPathOrNull("vehicleChargingManager")) c.getConfig("vehicleChargingManager")
                  else com.typesafe.config.ConfigFactory.parseString("vehicleChargingManager{}")
                )
              )
            }
          }

          case class Human(
            noRefuelThresholdInMeters: scala.Int,
            refuelRequiredThresholdInMeters: scala.Int,
            valueOfTime: scala.Double
          )

          object Human {

            def apply(c: com.typesafe.config.Config): BeamConfig.Beam.Agentsim.Agents.RideHail.Human = {
              BeamConfig.Beam.Agentsim.Agents.RideHail.Human(
                noRefuelThresholdInMeters =
                  if (c.hasPathOrNull("noRefuelThresholdInMeters")) c.getInt("noRefuelThresholdInMeters") else 128720,
                refuelRequiredThresholdInMeters =
                  if (c.hasPathOrNull("refuelRequiredThresholdInMeters")) c.getInt("refuelRequiredThresholdInMeters")
                  else 32180,
                valueOfTime = if (c.hasPathOrNull("valueOfTime")) c.getDouble("valueOfTime") else 22.9
              )
            }
          }

          case class Initialization(
            filePath: java.lang.String,
            initType: java.lang.String,
            parking: BeamConfig.Beam.Agentsim.Agents.RideHail.Initialization.Parking,
            procedural: BeamConfig.Beam.Agentsim.Agents.RideHail.Initialization.Procedural
          )

          object Initialization {

            case class Parking(
              filePath: java.lang.String
            )

            object Parking {

              def apply(
                c: com.typesafe.config.Config
              ): BeamConfig.Beam.Agentsim.Agents.RideHail.Initialization.Parking = {
                BeamConfig.Beam.Agentsim.Agents.RideHail.Initialization.Parking(
                  filePath = if (c.hasPathOrNull("filePath")) c.getString("filePath") else ""
                )
              }
            }

            case class Procedural(
              fractionOfInitialVehicleFleet: scala.Double,
              initialLocation: BeamConfig.Beam.Agentsim.Agents.RideHail.Initialization.Procedural.InitialLocation,
              vehicleTypeId: java.lang.String,
              vehicleTypePrefix: java.lang.String
            )

            object Procedural {

              case class InitialLocation(
                home: BeamConfig.Beam.Agentsim.Agents.RideHail.Initialization.Procedural.InitialLocation.Home,
                name: java.lang.String
              )

              object InitialLocation {

                case class Home(
                  radiusInMeters: scala.Double
                )

                object Home {

                  def apply(
                    c: com.typesafe.config.Config
                  ): BeamConfig.Beam.Agentsim.Agents.RideHail.Initialization.Procedural.InitialLocation.Home = {
                    BeamConfig.Beam.Agentsim.Agents.RideHail.Initialization.Procedural.InitialLocation.Home(
                      radiusInMeters = if (c.hasPathOrNull("radiusInMeters")) c.getDouble("radiusInMeters") else 10000
                    )
                  }
                }

                def apply(
                  c: com.typesafe.config.Config
                ): BeamConfig.Beam.Agentsim.Agents.RideHail.Initialization.Procedural.InitialLocation = {
                  BeamConfig.Beam.Agentsim.Agents.RideHail.Initialization.Procedural.InitialLocation(
                    home = BeamConfig.Beam.Agentsim.Agents.RideHail.Initialization.Procedural.InitialLocation.Home(
                      if (c.hasPathOrNull("home")) c.getConfig("home")
                      else com.typesafe.config.ConfigFactory.parseString("home{}")
                    ),
                    name = if (c.hasPathOrNull("name")) c.getString("name") else "HOME"
                  )
                }
              }

              def apply(
                c: com.typesafe.config.Config
              ): BeamConfig.Beam.Agentsim.Agents.RideHail.Initialization.Procedural = {
                BeamConfig.Beam.Agentsim.Agents.RideHail.Initialization.Procedural(
                  fractionOfInitialVehicleFleet =
                    if (c.hasPathOrNull("fractionOfInitialVehicleFleet")) c.getDouble("fractionOfInitialVehicleFleet")
                    else 0.1,
                  initialLocation = BeamConfig.Beam.Agentsim.Agents.RideHail.Initialization.Procedural.InitialLocation(
                    if (c.hasPathOrNull("initialLocation")) c.getConfig("initialLocation")
                    else com.typesafe.config.ConfigFactory.parseString("initialLocation{}")
                  ),
                  vehicleTypeId = if (c.hasPathOrNull("vehicleTypeId")) c.getString("vehicleTypeId") else "Car",
                  vehicleTypePrefix =
                    if (c.hasPathOrNull("vehicleTypePrefix")) c.getString("vehicleTypePrefix") else "RH"
                )
              }
            }

            def apply(c: com.typesafe.config.Config): BeamConfig.Beam.Agentsim.Agents.RideHail.Initialization = {
              BeamConfig.Beam.Agentsim.Agents.RideHail.Initialization(
                filePath = if (c.hasPathOrNull("filePath")) c.getString("filePath") else "",
                initType = if (c.hasPathOrNull("initType")) c.getString("initType") else "PROCEDURAL",
                parking = BeamConfig.Beam.Agentsim.Agents.RideHail.Initialization.Parking(
                  if (c.hasPathOrNull("parking")) c.getConfig("parking")
                  else com.typesafe.config.ConfigFactory.parseString("parking{}")
                ),
                procedural = BeamConfig.Beam.Agentsim.Agents.RideHail.Initialization.Procedural(
                  if (c.hasPathOrNull("procedural")) c.getConfig("procedural")
                  else com.typesafe.config.ConfigFactory.parseString("procedural{}")
                )
              )
            }
          }

          case class IterationStats(
            timeBinSizeInSec: scala.Double
          )

          object IterationStats {

            def apply(c: com.typesafe.config.Config): BeamConfig.Beam.Agentsim.Agents.RideHail.IterationStats = {
              BeamConfig.Beam.Agentsim.Agents.RideHail.IterationStats(
                timeBinSizeInSec = if (c.hasPathOrNull("timeBinSizeInSec")) c.getDouble("timeBinSizeInSec") else 3600.0
              )
            }
          }

          case class RepositioningManager(
            demandFollowingRepositioningManager: BeamConfig.Beam.Agentsim.Agents.RideHail.RepositioningManager.DemandFollowingRepositioningManager,
            inverseSquareDistanceRepositioningFactor: BeamConfig.Beam.Agentsim.Agents.RideHail.RepositioningManager.InverseSquareDistanceRepositioningFactor,
            name: java.lang.String,
            timeout: scala.Int
          )

          object RepositioningManager {

            case class DemandFollowingRepositioningManager(
              fractionOfClosestClustersToConsider: scala.Double,
              horizon: scala.Int,
              numberOfClustersForDemand: scala.Int,
              sensitivityOfRepositioningToDemand: scala.Double,
              sensitivityOfRepositioningToDemandForCAVs: scala.Double
            )

            object DemandFollowingRepositioningManager {

              def apply(
                c: com.typesafe.config.Config
              ): BeamConfig.Beam.Agentsim.Agents.RideHail.RepositioningManager.DemandFollowingRepositioningManager = {
                BeamConfig.Beam.Agentsim.Agents.RideHail.RepositioningManager.DemandFollowingRepositioningManager(
                  fractionOfClosestClustersToConsider =
                    if (c.hasPathOrNull("fractionOfClosestClustersToConsider"))
                      c.getDouble("fractionOfClosestClustersToConsider")
                    else 0.2,
                  horizon = if (c.hasPathOrNull("horizon")) c.getInt("horizon") else 1200,
                  numberOfClustersForDemand =
                    if (c.hasPathOrNull("numberOfClustersForDemand")) c.getInt("numberOfClustersForDemand") else 30,
                  sensitivityOfRepositioningToDemand =
                    if (c.hasPathOrNull("sensitivityOfRepositioningToDemand"))
                      c.getDouble("sensitivityOfRepositioningToDemand")
                    else 1,
                  sensitivityOfRepositioningToDemandForCAVs =
                    if (c.hasPathOrNull("sensitivityOfRepositioningToDemandForCAVs"))
                      c.getDouble("sensitivityOfRepositioningToDemandForCAVs")
                    else 1
                )
              }
            }

            case class InverseSquareDistanceRepositioningFactor(
              predictionHorizon: scala.Int,
              sensitivityOfRepositioningToDemand: scala.Double,
              sensitivityOfRepositioningToDistance: scala.Double
            )

            object InverseSquareDistanceRepositioningFactor {

              def apply(
                c: com.typesafe.config.Config
              ): BeamConfig.Beam.Agentsim.Agents.RideHail.RepositioningManager.InverseSquareDistanceRepositioningFactor = {
                BeamConfig.Beam.Agentsim.Agents.RideHail.RepositioningManager.InverseSquareDistanceRepositioningFactor(
                  predictionHorizon = if (c.hasPathOrNull("predictionHorizon")) c.getInt("predictionHorizon") else 3600,
                  sensitivityOfRepositioningToDemand =
                    if (c.hasPathOrNull("sensitivityOfRepositioningToDemand"))
                      c.getDouble("sensitivityOfRepositioningToDemand")
                    else 0.4,
                  sensitivityOfRepositioningToDistance =
                    if (c.hasPathOrNull("sensitivityOfRepositioningToDistance"))
                      c.getDouble("sensitivityOfRepositioningToDistance")
                    else 0.9
                )
              }
            }

            def apply(c: com.typesafe.config.Config): BeamConfig.Beam.Agentsim.Agents.RideHail.RepositioningManager = {
              BeamConfig.Beam.Agentsim.Agents.RideHail.RepositioningManager(
                demandFollowingRepositioningManager =
                  BeamConfig.Beam.Agentsim.Agents.RideHail.RepositioningManager.DemandFollowingRepositioningManager(
                    if (c.hasPathOrNull("demandFollowingRepositioningManager"))
                      c.getConfig("demandFollowingRepositioningManager")
                    else com.typesafe.config.ConfigFactory.parseString("demandFollowingRepositioningManager{}")
                  ),
                inverseSquareDistanceRepositioningFactor = BeamConfig.Beam.Agentsim.Agents.RideHail.RepositioningManager
                  .InverseSquareDistanceRepositioningFactor(
                    if (c.hasPathOrNull("inverseSquareDistanceRepositioningFactor"))
                      c.getConfig("inverseSquareDistanceRepositioningFactor")
                    else com.typesafe.config.ConfigFactory.parseString("inverseSquareDistanceRepositioningFactor{}")
                  ),
                name = if (c.hasPathOrNull("name")) c.getString("name") else "DEFAULT_REPOSITIONING_MANAGER",
                timeout = if (c.hasPathOrNull("timeout")) c.getInt("timeout") else 0
              )
            }
          }

          case class RideHailManager(
            radiusInMeters: scala.Double
          )

          object RideHailManager {

            def apply(c: com.typesafe.config.Config): BeamConfig.Beam.Agentsim.Agents.RideHail.RideHailManager = {
              BeamConfig.Beam.Agentsim.Agents.RideHail.RideHailManager(
                radiusInMeters = if (c.hasPathOrNull("radiusInMeters")) c.getDouble("radiusInMeters") else 5000
              )
            }
          }

          case class SurgePricing(
            minimumSurgeLevel: scala.Double,
            numberOfCategories: scala.Int,
            priceAdjustmentStrategy: java.lang.String,
            surgeLevelAdaptionStep: scala.Double
          )

          object SurgePricing {

            def apply(c: com.typesafe.config.Config): BeamConfig.Beam.Agentsim.Agents.RideHail.SurgePricing = {
              BeamConfig.Beam.Agentsim.Agents.RideHail.SurgePricing(
                minimumSurgeLevel = if (c.hasPathOrNull("minimumSurgeLevel")) c.getDouble("minimumSurgeLevel") else 0.1,
                numberOfCategories = if (c.hasPathOrNull("numberOfCategories")) c.getInt("numberOfCategories") else 6,
                priceAdjustmentStrategy =
                  if (c.hasPathOrNull("priceAdjustmentStrategy")) c.getString("priceAdjustmentStrategy")
                  else "KEEP_PRICE_LEVEL_FIXED_AT_ONE",
                surgeLevelAdaptionStep =
                  if (c.hasPathOrNull("surgeLevelAdaptionStep")) c.getDouble("surgeLevelAdaptionStep") else 0.1
              )
            }
          }

          def apply(c: com.typesafe.config.Config): BeamConfig.Beam.Agentsim.Agents.RideHail = {
            BeamConfig.Beam.Agentsim.Agents.RideHail(
              allocationManager = BeamConfig.Beam.Agentsim.Agents.RideHail.AllocationManager(
                if (c.hasPathOrNull("allocationManager")) c.getConfig("allocationManager")
                else com.typesafe.config.ConfigFactory.parseString("allocationManager{}")
              ),
              cav = BeamConfig.Beam.Agentsim.Agents.RideHail.Cav(
                if (c.hasPathOrNull("cav")) c.getConfig("cav")
                else com.typesafe.config.ConfigFactory.parseString("cav{}")
              ),
              charging = BeamConfig.Beam.Agentsim.Agents.RideHail.Charging(
                if (c.hasPathOrNull("charging")) c.getConfig("charging")
                else com.typesafe.config.ConfigFactory.parseString("charging{}")
              ),
              defaultBaseCost = if (c.hasPathOrNull("defaultBaseCost")) c.getDouble("defaultBaseCost") else 1.8,
              defaultCostPerMile =
                if (c.hasPathOrNull("defaultCostPerMile")) c.getDouble("defaultCostPerMile") else 0.91,
              defaultCostPerMinute =
                if (c.hasPathOrNull("defaultCostPerMinute")) c.getDouble("defaultCostPerMinute") else 0.28,
              human = BeamConfig.Beam.Agentsim.Agents.RideHail.Human(
                if (c.hasPathOrNull("human")) c.getConfig("human")
                else com.typesafe.config.ConfigFactory.parseString("human{}")
              ),
              initialization = BeamConfig.Beam.Agentsim.Agents.RideHail.Initialization(
                if (c.hasPathOrNull("initialization")) c.getConfig("initialization")
                else com.typesafe.config.ConfigFactory.parseString("initialization{}")
              ),
              iterationStats = BeamConfig.Beam.Agentsim.Agents.RideHail.IterationStats(
                if (c.hasPathOrNull("iterationStats")) c.getConfig("iterationStats")
                else com.typesafe.config.ConfigFactory.parseString("iterationStats{}")
              ),
              linkFleetStateAcrossIterations = c.hasPathOrNull("linkFleetStateAcrossIterations") && c.getBoolean(
                "linkFleetStateAcrossIterations"
              ),
              pooledBaseCost = if (c.hasPathOrNull("pooledBaseCost")) c.getDouble("pooledBaseCost") else 1.89,
              pooledCostPerMile = if (c.hasPathOrNull("pooledCostPerMile")) c.getDouble("pooledCostPerMile") else 1.11,
              pooledCostPerMinute =
                if (c.hasPathOrNull("pooledCostPerMinute")) c.getDouble("pooledCostPerMinute") else 0.07,
              pooledToRegularRideCostRatio =
                if (c.hasPathOrNull("pooledToRegularRideCostRatio")) c.getDouble("pooledToRegularRideCostRatio")
                else 0.6,
              rangeBufferForDispatchInMeters =
                if (c.hasPathOrNull("rangeBufferForDispatchInMeters")) c.getInt("rangeBufferForDispatchInMeters")
                else 10000,
              refuelLocationType =
                if (c.hasPathOrNull("refuelLocationType")) c.getString("refuelLocationType") else "AtTAZCenter",
              refuelThresholdInMeters =
                if (c.hasPathOrNull("refuelThresholdInMeters")) c.getDouble("refuelThresholdInMeters") else 5000.0,
              repositioningManager = BeamConfig.Beam.Agentsim.Agents.RideHail.RepositioningManager(
                if (c.hasPathOrNull("repositioningManager")) c.getConfig("repositioningManager")
                else com.typesafe.config.ConfigFactory.parseString("repositioningManager{}")
              ),
              rideHailManager = BeamConfig.Beam.Agentsim.Agents.RideHail.RideHailManager(
                if (c.hasPathOrNull("rideHailManager")) c.getConfig("rideHailManager")
                else com.typesafe.config.ConfigFactory.parseString("rideHailManager{}")
              ),
              surgePricing = BeamConfig.Beam.Agentsim.Agents.RideHail.SurgePricing(
                if (c.hasPathOrNull("surgePricing")) c.getConfig("surgePricing")
                else com.typesafe.config.ConfigFactory.parseString("surgePricing{}")
              ),
              vehicleManager = if (c.hasPathOrNull("vehicleManager")) c.getString("vehicleManager") else "GlobalRHM"
            )
          }
        }

        case class RideHailTransit(
          modesToConsider: java.lang.String
        )

        object RideHailTransit {

          def apply(c: com.typesafe.config.Config): BeamConfig.Beam.Agentsim.Agents.RideHailTransit = {
            BeamConfig.Beam.Agentsim.Agents.RideHailTransit(
              modesToConsider = if (c.hasPathOrNull("modesToConsider")) c.getString("modesToConsider") else "MASS"
            )
          }
        }

        case class TripBehaviors(
          mulitnomialLogit: BeamConfig.Beam.Agentsim.Agents.TripBehaviors.MulitnomialLogit
        )

        object TripBehaviors {

          case class MulitnomialLogit(
            activity_file_path: java.lang.String,
            additional_trip_utility: scala.Double,
            destination_nest_scale_factor: scala.Double,
            generate_secondary_activities: scala.Boolean,
            intercept_file_path: java.lang.String,
            max_destination_choice_set_size: scala.Int,
            max_destination_distance_meters: scala.Double,
            mode_nest_scale_factor: scala.Double,
            trip_nest_scale_factor: scala.Double
          )

          object MulitnomialLogit {

            def apply(c: com.typesafe.config.Config): BeamConfig.Beam.Agentsim.Agents.TripBehaviors.MulitnomialLogit = {
              BeamConfig.Beam.Agentsim.Agents.TripBehaviors.MulitnomialLogit(
                activity_file_path =
                  if (c.hasPathOrNull("activity_file_path")) c.getString("activity_file_path") else "",
                additional_trip_utility =
                  if (c.hasPathOrNull("additional_trip_utility")) c.getDouble("additional_trip_utility") else 0.0,
                destination_nest_scale_factor =
                  if (c.hasPathOrNull("destination_nest_scale_factor")) c.getDouble("destination_nest_scale_factor")
                  else 1.0,
                generate_secondary_activities = c.hasPathOrNull("generate_secondary_activities") && c.getBoolean(
                  "generate_secondary_activities"
                ),
                intercept_file_path =
                  if (c.hasPathOrNull("intercept_file_path")) c.getString("intercept_file_path") else "",
                max_destination_choice_set_size =
                  if (c.hasPathOrNull("max_destination_choice_set_size")) c.getInt("max_destination_choice_set_size")
                  else 20,
                max_destination_distance_meters =
                  if (c.hasPathOrNull("max_destination_distance_meters")) c.getDouble("max_destination_distance_meters")
                  else 32000,
                mode_nest_scale_factor =
                  if (c.hasPathOrNull("mode_nest_scale_factor")) c.getDouble("mode_nest_scale_factor") else 1.0,
                trip_nest_scale_factor =
                  if (c.hasPathOrNull("trip_nest_scale_factor")) c.getDouble("trip_nest_scale_factor") else 1.0
              )
            }
          }

          def apply(c: com.typesafe.config.Config): BeamConfig.Beam.Agentsim.Agents.TripBehaviors = {
            BeamConfig.Beam.Agentsim.Agents.TripBehaviors(
              mulitnomialLogit = BeamConfig.Beam.Agentsim.Agents.TripBehaviors.MulitnomialLogit(
                if (c.hasPathOrNull("mulitnomialLogit")) c.getConfig("mulitnomialLogit")
                else com.typesafe.config.ConfigFactory.parseString("mulitnomialLogit{}")
              )
            )
          }
        }

        case class Vehicles(
          downsamplingMethod: java.lang.String,
          dummySharedBike: BeamConfig.Beam.Agentsim.Agents.Vehicles.DummySharedBike,
          dummySharedCar: BeamConfig.Beam.Agentsim.Agents.Vehicles.DummySharedCar,
          fractionOfInitialVehicleFleet: scala.Double,
          fractionOfPeopleWithBicycle: scala.Double,
          fuelTypesFilePath: java.lang.String,
          linkToGradePercentFilePath: java.lang.String,
          meanPrivateVehicleStartingSOC: scala.Double,
          meanRidehailVehicleStartingSOC: scala.Double,
          sharedFleets: scala.List[BeamConfig.Beam.Agentsim.Agents.Vehicles.SharedFleets$Elm],
          transitVehicleTypesByRouteFile: java.lang.String,
          vehicleAdjustmentMethod: java.lang.String,
          vehicleTypesFilePath: java.lang.String,
          vehiclesFilePath: java.lang.String
        )

        object Vehicles {

          case class DummySharedBike(
            vehicleTypeId: java.lang.String
          )

          object DummySharedBike {

            def apply(c: com.typesafe.config.Config): BeamConfig.Beam.Agentsim.Agents.Vehicles.DummySharedBike = {
              BeamConfig.Beam.Agentsim.Agents.Vehicles.DummySharedBike(
                vehicleTypeId =
                  if (c.hasPathOrNull("vehicleTypeId")) c.getString("vehicleTypeId") else "sharedVehicle-sharedBike"
              )
            }
          }

          case class DummySharedCar(
            vehicleTypeId: java.lang.String
          )

          object DummySharedCar {

            def apply(c: com.typesafe.config.Config): BeamConfig.Beam.Agentsim.Agents.Vehicles.DummySharedCar = {
              BeamConfig.Beam.Agentsim.Agents.Vehicles.DummySharedCar(
                vehicleTypeId =
                  if (c.hasPathOrNull("vehicleTypeId")) c.getString("vehicleTypeId") else "sharedVehicle-sharedCar"
              )
            }
          }

          case class SharedFleets$Elm(
            fixed_non_reserving: scala.Option[
              BeamConfig.Beam.Agentsim.Agents.Vehicles.SharedFleets$Elm.FixedNonReserving
            ],
            fixed_non_reserving_fleet_by_taz: scala.Option[
              BeamConfig.Beam.Agentsim.Agents.Vehicles.SharedFleets$Elm.FixedNonReservingFleetByTaz
            ],
            inexhaustible_reserving: scala.Option[
              BeamConfig.Beam.Agentsim.Agents.Vehicles.SharedFleets$Elm.InexhaustibleReserving
            ],
            managerType: java.lang.String,
            name: java.lang.String,
            parkingFilePath: java.lang.String,
            reposition: scala.Option[BeamConfig.Beam.Agentsim.Agents.Vehicles.SharedFleets$Elm.Reposition]
          )

          object SharedFleets$Elm {

            case class FixedNonReserving(
              maxWalkingDistance: scala.Int,
              vehicleTypeId: java.lang.String
            )

            object FixedNonReserving {

              def apply(
                c: com.typesafe.config.Config
              ): BeamConfig.Beam.Agentsim.Agents.Vehicles.SharedFleets$Elm.FixedNonReserving = {
                BeamConfig.Beam.Agentsim.Agents.Vehicles.SharedFleets$Elm.FixedNonReserving(
                  maxWalkingDistance =
                    if (c.hasPathOrNull("maxWalkingDistance")) c.getInt("maxWalkingDistance") else 500,
                  vehicleTypeId =
                    if (c.hasPathOrNull("vehicleTypeId")) c.getString("vehicleTypeId") else "sharedVehicle-sharedCar"
                )
              }
            }

            case class FixedNonReservingFleetByTaz(
              fleetSize: scala.Int,
              maxWalkingDistance: scala.Int,
              vehicleTypeId: java.lang.String,
              vehiclesSharePerTAZFromCSV: scala.Option[java.lang.String]
            )

            object FixedNonReservingFleetByTaz {

              def apply(
                c: com.typesafe.config.Config
              ): BeamConfig.Beam.Agentsim.Agents.Vehicles.SharedFleets$Elm.FixedNonReservingFleetByTaz = {
                BeamConfig.Beam.Agentsim.Agents.Vehicles.SharedFleets$Elm.FixedNonReservingFleetByTaz(
                  fleetSize = if (c.hasPathOrNull("fleetSize")) c.getInt("fleetSize") else 10,
                  maxWalkingDistance =
                    if (c.hasPathOrNull("maxWalkingDistance")) c.getInt("maxWalkingDistance") else 500,
                  vehicleTypeId =
                    if (c.hasPathOrNull("vehicleTypeId")) c.getString("vehicleTypeId") else "sharedVehicle-sharedCar",
                  vehiclesSharePerTAZFromCSV =
                    if (c.hasPathOrNull("vehiclesSharePerTAZFromCSV")) Some(c.getString("vehiclesSharePerTAZFromCSV"))
                    else None
                )
              }
            }

            case class InexhaustibleReserving(
              vehicleTypeId: java.lang.String
            )

            object InexhaustibleReserving {

              def apply(
                c: com.typesafe.config.Config
              ): BeamConfig.Beam.Agentsim.Agents.Vehicles.SharedFleets$Elm.InexhaustibleReserving = {
                BeamConfig.Beam.Agentsim.Agents.Vehicles.SharedFleets$Elm.InexhaustibleReserving(
                  vehicleTypeId =
                    if (c.hasPathOrNull("vehicleTypeId")) c.getString("vehicleTypeId") else "sharedVehicle-sharedCar"
                )
              }
            }

            case class Reposition(
              min_availability_undersupply_algorithm: scala.Option[
                BeamConfig.Beam.Agentsim.Agents.Vehicles.SharedFleets$Elm.Reposition.MinAvailabilityUndersupplyAlgorithm
              ],
              name: java.lang.String,
              repositionTimeBin: scala.Int,
              statTimeBin: scala.Int
            )

            object Reposition {

              case class MinAvailabilityUndersupplyAlgorithm(
                matchLimit: scala.Int
              )

              object MinAvailabilityUndersupplyAlgorithm {

                def apply(
                  c: com.typesafe.config.Config
                ): BeamConfig.Beam.Agentsim.Agents.Vehicles.SharedFleets$Elm.Reposition.MinAvailabilityUndersupplyAlgorithm = {
                  BeamConfig.Beam.Agentsim.Agents.Vehicles.SharedFleets$Elm.Reposition
                    .MinAvailabilityUndersupplyAlgorithm(
                      matchLimit = if (c.hasPathOrNull("matchLimit")) c.getInt("matchLimit") else 99999
                    )
                }
              }

              def apply(
                c: com.typesafe.config.Config
              ): BeamConfig.Beam.Agentsim.Agents.Vehicles.SharedFleets$Elm.Reposition = {
                BeamConfig.Beam.Agentsim.Agents.Vehicles.SharedFleets$Elm.Reposition(
                  min_availability_undersupply_algorithm =
                    if (c.hasPathOrNull("min-availability-undersupply-algorithm"))
                      scala.Some(
                        BeamConfig.Beam.Agentsim.Agents.Vehicles.SharedFleets$Elm.Reposition
                          .MinAvailabilityUndersupplyAlgorithm(c.getConfig("min-availability-undersupply-algorithm"))
                      )
                    else None,
                  name = if (c.hasPathOrNull("name")) c.getString("name") else "my-reposition-algorithm",
                  repositionTimeBin = if (c.hasPathOrNull("repositionTimeBin")) c.getInt("repositionTimeBin") else 3600,
                  statTimeBin = if (c.hasPathOrNull("statTimeBin")) c.getInt("statTimeBin") else 300
                )
              }
            }

            def apply(c: com.typesafe.config.Config): BeamConfig.Beam.Agentsim.Agents.Vehicles.SharedFleets$Elm = {
              BeamConfig.Beam.Agentsim.Agents.Vehicles.SharedFleets$Elm(
                fixed_non_reserving =
                  if (c.hasPathOrNull("fixed-non-reserving"))
                    scala.Some(
                      BeamConfig.Beam.Agentsim.Agents.Vehicles.SharedFleets$Elm
                        .FixedNonReserving(c.getConfig("fixed-non-reserving"))
                    )
                  else None,
                fixed_non_reserving_fleet_by_taz =
                  if (c.hasPathOrNull("fixed-non-reserving-fleet-by-taz"))
                    scala.Some(
                      BeamConfig.Beam.Agentsim.Agents.Vehicles.SharedFleets$Elm
                        .FixedNonReservingFleetByTaz(c.getConfig("fixed-non-reserving-fleet-by-taz"))
                    )
                  else None,
                inexhaustible_reserving =
                  if (c.hasPathOrNull("inexhaustible-reserving"))
                    scala.Some(
                      BeamConfig.Beam.Agentsim.Agents.Vehicles.SharedFleets$Elm
                        .InexhaustibleReserving(c.getConfig("inexhaustible-reserving"))
                    )
                  else None,
                managerType = if (c.hasPathOrNull("managerType")) c.getString("managerType") else "fixed-non-reserving",
                name = if (c.hasPathOrNull("name")) c.getString("name") else "my-fixed-non-reserving-fleet",
                parkingFilePath = if (c.hasPathOrNull("parkingFilePath")) c.getString("parkingFilePath") else "",
                reposition =
                  if (c.hasPathOrNull("reposition"))
                    scala.Some(
                      BeamConfig.Beam.Agentsim.Agents.Vehicles.SharedFleets$Elm.Reposition(c.getConfig("reposition"))
                    )
                  else None
              )
            }
          }

          def apply(c: com.typesafe.config.Config): BeamConfig.Beam.Agentsim.Agents.Vehicles = {
            BeamConfig.Beam.Agentsim.Agents.Vehicles(
              downsamplingMethod =
                if (c.hasPathOrNull("downsamplingMethod")) c.getString("downsamplingMethod")
                else "SECONDARY_VEHICLES_FIRST",
              dummySharedBike = BeamConfig.Beam.Agentsim.Agents.Vehicles.DummySharedBike(
                if (c.hasPathOrNull("dummySharedBike")) c.getConfig("dummySharedBike")
                else com.typesafe.config.ConfigFactory.parseString("dummySharedBike{}")
              ),
              dummySharedCar = BeamConfig.Beam.Agentsim.Agents.Vehicles.DummySharedCar(
                if (c.hasPathOrNull("dummySharedCar")) c.getConfig("dummySharedCar")
                else com.typesafe.config.ConfigFactory.parseString("dummySharedCar{}")
              ),
              fractionOfInitialVehicleFleet =
                if (c.hasPathOrNull("fractionOfInitialVehicleFleet")) c.getDouble("fractionOfInitialVehicleFleet")
                else 1.0,
              fractionOfPeopleWithBicycle =
                if (c.hasPathOrNull("fractionOfPeopleWithBicycle")) c.getDouble("fractionOfPeopleWithBicycle") else 1.0,
              fuelTypesFilePath =
                if (c.hasPathOrNull("fuelTypesFilePath")) c.getString("fuelTypesFilePath")
                else "/test/input/beamville/beamFuelTypes.csv",
              linkToGradePercentFilePath =
                if (c.hasPathOrNull("linkToGradePercentFilePath")) c.getString("linkToGradePercentFilePath") else "",
              meanPrivateVehicleStartingSOC =
                if (c.hasPathOrNull("meanPrivateVehicleStartingSOC")) c.getDouble("meanPrivateVehicleStartingSOC")
                else 1.0,
              meanRidehailVehicleStartingSOC =
                if (c.hasPathOrNull("meanRidehailVehicleStartingSOC")) c.getDouble("meanRidehailVehicleStartingSOC")
                else 1.0,
              sharedFleets = $_LBeamConfig_Beam_Agentsim_Agents_Vehicles_SharedFleets$Elm(c.getList("sharedFleets")),
              transitVehicleTypesByRouteFile =
                if (c.hasPathOrNull("transitVehicleTypesByRouteFile")) c.getString("transitVehicleTypesByRouteFile")
                else "",
              vehicleAdjustmentMethod =
                if (c.hasPathOrNull("vehicleAdjustmentMethod")) c.getString("vehicleAdjustmentMethod") else "UNIFORM",
              vehicleTypesFilePath =
                if (c.hasPathOrNull("vehicleTypesFilePath")) c.getString("vehicleTypesFilePath")
                else "/test/input/beamville/vehicleTypes.csv",
              vehiclesFilePath =
                if (c.hasPathOrNull("vehiclesFilePath")) c.getString("vehiclesFilePath")
                else "/test/input/beamville/vehicles.csv"
            )
          }

          private def $_LBeamConfig_Beam_Agentsim_Agents_Vehicles_SharedFleets$Elm(
            cl: com.typesafe.config.ConfigList
          ): scala.List[BeamConfig.Beam.Agentsim.Agents.Vehicles.SharedFleets$Elm] = {
            import scala.collection.JavaConverters._
            cl.asScala
              .map(cv =>
                BeamConfig.Beam.Agentsim.Agents.Vehicles
                  .SharedFleets$Elm(cv.asInstanceOf[com.typesafe.config.ConfigObject].toConfig)
              )
              .toList
          }
        }

        def apply(c: com.typesafe.config.Config): BeamConfig.Beam.Agentsim.Agents = {
          BeamConfig.Beam.Agentsim.Agents(
            bodyType = if (c.hasPathOrNull("bodyType")) c.getString("bodyType") else "BODY-TYPE-DEFAULT",
            freight = BeamConfig.Beam.Agentsim.Agents.Freight(
              if (c.hasPathOrNull("freight")) c.getConfig("freight")
              else com.typesafe.config.ConfigFactory.parseString("freight{}")
            ),
            households = BeamConfig.Beam.Agentsim.Agents.Households(
              if (c.hasPathOrNull("households")) c.getConfig("households")
              else com.typesafe.config.ConfigFactory.parseString("households{}")
            ),
            modalBehaviors = BeamConfig.Beam.Agentsim.Agents.ModalBehaviors(
              if (c.hasPathOrNull("modalBehaviors")) c.getConfig("modalBehaviors")
              else com.typesafe.config.ConfigFactory.parseString("modalBehaviors{}")
            ),
            modeIncentive = BeamConfig.Beam.Agentsim.Agents.ModeIncentive(
              if (c.hasPathOrNull("modeIncentive")) c.getConfig("modeIncentive")
              else com.typesafe.config.ConfigFactory.parseString("modeIncentive{}")
            ),
            parking = BeamConfig.Beam.Agentsim.Agents.Parking(
              if (c.hasPathOrNull("parking")) c.getConfig("parking")
              else com.typesafe.config.ConfigFactory.parseString("parking{}")
            ),
            plans = BeamConfig.Beam.Agentsim.Agents.Plans(
              if (c.hasPathOrNull("plans")) c.getConfig("plans")
              else com.typesafe.config.ConfigFactory.parseString("plans{}")
            ),
            population = BeamConfig.Beam.Agentsim.Agents.Population(
              if (c.hasPathOrNull("population")) c.getConfig("population")
              else com.typesafe.config.ConfigFactory.parseString("population{}")
            ),
            ptFare = BeamConfig.Beam.Agentsim.Agents.PtFare(
              if (c.hasPathOrNull("ptFare")) c.getConfig("ptFare")
              else com.typesafe.config.ConfigFactory.parseString("ptFare{}")
            ),
            rideHail = BeamConfig.Beam.Agentsim.Agents.RideHail(
              if (c.hasPathOrNull("rideHail")) c.getConfig("rideHail")
              else com.typesafe.config.ConfigFactory.parseString("rideHail{}")
            ),
            rideHailTransit = BeamConfig.Beam.Agentsim.Agents.RideHailTransit(
              if (c.hasPathOrNull("rideHailTransit")) c.getConfig("rideHailTransit")
              else com.typesafe.config.ConfigFactory.parseString("rideHailTransit{}")
            ),
            tripBehaviors = BeamConfig.Beam.Agentsim.Agents.TripBehaviors(
              if (c.hasPathOrNull("tripBehaviors")) c.getConfig("tripBehaviors")
              else com.typesafe.config.ConfigFactory.parseString("tripBehaviors{}")
            ),
            vehicles = BeamConfig.Beam.Agentsim.Agents.Vehicles(
              if (c.hasPathOrNull("vehicles")) c.getConfig("vehicles")
              else com.typesafe.config.ConfigFactory.parseString("vehicles{}")
            )
          )
        }
      }

      case class ChargingNetworkManager(
        helics: BeamConfig.Beam.Agentsim.ChargingNetworkManager.Helics,
        timeStepInSeconds: scala.Int
      )

      object ChargingNetworkManager {
<<<<<<< HEAD
=======

        case class ChargingPoint(
          thresholdDCFCinKW: scala.Int,
          thresholdXFCinKW: scala.Int
        )

        object ChargingPoint {

          def apply(c: com.typesafe.config.Config): BeamConfig.Beam.Agentsim.ChargingNetworkManager.ChargingPoint = {
            BeamConfig.Beam.Agentsim.ChargingNetworkManager.ChargingPoint(
              thresholdDCFCinKW = if (c.hasPathOrNull("thresholdDCFCinKW")) c.getInt("thresholdDCFCinKW") else 50,
              thresholdXFCinKW = if (c.hasPathOrNull("thresholdXFCinKW")) c.getInt("thresholdXFCinKW") else 250
            )
          }
        }
>>>>>>> 11f01ae0

        case class Helics(
          bufferSize: scala.Int,
          connectionEnabled: scala.Boolean,
          coreInitString: java.lang.String,
          coreType: java.lang.String,
          dataInStreamPoint: java.lang.String,
          dataOutStreamPoint: java.lang.String,
          federateName: java.lang.String,
          intLogLevel: scala.Int,
          timeDeltaProperty: scala.Double
        )

        object Helics {

          def apply(c: com.typesafe.config.Config): BeamConfig.Beam.Agentsim.ChargingNetworkManager.Helics = {
            BeamConfig.Beam.Agentsim.ChargingNetworkManager.Helics(
              bufferSize = if (c.hasPathOrNull("bufferSize")) c.getInt("bufferSize") else 1000,
              connectionEnabled = c.hasPathOrNull("connectionEnabled") && c.getBoolean("connectionEnabled"),
              coreInitString =
                if (c.hasPathOrNull("coreInitString")) c.getString("coreInitString")
                else "--federates=1 --broker_address=tcp://127.0.0.1",
              coreType = if (c.hasPathOrNull("coreType")) c.getString("coreType") else "zmq",
              dataInStreamPoint =
                if (c.hasPathOrNull("dataInStreamPoint")) c.getString("dataInStreamPoint")
                else "GridFed/PhysicalBounds",
              dataOutStreamPoint =
                if (c.hasPathOrNull("dataOutStreamPoint")) c.getString("dataOutStreamPoint") else "PowerDemand",
              federateName = if (c.hasPathOrNull("federateName")) c.getString("federateName") else "CNMFederate",
              intLogLevel = if (c.hasPathOrNull("intLogLevel")) c.getInt("intLogLevel") else 1,
              timeDeltaProperty = if (c.hasPathOrNull("timeDeltaProperty")) c.getDouble("timeDeltaProperty") else 1.0
            )
          }
        }

        def apply(c: com.typesafe.config.Config): BeamConfig.Beam.Agentsim.ChargingNetworkManager = {
          BeamConfig.Beam.Agentsim.ChargingNetworkManager(
            helics = BeamConfig.Beam.Agentsim.ChargingNetworkManager.Helics(
              if (c.hasPathOrNull("helics")) c.getConfig("helics")
              else com.typesafe.config.ConfigFactory.parseString("helics{}")
            ),
            timeStepInSeconds = if (c.hasPathOrNull("timeStepInSeconds")) c.getInt("timeStepInSeconds") else 300
          )
        }
      }

      case class H3taz(
        lowerBoundResolution: scala.Int,
        upperBoundResolution: scala.Int
      )

      object H3taz {

        def apply(c: com.typesafe.config.Config): BeamConfig.Beam.Agentsim.H3taz = {
          BeamConfig.Beam.Agentsim.H3taz(
            lowerBoundResolution = if (c.hasPathOrNull("lowerBoundResolution")) c.getInt("lowerBoundResolution") else 6,
            upperBoundResolution = if (c.hasPathOrNull("upperBoundResolution")) c.getInt("upperBoundResolution") else 9
          )
        }
      }

      case class Scenarios(
        frequencyAdjustmentFile: java.lang.String
      )

      object Scenarios {

        def apply(c: com.typesafe.config.Config): BeamConfig.Beam.Agentsim.Scenarios = {
          BeamConfig.Beam.Agentsim.Scenarios(
            frequencyAdjustmentFile =
              if (c.hasPathOrNull("frequencyAdjustmentFile")) c.getString("frequencyAdjustmentFile")
              else "/test/input/beamville/r5/FrequencyAdjustment.csv"
          )
        }
      }

      case class ScheduleMonitorTask(
        initialDelay: scala.Int,
        interval: scala.Int
      )

      object ScheduleMonitorTask {

        def apply(c: com.typesafe.config.Config): BeamConfig.Beam.Agentsim.ScheduleMonitorTask = {
          BeamConfig.Beam.Agentsim.ScheduleMonitorTask(
            initialDelay = if (c.hasPathOrNull("initialDelay")) c.getInt("initialDelay") else 1,
            interval = if (c.hasPathOrNull("interval")) c.getInt("interval") else 30
          )
        }
      }

      case class Taz(
        filePath: java.lang.String,
        parkingCostScalingFactor: scala.Double,
        parkingFilePath: java.lang.String,
        parkingManager: BeamConfig.Beam.Agentsim.Taz.ParkingManager,
        parkingStallCountScalingFactor: scala.Double
      )

      object Taz {

        case class ParkingManager(
          displayPerformanceTimings: scala.Boolean,
          level: java.lang.String,
          name: java.lang.String,
          parallel: BeamConfig.Beam.Agentsim.Taz.ParkingManager.Parallel
        )

        object ParkingManager {

          case class Parallel(
            numberOfClusters: scala.Int
          )

          object Parallel {

            def apply(c: com.typesafe.config.Config): BeamConfig.Beam.Agentsim.Taz.ParkingManager.Parallel = {
              BeamConfig.Beam.Agentsim.Taz.ParkingManager.Parallel(
                numberOfClusters = if (c.hasPathOrNull("numberOfClusters")) c.getInt("numberOfClusters") else 8
              )
            }
          }

          def apply(c: com.typesafe.config.Config): BeamConfig.Beam.Agentsim.Taz.ParkingManager = {
            BeamConfig.Beam.Agentsim.Taz.ParkingManager(
              displayPerformanceTimings = c.hasPathOrNull("displayPerformanceTimings") && c.getBoolean(
                "displayPerformanceTimings"
              ),
              level = if (c.hasPathOrNull("level")) c.getString("level") else "TAZ",
              name = if (c.hasPathOrNull("name")) c.getString("name") else "DEFAULT",
              parallel = BeamConfig.Beam.Agentsim.Taz.ParkingManager.Parallel(
                if (c.hasPathOrNull("parallel")) c.getConfig("parallel")
                else com.typesafe.config.ConfigFactory.parseString("parallel{}")
              )
            )
          }
        }

        def apply(c: com.typesafe.config.Config): BeamConfig.Beam.Agentsim.Taz = {
          BeamConfig.Beam.Agentsim.Taz(
            filePath =
              if (c.hasPathOrNull("filePath")) c.getString("filePath") else "/test/input/beamville/taz-centers.csv",
            parkingCostScalingFactor =
              if (c.hasPathOrNull("parkingCostScalingFactor")) c.getDouble("parkingCostScalingFactor") else 1.0,
            parkingFilePath = if (c.hasPathOrNull("parkingFilePath")) c.getString("parkingFilePath") else "",
            parkingManager = BeamConfig.Beam.Agentsim.Taz.ParkingManager(
              if (c.hasPathOrNull("parkingManager")) c.getConfig("parkingManager")
              else com.typesafe.config.ConfigFactory.parseString("parkingManager{}")
            ),
            parkingStallCountScalingFactor =
              if (c.hasPathOrNull("parkingStallCountScalingFactor")) c.getDouble("parkingStallCountScalingFactor")
              else 1.0
          )
        }
      }

      case class Toll(
        filePath: java.lang.String
      )

      object Toll {

        def apply(c: com.typesafe.config.Config): BeamConfig.Beam.Agentsim.Toll = {
          BeamConfig.Beam.Agentsim.Toll(
            filePath =
              if (c.hasPathOrNull("filePath")) c.getString("filePath") else "/test/input/beamville/toll-prices.csv"
          )
        }
      }

      case class Tuning(
        fuelCapacityInJoules: scala.Double,
        rideHailPrice: scala.Double,
        tollPrice: scala.Double,
        transitCapacity: scala.Option[scala.Double],
        transitPrice: scala.Double
      )

      object Tuning {

        def apply(c: com.typesafe.config.Config): BeamConfig.Beam.Agentsim.Tuning = {
          BeamConfig.Beam.Agentsim.Tuning(
            fuelCapacityInJoules =
              if (c.hasPathOrNull("fuelCapacityInJoules")) c.getDouble("fuelCapacityInJoules") else 86400000,
            rideHailPrice = if (c.hasPathOrNull("rideHailPrice")) c.getDouble("rideHailPrice") else 1.0,
            tollPrice = if (c.hasPathOrNull("tollPrice")) c.getDouble("tollPrice") else 1.0,
            transitCapacity = if (c.hasPathOrNull("transitCapacity")) Some(c.getDouble("transitCapacity")) else None,
            transitPrice = if (c.hasPathOrNull("transitPrice")) c.getDouble("transitPrice") else 1.0
          )
        }
      }

      def apply(c: com.typesafe.config.Config): BeamConfig.Beam.Agentsim = {
        BeamConfig.Beam.Agentsim(
          agentSampleSizeAsFractionOfPopulation =
            if (c.hasPathOrNull("agentSampleSizeAsFractionOfPopulation"))
              c.getDouble("agentSampleSizeAsFractionOfPopulation")
            else 1.0,
          agents = BeamConfig.Beam.Agentsim.Agents(
            if (c.hasPathOrNull("agents")) c.getConfig("agents")
            else com.typesafe.config.ConfigFactory.parseString("agents{}")
          ),
          chargingNetworkManager = BeamConfig.Beam.Agentsim.ChargingNetworkManager(
            if (c.hasPathOrNull("chargingNetworkManager")) c.getConfig("chargingNetworkManager")
            else com.typesafe.config.ConfigFactory.parseString("chargingNetworkManager{}")
          ),
          endTime = if (c.hasPathOrNull("endTime")) c.getString("endTime") else "30:00:00",
          firstIteration = if (c.hasPathOrNull("firstIteration")) c.getInt("firstIteration") else 0,
          fractionOfPlansWithSingleActivity =
            if (c.hasPathOrNull("fractionOfPlansWithSingleActivity")) c.getDouble("fractionOfPlansWithSingleActivity")
            else 0.0,
          h3taz = BeamConfig.Beam.Agentsim.H3taz(
            if (c.hasPathOrNull("h3taz")) c.getConfig("h3taz")
            else com.typesafe.config.ConfigFactory.parseString("h3taz{}")
          ),
          lastIteration = if (c.hasPathOrNull("lastIteration")) c.getInt("lastIteration") else 0,
          populationAdjustment =
            if (c.hasPathOrNull("populationAdjustment")) c.getString("populationAdjustment") else "DEFAULT_ADJUSTMENT",
          scenarios = BeamConfig.Beam.Agentsim.Scenarios(
            if (c.hasPathOrNull("scenarios")) c.getConfig("scenarios")
            else com.typesafe.config.ConfigFactory.parseString("scenarios{}")
          ),
          scheduleMonitorTask = BeamConfig.Beam.Agentsim.ScheduleMonitorTask(
            if (c.hasPathOrNull("scheduleMonitorTask")) c.getConfig("scheduleMonitorTask")
            else com.typesafe.config.ConfigFactory.parseString("scheduleMonitorTask{}")
          ),
          schedulerParallelismWindow =
            if (c.hasPathOrNull("schedulerParallelismWindow")) c.getInt("schedulerParallelismWindow") else 30,
          simulationName = if (c.hasPathOrNull("simulationName")) c.getString("simulationName") else "beamville",
          taz = BeamConfig.Beam.Agentsim.Taz(
            if (c.hasPathOrNull("taz")) c.getConfig("taz") else com.typesafe.config.ConfigFactory.parseString("taz{}")
          ),
          thresholdForMakingParkingChoiceInMeters =
            if (c.hasPathOrNull("thresholdForMakingParkingChoiceInMeters"))
              c.getInt("thresholdForMakingParkingChoiceInMeters")
            else 100,
          thresholdForWalkingInMeters =
            if (c.hasPathOrNull("thresholdForWalkingInMeters")) c.getInt("thresholdForWalkingInMeters") else 100,
          timeBinSize = if (c.hasPathOrNull("timeBinSize")) c.getInt("timeBinSize") else 3600,
          toll = BeamConfig.Beam.Agentsim.Toll(
            if (c.hasPathOrNull("toll")) c.getConfig("toll")
            else com.typesafe.config.ConfigFactory.parseString("toll{}")
          ),
          tuning = BeamConfig.Beam.Agentsim.Tuning(
            if (c.hasPathOrNull("tuning")) c.getConfig("tuning")
            else com.typesafe.config.ConfigFactory.parseString("tuning{}")
          )
        )
      }
    }

    case class Calibration(
      counts: BeamConfig.Beam.Calibration.Counts,
      google: BeamConfig.Beam.Calibration.Google,
      meanToCountsWeightRatio: scala.Double,
      mode: BeamConfig.Beam.Calibration.Mode,
      objectiveFunction: java.lang.String,
      roadNetwork: BeamConfig.Beam.Calibration.RoadNetwork,
      studyArea: BeamConfig.Beam.Calibration.StudyArea
    )

    object Calibration {

      case class Counts(
        averageCountsOverIterations: scala.Int,
        countsScaleFactor: scala.Int,
        inputCountsFile: java.lang.String,
        writeCountsInterval: scala.Int
      )

      object Counts {

        def apply(c: com.typesafe.config.Config): BeamConfig.Beam.Calibration.Counts = {
          BeamConfig.Beam.Calibration.Counts(
            averageCountsOverIterations =
              if (c.hasPathOrNull("averageCountsOverIterations")) c.getInt("averageCountsOverIterations") else 1,
            countsScaleFactor = if (c.hasPathOrNull("countsScaleFactor")) c.getInt("countsScaleFactor") else 10,
            inputCountsFile = if (c.hasPathOrNull("inputCountsFile")) c.getString("inputCountsFile") else "",
            writeCountsInterval = if (c.hasPathOrNull("writeCountsInterval")) c.getInt("writeCountsInterval") else 1
          )
        }
      }

      case class Google(
        travelTimes: BeamConfig.Beam.Calibration.Google.TravelTimes
      )

      object Google {

        case class TravelTimes(
          enable: scala.Boolean,
          iterationInterval: scala.Int,
          minDistanceInMeters: scala.Double,
          numDataPointsOver24Hours: scala.Int,
          offPeakEnabled: scala.Boolean,
          queryDate: java.lang.String,
          tolls: scala.Boolean
        )

        object TravelTimes {

          def apply(c: com.typesafe.config.Config): BeamConfig.Beam.Calibration.Google.TravelTimes = {
            BeamConfig.Beam.Calibration.Google.TravelTimes(
              enable = c.hasPathOrNull("enable") && c.getBoolean("enable"),
              iterationInterval = if (c.hasPathOrNull("iterationInterval")) c.getInt("iterationInterval") else 5,
              minDistanceInMeters =
                if (c.hasPathOrNull("minDistanceInMeters")) c.getDouble("minDistanceInMeters") else 5000,
              numDataPointsOver24Hours =
                if (c.hasPathOrNull("numDataPointsOver24Hours")) c.getInt("numDataPointsOver24Hours") else 100,
              offPeakEnabled = c.hasPathOrNull("offPeakEnabled") && c.getBoolean("offPeakEnabled"),
              queryDate = if (c.hasPathOrNull("queryDate")) c.getString("queryDate") else "2020-10-14",
              tolls = !c.hasPathOrNull("tolls") || c.getBoolean("tolls")
            )
          }
        }

        def apply(c: com.typesafe.config.Config): BeamConfig.Beam.Calibration.Google = {
          BeamConfig.Beam.Calibration.Google(
            travelTimes = BeamConfig.Beam.Calibration.Google.TravelTimes(
              if (c.hasPathOrNull("travelTimes")) c.getConfig("travelTimes")
              else com.typesafe.config.ConfigFactory.parseString("travelTimes{}")
            )
          )
        }
      }

      case class Mode(
        benchmarkFilePath: java.lang.String
      )

      object Mode {

        def apply(c: com.typesafe.config.Config): BeamConfig.Beam.Calibration.Mode = {
          BeamConfig.Beam.Calibration.Mode(
            benchmarkFilePath = if (c.hasPathOrNull("benchmarkFilePath")) c.getString("benchmarkFilePath") else ""
          )
        }
      }

      case class RoadNetwork(
        travelTimes: BeamConfig.Beam.Calibration.RoadNetwork.TravelTimes
      )

      object RoadNetwork {

        case class TravelTimes(
          zoneBoundariesFilePath: java.lang.String,
          zoneODTravelTimesFilePath: java.lang.String
        )

        object TravelTimes {

          def apply(c: com.typesafe.config.Config): BeamConfig.Beam.Calibration.RoadNetwork.TravelTimes = {
            BeamConfig.Beam.Calibration.RoadNetwork.TravelTimes(
              zoneBoundariesFilePath =
                if (c.hasPathOrNull("zoneBoundariesFilePath")) c.getString("zoneBoundariesFilePath") else "",
              zoneODTravelTimesFilePath =
                if (c.hasPathOrNull("zoneODTravelTimesFilePath")) c.getString("zoneODTravelTimesFilePath") else ""
            )
          }
        }

        def apply(c: com.typesafe.config.Config): BeamConfig.Beam.Calibration.RoadNetwork = {
          BeamConfig.Beam.Calibration.RoadNetwork(
            travelTimes = BeamConfig.Beam.Calibration.RoadNetwork.TravelTimes(
              if (c.hasPathOrNull("travelTimes")) c.getConfig("travelTimes")
              else com.typesafe.config.ConfigFactory.parseString("travelTimes{}")
            )
          )
        }
      }

      case class StudyArea(
        enabled: scala.Boolean,
        lat: scala.Double,
        lon: scala.Double,
        radius: scala.Double
      )

      object StudyArea {

        def apply(c: com.typesafe.config.Config): BeamConfig.Beam.Calibration.StudyArea = {
          BeamConfig.Beam.Calibration.StudyArea(
            enabled = c.hasPathOrNull("enabled") && c.getBoolean("enabled"),
            lat = if (c.hasPathOrNull("lat")) c.getDouble("lat") else 0,
            lon = if (c.hasPathOrNull("lon")) c.getDouble("lon") else 0,
            radius = if (c.hasPathOrNull("radius")) c.getDouble("radius") else 0
          )
        }
      }

      def apply(c: com.typesafe.config.Config): BeamConfig.Beam.Calibration = {
        BeamConfig.Beam.Calibration(
          counts = BeamConfig.Beam.Calibration.Counts(
            if (c.hasPathOrNull("counts")) c.getConfig("counts")
            else com.typesafe.config.ConfigFactory.parseString("counts{}")
          ),
          google = BeamConfig.Beam.Calibration.Google(
            if (c.hasPathOrNull("google")) c.getConfig("google")
            else com.typesafe.config.ConfigFactory.parseString("google{}")
          ),
          meanToCountsWeightRatio =
            if (c.hasPathOrNull("meanToCountsWeightRatio")) c.getDouble("meanToCountsWeightRatio") else 0.5,
          mode = BeamConfig.Beam.Calibration.Mode(
            if (c.hasPathOrNull("mode")) c.getConfig("mode")
            else com.typesafe.config.ConfigFactory.parseString("mode{}")
          ),
          objectiveFunction =
            if (c.hasPathOrNull("objectiveFunction")) c.getString("objectiveFunction")
            else "ModeChoiceObjectiveFunction",
          roadNetwork = BeamConfig.Beam.Calibration.RoadNetwork(
            if (c.hasPathOrNull("roadNetwork")) c.getConfig("roadNetwork")
            else com.typesafe.config.ConfigFactory.parseString("roadNetwork{}")
          ),
          studyArea = BeamConfig.Beam.Calibration.StudyArea(
            if (c.hasPathOrNull("studyArea")) c.getConfig("studyArea")
            else com.typesafe.config.ConfigFactory.parseString("studyArea{}")
          )
        )
      }
    }

    case class Cluster(
      clusterType: scala.Option[java.lang.String],
      enabled: scala.Boolean
    )

    object Cluster {

      def apply(c: com.typesafe.config.Config): BeamConfig.Beam.Cluster = {
        BeamConfig.Beam.Cluster(
          clusterType = if (c.hasPathOrNull("clusterType")) Some(c.getString("clusterType")) else None,
          enabled = c.hasPathOrNull("enabled") && c.getBoolean("enabled")
        )
      }
    }

    case class Debug(
      actor: BeamConfig.Beam.Debug.Actor,
      agentTripScoresInterval: scala.Int,
      clearRoutedOutstandingWorkEnabled: scala.Boolean,
      debugActorTimerIntervalInSec: scala.Int,
      debugEnabled: scala.Boolean,
      memoryConsumptionDisplayTimeoutInSec: scala.Int,
      messageLogging: scala.Boolean,
      secondsToWaitToClearRoutedOutstandingWork: scala.Int,
      stuckAgentDetection: BeamConfig.Beam.Debug.StuckAgentDetection,
      triggerMeasurer: BeamConfig.Beam.Debug.TriggerMeasurer,
      vmInformation: BeamConfig.Beam.Debug.VmInformation,
      writeModeChoiceAlternatives: scala.Boolean,
      writeRealizedModeChoiceFile: scala.Boolean
    )

    object Debug {

      case class Actor(
        logDepth: scala.Int
      )

      object Actor {

        def apply(c: com.typesafe.config.Config): BeamConfig.Beam.Debug.Actor = {
          BeamConfig.Beam.Debug.Actor(
            logDepth = if (c.hasPathOrNull("logDepth")) c.getInt("logDepth") else 0
          )
        }
      }

      case class StuckAgentDetection(
        checkIntervalMs: scala.Long,
        checkMaxNumberOfMessagesEnabled: scala.Boolean,
        defaultTimeoutMs: scala.Long,
        enabled: scala.Boolean,
        overallSimulationTimeoutMs: scala.Long,
        thresholds: scala.List[BeamConfig.Beam.Debug.StuckAgentDetection.Thresholds$Elm]
      )

      object StuckAgentDetection {

        case class Thresholds$Elm(
          actorTypeToMaxNumberOfMessages: BeamConfig.Beam.Debug.StuckAgentDetection.Thresholds$Elm.ActorTypeToMaxNumberOfMessages,
          markAsStuckAfterMs: scala.Long,
          triggerType: java.lang.String
        )

        object Thresholds$Elm {

          case class ActorTypeToMaxNumberOfMessages(
            population: scala.Option[scala.Int],
            rideHailAgent: scala.Option[scala.Int],
            rideHailManager: scala.Option[scala.Int],
            transitDriverAgent: scala.Option[scala.Int]
          )

          object ActorTypeToMaxNumberOfMessages {

            def apply(
              c: com.typesafe.config.Config
            ): BeamConfig.Beam.Debug.StuckAgentDetection.Thresholds$Elm.ActorTypeToMaxNumberOfMessages = {
              BeamConfig.Beam.Debug.StuckAgentDetection.Thresholds$Elm.ActorTypeToMaxNumberOfMessages(
                population = if (c.hasPathOrNull("population")) Some(c.getInt("population")) else None,
                rideHailAgent = if (c.hasPathOrNull("rideHailAgent")) Some(c.getInt("rideHailAgent")) else None,
                rideHailManager = if (c.hasPathOrNull("rideHailManager")) Some(c.getInt("rideHailManager")) else None,
                transitDriverAgent =
                  if (c.hasPathOrNull("transitDriverAgent")) Some(c.getInt("transitDriverAgent")) else None
              )
            }
          }

          def apply(c: com.typesafe.config.Config): BeamConfig.Beam.Debug.StuckAgentDetection.Thresholds$Elm = {
            BeamConfig.Beam.Debug.StuckAgentDetection.Thresholds$Elm(
              actorTypeToMaxNumberOfMessages =
                BeamConfig.Beam.Debug.StuckAgentDetection.Thresholds$Elm.ActorTypeToMaxNumberOfMessages(
                  if (c.hasPathOrNull("actorTypeToMaxNumberOfMessages")) c.getConfig("actorTypeToMaxNumberOfMessages")
                  else com.typesafe.config.ConfigFactory.parseString("actorTypeToMaxNumberOfMessages{}")
                ),
              markAsStuckAfterMs =
                if (c.hasPathOrNull("markAsStuckAfterMs"))
                  c.getDuration("markAsStuckAfterMs", java.util.concurrent.TimeUnit.MILLISECONDS)
                else 20000,
              triggerType =
                if (c.hasPathOrNull("triggerType")) c.getString("triggerType")
                else "beam.agentsim.agents.PersonAgent$ActivityStartTrigger"
            )
          }
        }

        def apply(c: com.typesafe.config.Config): BeamConfig.Beam.Debug.StuckAgentDetection = {
          BeamConfig.Beam.Debug.StuckAgentDetection(
            checkIntervalMs =
              if (c.hasPathOrNull("checkIntervalMs"))
                c.getDuration("checkIntervalMs", java.util.concurrent.TimeUnit.MILLISECONDS)
              else 200,
            checkMaxNumberOfMessagesEnabled = !c.hasPathOrNull("checkMaxNumberOfMessagesEnabled") || c.getBoolean(
              "checkMaxNumberOfMessagesEnabled"
            ),
            defaultTimeoutMs =
              if (c.hasPathOrNull("defaultTimeoutMs"))
                c.getDuration("defaultTimeoutMs", java.util.concurrent.TimeUnit.MILLISECONDS)
              else 60000,
            enabled = c.hasPathOrNull("enabled") && c.getBoolean("enabled"),
            overallSimulationTimeoutMs =
              if (c.hasPathOrNull("overallSimulationTimeoutMs"))
                c.getDuration("overallSimulationTimeoutMs", java.util.concurrent.TimeUnit.MILLISECONDS)
              else 100000,
            thresholds = $_LBeamConfig_Beam_Debug_StuckAgentDetection_Thresholds$Elm(c.getList("thresholds"))
          )
        }

        private def $_LBeamConfig_Beam_Debug_StuckAgentDetection_Thresholds$Elm(
          cl: com.typesafe.config.ConfigList
        ): scala.List[BeamConfig.Beam.Debug.StuckAgentDetection.Thresholds$Elm] = {
          import scala.collection.JavaConverters._
          cl.asScala
            .map(cv =>
              BeamConfig.Beam.Debug.StuckAgentDetection
                .Thresholds$Elm(cv.asInstanceOf[com.typesafe.config.ConfigObject].toConfig)
            )
            .toList
        }
      }

      case class TriggerMeasurer(
        enabled: scala.Boolean,
        writeStuckAgentDetectionConfig: scala.Boolean
      )

      object TriggerMeasurer {

        def apply(c: com.typesafe.config.Config): BeamConfig.Beam.Debug.TriggerMeasurer = {
          BeamConfig.Beam.Debug.TriggerMeasurer(
            enabled = c.hasPathOrNull("enabled") && c.getBoolean("enabled"),
            writeStuckAgentDetectionConfig = !c.hasPathOrNull("writeStuckAgentDetectionConfig") || c.getBoolean(
              "writeStuckAgentDetectionConfig"
            )
          )
        }
      }

      case class VmInformation(
        createGCClassHistogram: scala.Boolean
      )

      object VmInformation {

        def apply(c: com.typesafe.config.Config): BeamConfig.Beam.Debug.VmInformation = {
          BeamConfig.Beam.Debug.VmInformation(
            createGCClassHistogram = c.hasPathOrNull("createGCClassHistogram") && c.getBoolean("createGCClassHistogram")
          )
        }
      }

      def apply(c: com.typesafe.config.Config): BeamConfig.Beam.Debug = {
        BeamConfig.Beam.Debug(
          actor = BeamConfig.Beam.Debug.Actor(
            if (c.hasPathOrNull("actor")) c.getConfig("actor")
            else com.typesafe.config.ConfigFactory.parseString("actor{}")
          ),
          agentTripScoresInterval =
            if (c.hasPathOrNull("agentTripScoresInterval")) c.getInt("agentTripScoresInterval") else 0,
          clearRoutedOutstandingWorkEnabled = c.hasPathOrNull("clearRoutedOutstandingWorkEnabled") && c.getBoolean(
            "clearRoutedOutstandingWorkEnabled"
          ),
          debugActorTimerIntervalInSec =
            if (c.hasPathOrNull("debugActorTimerIntervalInSec")) c.getInt("debugActorTimerIntervalInSec") else 0,
          debugEnabled = c.hasPathOrNull("debugEnabled") && c.getBoolean("debugEnabled"),
          memoryConsumptionDisplayTimeoutInSec =
            if (c.hasPathOrNull("memoryConsumptionDisplayTimeoutInSec"))
              c.getInt("memoryConsumptionDisplayTimeoutInSec")
            else 0,
          messageLogging = c.hasPathOrNull("messageLogging") && c.getBoolean("messageLogging"),
          secondsToWaitToClearRoutedOutstandingWork =
            if (c.hasPathOrNull("secondsToWaitToClearRoutedOutstandingWork"))
              c.getInt("secondsToWaitToClearRoutedOutstandingWork")
            else 60,
          stuckAgentDetection = BeamConfig.Beam.Debug.StuckAgentDetection(
            if (c.hasPathOrNull("stuckAgentDetection")) c.getConfig("stuckAgentDetection")
            else com.typesafe.config.ConfigFactory.parseString("stuckAgentDetection{}")
          ),
          triggerMeasurer = BeamConfig.Beam.Debug.TriggerMeasurer(
            if (c.hasPathOrNull("triggerMeasurer")) c.getConfig("triggerMeasurer")
            else com.typesafe.config.ConfigFactory.parseString("triggerMeasurer{}")
          ),
          vmInformation = BeamConfig.Beam.Debug.VmInformation(
            if (c.hasPathOrNull("vmInformation")) c.getConfig("vmInformation")
            else com.typesafe.config.ConfigFactory.parseString("vmInformation{}")
          ),
          writeModeChoiceAlternatives = c.hasPathOrNull("writeModeChoiceAlternatives") && c.getBoolean(
            "writeModeChoiceAlternatives"
          ),
          writeRealizedModeChoiceFile = c.hasPathOrNull("writeRealizedModeChoiceFile") && c.getBoolean(
            "writeRealizedModeChoiceFile"
          )
        )
      }
    }

    case class Exchange(
      output: BeamConfig.Beam.Exchange.Output,
      scenario: BeamConfig.Beam.Exchange.Scenario
    )

    object Exchange {

<<<<<<< HEAD
=======
      case class Output(
        activitySimSkimsEnabled: scala.Boolean,
        geo: BeamConfig.Beam.Exchange.Output.Geo
      )

      object Output {

        case class Geo(
          filePath: scala.Option[java.lang.String]
        )

        object Geo {

          def apply(c: com.typesafe.config.Config): BeamConfig.Beam.Exchange.Output.Geo = {
            BeamConfig.Beam.Exchange.Output.Geo(
              filePath = if (c.hasPathOrNull("filePath")) Some(c.getString("filePath")) else None
            )
          }
        }

        def apply(c: com.typesafe.config.Config): BeamConfig.Beam.Exchange.Output = {
          BeamConfig.Beam.Exchange.Output(
            activitySimSkimsEnabled = c.hasPathOrNull("activitySimSkimsEnabled") && c.getBoolean(
              "activitySimSkimsEnabled"
            ),
            geo = BeamConfig.Beam.Exchange.Output.Geo(
              if (c.hasPathOrNull("geo")) c.getConfig("geo") else com.typesafe.config.ConfigFactory.parseString("geo{}")
            )
          )
        }
      }

>>>>>>> 11f01ae0
      case class Scenario(
        convertWgs2Utm: scala.Boolean,
        fileFormat: java.lang.String,
        folder: java.lang.String,
        modeMap: scala.Option[scala.List[java.lang.String]],
        source: java.lang.String,
        urbansim: BeamConfig.Beam.Exchange.Scenario.Urbansim
      )

      object Scenario {

        case class Urbansim(
          activitySimEnabled: scala.Boolean
        )

        object Urbansim {

          def apply(c: com.typesafe.config.Config): BeamConfig.Beam.Exchange.Scenario.Urbansim = {
            BeamConfig.Beam.Exchange.Scenario.Urbansim(
              activitySimEnabled = c.hasPathOrNull("activitySimEnabled") && c.getBoolean("activitySimEnabled")
            )
          }
        }

        def apply(c: com.typesafe.config.Config): BeamConfig.Beam.Exchange.Scenario = {
          BeamConfig.Beam.Exchange.Scenario(
            convertWgs2Utm = c.hasPathOrNull("convertWgs2Utm") && c.getBoolean("convertWgs2Utm"),
            fileFormat = if (c.hasPathOrNull("fileFormat")) c.getString("fileFormat") else "xml",
            folder = if (c.hasPathOrNull("folder")) c.getString("folder") else "",
            modeMap = if (c.hasPathOrNull("modeMap")) scala.Some($_L$_str(c.getList("modeMap"))) else None,
            source = if (c.hasPathOrNull("source")) c.getString("source") else "Beam",
            urbansim = BeamConfig.Beam.Exchange.Scenario.Urbansim(
              if (c.hasPathOrNull("urbansim")) c.getConfig("urbansim")
              else com.typesafe.config.ConfigFactory.parseString("urbansim{}")
            )
          )
        }
      }

      def apply(c: com.typesafe.config.Config): BeamConfig.Beam.Exchange = {
        BeamConfig.Beam.Exchange(
          output = BeamConfig.Beam.Exchange.Output(
            if (c.hasPathOrNull("output")) c.getConfig("output")
            else com.typesafe.config.ConfigFactory.parseString("output{}")
          ),
          scenario = BeamConfig.Beam.Exchange.Scenario(
            if (c.hasPathOrNull("scenario")) c.getConfig("scenario")
            else com.typesafe.config.ConfigFactory.parseString("scenario{}")
          )
        )
      }
    }

    case class Experimental(
      optimizer: BeamConfig.Beam.Experimental.Optimizer
    )

    object Experimental {

      case class Optimizer(
        enabled: scala.Boolean
      )

      object Optimizer {

        def apply(c: com.typesafe.config.Config): BeamConfig.Beam.Experimental.Optimizer = {
          BeamConfig.Beam.Experimental.Optimizer(
            enabled = c.hasPathOrNull("enabled") && c.getBoolean("enabled")
          )
        }
      }

      def apply(c: com.typesafe.config.Config): BeamConfig.Beam.Experimental = {
        BeamConfig.Beam.Experimental(
          optimizer = BeamConfig.Beam.Experimental.Optimizer(
            if (c.hasPathOrNull("optimizer")) c.getConfig("optimizer")
            else com.typesafe.config.ConfigFactory.parseString("optimizer{}")
          )
        )
      }
    }

    case class Input(
      lastBaseOutputDir: java.lang.String,
      simulationPrefix: java.lang.String
    )

    object Input {

      def apply(c: com.typesafe.config.Config): BeamConfig.Beam.Input = {
        BeamConfig.Beam.Input(
          lastBaseOutputDir = if (c.hasPathOrNull("lastBaseOutputDir")) c.getString("lastBaseOutputDir") else "output",
          simulationPrefix = if (c.hasPathOrNull("simulationPrefix")) c.getString("simulationPrefix") else "beamville"
        )
      }
    }

    case class Logger(
      keepConsoleAppenderOn: scala.Boolean
    )

    object Logger {

      def apply(c: com.typesafe.config.Config): BeamConfig.Beam.Logger = {
        BeamConfig.Beam.Logger(
          keepConsoleAppenderOn = !c.hasPathOrNull("keepConsoleAppenderOn") || c.getBoolean("keepConsoleAppenderOn")
        )
      }
    }

    case class Metrics(
      level: java.lang.String
    )

    object Metrics {

      def apply(c: com.typesafe.config.Config): BeamConfig.Beam.Metrics = {
        BeamConfig.Beam.Metrics(
          level = if (c.hasPathOrNull("level")) c.getString("level") else "verbose"
        )
      }
    }

    case class Outputs(
      addTimestampToOutputDirectory: scala.Boolean,
      baseOutputDirectory: java.lang.String,
      collectAndCreateBeamAnalysisAndGraphs: scala.Boolean,
      defaultWriteInterval: scala.Int,
      displayPerformanceTimings: scala.Boolean,
      events: BeamConfig.Beam.Outputs.Events,
      generalizedLinkStats: BeamConfig.Beam.Outputs.GeneralizedLinkStats,
      generalizedLinkStatsInterval: scala.Int,
      matsim: BeamConfig.Beam.Outputs.Matsim,
      stats: BeamConfig.Beam.Outputs.Stats,
      writeAnalysis: scala.Boolean,
      writeEventsInterval: scala.Int,
      writeGraphs: scala.Boolean,
      writeLinkTraversalInterval: scala.Int,
      writePlansInterval: scala.Int,
      writeR5RoutesInterval: scala.Int
    )

    object Outputs {

      case class Events(
        eventsToWrite: java.lang.String,
        fileOutputFormats: java.lang.String
      )

      object Events {

        def apply(c: com.typesafe.config.Config): BeamConfig.Beam.Outputs.Events = {
          BeamConfig.Beam.Outputs.Events(
            eventsToWrite =
              if (c.hasPathOrNull("eventsToWrite")) c.getString("eventsToWrite")
              else
                "ActivityEndEvent,ActivityStartEvent,PersonEntersVehicleEvent,PersonLeavesVehicleEvent,ModeChoiceEvent,PathTraversalEvent,ReserveRideHailEvent,ReplanningEvent,RefuelSessionEvent,ChargingPlugInEvent,ChargingPlugOutEvent,ParkingEvent,LeavingParkingEvent",
            fileOutputFormats = if (c.hasPathOrNull("fileOutputFormats")) c.getString("fileOutputFormats") else "csv"
          )
        }
      }

      case class GeneralizedLinkStats(
        endTime: scala.Int,
        startTime: scala.Int
      )

      object GeneralizedLinkStats {

        def apply(c: com.typesafe.config.Config): BeamConfig.Beam.Outputs.GeneralizedLinkStats = {
          BeamConfig.Beam.Outputs.GeneralizedLinkStats(
            endTime = if (c.hasPathOrNull("endTime")) c.getInt("endTime") else 32400,
            startTime = if (c.hasPathOrNull("startTime")) c.getInt("startTime") else 25200
          )
        }
      }

      case class Matsim(
        deleteITERSFolderFiles: java.lang.String,
        deleteRootFolderFiles: java.lang.String
      )

      object Matsim {

        def apply(c: com.typesafe.config.Config): BeamConfig.Beam.Outputs.Matsim = {
          BeamConfig.Beam.Outputs.Matsim(
            deleteITERSFolderFiles =
              if (c.hasPathOrNull("deleteITERSFolderFiles")) c.getString("deleteITERSFolderFiles") else "",
            deleteRootFolderFiles =
              if (c.hasPathOrNull("deleteRootFolderFiles")) c.getString("deleteRootFolderFiles") else ""
          )
        }
      }

      case class Stats(
        binSize: scala.Int
      )

      object Stats {

        def apply(c: com.typesafe.config.Config): BeamConfig.Beam.Outputs.Stats = {
          BeamConfig.Beam.Outputs.Stats(
            binSize = if (c.hasPathOrNull("binSize")) c.getInt("binSize") else 3600
          )
        }
      }

      def apply(c: com.typesafe.config.Config): BeamConfig.Beam.Outputs = {
        BeamConfig.Beam.Outputs(
          addTimestampToOutputDirectory = !c.hasPathOrNull("addTimestampToOutputDirectory") || c.getBoolean(
            "addTimestampToOutputDirectory"
          ),
          baseOutputDirectory =
            if (c.hasPathOrNull("baseOutputDirectory")) c.getString("baseOutputDirectory") else "output",
          collectAndCreateBeamAnalysisAndGraphs = !c.hasPathOrNull("collectAndCreateBeamAnalysisAndGraphs") || c
            .getBoolean("collectAndCreateBeamAnalysisAndGraphs"),
          defaultWriteInterval = if (c.hasPathOrNull("defaultWriteInterval")) c.getInt("defaultWriteInterval") else 1,
          displayPerformanceTimings = c.hasPathOrNull("displayPerformanceTimings") && c.getBoolean(
            "displayPerformanceTimings"
          ),
          events = BeamConfig.Beam.Outputs.Events(
            if (c.hasPathOrNull("events")) c.getConfig("events")
            else com.typesafe.config.ConfigFactory.parseString("events{}")
          ),
          generalizedLinkStats = BeamConfig.Beam.Outputs.GeneralizedLinkStats(
            if (c.hasPathOrNull("generalizedLinkStats")) c.getConfig("generalizedLinkStats")
            else com.typesafe.config.ConfigFactory.parseString("generalizedLinkStats{}")
          ),
          generalizedLinkStatsInterval =
            if (c.hasPathOrNull("generalizedLinkStatsInterval")) c.getInt("generalizedLinkStatsInterval") else 0,
          matsim = BeamConfig.Beam.Outputs.Matsim(
            if (c.hasPathOrNull("matsim")) c.getConfig("matsim")
            else com.typesafe.config.ConfigFactory.parseString("matsim{}")
          ),
          stats = BeamConfig.Beam.Outputs.Stats(
            if (c.hasPathOrNull("stats")) c.getConfig("stats")
            else com.typesafe.config.ConfigFactory.parseString("stats{}")
          ),
          writeAnalysis = !c.hasPathOrNull("writeAnalysis") || c.getBoolean("writeAnalysis"),
          writeEventsInterval = if (c.hasPathOrNull("writeEventsInterval")) c.getInt("writeEventsInterval") else 1,
          writeGraphs = !c.hasPathOrNull("writeGraphs") || c.getBoolean("writeGraphs"),
          writeLinkTraversalInterval =
            if (c.hasPathOrNull("writeLinkTraversalInterval")) c.getInt("writeLinkTraversalInterval") else 0,
          writePlansInterval = if (c.hasPathOrNull("writePlansInterval")) c.getInt("writePlansInterval") else 0,
          writeR5RoutesInterval = if (c.hasPathOrNull("writeR5RoutesInterval")) c.getInt("writeR5RoutesInterval") else 0
        )
      }
    }

    case class Physsim(
      bprsim: BeamConfig.Beam.Physsim.Bprsim,
      cchRoutingAssignment: BeamConfig.Beam.Physsim.CchRoutingAssignment,
      events: BeamConfig.Beam.Physsim.Events,
      eventsForFullVersionOfVia: scala.Boolean,
      eventsSampling: scala.Double,
      flowCapacityFactor: scala.Double,
      initializeRouterWithFreeFlowTimes: scala.Boolean,
      inputNetworkFilePath: java.lang.String,
      jdeqsim: BeamConfig.Beam.Physsim.Jdeqsim,
      linkStatsBinSize: scala.Int,
      linkStatsWriteInterval: scala.Int,
      name: java.lang.String,
      network: BeamConfig.Beam.Physsim.Network,
      overwriteLinkParamPath: java.lang.String,
      parbprsim: BeamConfig.Beam.Physsim.Parbprsim,
      ptSampleSize: scala.Double,
      quick_fix_minCarSpeedInMetersPerSecond: scala.Double,
      relaxation: BeamConfig.Beam.Physsim.Relaxation,
      skipPhysSim: scala.Boolean,
      speedScalingFactor: scala.Double,
      storageCapacityFactor: scala.Double,
      writeEventsInterval: scala.Int,
      writeMATSimNetwork: scala.Boolean,
      writePlansInterval: scala.Int,
      writeRouteHistoryInterval: scala.Int
    )

    object Physsim {

      case class Bprsim(
        inFlowAggregationTimeWindowInSeconds: scala.Int,
        minFlowToUseBPRFunction: scala.Int,
        travelTimeFunction: java.lang.String
      )

      object Bprsim {

        def apply(c: com.typesafe.config.Config): BeamConfig.Beam.Physsim.Bprsim = {
          BeamConfig.Beam.Physsim.Bprsim(
            inFlowAggregationTimeWindowInSeconds =
              if (c.hasPathOrNull("inFlowAggregationTimeWindowInSeconds"))
                c.getInt("inFlowAggregationTimeWindowInSeconds")
              else 900,
            minFlowToUseBPRFunction =
              if (c.hasPathOrNull("minFlowToUseBPRFunction")) c.getInt("minFlowToUseBPRFunction") else 0,
            travelTimeFunction = if (c.hasPathOrNull("travelTimeFunction")) c.getString("travelTimeFunction") else "BPR"
          )
        }
      }

      case class CchRoutingAssignment(
        congestionFactor: scala.Double
      )

      object CchRoutingAssignment {

        def apply(c: com.typesafe.config.Config): BeamConfig.Beam.Physsim.CchRoutingAssignment = {
          BeamConfig.Beam.Physsim.CchRoutingAssignment(
            congestionFactor = if (c.hasPathOrNull("congestionFactor")) c.getDouble("congestionFactor") else 1.0
          )
        }
      }

      case class Events(
        eventsToWrite: java.lang.String,
        fileOutputFormats: java.lang.String
      )

      object Events {

        def apply(c: com.typesafe.config.Config): BeamConfig.Beam.Physsim.Events = {
          BeamConfig.Beam.Physsim.Events(
            eventsToWrite =
              if (c.hasPathOrNull("eventsToWrite")) c.getString("eventsToWrite")
              else
                "ActivityEndEvent,ActivityStartEvent,LinkEnterEvent,LinkLeaveEvent,PersonArrivalEvent,PersonDepartureEvent,VehicleEntersTrafficEvent,VehicleLeavesTrafficEvent",
            fileOutputFormats = if (c.hasPathOrNull("fileOutputFormats")) c.getString("fileOutputFormats") else "csv"
          )
        }
      }

      case class Jdeqsim(
        agentSimPhysSimInterfaceDebugger: BeamConfig.Beam.Physsim.Jdeqsim.AgentSimPhysSimInterfaceDebugger,
        cacc: BeamConfig.Beam.Physsim.Jdeqsim.Cacc
      )

      object Jdeqsim {

        case class AgentSimPhysSimInterfaceDebugger(
          enabled: scala.Boolean
        )

        object AgentSimPhysSimInterfaceDebugger {

          def apply(c: com.typesafe.config.Config): BeamConfig.Beam.Physsim.Jdeqsim.AgentSimPhysSimInterfaceDebugger = {
            BeamConfig.Beam.Physsim.Jdeqsim.AgentSimPhysSimInterfaceDebugger(
              enabled = c.hasPathOrNull("enabled") && c.getBoolean("enabled")
            )
          }
        }

        case class Cacc(
          adjustedMinimumRoadSpeedInMetersPerSecond: scala.Double,
          capacityPlansWriteInterval: scala.Int,
          enabled: scala.Boolean,
          minRoadCapacity: scala.Int,
          minSpeedMetersPerSec: scala.Int,
          speedAdjustmentFactor: scala.Double
        )

        object Cacc {

          def apply(c: com.typesafe.config.Config): BeamConfig.Beam.Physsim.Jdeqsim.Cacc = {
            BeamConfig.Beam.Physsim.Jdeqsim.Cacc(
              adjustedMinimumRoadSpeedInMetersPerSecond =
                if (c.hasPathOrNull("adjustedMinimumRoadSpeedInMetersPerSecond"))
                  c.getDouble("adjustedMinimumRoadSpeedInMetersPerSecond")
                else 1.3,
              capacityPlansWriteInterval =
                if (c.hasPathOrNull("capacityPlansWriteInterval")) c.getInt("capacityPlansWriteInterval") else 0,
              enabled = c.hasPathOrNull("enabled") && c.getBoolean("enabled"),
              minRoadCapacity = if (c.hasPathOrNull("minRoadCapacity")) c.getInt("minRoadCapacity") else 2000,
              minSpeedMetersPerSec =
                if (c.hasPathOrNull("minSpeedMetersPerSec")) c.getInt("minSpeedMetersPerSec") else 20,
              speedAdjustmentFactor =
                if (c.hasPathOrNull("speedAdjustmentFactor")) c.getDouble("speedAdjustmentFactor") else 1.0
            )
          }
        }

        def apply(c: com.typesafe.config.Config): BeamConfig.Beam.Physsim.Jdeqsim = {
          BeamConfig.Beam.Physsim.Jdeqsim(
            agentSimPhysSimInterfaceDebugger = BeamConfig.Beam.Physsim.Jdeqsim.AgentSimPhysSimInterfaceDebugger(
              if (c.hasPathOrNull("agentSimPhysSimInterfaceDebugger")) c.getConfig("agentSimPhysSimInterfaceDebugger")
              else com.typesafe.config.ConfigFactory.parseString("agentSimPhysSimInterfaceDebugger{}")
            ),
            cacc = BeamConfig.Beam.Physsim.Jdeqsim.Cacc(
              if (c.hasPathOrNull("cacc")) c.getConfig("cacc")
              else com.typesafe.config.ConfigFactory.parseString("cacc{}")
            )
          )
        }
      }

      case class Network(
        maxSpeedInference: BeamConfig.Beam.Physsim.Network.MaxSpeedInference,
        overwriteRoadTypeProperties: BeamConfig.Beam.Physsim.Network.OverwriteRoadTypeProperties
      )

      object Network {

        case class MaxSpeedInference(
          enabled: scala.Boolean,
          `type`: java.lang.String
        )

        object MaxSpeedInference {

          def apply(c: com.typesafe.config.Config): BeamConfig.Beam.Physsim.Network.MaxSpeedInference = {
            BeamConfig.Beam.Physsim.Network.MaxSpeedInference(
              enabled = c.hasPathOrNull("enabled") && c.getBoolean("enabled"),
              `type` = if (c.hasPathOrNull("type")) c.getString("type") else "MEAN"
            )
          }
        }

        case class OverwriteRoadTypeProperties(
          enabled: scala.Boolean,
          livingStreet: BeamConfig.Beam.Physsim.Network.OverwriteRoadTypeProperties.LivingStreet,
          minor: BeamConfig.Beam.Physsim.Network.OverwriteRoadTypeProperties.Minor,
          motorway: BeamConfig.Beam.Physsim.Network.OverwriteRoadTypeProperties.Motorway,
          motorwayLink: BeamConfig.Beam.Physsim.Network.OverwriteRoadTypeProperties.MotorwayLink,
          primary: BeamConfig.Beam.Physsim.Network.OverwriteRoadTypeProperties.Primary,
          primaryLink: BeamConfig.Beam.Physsim.Network.OverwriteRoadTypeProperties.PrimaryLink,
          residential: BeamConfig.Beam.Physsim.Network.OverwriteRoadTypeProperties.Residential,
          secondary: BeamConfig.Beam.Physsim.Network.OverwriteRoadTypeProperties.Secondary,
          secondaryLink: BeamConfig.Beam.Physsim.Network.OverwriteRoadTypeProperties.SecondaryLink,
          tertiary: BeamConfig.Beam.Physsim.Network.OverwriteRoadTypeProperties.Tertiary,
          tertiaryLink: BeamConfig.Beam.Physsim.Network.OverwriteRoadTypeProperties.TertiaryLink,
          trunk: BeamConfig.Beam.Physsim.Network.OverwriteRoadTypeProperties.Trunk,
          trunkLink: BeamConfig.Beam.Physsim.Network.OverwriteRoadTypeProperties.TrunkLink,
          unclassified: BeamConfig.Beam.Physsim.Network.OverwriteRoadTypeProperties.Unclassified
        )

        object OverwriteRoadTypeProperties {

          case class LivingStreet(
            capacity: scala.Option[scala.Int],
            lanes: scala.Option[scala.Int],
            speed: scala.Option[scala.Double]
          )

          object LivingStreet {

            def apply(
              c: com.typesafe.config.Config
            ): BeamConfig.Beam.Physsim.Network.OverwriteRoadTypeProperties.LivingStreet = {
              BeamConfig.Beam.Physsim.Network.OverwriteRoadTypeProperties.LivingStreet(
                capacity = if (c.hasPathOrNull("capacity")) Some(c.getInt("capacity")) else None,
                lanes = if (c.hasPathOrNull("lanes")) Some(c.getInt("lanes")) else None,
                speed = if (c.hasPathOrNull("speed")) Some(c.getDouble("speed")) else None
              )
            }
          }

          case class Minor(
            capacity: scala.Option[scala.Int],
            lanes: scala.Option[scala.Int],
            speed: scala.Option[scala.Double]
          )

          object Minor {

            def apply(
              c: com.typesafe.config.Config
            ): BeamConfig.Beam.Physsim.Network.OverwriteRoadTypeProperties.Minor = {
              BeamConfig.Beam.Physsim.Network.OverwriteRoadTypeProperties.Minor(
                capacity = if (c.hasPathOrNull("capacity")) Some(c.getInt("capacity")) else None,
                lanes = if (c.hasPathOrNull("lanes")) Some(c.getInt("lanes")) else None,
                speed = if (c.hasPathOrNull("speed")) Some(c.getDouble("speed")) else None
              )
            }
          }

          case class Motorway(
            capacity: scala.Option[scala.Int],
            lanes: scala.Option[scala.Int],
            speed: scala.Option[scala.Double]
          )

          object Motorway {

            def apply(
              c: com.typesafe.config.Config
            ): BeamConfig.Beam.Physsim.Network.OverwriteRoadTypeProperties.Motorway = {
              BeamConfig.Beam.Physsim.Network.OverwriteRoadTypeProperties.Motorway(
                capacity = if (c.hasPathOrNull("capacity")) Some(c.getInt("capacity")) else None,
                lanes = if (c.hasPathOrNull("lanes")) Some(c.getInt("lanes")) else None,
                speed = if (c.hasPathOrNull("speed")) Some(c.getDouble("speed")) else None
              )
            }
          }

          case class MotorwayLink(
            capacity: scala.Option[scala.Int],
            lanes: scala.Option[scala.Int],
            speed: scala.Option[scala.Double]
          )

          object MotorwayLink {

            def apply(
              c: com.typesafe.config.Config
            ): BeamConfig.Beam.Physsim.Network.OverwriteRoadTypeProperties.MotorwayLink = {
              BeamConfig.Beam.Physsim.Network.OverwriteRoadTypeProperties.MotorwayLink(
                capacity = if (c.hasPathOrNull("capacity")) Some(c.getInt("capacity")) else None,
                lanes = if (c.hasPathOrNull("lanes")) Some(c.getInt("lanes")) else None,
                speed = if (c.hasPathOrNull("speed")) Some(c.getDouble("speed")) else None
              )
            }
          }

          case class Primary(
            capacity: scala.Option[scala.Int],
            lanes: scala.Option[scala.Int],
            speed: scala.Option[scala.Double]
          )

          object Primary {

            def apply(
              c: com.typesafe.config.Config
            ): BeamConfig.Beam.Physsim.Network.OverwriteRoadTypeProperties.Primary = {
              BeamConfig.Beam.Physsim.Network.OverwriteRoadTypeProperties.Primary(
                capacity = if (c.hasPathOrNull("capacity")) Some(c.getInt("capacity")) else None,
                lanes = if (c.hasPathOrNull("lanes")) Some(c.getInt("lanes")) else None,
                speed = if (c.hasPathOrNull("speed")) Some(c.getDouble("speed")) else None
              )
            }
          }

          case class PrimaryLink(
            capacity: scala.Option[scala.Int],
            lanes: scala.Option[scala.Int],
            speed: scala.Option[scala.Double]
          )

          object PrimaryLink {

            def apply(
              c: com.typesafe.config.Config
            ): BeamConfig.Beam.Physsim.Network.OverwriteRoadTypeProperties.PrimaryLink = {
              BeamConfig.Beam.Physsim.Network.OverwriteRoadTypeProperties.PrimaryLink(
                capacity = if (c.hasPathOrNull("capacity")) Some(c.getInt("capacity")) else None,
                lanes = if (c.hasPathOrNull("lanes")) Some(c.getInt("lanes")) else None,
                speed = if (c.hasPathOrNull("speed")) Some(c.getDouble("speed")) else None
              )
            }
          }

          case class Residential(
            capacity: scala.Option[scala.Int],
            lanes: scala.Option[scala.Int],
            speed: scala.Option[scala.Double]
          )

          object Residential {

            def apply(
              c: com.typesafe.config.Config
            ): BeamConfig.Beam.Physsim.Network.OverwriteRoadTypeProperties.Residential = {
              BeamConfig.Beam.Physsim.Network.OverwriteRoadTypeProperties.Residential(
                capacity = if (c.hasPathOrNull("capacity")) Some(c.getInt("capacity")) else None,
                lanes = if (c.hasPathOrNull("lanes")) Some(c.getInt("lanes")) else None,
                speed = if (c.hasPathOrNull("speed")) Some(c.getDouble("speed")) else None
              )
            }
          }

          case class Secondary(
            capacity: scala.Option[scala.Int],
            lanes: scala.Option[scala.Int],
            speed: scala.Option[scala.Double]
          )

          object Secondary {

            def apply(
              c: com.typesafe.config.Config
            ): BeamConfig.Beam.Physsim.Network.OverwriteRoadTypeProperties.Secondary = {
              BeamConfig.Beam.Physsim.Network.OverwriteRoadTypeProperties.Secondary(
                capacity = if (c.hasPathOrNull("capacity")) Some(c.getInt("capacity")) else None,
                lanes = if (c.hasPathOrNull("lanes")) Some(c.getInt("lanes")) else None,
                speed = if (c.hasPathOrNull("speed")) Some(c.getDouble("speed")) else None
              )
            }
          }

          case class SecondaryLink(
            capacity: scala.Option[scala.Int],
            lanes: scala.Option[scala.Int],
            speed: scala.Option[scala.Double]
          )

          object SecondaryLink {

            def apply(
              c: com.typesafe.config.Config
            ): BeamConfig.Beam.Physsim.Network.OverwriteRoadTypeProperties.SecondaryLink = {
              BeamConfig.Beam.Physsim.Network.OverwriteRoadTypeProperties.SecondaryLink(
                capacity = if (c.hasPathOrNull("capacity")) Some(c.getInt("capacity")) else None,
                lanes = if (c.hasPathOrNull("lanes")) Some(c.getInt("lanes")) else None,
                speed = if (c.hasPathOrNull("speed")) Some(c.getDouble("speed")) else None
              )
            }
          }

          case class Tertiary(
            capacity: scala.Option[scala.Int],
            lanes: scala.Option[scala.Int],
            speed: scala.Option[scala.Double]
          )

          object Tertiary {

            def apply(
              c: com.typesafe.config.Config
            ): BeamConfig.Beam.Physsim.Network.OverwriteRoadTypeProperties.Tertiary = {
              BeamConfig.Beam.Physsim.Network.OverwriteRoadTypeProperties.Tertiary(
                capacity = if (c.hasPathOrNull("capacity")) Some(c.getInt("capacity")) else None,
                lanes = if (c.hasPathOrNull("lanes")) Some(c.getInt("lanes")) else None,
                speed = if (c.hasPathOrNull("speed")) Some(c.getDouble("speed")) else None
              )
            }
          }

          case class TertiaryLink(
            capacity: scala.Option[scala.Int],
            lanes: scala.Option[scala.Int],
            speed: scala.Option[scala.Double]
          )

          object TertiaryLink {

            def apply(
              c: com.typesafe.config.Config
            ): BeamConfig.Beam.Physsim.Network.OverwriteRoadTypeProperties.TertiaryLink = {
              BeamConfig.Beam.Physsim.Network.OverwriteRoadTypeProperties.TertiaryLink(
                capacity = if (c.hasPathOrNull("capacity")) Some(c.getInt("capacity")) else None,
                lanes = if (c.hasPathOrNull("lanes")) Some(c.getInt("lanes")) else None,
                speed = if (c.hasPathOrNull("speed")) Some(c.getDouble("speed")) else None
              )
            }
          }

          case class Trunk(
            capacity: scala.Option[scala.Int],
            lanes: scala.Option[scala.Int],
            speed: scala.Option[scala.Double]
          )

          object Trunk {

            def apply(
              c: com.typesafe.config.Config
            ): BeamConfig.Beam.Physsim.Network.OverwriteRoadTypeProperties.Trunk = {
              BeamConfig.Beam.Physsim.Network.OverwriteRoadTypeProperties.Trunk(
                capacity = if (c.hasPathOrNull("capacity")) Some(c.getInt("capacity")) else None,
                lanes = if (c.hasPathOrNull("lanes")) Some(c.getInt("lanes")) else None,
                speed = if (c.hasPathOrNull("speed")) Some(c.getDouble("speed")) else None
              )
            }
          }

          case class TrunkLink(
            capacity: scala.Option[scala.Int],
            lanes: scala.Option[scala.Int],
            speed: scala.Option[scala.Double]
          )

          object TrunkLink {

            def apply(
              c: com.typesafe.config.Config
            ): BeamConfig.Beam.Physsim.Network.OverwriteRoadTypeProperties.TrunkLink = {
              BeamConfig.Beam.Physsim.Network.OverwriteRoadTypeProperties.TrunkLink(
                capacity = if (c.hasPathOrNull("capacity")) Some(c.getInt("capacity")) else None,
                lanes = if (c.hasPathOrNull("lanes")) Some(c.getInt("lanes")) else None,
                speed = if (c.hasPathOrNull("speed")) Some(c.getDouble("speed")) else None
              )
            }
          }

          case class Unclassified(
            capacity: scala.Option[scala.Int],
            lanes: scala.Option[scala.Int],
            speed: scala.Option[scala.Double]
          )

          object Unclassified {

            def apply(
              c: com.typesafe.config.Config
            ): BeamConfig.Beam.Physsim.Network.OverwriteRoadTypeProperties.Unclassified = {
              BeamConfig.Beam.Physsim.Network.OverwriteRoadTypeProperties.Unclassified(
                capacity = if (c.hasPathOrNull("capacity")) Some(c.getInt("capacity")) else None,
                lanes = if (c.hasPathOrNull("lanes")) Some(c.getInt("lanes")) else None,
                speed = if (c.hasPathOrNull("speed")) Some(c.getDouble("speed")) else None
              )
            }
          }

          def apply(c: com.typesafe.config.Config): BeamConfig.Beam.Physsim.Network.OverwriteRoadTypeProperties = {
            BeamConfig.Beam.Physsim.Network.OverwriteRoadTypeProperties(
              enabled = c.hasPathOrNull("enabled") && c.getBoolean("enabled"),
              livingStreet = BeamConfig.Beam.Physsim.Network.OverwriteRoadTypeProperties.LivingStreet(
                if (c.hasPathOrNull("livingStreet")) c.getConfig("livingStreet")
                else com.typesafe.config.ConfigFactory.parseString("livingStreet{}")
              ),
              minor = BeamConfig.Beam.Physsim.Network.OverwriteRoadTypeProperties.Minor(
                if (c.hasPathOrNull("minor")) c.getConfig("minor")
                else com.typesafe.config.ConfigFactory.parseString("minor{}")
              ),
              motorway = BeamConfig.Beam.Physsim.Network.OverwriteRoadTypeProperties.Motorway(
                if (c.hasPathOrNull("motorway")) c.getConfig("motorway")
                else com.typesafe.config.ConfigFactory.parseString("motorway{}")
              ),
              motorwayLink = BeamConfig.Beam.Physsim.Network.OverwriteRoadTypeProperties.MotorwayLink(
                if (c.hasPathOrNull("motorwayLink")) c.getConfig("motorwayLink")
                else com.typesafe.config.ConfigFactory.parseString("motorwayLink{}")
              ),
              primary = BeamConfig.Beam.Physsim.Network.OverwriteRoadTypeProperties.Primary(
                if (c.hasPathOrNull("primary")) c.getConfig("primary")
                else com.typesafe.config.ConfigFactory.parseString("primary{}")
              ),
              primaryLink = BeamConfig.Beam.Physsim.Network.OverwriteRoadTypeProperties.PrimaryLink(
                if (c.hasPathOrNull("primaryLink")) c.getConfig("primaryLink")
                else com.typesafe.config.ConfigFactory.parseString("primaryLink{}")
              ),
              residential = BeamConfig.Beam.Physsim.Network.OverwriteRoadTypeProperties.Residential(
                if (c.hasPathOrNull("residential")) c.getConfig("residential")
                else com.typesafe.config.ConfigFactory.parseString("residential{}")
              ),
              secondary = BeamConfig.Beam.Physsim.Network.OverwriteRoadTypeProperties.Secondary(
                if (c.hasPathOrNull("secondary")) c.getConfig("secondary")
                else com.typesafe.config.ConfigFactory.parseString("secondary{}")
              ),
              secondaryLink = BeamConfig.Beam.Physsim.Network.OverwriteRoadTypeProperties.SecondaryLink(
                if (c.hasPathOrNull("secondaryLink")) c.getConfig("secondaryLink")
                else com.typesafe.config.ConfigFactory.parseString("secondaryLink{}")
              ),
              tertiary = BeamConfig.Beam.Physsim.Network.OverwriteRoadTypeProperties.Tertiary(
                if (c.hasPathOrNull("tertiary")) c.getConfig("tertiary")
                else com.typesafe.config.ConfigFactory.parseString("tertiary{}")
              ),
              tertiaryLink = BeamConfig.Beam.Physsim.Network.OverwriteRoadTypeProperties.TertiaryLink(
                if (c.hasPathOrNull("tertiaryLink")) c.getConfig("tertiaryLink")
                else com.typesafe.config.ConfigFactory.parseString("tertiaryLink{}")
              ),
              trunk = BeamConfig.Beam.Physsim.Network.OverwriteRoadTypeProperties.Trunk(
                if (c.hasPathOrNull("trunk")) c.getConfig("trunk")
                else com.typesafe.config.ConfigFactory.parseString("trunk{}")
              ),
              trunkLink = BeamConfig.Beam.Physsim.Network.OverwriteRoadTypeProperties.TrunkLink(
                if (c.hasPathOrNull("trunkLink")) c.getConfig("trunkLink")
                else com.typesafe.config.ConfigFactory.parseString("trunkLink{}")
              ),
              unclassified = BeamConfig.Beam.Physsim.Network.OverwriteRoadTypeProperties.Unclassified(
                if (c.hasPathOrNull("unclassified")) c.getConfig("unclassified")
                else com.typesafe.config.ConfigFactory.parseString("unclassified{}")
              )
            )
          }
        }

        def apply(c: com.typesafe.config.Config): BeamConfig.Beam.Physsim.Network = {
          BeamConfig.Beam.Physsim.Network(
            maxSpeedInference = BeamConfig.Beam.Physsim.Network.MaxSpeedInference(
              if (c.hasPathOrNull("maxSpeedInference")) c.getConfig("maxSpeedInference")
              else com.typesafe.config.ConfigFactory.parseString("maxSpeedInference{}")
            ),
            overwriteRoadTypeProperties = BeamConfig.Beam.Physsim.Network.OverwriteRoadTypeProperties(
              if (c.hasPathOrNull("overwriteRoadTypeProperties")) c.getConfig("overwriteRoadTypeProperties")
              else com.typesafe.config.ConfigFactory.parseString("overwriteRoadTypeProperties{}")
            )
          )
        }
      }

      case class Parbprsim(
        numberOfClusters: scala.Int,
        syncInterval: scala.Int
      )

      object Parbprsim {

        def apply(c: com.typesafe.config.Config): BeamConfig.Beam.Physsim.Parbprsim = {
          BeamConfig.Beam.Physsim.Parbprsim(
            numberOfClusters = if (c.hasPathOrNull("numberOfClusters")) c.getInt("numberOfClusters") else 8,
            syncInterval = if (c.hasPathOrNull("syncInterval")) c.getInt("syncInterval") else 60
          )
        }
      }

      case class Relaxation(
        experiment2_0: BeamConfig.Beam.Physsim.Relaxation.Experiment20,
        experiment2_1: BeamConfig.Beam.Physsim.Relaxation.Experiment21,
        experiment3_0: BeamConfig.Beam.Physsim.Relaxation.Experiment30,
        experiment4_0: BeamConfig.Beam.Physsim.Relaxation.Experiment40,
        experiment5_0: BeamConfig.Beam.Physsim.Relaxation.Experiment50,
        experiment5_1: BeamConfig.Beam.Physsim.Relaxation.Experiment51,
        experiment5_2: BeamConfig.Beam.Physsim.Relaxation.Experiment52,
        `type`: java.lang.String
      )

      object Relaxation {

        case class Experiment20(
          clearModesEveryIteration: scala.Boolean,
          clearRoutesEveryIteration: scala.Boolean,
          fractionOfPopulationToReroute: scala.Double,
          internalNumberOfIterations: scala.Int
        )

        object Experiment20 {

          def apply(c: com.typesafe.config.Config): BeamConfig.Beam.Physsim.Relaxation.Experiment20 = {
            BeamConfig.Beam.Physsim.Relaxation.Experiment20(
              clearModesEveryIteration = !c.hasPathOrNull("clearModesEveryIteration") || c.getBoolean(
                "clearModesEveryIteration"
              ),
              clearRoutesEveryIteration = !c.hasPathOrNull("clearRoutesEveryIteration") || c.getBoolean(
                "clearRoutesEveryIteration"
              ),
              fractionOfPopulationToReroute =
                if (c.hasPathOrNull("fractionOfPopulationToReroute")) c.getDouble("fractionOfPopulationToReroute")
                else 0.1,
              internalNumberOfIterations =
                if (c.hasPathOrNull("internalNumberOfIterations")) c.getInt("internalNumberOfIterations") else 15
            )
          }
        }

        case class Experiment21(
          clearModesEveryIteration: scala.Boolean,
          clearRoutesEveryIteration: scala.Boolean,
          fractionOfPopulationToReroute: scala.Double,
          internalNumberOfIterations: scala.Int
        )

        object Experiment21 {

          def apply(c: com.typesafe.config.Config): BeamConfig.Beam.Physsim.Relaxation.Experiment21 = {
            BeamConfig.Beam.Physsim.Relaxation.Experiment21(
              clearModesEveryIteration = !c.hasPathOrNull("clearModesEveryIteration") || c.getBoolean(
                "clearModesEveryIteration"
              ),
              clearRoutesEveryIteration = !c.hasPathOrNull("clearRoutesEveryIteration") || c.getBoolean(
                "clearRoutesEveryIteration"
              ),
              fractionOfPopulationToReroute =
                if (c.hasPathOrNull("fractionOfPopulationToReroute")) c.getDouble("fractionOfPopulationToReroute")
                else 0.1,
              internalNumberOfIterations =
                if (c.hasPathOrNull("internalNumberOfIterations")) c.getInt("internalNumberOfIterations") else 15
            )
          }
        }

        case class Experiment30(
          fractionOfPopulationToReroute: scala.Double,
          internalNumberOfIterations: scala.Int
        )

        object Experiment30 {

          def apply(c: com.typesafe.config.Config): BeamConfig.Beam.Physsim.Relaxation.Experiment30 = {
            BeamConfig.Beam.Physsim.Relaxation.Experiment30(
              fractionOfPopulationToReroute =
                if (c.hasPathOrNull("fractionOfPopulationToReroute")) c.getDouble("fractionOfPopulationToReroute")
                else 0.1,
              internalNumberOfIterations =
                if (c.hasPathOrNull("internalNumberOfIterations")) c.getInt("internalNumberOfIterations") else 15
            )
          }
        }

        case class Experiment40(
          percentToSimulate: scala.Option[scala.List[scala.Double]]
        )

        object Experiment40 {

          def apply(c: com.typesafe.config.Config): BeamConfig.Beam.Physsim.Relaxation.Experiment40 = {
            BeamConfig.Beam.Physsim.Relaxation.Experiment40(
              percentToSimulate =
                if (c.hasPathOrNull("percentToSimulate")) scala.Some($_L$_dbl(c.getList("percentToSimulate"))) else None
            )
          }
        }

        case class Experiment50(
          percentToSimulate: scala.Option[scala.List[scala.Double]]
        )

        object Experiment50 {

          def apply(c: com.typesafe.config.Config): BeamConfig.Beam.Physsim.Relaxation.Experiment50 = {
            BeamConfig.Beam.Physsim.Relaxation.Experiment50(
              percentToSimulate =
                if (c.hasPathOrNull("percentToSimulate")) scala.Some($_L$_dbl(c.getList("percentToSimulate"))) else None
            )
          }
        }

        case class Experiment51(
          percentToSimulate: scala.Option[scala.List[scala.Double]]
        )

        object Experiment51 {

          def apply(c: com.typesafe.config.Config): BeamConfig.Beam.Physsim.Relaxation.Experiment51 = {
            BeamConfig.Beam.Physsim.Relaxation.Experiment51(
              percentToSimulate =
                if (c.hasPathOrNull("percentToSimulate")) scala.Some($_L$_dbl(c.getList("percentToSimulate"))) else None
            )
          }
        }

        case class Experiment52(
          percentToSimulate: scala.Option[scala.List[scala.Double]]
        )

        object Experiment52 {

          def apply(c: com.typesafe.config.Config): BeamConfig.Beam.Physsim.Relaxation.Experiment52 = {
            BeamConfig.Beam.Physsim.Relaxation.Experiment52(
              percentToSimulate =
                if (c.hasPathOrNull("percentToSimulate")) scala.Some($_L$_dbl(c.getList("percentToSimulate"))) else None
            )
          }
        }

        def apply(c: com.typesafe.config.Config): BeamConfig.Beam.Physsim.Relaxation = {
          BeamConfig.Beam.Physsim.Relaxation(
            experiment2_0 = BeamConfig.Beam.Physsim.Relaxation.Experiment20(
              if (c.hasPathOrNull("experiment2_0")) c.getConfig("experiment2_0")
              else com.typesafe.config.ConfigFactory.parseString("experiment2_0{}")
            ),
            experiment2_1 = BeamConfig.Beam.Physsim.Relaxation.Experiment21(
              if (c.hasPathOrNull("experiment2_1")) c.getConfig("experiment2_1")
              else com.typesafe.config.ConfigFactory.parseString("experiment2_1{}")
            ),
            experiment3_0 = BeamConfig.Beam.Physsim.Relaxation.Experiment30(
              if (c.hasPathOrNull("experiment3_0")) c.getConfig("experiment3_0")
              else com.typesafe.config.ConfigFactory.parseString("experiment3_0{}")
            ),
            experiment4_0 = BeamConfig.Beam.Physsim.Relaxation.Experiment40(
              if (c.hasPathOrNull("experiment4_0")) c.getConfig("experiment4_0")
              else com.typesafe.config.ConfigFactory.parseString("experiment4_0{}")
            ),
            experiment5_0 = BeamConfig.Beam.Physsim.Relaxation.Experiment50(
              if (c.hasPathOrNull("experiment5_0")) c.getConfig("experiment5_0")
              else com.typesafe.config.ConfigFactory.parseString("experiment5_0{}")
            ),
            experiment5_1 = BeamConfig.Beam.Physsim.Relaxation.Experiment51(
              if (c.hasPathOrNull("experiment5_1")) c.getConfig("experiment5_1")
              else com.typesafe.config.ConfigFactory.parseString("experiment5_1{}")
            ),
            experiment5_2 = BeamConfig.Beam.Physsim.Relaxation.Experiment52(
              if (c.hasPathOrNull("experiment5_2")) c.getConfig("experiment5_2")
              else com.typesafe.config.ConfigFactory.parseString("experiment5_2{}")
            ),
            `type` = if (c.hasPathOrNull("type")) c.getString("type") else "normal"
          )
        }
      }

      def apply(c: com.typesafe.config.Config): BeamConfig.Beam.Physsim = {
        BeamConfig.Beam.Physsim(
          bprsim = BeamConfig.Beam.Physsim.Bprsim(
            if (c.hasPathOrNull("bprsim")) c.getConfig("bprsim")
            else com.typesafe.config.ConfigFactory.parseString("bprsim{}")
          ),
          cchRoutingAssignment = BeamConfig.Beam.Physsim.CchRoutingAssignment(
            if (c.hasPathOrNull("cchRoutingAssignment")) c.getConfig("cchRoutingAssignment")
            else com.typesafe.config.ConfigFactory.parseString("cchRoutingAssignment{}")
          ),
          events = BeamConfig.Beam.Physsim.Events(
            if (c.hasPathOrNull("events")) c.getConfig("events")
            else com.typesafe.config.ConfigFactory.parseString("events{}")
          ),
          eventsForFullVersionOfVia = !c.hasPathOrNull("eventsForFullVersionOfVia") || c.getBoolean(
            "eventsForFullVersionOfVia"
          ),
          eventsSampling = if (c.hasPathOrNull("eventsSampling")) c.getDouble("eventsSampling") else 1.0,
          flowCapacityFactor = if (c.hasPathOrNull("flowCapacityFactor")) c.getDouble("flowCapacityFactor") else 1.0,
          initializeRouterWithFreeFlowTimes = !c.hasPathOrNull("initializeRouterWithFreeFlowTimes") || c.getBoolean(
            "initializeRouterWithFreeFlowTimes"
          ),
          inputNetworkFilePath =
            if (c.hasPathOrNull("inputNetworkFilePath")) c.getString("inputNetworkFilePath")
            else "/test/input/beamville/r5/physsim-network.xml",
          jdeqsim = BeamConfig.Beam.Physsim.Jdeqsim(
            if (c.hasPathOrNull("jdeqsim")) c.getConfig("jdeqsim")
            else com.typesafe.config.ConfigFactory.parseString("jdeqsim{}")
          ),
          linkStatsBinSize = if (c.hasPathOrNull("linkStatsBinSize")) c.getInt("linkStatsBinSize") else 3600,
          linkStatsWriteInterval =
            if (c.hasPathOrNull("linkStatsWriteInterval")) c.getInt("linkStatsWriteInterval") else 0,
          name = if (c.hasPathOrNull("name")) c.getString("name") else "JDEQSim",
          network = BeamConfig.Beam.Physsim.Network(
            if (c.hasPathOrNull("network")) c.getConfig("network")
            else com.typesafe.config.ConfigFactory.parseString("network{}")
          ),
          overwriteLinkParamPath =
            if (c.hasPathOrNull("overwriteLinkParamPath")) c.getString("overwriteLinkParamPath") else "",
          parbprsim = BeamConfig.Beam.Physsim.Parbprsim(
            if (c.hasPathOrNull("parbprsim")) c.getConfig("parbprsim")
            else com.typesafe.config.ConfigFactory.parseString("parbprsim{}")
          ),
          ptSampleSize = if (c.hasPathOrNull("ptSampleSize")) c.getDouble("ptSampleSize") else 1.0,
          quick_fix_minCarSpeedInMetersPerSecond =
            if (c.hasPathOrNull("quick_fix_minCarSpeedInMetersPerSecond"))
              c.getDouble("quick_fix_minCarSpeedInMetersPerSecond")
            else 0.5,
          relaxation = BeamConfig.Beam.Physsim.Relaxation(
            if (c.hasPathOrNull("relaxation")) c.getConfig("relaxation")
            else com.typesafe.config.ConfigFactory.parseString("relaxation{}")
          ),
          skipPhysSim = c.hasPathOrNull("skipPhysSim") && c.getBoolean("skipPhysSim"),
          speedScalingFactor = if (c.hasPathOrNull("speedScalingFactor")) c.getDouble("speedScalingFactor") else 1.0,
          storageCapacityFactor =
            if (c.hasPathOrNull("storageCapacityFactor")) c.getDouble("storageCapacityFactor") else 1.0,
          writeEventsInterval = if (c.hasPathOrNull("writeEventsInterval")) c.getInt("writeEventsInterval") else 0,
          writeMATSimNetwork = !c.hasPathOrNull("writeMATSimNetwork") || c.getBoolean("writeMATSimNetwork"),
          writePlansInterval = if (c.hasPathOrNull("writePlansInterval")) c.getInt("writePlansInterval") else 0,
          writeRouteHistoryInterval =
            if (c.hasPathOrNull("writeRouteHistoryInterval")) c.getInt("writeRouteHistoryInterval") else 10
        )
      }
    }

    case class Replanning(
      ModuleProbability_1: scala.Double,
      ModuleProbability_2: scala.Double,
      ModuleProbability_3: scala.Double,
      ModuleProbability_4: scala.Int,
      Module_1: java.lang.String,
      Module_2: java.lang.String,
      Module_3: java.lang.String,
      Module_4: java.lang.String,
      clearModes: BeamConfig.Beam.Replanning.ClearModes,
      fractionOfIterationsToDisableInnovation: scala.Double,
      maxAgentPlanMemorySize: scala.Int
    )

    object Replanning {

      case class ClearModes(
        iteration: scala.Int,
        modes: scala.Option[scala.List[java.lang.String]],
        strategy: java.lang.String
      )

      object ClearModes {

        def apply(c: com.typesafe.config.Config): BeamConfig.Beam.Replanning.ClearModes = {
          BeamConfig.Beam.Replanning.ClearModes(
            iteration = if (c.hasPathOrNull("iteration")) c.getInt("iteration") else 0,
            modes = if (c.hasPathOrNull("modes")) scala.Some($_L$_str(c.getList("modes"))) else None,
            strategy = if (c.hasPathOrNull("strategy")) c.getString("strategy") else "AtBeginningOfIteration"
          )
        }
      }

      def apply(c: com.typesafe.config.Config): BeamConfig.Beam.Replanning = {
        BeamConfig.Beam.Replanning(
          ModuleProbability_1 = if (c.hasPathOrNull("ModuleProbability_1")) c.getDouble("ModuleProbability_1") else 0.8,
          ModuleProbability_2 = if (c.hasPathOrNull("ModuleProbability_2")) c.getDouble("ModuleProbability_2") else 0.1,
          ModuleProbability_3 = if (c.hasPathOrNull("ModuleProbability_3")) c.getDouble("ModuleProbability_3") else 0.1,
          ModuleProbability_4 = if (c.hasPathOrNull("ModuleProbability_4")) c.getInt("ModuleProbability_4") else 0,
          Module_1 = if (c.hasPathOrNull("Module_1")) c.getString("Module_1") else "SelectExpBeta",
          Module_2 = if (c.hasPathOrNull("Module_2")) c.getString("Module_2") else "ClearRoutes",
          Module_3 = if (c.hasPathOrNull("Module_3")) c.getString("Module_3") else "ClearModes",
          Module_4 = if (c.hasPathOrNull("Module_4")) c.getString("Module_4") else "TimeMutator",
          clearModes = BeamConfig.Beam.Replanning.ClearModes(
            if (c.hasPathOrNull("clearModes")) c.getConfig("clearModes")
            else com.typesafe.config.ConfigFactory.parseString("clearModes{}")
          ),
          fractionOfIterationsToDisableInnovation =
            if (c.hasPathOrNull("fractionOfIterationsToDisableInnovation"))
              c.getDouble("fractionOfIterationsToDisableInnovation")
            else Double.PositiveInfinity,
          maxAgentPlanMemorySize =
            if (c.hasPathOrNull("maxAgentPlanMemorySize")) c.getInt("maxAgentPlanMemorySize") else 5
        )
      }
    }

    case class Router(
      skim: BeamConfig.Beam.Router.Skim
    )

    object Router {

      case class Skim(
        activity_sim_skimmer: BeamConfig.Beam.Router.Skim.ActivitySimSkimmer,
        drive_time_skimmer: BeamConfig.Beam.Router.Skim.DriveTimeSkimmer,
        keepKLatestSkims: scala.Int,
        origin_destination_skimmer: BeamConfig.Beam.Router.Skim.OriginDestinationSkimmer,
        taz_skimmer: BeamConfig.Beam.Router.Skim.TazSkimmer,
        transit_crowding_skimmer: BeamConfig.Beam.Router.Skim.TransitCrowdingSkimmer,
        writeAggregatedSkimsInterval: scala.Int,
        writeSkimsInterval: scala.Int
      )

      object Skim {

<<<<<<< HEAD
=======
        case class ActivitySimSkimmer(
          fileBaseName: java.lang.String,
          name: java.lang.String
        )

        object ActivitySimSkimmer {

          def apply(c: com.typesafe.config.Config): BeamConfig.Beam.Router.Skim.ActivitySimSkimmer = {
            BeamConfig.Beam.Router.Skim.ActivitySimSkimmer(
              fileBaseName = if (c.hasPathOrNull("fileBaseName")) c.getString("fileBaseName") else "activitySimODSkims",
              name = if (c.hasPathOrNull("name")) c.getString("name") else "activity-sim-skimmer"
            )
          }
        }

>>>>>>> 11f01ae0
        case class DriveTimeSkimmer(
          fileBaseName: java.lang.String,
          name: java.lang.String
        )

        object DriveTimeSkimmer {

          def apply(c: com.typesafe.config.Config): BeamConfig.Beam.Router.Skim.DriveTimeSkimmer = {
            BeamConfig.Beam.Router.Skim.DriveTimeSkimmer(
              fileBaseName =
                if (c.hasPathOrNull("fileBaseName")) c.getString("fileBaseName")
                else "skimsTravelTimeObservedVsSimulated",
              name = if (c.hasPathOrNull("name")) c.getString("name") else "drive-time-skimmer"
            )
          }
        }

        case class OriginDestinationSkimmer(
          fileBaseName: java.lang.String,
          name: java.lang.String,
          poolingTravelTimeOveheadFactor: scala.Double,
          writeAllModeSkimsForPeakNonPeakPeriodsInterval: scala.Int,
          writeFullSkimsInterval: scala.Int
        )

        object OriginDestinationSkimmer {

          def apply(c: com.typesafe.config.Config): BeamConfig.Beam.Router.Skim.OriginDestinationSkimmer = {
            BeamConfig.Beam.Router.Skim.OriginDestinationSkimmer(
              fileBaseName = if (c.hasPathOrNull("fileBaseName")) c.getString("fileBaseName") else "skimsOD",
              name = if (c.hasPathOrNull("name")) c.getString("name") else "od-skimmer",
              poolingTravelTimeOveheadFactor =
                if (c.hasPathOrNull("poolingTravelTimeOveheadFactor")) c.getDouble("poolingTravelTimeOveheadFactor")
                else 1.21,
              writeAllModeSkimsForPeakNonPeakPeriodsInterval =
                if (c.hasPathOrNull("writeAllModeSkimsForPeakNonPeakPeriodsInterval"))
                  c.getInt("writeAllModeSkimsForPeakNonPeakPeriodsInterval")
                else 0,
              writeFullSkimsInterval =
                if (c.hasPathOrNull("writeFullSkimsInterval")) c.getInt("writeFullSkimsInterval") else 0
            )
          }
        }

        case class TazSkimmer(
          fileBaseName: java.lang.String,
          name: java.lang.String
        )

        object TazSkimmer {

          def apply(c: com.typesafe.config.Config): BeamConfig.Beam.Router.Skim.TazSkimmer = {
            BeamConfig.Beam.Router.Skim.TazSkimmer(
              fileBaseName = if (c.hasPathOrNull("fileBaseName")) c.getString("fileBaseName") else "skimsTAZ",
              name = if (c.hasPathOrNull("name")) c.getString("name") else "taz-skimmer"
            )
          }
        }

        case class TransitCrowdingSkimmer(
          fileBaseName: java.lang.String,
          name: java.lang.String
        )

        object TransitCrowdingSkimmer {

          def apply(c: com.typesafe.config.Config): BeamConfig.Beam.Router.Skim.TransitCrowdingSkimmer = {
            BeamConfig.Beam.Router.Skim.TransitCrowdingSkimmer(
              fileBaseName =
                if (c.hasPathOrNull("fileBaseName")) c.getString("fileBaseName") else "skimsTransitCrowding",
              name = if (c.hasPathOrNull("name")) c.getString("name") else "transit-crowding-skimmer"
            )
          }
        }

        def apply(c: com.typesafe.config.Config): BeamConfig.Beam.Router.Skim = {
          BeamConfig.Beam.Router.Skim(
            activity_sim_skimmer = BeamConfig.Beam.Router.Skim.ActivitySimSkimmer(
              if (c.hasPathOrNull("activity-sim-skimmer")) c.getConfig("activity-sim-skimmer")
              else com.typesafe.config.ConfigFactory.parseString("activity-sim-skimmer{}")
            ),
            drive_time_skimmer = BeamConfig.Beam.Router.Skim.DriveTimeSkimmer(
              if (c.hasPathOrNull("drive-time-skimmer")) c.getConfig("drive-time-skimmer")
              else com.typesafe.config.ConfigFactory.parseString("drive-time-skimmer{}")
            ),
            keepKLatestSkims = if (c.hasPathOrNull("keepKLatestSkims")) c.getInt("keepKLatestSkims") else 1,
            origin_destination_skimmer = BeamConfig.Beam.Router.Skim.OriginDestinationSkimmer(
              if (c.hasPathOrNull("origin-destination-skimmer")) c.getConfig("origin-destination-skimmer")
              else com.typesafe.config.ConfigFactory.parseString("origin-destination-skimmer{}")
            ),
            taz_skimmer = BeamConfig.Beam.Router.Skim.TazSkimmer(
              if (c.hasPathOrNull("taz-skimmer")) c.getConfig("taz-skimmer")
              else com.typesafe.config.ConfigFactory.parseString("taz-skimmer{}")
            ),
            transit_crowding_skimmer = BeamConfig.Beam.Router.Skim.TransitCrowdingSkimmer(
              if (c.hasPathOrNull("transit-crowding-skimmer")) c.getConfig("transit-crowding-skimmer")
              else com.typesafe.config.ConfigFactory.parseString("transit-crowding-skimmer{}")
            ),
            writeAggregatedSkimsInterval =
              if (c.hasPathOrNull("writeAggregatedSkimsInterval")) c.getInt("writeAggregatedSkimsInterval") else 0,
            writeSkimsInterval = if (c.hasPathOrNull("writeSkimsInterval")) c.getInt("writeSkimsInterval") else 0
          )
        }
      }

      def apply(c: com.typesafe.config.Config): BeamConfig.Beam.Router = {
        BeamConfig.Beam.Router(
          skim = BeamConfig.Beam.Router.Skim(
            if (c.hasPathOrNull("skim")) c.getConfig("skim")
            else com.typesafe.config.ConfigFactory.parseString("skim{}")
          )
        )
      }
    }

    case class Routing(
      baseDate: java.lang.String,
      carRouter: java.lang.String,
      minimumPossibleSkimBasedTravelTimeInS: scala.Int,
      overrideNetworkTravelTimesUsingSkims: scala.Boolean,
      r5: BeamConfig.Beam.Routing.R5,
      skimTravelTimesScalingFactor: scala.Double,
      startingIterationForTravelTimesMSA: scala.Int,
      transitOnStreetNetwork: scala.Boolean
    )

    object Routing {

      case class R5(
        bikeLaneLinkIdsFilePath: java.lang.String,
        bikeLaneScaleFactor: scala.Double,
        departureWindow: scala.Double,
        directory: java.lang.String,
        mNetBuilder: BeamConfig.Beam.Routing.R5.MNetBuilder,
        maxDistanceLimitByModeInMeters: BeamConfig.Beam.Routing.R5.MaxDistanceLimitByModeInMeters,
        numberOfSamples: scala.Int,
        osmFile: java.lang.String,
        osmMapdbFile: java.lang.String,
        travelTimeNoiseFraction: scala.Double
      )

      object R5 {

        case class MNetBuilder(
          fromCRS: java.lang.String,
          toCRS: java.lang.String
        )

        object MNetBuilder {

          def apply(c: com.typesafe.config.Config): BeamConfig.Beam.Routing.R5.MNetBuilder = {
            BeamConfig.Beam.Routing.R5.MNetBuilder(
              fromCRS = if (c.hasPathOrNull("fromCRS")) c.getString("fromCRS") else "EPSG:4326",
              toCRS = if (c.hasPathOrNull("toCRS")) c.getString("toCRS") else "EPSG:26910"
            )
          }
        }

        case class MaxDistanceLimitByModeInMeters(
          bike: scala.Int
        )

        object MaxDistanceLimitByModeInMeters {

          def apply(c: com.typesafe.config.Config): BeamConfig.Beam.Routing.R5.MaxDistanceLimitByModeInMeters = {
            BeamConfig.Beam.Routing.R5.MaxDistanceLimitByModeInMeters(
              bike = if (c.hasPathOrNull("bike")) c.getInt("bike") else 40000
            )
          }
        }

        def apply(c: com.typesafe.config.Config): BeamConfig.Beam.Routing.R5 = {
          BeamConfig.Beam.Routing.R5(
            bikeLaneLinkIdsFilePath =
              if (c.hasPathOrNull("bikeLaneLinkIdsFilePath")) c.getString("bikeLaneLinkIdsFilePath") else "",
            bikeLaneScaleFactor =
              if (c.hasPathOrNull("bikeLaneScaleFactor")) c.getDouble("bikeLaneScaleFactor") else 1.0,
            departureWindow = if (c.hasPathOrNull("departureWindow")) c.getDouble("departureWindow") else 15.0,
            directory = if (c.hasPathOrNull("directory")) c.getString("directory") else "/test/input/beamville/r5",
            mNetBuilder = BeamConfig.Beam.Routing.R5.MNetBuilder(
              if (c.hasPathOrNull("mNetBuilder")) c.getConfig("mNetBuilder")
              else com.typesafe.config.ConfigFactory.parseString("mNetBuilder{}")
            ),
            maxDistanceLimitByModeInMeters = BeamConfig.Beam.Routing.R5.MaxDistanceLimitByModeInMeters(
              if (c.hasPathOrNull("maxDistanceLimitByModeInMeters")) c.getConfig("maxDistanceLimitByModeInMeters")
              else com.typesafe.config.ConfigFactory.parseString("maxDistanceLimitByModeInMeters{}")
            ),
            numberOfSamples = if (c.hasPathOrNull("numberOfSamples")) c.getInt("numberOfSamples") else 1,
            osmFile =
              if (c.hasPathOrNull("osmFile")) c.getString("osmFile") else "/test/input/beamville/r5/beamville.osm.pbf",
            osmMapdbFile =
              if (c.hasPathOrNull("osmMapdbFile")) c.getString("osmMapdbFile")
              else "/test/input/beamville/r5/osm.mapdb",
            travelTimeNoiseFraction =
              if (c.hasPathOrNull("travelTimeNoiseFraction")) c.getDouble("travelTimeNoiseFraction") else 0.0
          )
        }
      }

      def apply(c: com.typesafe.config.Config): BeamConfig.Beam.Routing = {
        BeamConfig.Beam.Routing(
          baseDate = if (c.hasPathOrNull("baseDate")) c.getString("baseDate") else "2016-10-17T00:00:00-07:00",
          carRouter = if (c.hasPathOrNull("carRouter")) c.getString("carRouter") else "R5",
          minimumPossibleSkimBasedTravelTimeInS =
            if (c.hasPathOrNull("minimumPossibleSkimBasedTravelTimeInS"))
              c.getInt("minimumPossibleSkimBasedTravelTimeInS")
            else 60,
          overrideNetworkTravelTimesUsingSkims = c.hasPathOrNull("overrideNetworkTravelTimesUsingSkims") && c
            .getBoolean("overrideNetworkTravelTimesUsingSkims"),
          r5 = BeamConfig.Beam.Routing.R5(
            if (c.hasPathOrNull("r5")) c.getConfig("r5") else com.typesafe.config.ConfigFactory.parseString("r5{}")
          ),
          skimTravelTimesScalingFactor =
            if (c.hasPathOrNull("skimTravelTimesScalingFactor")) c.getDouble("skimTravelTimesScalingFactor") else 0.0,
          startingIterationForTravelTimesMSA =
            if (c.hasPathOrNull("startingIterationForTravelTimesMSA")) c.getInt("startingIterationForTravelTimesMSA")
            else 0,
          transitOnStreetNetwork = !c.hasPathOrNull("transitOnStreetNetwork") || c.getBoolean("transitOnStreetNetwork")
        )
      }
    }

    case class Sim(
      metric: BeamConfig.Beam.Sim.Metric,
      termination: BeamConfig.Beam.Sim.Termination
    )

    object Sim {

      case class Metric(
        collector: BeamConfig.Beam.Sim.Metric.Collector
      )

      object Metric {

        case class Collector(
          influxDbSimulationMetricCollector: BeamConfig.Beam.Sim.Metric.Collector.InfluxDbSimulationMetricCollector,
          metrics: java.lang.String
        )

        object Collector {

          case class InfluxDbSimulationMetricCollector(
            connectionString: java.lang.String,
            database: java.lang.String
          )

          object InfluxDbSimulationMetricCollector {

            def apply(
              c: com.typesafe.config.Config
            ): BeamConfig.Beam.Sim.Metric.Collector.InfluxDbSimulationMetricCollector = {
              BeamConfig.Beam.Sim.Metric.Collector.InfluxDbSimulationMetricCollector(
                connectionString =
                  if (c.hasPathOrNull("connectionString")) c.getString("connectionString") else "http://localhost:8086",
                database = if (c.hasPathOrNull("database")) c.getString("database") else "beam"
              )
            }
          }

          def apply(c: com.typesafe.config.Config): BeamConfig.Beam.Sim.Metric.Collector = {
            BeamConfig.Beam.Sim.Metric.Collector(
              influxDbSimulationMetricCollector =
                BeamConfig.Beam.Sim.Metric.Collector.InfluxDbSimulationMetricCollector(
                  if (c.hasPathOrNull("influxDbSimulationMetricCollector"))
                    c.getConfig("influxDbSimulationMetricCollector")
                  else com.typesafe.config.ConfigFactory.parseString("influxDbSimulationMetricCollector{}")
                ),
              metrics = if (c.hasPathOrNull("metrics")) c.getString("metrics") else "beam-run, beam-iteration"
            )
          }
        }

        def apply(c: com.typesafe.config.Config): BeamConfig.Beam.Sim.Metric = {
          BeamConfig.Beam.Sim.Metric(
            collector = BeamConfig.Beam.Sim.Metric.Collector(
              if (c.hasPathOrNull("collector")) c.getConfig("collector")
              else com.typesafe.config.ConfigFactory.parseString("collector{}")
            )
          )
        }
      }

      case class Termination(
        criterionName: java.lang.String,
        terminateAtRideHailFleetStoredElectricityConvergence: BeamConfig.Beam.Sim.Termination.TerminateAtRideHailFleetStoredElectricityConvergence
      )

      object Termination {

        case class TerminateAtRideHailFleetStoredElectricityConvergence(
          maxLastIteration: scala.Int,
          minLastIteration: scala.Int,
          relativeTolerance: scala.Double
        )

        object TerminateAtRideHailFleetStoredElectricityConvergence {

          def apply(
            c: com.typesafe.config.Config
          ): BeamConfig.Beam.Sim.Termination.TerminateAtRideHailFleetStoredElectricityConvergence = {
            BeamConfig.Beam.Sim.Termination.TerminateAtRideHailFleetStoredElectricityConvergence(
              maxLastIteration = if (c.hasPathOrNull("maxLastIteration")) c.getInt("maxLastIteration") else 0,
              minLastIteration = if (c.hasPathOrNull("minLastIteration")) c.getInt("minLastIteration") else 0,
              relativeTolerance = if (c.hasPathOrNull("relativeTolerance")) c.getDouble("relativeTolerance") else 0.01
            )
          }
        }

        def apply(c: com.typesafe.config.Config): BeamConfig.Beam.Sim.Termination = {
          BeamConfig.Beam.Sim.Termination(
            criterionName =
              if (c.hasPathOrNull("criterionName")) c.getString("criterionName") else "TerminateAtFixedIterationNumber",
            terminateAtRideHailFleetStoredElectricityConvergence =
              BeamConfig.Beam.Sim.Termination.TerminateAtRideHailFleetStoredElectricityConvergence(
                if (c.hasPathOrNull("terminateAtRideHailFleetStoredElectricityConvergence"))
                  c.getConfig("terminateAtRideHailFleetStoredElectricityConvergence")
                else
                  com.typesafe.config.ConfigFactory
                    .parseString("terminateAtRideHailFleetStoredElectricityConvergence{}")
              )
          )
        }
      }

      def apply(c: com.typesafe.config.Config): BeamConfig.Beam.Sim = {
        BeamConfig.Beam.Sim(
          metric = BeamConfig.Beam.Sim.Metric(
            if (c.hasPathOrNull("metric")) c.getConfig("metric")
            else com.typesafe.config.ConfigFactory.parseString("metric{}")
          ),
          termination = BeamConfig.Beam.Sim.Termination(
            if (c.hasPathOrNull("termination")) c.getConfig("termination")
            else com.typesafe.config.ConfigFactory.parseString("termination{}")
          )
        )
      }
    }

    case class Spatial(
      boundingBoxBuffer: scala.Int,
      localCRS: java.lang.String
    )

    object Spatial {

      def apply(c: com.typesafe.config.Config): BeamConfig.Beam.Spatial = {
        BeamConfig.Beam.Spatial(
          boundingBoxBuffer = if (c.hasPathOrNull("boundingBoxBuffer")) c.getInt("boundingBoxBuffer") else 5000,
          localCRS = if (c.hasPathOrNull("localCRS")) c.getString("localCRS") else "epsg:32631"
        )
      }
    }

    case class Urbansim(
      backgroundODSkimsCreator: BeamConfig.Beam.Urbansim.BackgroundODSkimsCreator,
      fractionOfModesToClear: BeamConfig.Beam.Urbansim.FractionOfModesToClear
    )

    object Urbansim {

<<<<<<< HEAD
=======
      case class BackgroundODSkimsCreator(
        calculationTimeoutHours: scala.Int,
        enabled: scala.Boolean,
        maxTravelDistanceInMeters: BeamConfig.Beam.Urbansim.BackgroundODSkimsCreator.MaxTravelDistanceInMeters,
        modesToBuild: BeamConfig.Beam.Urbansim.BackgroundODSkimsCreator.ModesToBuild,
        numberOfH3Indexes: scala.Int,
        peakHours: scala.Option[scala.List[scala.Double]],
        routerType: java.lang.String,
        skimsGeoType: java.lang.String,
        skimsKind: java.lang.String
      )

      object BackgroundODSkimsCreator {

        case class MaxTravelDistanceInMeters(
          bike: scala.Int,
          walk: scala.Int
        )

        object MaxTravelDistanceInMeters {

          def apply(
            c: com.typesafe.config.Config
          ): BeamConfig.Beam.Urbansim.BackgroundODSkimsCreator.MaxTravelDistanceInMeters = {
            BeamConfig.Beam.Urbansim.BackgroundODSkimsCreator.MaxTravelDistanceInMeters(
              bike = if (c.hasPathOrNull("bike")) c.getInt("bike") else 33000,
              walk = if (c.hasPathOrNull("walk")) c.getInt("walk") else 10000
            )
          }
        }

        case class ModesToBuild(
          drive: scala.Boolean,
          drive_transit: scala.Boolean,
          walk: scala.Boolean,
          walk_transit: scala.Boolean
        )

        object ModesToBuild {

          def apply(c: com.typesafe.config.Config): BeamConfig.Beam.Urbansim.BackgroundODSkimsCreator.ModesToBuild = {
            BeamConfig.Beam.Urbansim.BackgroundODSkimsCreator.ModesToBuild(
              drive = !c.hasPathOrNull("drive") || c.getBoolean("drive"),
              drive_transit = !c.hasPathOrNull("drive_transit") || c.getBoolean("drive_transit"),
              walk = !c.hasPathOrNull("walk") || c.getBoolean("walk"),
              walk_transit = !c.hasPathOrNull("walk_transit") || c.getBoolean("walk_transit")
            )
          }
        }

        def apply(c: com.typesafe.config.Config): BeamConfig.Beam.Urbansim.BackgroundODSkimsCreator = {
          BeamConfig.Beam.Urbansim.BackgroundODSkimsCreator(
            calculationTimeoutHours =
              if (c.hasPathOrNull("calculationTimeoutHours")) c.getInt("calculationTimeoutHours") else 6,
            enabled = c.hasPathOrNull("enabled") && c.getBoolean("enabled"),
            maxTravelDistanceInMeters = BeamConfig.Beam.Urbansim.BackgroundODSkimsCreator.MaxTravelDistanceInMeters(
              if (c.hasPathOrNull("maxTravelDistanceInMeters")) c.getConfig("maxTravelDistanceInMeters")
              else com.typesafe.config.ConfigFactory.parseString("maxTravelDistanceInMeters{}")
            ),
            modesToBuild = BeamConfig.Beam.Urbansim.BackgroundODSkimsCreator.ModesToBuild(
              if (c.hasPathOrNull("modesToBuild")) c.getConfig("modesToBuild")
              else com.typesafe.config.ConfigFactory.parseString("modesToBuild{}")
            ),
            numberOfH3Indexes = if (c.hasPathOrNull("numberOfH3Indexes")) c.getInt("numberOfH3Indexes") else 1000,
            peakHours = if (c.hasPathOrNull("peakHours")) scala.Some($_L$_dbl(c.getList("peakHours"))) else None,
            routerType = if (c.hasPathOrNull("routerType")) c.getString("routerType") else "r5",
            skimsGeoType = if (c.hasPathOrNull("skimsGeoType")) c.getString("skimsGeoType") else "h3",
            skimsKind = if (c.hasPathOrNull("skimsKind")) c.getString("skimsKind") else "od"
          )
        }
      }

>>>>>>> 11f01ae0
      case class FractionOfModesToClear(
        allModes: scala.Double,
        bike: scala.Double,
        car: scala.Double,
        drive_transit: scala.Double,
        walk: scala.Double,
        walk_transit: scala.Double
      )

      object FractionOfModesToClear {

        def apply(c: com.typesafe.config.Config): BeamConfig.Beam.Urbansim.FractionOfModesToClear = {
          BeamConfig.Beam.Urbansim.FractionOfModesToClear(
            allModes = if (c.hasPathOrNull("allModes")) c.getDouble("allModes") else 0.0,
            bike = if (c.hasPathOrNull("bike")) c.getDouble("bike") else 0.0,
            car = if (c.hasPathOrNull("car")) c.getDouble("car") else 0.0,
            drive_transit = if (c.hasPathOrNull("drive_transit")) c.getDouble("drive_transit") else 0.0,
            walk = if (c.hasPathOrNull("walk")) c.getDouble("walk") else 0.0,
            walk_transit = if (c.hasPathOrNull("walk_transit")) c.getDouble("walk_transit") else 0.0
          )
        }
      }

      def apply(c: com.typesafe.config.Config): BeamConfig.Beam.Urbansim = {
        BeamConfig.Beam.Urbansim(
          backgroundODSkimsCreator = BeamConfig.Beam.Urbansim.BackgroundODSkimsCreator(
            if (c.hasPathOrNull("backgroundODSkimsCreator")) c.getConfig("backgroundODSkimsCreator")
            else com.typesafe.config.ConfigFactory.parseString("backgroundODSkimsCreator{}")
          ),
          fractionOfModesToClear = BeamConfig.Beam.Urbansim.FractionOfModesToClear(
            if (c.hasPathOrNull("fractionOfModesToClear")) c.getConfig("fractionOfModesToClear")
            else com.typesafe.config.ConfigFactory.parseString("fractionOfModesToClear{}")
          )
        )
      }
    }

    case class WarmStart(
      path: java.lang.String,
      prepareData: scala.Boolean,
      samplePopulationIntegerFlag: scala.Int,
      skimsFilePaths: scala.Option[scala.List[BeamConfig.Beam.WarmStart.SkimsFilePaths$Elm]],
      `type`: java.lang.String
    )

    object WarmStart {

      case class SkimsFilePaths$Elm(
        skimType: java.lang.String,
        skimsFilePath: java.lang.String
      )

      object SkimsFilePaths$Elm {

        def apply(c: com.typesafe.config.Config): BeamConfig.Beam.WarmStart.SkimsFilePaths$Elm = {
          BeamConfig.Beam.WarmStart.SkimsFilePaths$Elm(
            skimType = c.getString("skimType"),
            skimsFilePath = if (c.hasPathOrNull("skimsFilePath")) c.getString("skimsFilePath") else ""
          )
        }
      }

      def apply(c: com.typesafe.config.Config): BeamConfig.Beam.WarmStart = {
        BeamConfig.Beam.WarmStart(
          path = if (c.hasPathOrNull("path")) c.getString("path") else "",
          prepareData = c.hasPathOrNull("prepareData") && c.getBoolean("prepareData"),
          samplePopulationIntegerFlag =
            if (c.hasPathOrNull("samplePopulationIntegerFlag")) c.getInt("samplePopulationIntegerFlag") else 0,
          skimsFilePaths =
            if (c.hasPathOrNull("skimsFilePaths"))
              scala.Some($_LBeamConfig_Beam_WarmStart_SkimsFilePaths$Elm(c.getList("skimsFilePaths")))
            else None,
          `type` = if (c.hasPathOrNull("type")) c.getString("type") else "disabled"
        )
      }

      private def $_LBeamConfig_Beam_WarmStart_SkimsFilePaths$Elm(
        cl: com.typesafe.config.ConfigList
      ): scala.List[BeamConfig.Beam.WarmStart.SkimsFilePaths$Elm] = {
        import scala.collection.JavaConverters._
        cl.asScala
          .map(cv =>
            BeamConfig.Beam.WarmStart.SkimsFilePaths$Elm(cv.asInstanceOf[com.typesafe.config.ConfigObject].toConfig)
          )
          .toList
      }
    }

    def apply(c: com.typesafe.config.Config): BeamConfig.Beam = {
      BeamConfig.Beam(
        actorSystemName = if (c.hasPathOrNull("actorSystemName")) c.getString("actorSystemName") else "ClusterSystem",
        agentsim = BeamConfig.Beam.Agentsim(
          if (c.hasPathOrNull("agentsim")) c.getConfig("agentsim")
          else com.typesafe.config.ConfigFactory.parseString("agentsim{}")
        ),
        calibration = BeamConfig.Beam.Calibration(
          if (c.hasPathOrNull("calibration")) c.getConfig("calibration")
          else com.typesafe.config.ConfigFactory.parseString("calibration{}")
        ),
        cluster = BeamConfig.Beam.Cluster(
          if (c.hasPathOrNull("cluster")) c.getConfig("cluster")
          else com.typesafe.config.ConfigFactory.parseString("cluster{}")
        ),
        debug = BeamConfig.Beam.Debug(
          if (c.hasPathOrNull("debug")) c.getConfig("debug")
          else com.typesafe.config.ConfigFactory.parseString("debug{}")
        ),
        exchange = BeamConfig.Beam.Exchange(
          if (c.hasPathOrNull("exchange")) c.getConfig("exchange")
          else com.typesafe.config.ConfigFactory.parseString("exchange{}")
        ),
        experimental = BeamConfig.Beam.Experimental(
          if (c.hasPathOrNull("experimental")) c.getConfig("experimental")
          else com.typesafe.config.ConfigFactory.parseString("experimental{}")
        ),
        input = BeamConfig.Beam.Input(
          if (c.hasPathOrNull("input")) c.getConfig("input")
          else com.typesafe.config.ConfigFactory.parseString("input{}")
        ),
        inputDirectory =
          if (c.hasPathOrNull("inputDirectory")) c.getString("inputDirectory") else "/test/input/beamville",
        logger = BeamConfig.Beam.Logger(
          if (c.hasPathOrNull("logger")) c.getConfig("logger")
          else com.typesafe.config.ConfigFactory.parseString("logger{}")
        ),
        metrics = BeamConfig.Beam.Metrics(
          if (c.hasPathOrNull("metrics")) c.getConfig("metrics")
          else com.typesafe.config.ConfigFactory.parseString("metrics{}")
        ),
        outputs = BeamConfig.Beam.Outputs(
          if (c.hasPathOrNull("outputs")) c.getConfig("outputs")
          else com.typesafe.config.ConfigFactory.parseString("outputs{}")
        ),
        physsim = BeamConfig.Beam.Physsim(
          if (c.hasPathOrNull("physsim")) c.getConfig("physsim")
          else com.typesafe.config.ConfigFactory.parseString("physsim{}")
        ),
        replanning = BeamConfig.Beam.Replanning(
          if (c.hasPathOrNull("replanning")) c.getConfig("replanning")
          else com.typesafe.config.ConfigFactory.parseString("replanning{}")
        ),
        router = BeamConfig.Beam.Router(
          if (c.hasPathOrNull("router")) c.getConfig("router")
          else com.typesafe.config.ConfigFactory.parseString("router{}")
        ),
        routing = BeamConfig.Beam.Routing(
          if (c.hasPathOrNull("routing")) c.getConfig("routing")
          else com.typesafe.config.ConfigFactory.parseString("routing{}")
        ),
        sim = BeamConfig.Beam.Sim(
          if (c.hasPathOrNull("sim")) c.getConfig("sim") else com.typesafe.config.ConfigFactory.parseString("sim{}")
        ),
        spatial = BeamConfig.Beam.Spatial(
          if (c.hasPathOrNull("spatial")) c.getConfig("spatial")
          else com.typesafe.config.ConfigFactory.parseString("spatial{}")
        ),
        urbansim = BeamConfig.Beam.Urbansim(
          if (c.hasPathOrNull("urbansim")) c.getConfig("urbansim")
          else com.typesafe.config.ConfigFactory.parseString("urbansim{}")
        ),
        useLocalWorker = !c.hasPathOrNull("useLocalWorker") || c.getBoolean("useLocalWorker"),
        warmStart = BeamConfig.Beam.WarmStart(
          if (c.hasPathOrNull("warmStart")) c.getConfig("warmStart")
          else com.typesafe.config.ConfigFactory.parseString("warmStart{}")
        )
      )
    }
  }

  case class Matsim(
    conversion: BeamConfig.Matsim.Conversion,
    modules: BeamConfig.Matsim.Modules
  )

  object Matsim {

    case class Conversion(
      defaultHouseholdIncome: BeamConfig.Matsim.Conversion.DefaultHouseholdIncome,
      generateVehicles: scala.Boolean,
      matsimNetworkFile: java.lang.String,
      osmFile: java.lang.String,
      populationFile: java.lang.String,
      scenarioDirectory: java.lang.String,
      shapeConfig: BeamConfig.Matsim.Conversion.ShapeConfig,
      vehiclesFile: java.lang.String
    )

    object Conversion {

      case class DefaultHouseholdIncome(
        currency: java.lang.String,
        period: java.lang.String,
        value: scala.Int
      )

      object DefaultHouseholdIncome {

        def apply(c: com.typesafe.config.Config): BeamConfig.Matsim.Conversion.DefaultHouseholdIncome = {
          BeamConfig.Matsim.Conversion.DefaultHouseholdIncome(
            currency = if (c.hasPathOrNull("currency")) c.getString("currency") else "usd",
            period = if (c.hasPathOrNull("period")) c.getString("period") else "year",
            value = if (c.hasPathOrNull("value")) c.getInt("value") else 50000
          )
        }
      }

      case class ShapeConfig(
        shapeFile: java.lang.String,
        tazIdFieldName: java.lang.String
      )

      object ShapeConfig {

        def apply(c: com.typesafe.config.Config): BeamConfig.Matsim.Conversion.ShapeConfig = {
          BeamConfig.Matsim.Conversion.ShapeConfig(
            shapeFile = if (c.hasPathOrNull("shapeFile")) c.getString("shapeFile") else "tz46_d00.shp",
            tazIdFieldName = if (c.hasPathOrNull("tazIdFieldName")) c.getString("tazIdFieldName") else "TZ46_D00_I"
          )
        }
      }

      def apply(c: com.typesafe.config.Config): BeamConfig.Matsim.Conversion = {
        BeamConfig.Matsim.Conversion(
          defaultHouseholdIncome = BeamConfig.Matsim.Conversion.DefaultHouseholdIncome(
            if (c.hasPathOrNull("defaultHouseholdIncome")) c.getConfig("defaultHouseholdIncome")
            else com.typesafe.config.ConfigFactory.parseString("defaultHouseholdIncome{}")
          ),
          generateVehicles = !c.hasPathOrNull("generateVehicles") || c.getBoolean("generateVehicles"),
          matsimNetworkFile =
            if (c.hasPathOrNull("matsimNetworkFile")) c.getString("matsimNetworkFile") else "Siouxfalls_network_PT.xml",
          osmFile = if (c.hasPathOrNull("osmFile")) c.getString("osmFile") else "south-dakota-latest.osm.pbf",
          populationFile =
            if (c.hasPathOrNull("populationFile")) c.getString("populationFile") else "Siouxfalls_population.xml",
          scenarioDirectory =
            if (c.hasPathOrNull("scenarioDirectory")) c.getString("scenarioDirectory")
            else "/path/to/scenario/directory",
          shapeConfig = BeamConfig.Matsim.Conversion.ShapeConfig(
            if (c.hasPathOrNull("shapeConfig")) c.getConfig("shapeConfig")
            else com.typesafe.config.ConfigFactory.parseString("shapeConfig{}")
          ),
          vehiclesFile = if (c.hasPathOrNull("vehiclesFile")) c.getString("vehiclesFile") else "Siouxfalls_vehicles.xml"
        )
      }
    }

    case class Modules(
      changeMode: BeamConfig.Matsim.Modules.ChangeMode,
      controler: BeamConfig.Matsim.Modules.Controler,
      counts: BeamConfig.Matsim.Modules.Counts,
      global: BeamConfig.Matsim.Modules.Global,
      households: BeamConfig.Matsim.Modules.Households,
      linkStats: BeamConfig.Matsim.Modules.LinkStats,
      network: BeamConfig.Matsim.Modules.Network,
      parallelEventHandling: BeamConfig.Matsim.Modules.ParallelEventHandling,
      planCalcScore: BeamConfig.Matsim.Modules.PlanCalcScore,
      plans: BeamConfig.Matsim.Modules.Plans,
      qsim: BeamConfig.Matsim.Modules.Qsim,
      strategy: BeamConfig.Matsim.Modules.Strategy,
      transit: BeamConfig.Matsim.Modules.Transit,
      vehicles: BeamConfig.Matsim.Modules.Vehicles
    )

    object Modules {

      case class ChangeMode(
        modes: java.lang.String
      )

      object ChangeMode {

        def apply(c: com.typesafe.config.Config): BeamConfig.Matsim.Modules.ChangeMode = {
          BeamConfig.Matsim.Modules.ChangeMode(
            modes = if (c.hasPathOrNull("modes")) c.getString("modes") else "car,pt"
          )
        }
      }

      case class Controler(
        eventsFileFormat: java.lang.String,
        firstIteration: scala.Int,
        lastIteration: scala.Int,
        mobsim: java.lang.String,
        outputDirectory: java.lang.String,
        overwriteFiles: java.lang.String
      )

      object Controler {

        def apply(c: com.typesafe.config.Config): BeamConfig.Matsim.Modules.Controler = {
          BeamConfig.Matsim.Modules.Controler(
            eventsFileFormat = if (c.hasPathOrNull("eventsFileFormat")) c.getString("eventsFileFormat") else "xml",
            firstIteration = if (c.hasPathOrNull("firstIteration")) c.getInt("firstIteration") else 0,
            lastIteration = if (c.hasPathOrNull("lastIteration")) c.getInt("lastIteration") else 0,
            mobsim = if (c.hasPathOrNull("mobsim")) c.getString("mobsim") else "metasim",
            outputDirectory = if (c.hasPathOrNull("outputDirectory")) c.getString("outputDirectory") else "",
            overwriteFiles =
              if (c.hasPathOrNull("overwriteFiles")) c.getString("overwriteFiles") else "overwriteExistingFiles"
          )
        }
      }

      case class Counts(
        averageCountsOverIterations: scala.Int,
        countsScaleFactor: scala.Double,
        inputCountsFile: java.lang.String,
        outputformat: java.lang.String,
        writeCountsInterval: scala.Int
      )

      object Counts {

        def apply(c: com.typesafe.config.Config): BeamConfig.Matsim.Modules.Counts = {
          BeamConfig.Matsim.Modules.Counts(
            averageCountsOverIterations =
              if (c.hasPathOrNull("averageCountsOverIterations")) c.getInt("averageCountsOverIterations") else 0,
            countsScaleFactor = if (c.hasPathOrNull("countsScaleFactor")) c.getDouble("countsScaleFactor") else 10.355,
            inputCountsFile = if (c.hasPathOrNull("inputCountsFile")) c.getString("inputCountsFile") else "",
            outputformat = if (c.hasPathOrNull("outputformat")) c.getString("outputformat") else "all",
            writeCountsInterval = if (c.hasPathOrNull("writeCountsInterval")) c.getInt("writeCountsInterval") else 0
          )
        }
      }

      case class Global(
        coordinateSystem: java.lang.String,
        randomSeed: scala.Int
      )

      object Global {

        def apply(c: com.typesafe.config.Config): BeamConfig.Matsim.Modules.Global = {
          BeamConfig.Matsim.Modules.Global(
            coordinateSystem = if (c.hasPathOrNull("coordinateSystem")) c.getString("coordinateSystem") else "Atlantis",
            randomSeed = if (c.hasPathOrNull("randomSeed")) c.getInt("randomSeed") else 4711
          )
        }
      }

      case class Households(
        inputFile: java.lang.String,
        inputHouseholdAttributesFile: java.lang.String
      )

      object Households {

        def apply(c: com.typesafe.config.Config): BeamConfig.Matsim.Modules.Households = {
          BeamConfig.Matsim.Modules.Households(
            inputFile =
              if (c.hasPathOrNull("inputFile")) c.getString("inputFile") else "/test/input/beamville/households.xml",
            inputHouseholdAttributesFile =
              if (c.hasPathOrNull("inputHouseholdAttributesFile")) c.getString("inputHouseholdAttributesFile")
              else "/test/input/beamville/householdAttributes.xml"
          )
        }
      }

      case class LinkStats(
        averageLinkStatsOverIterations: scala.Int,
        writeLinkStatsInterval: scala.Int
      )

      object LinkStats {

        def apply(c: com.typesafe.config.Config): BeamConfig.Matsim.Modules.LinkStats = {
          BeamConfig.Matsim.Modules.LinkStats(
            averageLinkStatsOverIterations =
              if (c.hasPathOrNull("averageLinkStatsOverIterations")) c.getInt("averageLinkStatsOverIterations") else 5,
            writeLinkStatsInterval =
              if (c.hasPathOrNull("writeLinkStatsInterval")) c.getInt("writeLinkStatsInterval") else 10
          )
        }
      }

      case class Network(
        inputNetworkFile: java.lang.String
      )

      object Network {

        def apply(c: com.typesafe.config.Config): BeamConfig.Matsim.Modules.Network = {
          BeamConfig.Matsim.Modules.Network(
            inputNetworkFile =
              if (c.hasPathOrNull("inputNetworkFile")) c.getString("inputNetworkFile")
              else "/test/input/beamville/physsim-network.xml"
          )
        }
      }

      case class ParallelEventHandling(
        estimatedNumberOfEvents: scala.Int,
        numberOfThreads: scala.Int,
        oneThreadPerHandler: scala.Boolean,
        synchronizeOnSimSteps: scala.Boolean
      )

      object ParallelEventHandling {

        def apply(c: com.typesafe.config.Config): BeamConfig.Matsim.Modules.ParallelEventHandling = {
          BeamConfig.Matsim.Modules.ParallelEventHandling(
            estimatedNumberOfEvents =
              if (c.hasPathOrNull("estimatedNumberOfEvents")) c.getInt("estimatedNumberOfEvents") else 1000000000,
            numberOfThreads = if (c.hasPathOrNull("numberOfThreads")) c.getInt("numberOfThreads") else 1,
            oneThreadPerHandler = c.hasPathOrNull("oneThreadPerHandler") && c.getBoolean("oneThreadPerHandler"),
            synchronizeOnSimSteps = c.hasPathOrNull("synchronizeOnSimSteps") && c.getBoolean("synchronizeOnSimSteps")
          )
        }
      }

      case class PlanCalcScore(
        BrainExpBeta: scala.Long,
        earlyDeparture: scala.Long,
        lateArrival: scala.Long,
        learningRate: scala.Long,
        parameterset: scala.List[BeamConfig.Matsim.Modules.PlanCalcScore.Parameterset$Elm],
        performing: scala.Long,
        traveling: scala.Long,
        waiting: scala.Long,
        writeExperiencedPlans: scala.Boolean
      )

      object PlanCalcScore {

        case class Parameterset$Elm(
          activityType: java.lang.String,
          priority: scala.Int,
          scoringThisActivityAtAll: scala.Boolean,
          `type`: java.lang.String,
          typicalDuration: java.lang.String,
          typicalDurationScoreComputation: java.lang.String
        )

        object Parameterset$Elm {

          def apply(c: com.typesafe.config.Config): BeamConfig.Matsim.Modules.PlanCalcScore.Parameterset$Elm = {
            BeamConfig.Matsim.Modules.PlanCalcScore.Parameterset$Elm(
              activityType = if (c.hasPathOrNull("activityType")) c.getString("activityType") else "Home",
              priority = if (c.hasPathOrNull("priority")) c.getInt("priority") else 1,
              scoringThisActivityAtAll = !c.hasPathOrNull("scoringThisActivityAtAll") || c.getBoolean(
                "scoringThisActivityAtAll"
              ),
              `type` = if (c.hasPathOrNull("type")) c.getString("type") else "activityParams",
              typicalDuration = if (c.hasPathOrNull("typicalDuration")) c.getString("typicalDuration") else "01:00:00",
              typicalDurationScoreComputation =
                if (c.hasPathOrNull("typicalDurationScoreComputation")) c.getString("typicalDurationScoreComputation")
                else "uniform"
            )
          }
        }

        def apply(c: com.typesafe.config.Config): BeamConfig.Matsim.Modules.PlanCalcScore = {
          BeamConfig.Matsim.Modules.PlanCalcScore(
            BrainExpBeta =
              if (c.hasPathOrNull("BrainExpBeta"))
                c.getDuration("BrainExpBeta", java.util.concurrent.TimeUnit.MILLISECONDS)
              else 2,
            earlyDeparture =
              if (c.hasPathOrNull("earlyDeparture"))
                c.getDuration("earlyDeparture", java.util.concurrent.TimeUnit.MILLISECONDS)
              else 0,
            lateArrival =
              if (c.hasPathOrNull("lateArrival"))
                c.getDuration("lateArrival", java.util.concurrent.TimeUnit.MILLISECONDS)
              else -18,
            learningRate =
              if (c.hasPathOrNull("learningRate"))
                c.getDuration("learningRate", java.util.concurrent.TimeUnit.MILLISECONDS)
              else 1,
            parameterset = $_LBeamConfig_Matsim_Modules_PlanCalcScore_Parameterset$Elm(c.getList("parameterset")),
            performing =
              if (c.hasPathOrNull("performing")) c.getDuration("performing", java.util.concurrent.TimeUnit.MILLISECONDS)
              else 6,
            traveling =
              if (c.hasPathOrNull("traveling")) c.getDuration("traveling", java.util.concurrent.TimeUnit.MILLISECONDS)
              else -6,
            waiting =
              if (c.hasPathOrNull("waiting")) c.getDuration("waiting", java.util.concurrent.TimeUnit.MILLISECONDS)
              else 0,
            writeExperiencedPlans = !c.hasPathOrNull("writeExperiencedPlans") || c.getBoolean("writeExperiencedPlans")
          )
        }

        private def $_LBeamConfig_Matsim_Modules_PlanCalcScore_Parameterset$Elm(
          cl: com.typesafe.config.ConfigList
        ): scala.List[BeamConfig.Matsim.Modules.PlanCalcScore.Parameterset$Elm] = {
          import scala.collection.JavaConverters._
          cl.asScala
            .map(cv =>
              BeamConfig.Matsim.Modules.PlanCalcScore
                .Parameterset$Elm(cv.asInstanceOf[com.typesafe.config.ConfigObject].toConfig)
            )
            .toList
        }
      }

      case class Plans(
        inputPersonAttributesFile: java.lang.String,
        inputPlansFile: java.lang.String
      )

      object Plans {

        def apply(c: com.typesafe.config.Config): BeamConfig.Matsim.Modules.Plans = {
          BeamConfig.Matsim.Modules.Plans(
            inputPersonAttributesFile =
              if (c.hasPathOrNull("inputPersonAttributesFile")) c.getString("inputPersonAttributesFile")
              else "/test/input/beamville/populationAttributes.xml",
            inputPlansFile =
              if (c.hasPathOrNull("inputPlansFile")) c.getString("inputPlansFile")
              else "/test/input/beamville/population.xml"
          )
        }
      }

      case class Qsim(
        endTime: java.lang.String,
        snapshotperiod: java.lang.String,
        startTime: java.lang.String
      )

      object Qsim {

        def apply(c: com.typesafe.config.Config): BeamConfig.Matsim.Modules.Qsim = {
          BeamConfig.Matsim.Modules.Qsim(
            endTime = if (c.hasPathOrNull("endTime")) c.getString("endTime") else "30:00:00",
            snapshotperiod = if (c.hasPathOrNull("snapshotperiod")) c.getString("snapshotperiod") else "00:00:00",
            startTime = if (c.hasPathOrNull("startTime")) c.getString("startTime") else "00:00:00"
          )
        }
      }

      case class Strategy(
        ModuleProbability_1: scala.Int,
        ModuleProbability_2: scala.Int,
        ModuleProbability_3: scala.Int,
        ModuleProbability_4: scala.Int,
        Module_1: java.lang.String,
        Module_2: java.lang.String,
        Module_3: java.lang.String,
        Module_4: java.lang.String,
        fractionOfIterationsToDisableInnovation: scala.Int,
        maxAgentPlanMemorySize: scala.Int,
        parameterset: scala.List[BeamConfig.Matsim.Modules.Strategy.Parameterset$Elm],
        planSelectorForRemoval: java.lang.String
      )

      object Strategy {

        case class Parameterset$Elm(
          disableAfterIteration: scala.Int,
          strategyName: java.lang.String,
          `type`: java.lang.String,
          weight: scala.Int
        )

        object Parameterset$Elm {

          def apply(c: com.typesafe.config.Config): BeamConfig.Matsim.Modules.Strategy.Parameterset$Elm = {
            BeamConfig.Matsim.Modules.Strategy.Parameterset$Elm(
              disableAfterIteration =
                if (c.hasPathOrNull("disableAfterIteration")) c.getInt("disableAfterIteration") else -1,
              strategyName = if (c.hasPathOrNull("strategyName")) c.getString("strategyName") else "",
              `type` = if (c.hasPathOrNull("type")) c.getString("type") else "strategysettings",
              weight = if (c.hasPathOrNull("weight")) c.getInt("weight") else 0
            )
          }
        }

        def apply(c: com.typesafe.config.Config): BeamConfig.Matsim.Modules.Strategy = {
          BeamConfig.Matsim.Modules.Strategy(
            ModuleProbability_1 = if (c.hasPathOrNull("ModuleProbability_1")) c.getInt("ModuleProbability_1") else 0,
            ModuleProbability_2 = if (c.hasPathOrNull("ModuleProbability_2")) c.getInt("ModuleProbability_2") else 0,
            ModuleProbability_3 = if (c.hasPathOrNull("ModuleProbability_3")) c.getInt("ModuleProbability_3") else 0,
            ModuleProbability_4 = if (c.hasPathOrNull("ModuleProbability_4")) c.getInt("ModuleProbability_4") else 0,
            Module_1 = if (c.hasPathOrNull("Module_1")) c.getString("Module_1") else "",
            Module_2 = if (c.hasPathOrNull("Module_2")) c.getString("Module_2") else "",
            Module_3 = if (c.hasPathOrNull("Module_3")) c.getString("Module_3") else "",
            Module_4 = if (c.hasPathOrNull("Module_4")) c.getString("Module_4") else "",
            fractionOfIterationsToDisableInnovation =
              if (c.hasPathOrNull("fractionOfIterationsToDisableInnovation"))
                c.getInt("fractionOfIterationsToDisableInnovation")
              else 999999,
            maxAgentPlanMemorySize =
              if (c.hasPathOrNull("maxAgentPlanMemorySize")) c.getInt("maxAgentPlanMemorySize") else 5,
            parameterset = $_LBeamConfig_Matsim_Modules_Strategy_Parameterset$Elm(c.getList("parameterset")),
            planSelectorForRemoval =
              if (c.hasPathOrNull("planSelectorForRemoval")) c.getString("planSelectorForRemoval")
              else "WorstPlanForRemovalSelector"
          )
        }

        private def $_LBeamConfig_Matsim_Modules_Strategy_Parameterset$Elm(
          cl: com.typesafe.config.ConfigList
        ): scala.List[BeamConfig.Matsim.Modules.Strategy.Parameterset$Elm] = {
          import scala.collection.JavaConverters._
          cl.asScala
            .map(cv =>
              BeamConfig.Matsim.Modules.Strategy
                .Parameterset$Elm(cv.asInstanceOf[com.typesafe.config.ConfigObject].toConfig)
            )
            .toList
        }
      }

      case class Transit(
        transitModes: java.lang.String,
        useTransit: scala.Boolean,
        vehiclesFile: java.lang.String
      )

      object Transit {

        def apply(c: com.typesafe.config.Config): BeamConfig.Matsim.Modules.Transit = {
          BeamConfig.Matsim.Modules.Transit(
            transitModes = if (c.hasPathOrNull("transitModes")) c.getString("transitModes") else "pt",
            useTransit = c.hasPathOrNull("useTransit") && c.getBoolean("useTransit"),
            vehiclesFile = if (c.hasPathOrNull("vehiclesFile")) c.getString("vehiclesFile") else ""
          )
        }
      }

      case class Vehicles(
        vehiclesFile: java.lang.String
      )

      object Vehicles {

        def apply(c: com.typesafe.config.Config): BeamConfig.Matsim.Modules.Vehicles = {
          BeamConfig.Matsim.Modules.Vehicles(
            vehiclesFile = if (c.hasPathOrNull("vehiclesFile")) c.getString("vehiclesFile") else ""
          )
        }
      }

      def apply(c: com.typesafe.config.Config): BeamConfig.Matsim.Modules = {
        BeamConfig.Matsim.Modules(
          changeMode = BeamConfig.Matsim.Modules.ChangeMode(
            if (c.hasPathOrNull("changeMode")) c.getConfig("changeMode")
            else com.typesafe.config.ConfigFactory.parseString("changeMode{}")
          ),
          controler = BeamConfig.Matsim.Modules.Controler(
            if (c.hasPathOrNull("controler")) c.getConfig("controler")
            else com.typesafe.config.ConfigFactory.parseString("controler{}")
          ),
          counts = BeamConfig.Matsim.Modules.Counts(
            if (c.hasPathOrNull("counts")) c.getConfig("counts")
            else com.typesafe.config.ConfigFactory.parseString("counts{}")
          ),
          global = BeamConfig.Matsim.Modules.Global(
            if (c.hasPathOrNull("global")) c.getConfig("global")
            else com.typesafe.config.ConfigFactory.parseString("global{}")
          ),
          households = BeamConfig.Matsim.Modules.Households(
            if (c.hasPathOrNull("households")) c.getConfig("households")
            else com.typesafe.config.ConfigFactory.parseString("households{}")
          ),
          linkStats = BeamConfig.Matsim.Modules.LinkStats(
            if (c.hasPathOrNull("linkStats")) c.getConfig("linkStats")
            else com.typesafe.config.ConfigFactory.parseString("linkStats{}")
          ),
          network = BeamConfig.Matsim.Modules.Network(
            if (c.hasPathOrNull("network")) c.getConfig("network")
            else com.typesafe.config.ConfigFactory.parseString("network{}")
          ),
          parallelEventHandling = BeamConfig.Matsim.Modules.ParallelEventHandling(
            if (c.hasPathOrNull("parallelEventHandling")) c.getConfig("parallelEventHandling")
            else com.typesafe.config.ConfigFactory.parseString("parallelEventHandling{}")
          ),
          planCalcScore = BeamConfig.Matsim.Modules.PlanCalcScore(
            if (c.hasPathOrNull("planCalcScore")) c.getConfig("planCalcScore")
            else com.typesafe.config.ConfigFactory.parseString("planCalcScore{}")
          ),
          plans = BeamConfig.Matsim.Modules.Plans(
            if (c.hasPathOrNull("plans")) c.getConfig("plans")
            else com.typesafe.config.ConfigFactory.parseString("plans{}")
          ),
          qsim = BeamConfig.Matsim.Modules.Qsim(
            if (c.hasPathOrNull("qsim")) c.getConfig("qsim")
            else com.typesafe.config.ConfigFactory.parseString("qsim{}")
          ),
          strategy = BeamConfig.Matsim.Modules.Strategy(
            if (c.hasPathOrNull("strategy")) c.getConfig("strategy")
            else com.typesafe.config.ConfigFactory.parseString("strategy{}")
          ),
          transit = BeamConfig.Matsim.Modules.Transit(
            if (c.hasPathOrNull("transit")) c.getConfig("transit")
            else com.typesafe.config.ConfigFactory.parseString("transit{}")
          ),
          vehicles = BeamConfig.Matsim.Modules.Vehicles(
            if (c.hasPathOrNull("vehicles")) c.getConfig("vehicles")
            else com.typesafe.config.ConfigFactory.parseString("vehicles{}")
          )
        )
      }
    }

    def apply(c: com.typesafe.config.Config): BeamConfig.Matsim = {
      BeamConfig.Matsim(
        conversion = BeamConfig.Matsim.Conversion(
          if (c.hasPathOrNull("conversion")) c.getConfig("conversion")
          else com.typesafe.config.ConfigFactory.parseString("conversion{}")
        ),
        modules = BeamConfig.Matsim.Modules(
          if (c.hasPathOrNull("modules")) c.getConfig("modules")
          else com.typesafe.config.ConfigFactory.parseString("modules{}")
        )
      )
    }
  }

  def apply(c: com.typesafe.config.Config): BeamConfig = {
    BeamConfig(
      beam = BeamConfig.Beam(
        if (c.hasPathOrNull("beam")) c.getConfig("beam") else com.typesafe.config.ConfigFactory.parseString("beam{}")
      ),
      matsim = BeamConfig.Matsim(
        if (c.hasPathOrNull("matsim")) c.getConfig("matsim")
        else com.typesafe.config.ConfigFactory.parseString("matsim{}")
      )
    )
  }

  private def $_L$_dbl(cl: com.typesafe.config.ConfigList): scala.List[scala.Double] = {
    import scala.collection.JavaConverters._
    cl.asScala.map(cv => $_dbl(cv)).toList
  }

  private def $_L$_str(cl: com.typesafe.config.ConfigList): scala.List[java.lang.String] = {
    import scala.collection.JavaConverters._
    cl.asScala.map(cv => $_str(cv)).toList
  }

  private def $_dbl(cv: com.typesafe.config.ConfigValue): scala.Double = {
    val u: Any = cv.unwrapped
    if (
      (cv.valueType != com.typesafe.config.ConfigValueType.NUMBER) ||
      !u.isInstanceOf[java.lang.Number]
    ) throw $_expE(cv, "double")
    u.asInstanceOf[java.lang.Number].doubleValue()
  }

  private def $_expE(cv: com.typesafe.config.ConfigValue, exp: java.lang.String) = {
    val u: Any = cv.unwrapped
    new java.lang.RuntimeException(
      cv.origin.lineNumber +
      ": expecting: " + exp + " got: " +
      (if (u.isInstanceOf[java.lang.String]) "\"" + u + "\"" else u)
    )
  }

  private def $_str(cv: com.typesafe.config.ConfigValue) =
    java.lang.String.valueOf(cv.unwrapped())
}<|MERGE_RESOLUTION|>--- conflicted
+++ resolved
@@ -646,9 +646,8 @@
                 if (c.hasPathOrNull("mulitnomialLogit")) c.getConfig("mulitnomialLogit")
                 else com.typesafe.config.ConfigFactory.parseString("mulitnomialLogit{}")
               ),
-              overrideAutomationForVOTT = c.hasPathOrNull("overrideAutomationForVOTT") && c.getBoolean(
-                "overrideAutomationForVOTT"
-              ),
+              overrideAutomationForVOTT =
+                c.hasPathOrNull("overrideAutomationForVOTT") && c.getBoolean("overrideAutomationForVOTT"),
               overrideAutomationLevel =
                 if (c.hasPathOrNull("overrideAutomationLevel")) c.getInt("overrideAutomationLevel") else 1,
               poolingMultiplier = BeamConfig.Beam.Agentsim.Agents.ModalBehaviors.PoolingMultiplier(
@@ -822,7 +821,7 @@
           repositioningManager: BeamConfig.Beam.Agentsim.Agents.RideHail.RepositioningManager,
           rideHailManager: BeamConfig.Beam.Agentsim.Agents.RideHail.RideHailManager,
           surgePricing: BeamConfig.Beam.Agentsim.Agents.RideHail.SurgePricing,
-          vehicleManager: java.lang.String
+          vehicleManagerId: java.lang.String
         )
 
         object RideHail {
@@ -1059,45 +1058,6 @@
                 }
               }
 
-<<<<<<< HEAD
-=======
-              case class DepotManager(
-                stallAssignmentStrategy: BeamConfig.Beam.Agentsim.Agents.RideHail.Charging.VehicleChargingManager.DepotManager.StallAssignmentStrategy
-              )
-
-              object DepotManager {
-
-                case class StallAssignmentStrategy(
-                  name: java.lang.String
-                )
-
-                object StallAssignmentStrategy {
-
-                  def apply(
-                    c: com.typesafe.config.Config
-                  ): BeamConfig.Beam.Agentsim.Agents.RideHail.Charging.VehicleChargingManager.DepotManager.StallAssignmentStrategy = {
-                    BeamConfig.Beam.Agentsim.Agents.RideHail.Charging.VehicleChargingManager.DepotManager
-                      .StallAssignmentStrategy(
-                        name = if (c.hasPathOrNull("name")) c.getString("name") else "SeparateParkingZoneStrategy"
-                      )
-                  }
-                }
-
-                def apply(
-                  c: com.typesafe.config.Config
-                ): BeamConfig.Beam.Agentsim.Agents.RideHail.Charging.VehicleChargingManager.DepotManager = {
-                  BeamConfig.Beam.Agentsim.Agents.RideHail.Charging.VehicleChargingManager.DepotManager(
-                    stallAssignmentStrategy =
-                      BeamConfig.Beam.Agentsim.Agents.RideHail.Charging.VehicleChargingManager.DepotManager
-                        .StallAssignmentStrategy(
-                          if (c.hasPathOrNull("stallAssignmentStrategy")) c.getConfig("stallAssignmentStrategy")
-                          else com.typesafe.config.ConfigFactory.parseString("stallAssignmentStrategy{}")
-                        )
-                  )
-                }
-              }
-
->>>>>>> 11f01ae0
               def apply(
                 c: com.typesafe.config.Config
               ): BeamConfig.Beam.Agentsim.Agents.RideHail.Charging.VehicleChargingManager = {
@@ -1412,9 +1372,8 @@
                 if (c.hasPathOrNull("iterationStats")) c.getConfig("iterationStats")
                 else com.typesafe.config.ConfigFactory.parseString("iterationStats{}")
               ),
-              linkFleetStateAcrossIterations = c.hasPathOrNull("linkFleetStateAcrossIterations") && c.getBoolean(
-                "linkFleetStateAcrossIterations"
-              ),
+              linkFleetStateAcrossIterations =
+                c.hasPathOrNull("linkFleetStateAcrossIterations") && c.getBoolean("linkFleetStateAcrossIterations"),
               pooledBaseCost = if (c.hasPathOrNull("pooledBaseCost")) c.getDouble("pooledBaseCost") else 1.89,
               pooledCostPerMile = if (c.hasPathOrNull("pooledCostPerMile")) c.getDouble("pooledCostPerMile") else 1.11,
               pooledCostPerMinute =
@@ -1441,7 +1400,8 @@
                 if (c.hasPathOrNull("surgePricing")) c.getConfig("surgePricing")
                 else com.typesafe.config.ConfigFactory.parseString("surgePricing{}")
               ),
-              vehicleManager = if (c.hasPathOrNull("vehicleManager")) c.getString("vehicleManager") else "GlobalRHM"
+              vehicleManagerId =
+                if (c.hasPathOrNull("vehicleManagerId")) c.getString("vehicleManagerId") else "GlobalRHM"
             )
           }
         }
@@ -1488,9 +1448,8 @@
                 destination_nest_scale_factor =
                   if (c.hasPathOrNull("destination_nest_scale_factor")) c.getDouble("destination_nest_scale_factor")
                   else 1.0,
-                generate_secondary_activities = c.hasPathOrNull("generate_secondary_activities") && c.getBoolean(
-                  "generate_secondary_activities"
-                ),
+                generate_secondary_activities =
+                  c.hasPathOrNull("generate_secondary_activities") && c.getBoolean("generate_secondary_activities"),
                 intercept_file_path =
                   if (c.hasPathOrNull("intercept_file_path")) c.getString("intercept_file_path") else "",
                 max_destination_choice_set_size =
@@ -1841,24 +1800,6 @@
       )
 
       object ChargingNetworkManager {
-<<<<<<< HEAD
-=======
-
-        case class ChargingPoint(
-          thresholdDCFCinKW: scala.Int,
-          thresholdXFCinKW: scala.Int
-        )
-
-        object ChargingPoint {
-
-          def apply(c: com.typesafe.config.Config): BeamConfig.Beam.Agentsim.ChargingNetworkManager.ChargingPoint = {
-            BeamConfig.Beam.Agentsim.ChargingNetworkManager.ChargingPoint(
-              thresholdDCFCinKW = if (c.hasPathOrNull("thresholdDCFCinKW")) c.getInt("thresholdDCFCinKW") else 50,
-              thresholdXFCinKW = if (c.hasPathOrNull("thresholdXFCinKW")) c.getInt("thresholdXFCinKW") else 250
-            )
-          }
-        }
->>>>>>> 11f01ae0
 
         case class Helics(
           bufferSize: scala.Int,
@@ -1984,9 +1925,8 @@
 
           def apply(c: com.typesafe.config.Config): BeamConfig.Beam.Agentsim.Taz.ParkingManager = {
             BeamConfig.Beam.Agentsim.Taz.ParkingManager(
-              displayPerformanceTimings = c.hasPathOrNull("displayPerformanceTimings") && c.getBoolean(
-                "displayPerformanceTimings"
-              ),
+              displayPerformanceTimings =
+                c.hasPathOrNull("displayPerformanceTimings") && c.getBoolean("displayPerformanceTimings"),
               level = if (c.hasPathOrNull("level")) c.getString("level") else "TAZ",
               name = if (c.hasPathOrNull("name")) c.getString("name") else "DEFAULT",
               parallel = BeamConfig.Beam.Agentsim.Taz.ParkingManager.Parallel(
@@ -2392,9 +2332,8 @@
               if (c.hasPathOrNull("checkIntervalMs"))
                 c.getDuration("checkIntervalMs", java.util.concurrent.TimeUnit.MILLISECONDS)
               else 200,
-            checkMaxNumberOfMessagesEnabled = !c.hasPathOrNull("checkMaxNumberOfMessagesEnabled") || c.getBoolean(
-              "checkMaxNumberOfMessagesEnabled"
-            ),
+            checkMaxNumberOfMessagesEnabled =
+              !c.hasPathOrNull("checkMaxNumberOfMessagesEnabled") || c.getBoolean("checkMaxNumberOfMessagesEnabled"),
             defaultTimeoutMs =
               if (c.hasPathOrNull("defaultTimeoutMs"))
                 c.getDuration("defaultTimeoutMs", java.util.concurrent.TimeUnit.MILLISECONDS)
@@ -2431,9 +2370,8 @@
         def apply(c: com.typesafe.config.Config): BeamConfig.Beam.Debug.TriggerMeasurer = {
           BeamConfig.Beam.Debug.TriggerMeasurer(
             enabled = c.hasPathOrNull("enabled") && c.getBoolean("enabled"),
-            writeStuckAgentDetectionConfig = !c.hasPathOrNull("writeStuckAgentDetectionConfig") || c.getBoolean(
-              "writeStuckAgentDetectionConfig"
-            )
+            writeStuckAgentDetectionConfig =
+              !c.hasPathOrNull("writeStuckAgentDetectionConfig") || c.getBoolean("writeStuckAgentDetectionConfig")
           )
         }
       }
@@ -2459,9 +2397,8 @@
           ),
           agentTripScoresInterval =
             if (c.hasPathOrNull("agentTripScoresInterval")) c.getInt("agentTripScoresInterval") else 0,
-          clearRoutedOutstandingWorkEnabled = c.hasPathOrNull("clearRoutedOutstandingWorkEnabled") && c.getBoolean(
-            "clearRoutedOutstandingWorkEnabled"
-          ),
+          clearRoutedOutstandingWorkEnabled =
+            c.hasPathOrNull("clearRoutedOutstandingWorkEnabled") && c.getBoolean("clearRoutedOutstandingWorkEnabled"),
           debugActorTimerIntervalInSec =
             if (c.hasPathOrNull("debugActorTimerIntervalInSec")) c.getInt("debugActorTimerIntervalInSec") else 0,
           debugEnabled = c.hasPathOrNull("debugEnabled") && c.getBoolean("debugEnabled"),
@@ -2486,12 +2423,10 @@
             if (c.hasPathOrNull("vmInformation")) c.getConfig("vmInformation")
             else com.typesafe.config.ConfigFactory.parseString("vmInformation{}")
           ),
-          writeModeChoiceAlternatives = c.hasPathOrNull("writeModeChoiceAlternatives") && c.getBoolean(
-            "writeModeChoiceAlternatives"
-          ),
-          writeRealizedModeChoiceFile = c.hasPathOrNull("writeRealizedModeChoiceFile") && c.getBoolean(
-            "writeRealizedModeChoiceFile"
-          )
+          writeModeChoiceAlternatives =
+            c.hasPathOrNull("writeModeChoiceAlternatives") && c.getBoolean("writeModeChoiceAlternatives"),
+          writeRealizedModeChoiceFile =
+            c.hasPathOrNull("writeRealizedModeChoiceFile") && c.getBoolean("writeRealizedModeChoiceFile")
         )
       }
     }
@@ -2503,8 +2438,6 @@
 
     object Exchange {
 
-<<<<<<< HEAD
-=======
       case class Output(
         activitySimSkimsEnabled: scala.Boolean,
         geo: BeamConfig.Beam.Exchange.Output.Geo
@@ -2527,9 +2460,8 @@
 
         def apply(c: com.typesafe.config.Config): BeamConfig.Beam.Exchange.Output = {
           BeamConfig.Beam.Exchange.Output(
-            activitySimSkimsEnabled = c.hasPathOrNull("activitySimSkimsEnabled") && c.getBoolean(
-              "activitySimSkimsEnabled"
-            ),
+            activitySimSkimsEnabled =
+              c.hasPathOrNull("activitySimSkimsEnabled") && c.getBoolean("activitySimSkimsEnabled"),
             geo = BeamConfig.Beam.Exchange.Output.Geo(
               if (c.hasPathOrNull("geo")) c.getConfig("geo") else com.typesafe.config.ConfigFactory.parseString("geo{}")
             )
@@ -2537,7 +2469,6 @@
         }
       }
 
->>>>>>> 11f01ae0
       case class Scenario(
         convertWgs2Utm: scala.Boolean,
         fileFormat: java.lang.String,
@@ -2747,17 +2678,17 @@
 
       def apply(c: com.typesafe.config.Config): BeamConfig.Beam.Outputs = {
         BeamConfig.Beam.Outputs(
-          addTimestampToOutputDirectory = !c.hasPathOrNull("addTimestampToOutputDirectory") || c.getBoolean(
-            "addTimestampToOutputDirectory"
-          ),
+          addTimestampToOutputDirectory =
+            !c.hasPathOrNull("addTimestampToOutputDirectory") || c.getBoolean("addTimestampToOutputDirectory"),
           baseOutputDirectory =
             if (c.hasPathOrNull("baseOutputDirectory")) c.getString("baseOutputDirectory") else "output",
-          collectAndCreateBeamAnalysisAndGraphs = !c.hasPathOrNull("collectAndCreateBeamAnalysisAndGraphs") || c
-            .getBoolean("collectAndCreateBeamAnalysisAndGraphs"),
+          collectAndCreateBeamAnalysisAndGraphs =
+            !c.hasPathOrNull("collectAndCreateBeamAnalysisAndGraphs") || c.getBoolean(
+              "collectAndCreateBeamAnalysisAndGraphs"
+            ),
           defaultWriteInterval = if (c.hasPathOrNull("defaultWriteInterval")) c.getInt("defaultWriteInterval") else 1,
-          displayPerformanceTimings = c.hasPathOrNull("displayPerformanceTimings") && c.getBoolean(
-            "displayPerformanceTimings"
-          ),
+          displayPerformanceTimings =
+            c.hasPathOrNull("displayPerformanceTimings") && c.getBoolean("displayPerformanceTimings"),
           events = BeamConfig.Beam.Outputs.Events(
             if (c.hasPathOrNull("events")) c.getConfig("events")
             else com.typesafe.config.ConfigFactory.parseString("events{}")
@@ -3356,12 +3287,10 @@
 
           def apply(c: com.typesafe.config.Config): BeamConfig.Beam.Physsim.Relaxation.Experiment20 = {
             BeamConfig.Beam.Physsim.Relaxation.Experiment20(
-              clearModesEveryIteration = !c.hasPathOrNull("clearModesEveryIteration") || c.getBoolean(
-                "clearModesEveryIteration"
-              ),
-              clearRoutesEveryIteration = !c.hasPathOrNull("clearRoutesEveryIteration") || c.getBoolean(
-                "clearRoutesEveryIteration"
-              ),
+              clearModesEveryIteration =
+                !c.hasPathOrNull("clearModesEveryIteration") || c.getBoolean("clearModesEveryIteration"),
+              clearRoutesEveryIteration =
+                !c.hasPathOrNull("clearRoutesEveryIteration") || c.getBoolean("clearRoutesEveryIteration"),
               fractionOfPopulationToReroute =
                 if (c.hasPathOrNull("fractionOfPopulationToReroute")) c.getDouble("fractionOfPopulationToReroute")
                 else 0.1,
@@ -3382,12 +3311,10 @@
 
           def apply(c: com.typesafe.config.Config): BeamConfig.Beam.Physsim.Relaxation.Experiment21 = {
             BeamConfig.Beam.Physsim.Relaxation.Experiment21(
-              clearModesEveryIteration = !c.hasPathOrNull("clearModesEveryIteration") || c.getBoolean(
-                "clearModesEveryIteration"
-              ),
-              clearRoutesEveryIteration = !c.hasPathOrNull("clearRoutesEveryIteration") || c.getBoolean(
-                "clearRoutesEveryIteration"
-              ),
+              clearModesEveryIteration =
+                !c.hasPathOrNull("clearModesEveryIteration") || c.getBoolean("clearModesEveryIteration"),
+              clearRoutesEveryIteration =
+                !c.hasPathOrNull("clearRoutesEveryIteration") || c.getBoolean("clearRoutesEveryIteration"),
               fractionOfPopulationToReroute =
                 if (c.hasPathOrNull("fractionOfPopulationToReroute")) c.getDouble("fractionOfPopulationToReroute")
                 else 0.1,
@@ -3520,14 +3447,12 @@
             if (c.hasPathOrNull("events")) c.getConfig("events")
             else com.typesafe.config.ConfigFactory.parseString("events{}")
           ),
-          eventsForFullVersionOfVia = !c.hasPathOrNull("eventsForFullVersionOfVia") || c.getBoolean(
-            "eventsForFullVersionOfVia"
-          ),
+          eventsForFullVersionOfVia =
+            !c.hasPathOrNull("eventsForFullVersionOfVia") || c.getBoolean("eventsForFullVersionOfVia"),
           eventsSampling = if (c.hasPathOrNull("eventsSampling")) c.getDouble("eventsSampling") else 1.0,
           flowCapacityFactor = if (c.hasPathOrNull("flowCapacityFactor")) c.getDouble("flowCapacityFactor") else 1.0,
-          initializeRouterWithFreeFlowTimes = !c.hasPathOrNull("initializeRouterWithFreeFlowTimes") || c.getBoolean(
-            "initializeRouterWithFreeFlowTimes"
-          ),
+          initializeRouterWithFreeFlowTimes =
+            !c.hasPathOrNull("initializeRouterWithFreeFlowTimes") || c.getBoolean("initializeRouterWithFreeFlowTimes"),
           inputNetworkFilePath =
             if (c.hasPathOrNull("inputNetworkFilePath")) c.getString("inputNetworkFilePath")
             else "/test/input/beamville/r5/physsim-network.xml",
@@ -3647,8 +3572,6 @@
 
       object Skim {
 
-<<<<<<< HEAD
-=======
         case class ActivitySimSkimmer(
           fileBaseName: java.lang.String,
           name: java.lang.String
@@ -3664,7 +3587,6 @@
           }
         }
 
->>>>>>> 11f01ae0
         case class DriveTimeSkimmer(
           fileBaseName: java.lang.String,
           name: java.lang.String
@@ -3872,8 +3794,10 @@
             if (c.hasPathOrNull("minimumPossibleSkimBasedTravelTimeInS"))
               c.getInt("minimumPossibleSkimBasedTravelTimeInS")
             else 60,
-          overrideNetworkTravelTimesUsingSkims = c.hasPathOrNull("overrideNetworkTravelTimesUsingSkims") && c
-            .getBoolean("overrideNetworkTravelTimesUsingSkims"),
+          overrideNetworkTravelTimesUsingSkims =
+            c.hasPathOrNull("overrideNetworkTravelTimesUsingSkims") && c.getBoolean(
+              "overrideNetworkTravelTimesUsingSkims"
+            ),
           r5 = BeamConfig.Beam.Routing.R5(
             if (c.hasPathOrNull("r5")) c.getConfig("r5") else com.typesafe.config.ConfigFactory.parseString("r5{}")
           ),
@@ -4026,8 +3950,6 @@
 
     object Urbansim {
 
-<<<<<<< HEAD
-=======
       case class BackgroundODSkimsCreator(
         calculationTimeoutHours: scala.Int,
         enabled: scala.Boolean,
@@ -4100,7 +4022,6 @@
         }
       }
 
->>>>>>> 11f01ae0
       case class FractionOfModesToClear(
         allModes: scala.Double,
         bike: scala.Double,
@@ -4538,9 +4459,8 @@
             BeamConfig.Matsim.Modules.PlanCalcScore.Parameterset$Elm(
               activityType = if (c.hasPathOrNull("activityType")) c.getString("activityType") else "Home",
               priority = if (c.hasPathOrNull("priority")) c.getInt("priority") else 1,
-              scoringThisActivityAtAll = !c.hasPathOrNull("scoringThisActivityAtAll") || c.getBoolean(
-                "scoringThisActivityAtAll"
-              ),
+              scoringThisActivityAtAll =
+                !c.hasPathOrNull("scoringThisActivityAtAll") || c.getBoolean("scoringThisActivityAtAll"),
               `type` = if (c.hasPathOrNull("type")) c.getString("type") else "activityParams",
               typicalDuration = if (c.hasPathOrNull("typicalDuration")) c.getString("typicalDuration") else "01:00:00",
               typicalDurationScoreComputation =
