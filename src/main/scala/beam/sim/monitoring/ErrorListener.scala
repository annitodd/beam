--- conflicted
+++ resolved
@@ -10,12 +10,8 @@
 import beam.agentsim.scheduler.Trigger.TriggerWithId
 import beam.router.BeamRouter.{EmbodyWithCurrentTravelTime, RoutingRequest, WorkAvailable}
 
-<<<<<<< HEAD
-/** @author sid.feygin
-=======
 /**
   * @author sid.feygin
->>>>>>> cc46647f
   */
 class ErrorListener() extends Actor with ActorLogging {
   private var nextCounter = 1
@@ -71,11 +67,7 @@
       event.tick.map(tick => Math.round(tick / 3600.0).toInt).getOrElse(-1)
 
     val msgCounts = terminatedPrematurelyEvents
-<<<<<<< HEAD
-      .groupBy(event => "ALL")
-=======
       .groupBy(_ => "ALL")
->>>>>>> cc46647f
       .mapValues(eventsPerReason =>
         eventsPerReason
           .groupBy(event => hourOrMinus1(event))
@@ -83,11 +75,7 @@
       )
     msgCounts
       .map { case (msg, cntByHour) =>
-<<<<<<< HEAD
-        val sortedCounts = cntByHour.toSeq.sortBy { case (hr, cnt) => hr }
-=======
         val sortedCounts = cntByHour.toSeq.sortBy { case (hr, _) => hr }
->>>>>>> cc46647f
         s"$msg:\n\tHour\t${sortedCounts.map { case (hr, _) => hr.toString }.mkString("\t")}\n\tCnt \t${sortedCounts
           .map { case (_, cnt) => cnt.toString }
           .mkString("\t")}"
