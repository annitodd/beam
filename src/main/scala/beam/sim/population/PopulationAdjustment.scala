package beam.sim.population

import beam.agentsim
import beam.agentsim.agents.vehicles.BeamVehicle
import beam.router.Modes.BeamMode
import beam.sim.BeamServices
import beam.utils.plan.sampling.AvailableModeUtils
import com.typesafe.scalalogging.LazyLogging
import org.matsim.api.core.v01.population.{Population => MPopulation}
import org.matsim.api.core.v01.{Id, Scenario}
import org.matsim.core.population.PersonUtils
import org.matsim.utils.objectattributes.ObjectAttributes

import scala.collection.JavaConverters._

/**
  * An interface that handles setting/updating attributes for the population.
  */
trait PopulationAdjustment extends LazyLogging {

  val beamServices: BeamServices

  /**
    * Collects the individual person attributes as [[beam.sim.population.AttributesOfIndividual]] and stores them as a custom attribute "beam-attributes" under the person.
    * @param population The population in the scenario
    * @return updated population
    */
  def updateAttributes(population: MPopulation): MPopulation = {
    val personAttributes: ObjectAttributes = population.getPersonAttributes
    //Iterate over each person in the population
    population.getPersons.asScala.values
      .map { person =>
<<<<<<< HEAD
        {

          val valueOfTime: Double =
            personAttributes.getAttribute(person.getId.toString, "valueOfTime") match {
              case null =>
                beamServices.beamConfig.beam.agentsim.agents.modalBehaviors.defaultValueOfTime
              case specifiedVot =>
                specifiedVot.asInstanceOf[Double]
            }

          val availableModes: Seq[BeamMode] = Option(
            personAttributes.getAttribute(person.getId.toString, "available-modes")
          ).fold(BeamMode.allModes)(
            attr => availableModeParser(attr.toString)
          )
          val income = Try { personAttributes.getAttribute(person.getId.toString, "income") } match {
            case scala.util.Success(value)     => Option(value.asInstanceOf[Double])
            case scala.util.Failure(exception) => Some(0.0)
          }
          val modalityStyle =
            Option(person.getSelectedPlan.getAttributes.getAttribute("modality-style"))
              .map(_.asInstanceOf[String])

          val householdAttributes = beamServices.personHouseholds.get(person.getId).fold(HouseholdAttributes.EMPTY) {
            household =>
              val houseHoldVehicles: Map[Id[BeamVehicle], BeamVehicle] =
                agentsim.agents.Population.getVehiclesFromHousehold(household, beamServices)
              HouseholdAttributes(household, houseHoldVehicles)
          }
          val attributes =
            AttributesOfIndividual(
              householdAttributes,
              modalityStyle,
              Option(PersonUtils.getSex(person)).getOrElse("M").equalsIgnoreCase("M"),
              availableModes,
              valueOfTime,
              Option(PersonUtils.getAge(person)),
              income
            )

          person.getCustomAttributes.put("beam-attributes", attributes)

=======
        // Read person attribute "valueOfTime" and default it to the respective config value if not found
        val valueOfTime: Double =
          Option(personAttributes.getAttribute(person.getId.toString, "valueOfTime"))
            .map(_.asInstanceOf[Double])
            .getOrElse(beamServices.beamConfig.beam.agentsim.agents.modalBehaviors.defaultValueOfTime)
        // Read excluded-modes set for the person and calculate the possible available modes for the person
        val excludedModes = AvailableModeUtils.getExcludedModesForPerson(population, person.getId.toString)
        val availableModes: Seq[BeamMode] = BeamMode.allTripModes filterNot { mode =>
          excludedModes.exists(em => em.equalsIgnoreCase(mode.value))
>>>>>>> f0761574
        }
        // Read person attribute "income" and default it to 0 if not set
        val income = Option(personAttributes.getAttribute(person.getId.toString, "income"))
          .map(_.asInstanceOf[Double])
          .getOrElse(0D)
        // Read person attribute "modalityStyle"
        val modalityStyle =
          Option(person.getSelectedPlan.getAttributes.getAttribute("modality-style"))
            .map(_.asInstanceOf[String])

        // Read household attributes for the person
        val householdAttributes = beamServices.personHouseholds.get(person.getId).fold(HouseholdAttributes.EMPTY) {
          household =>
            val houseHoldVehicles: Map[Id[BeamVehicle], BeamVehicle] =
              agentsim.agents.Population.getVehiclesFromHousehold(household, beamServices)
            HouseholdAttributes(household, houseHoldVehicles)
        }
        // Generate the AttributesOfIndividual object as save it as custom attribute - "beam-attributes" for the person
        val attributes =
          AttributesOfIndividual(
            householdAttributes,
            modalityStyle,
            Option(PersonUtils.getSex(person)).getOrElse("M").equalsIgnoreCase("M"),
            availableModes,
            valueOfTime,
            Option(PersonUtils.getAge(person)),
            Some(income)
          )
        person.getCustomAttributes.put(PopulationAdjustment.BEAM_ATTRIBUTES, attributes)
      }
    population
  }

  /**
    * Updates the population , all individual's attributes and logs the modes
    * @param scenario selected scenario
    * @return updated population
    */
  final def update(scenario: Scenario): MPopulation = {
    val result = updatePopulation(scenario)
    logModes(result)
    updateAttributes(result)
  }

  /**
    * Verified if all individuals have the excluded modes attribute and logs the count of each excluded mode.
    * @param population population from the scenario
    */
  protected final def logModes(population: MPopulation): Unit = {

    logger.info("Modes excluded:")

    // initialize all excluded modes to empty array
    var allExcludedModes: Array[String] = Array.empty

// check if excluded modes is defined for all individuals
    val allAgentsHaveAttributes = population.getPersons.asScala.forall { entry =>
      val personExcludedModes = Option(
        population.getPersonAttributes.getAttribute(entry._1.toString, PopulationAdjustment.EXCLUDED_MODES)
      ).map(_.toString)
      // if excluded modes is defined for the person add it to the cumulative list
      if (personExcludedModes.isDefined && personExcludedModes.get.nonEmpty)
        allExcludedModes = allExcludedModes ++ personExcludedModes.get.split(",")
      personExcludedModes.isDefined
    }
    // count the number of excluded modes for each mode type
    allExcludedModes
      .groupBy(x => x)
      .foreach(t => logger.info(s"${t._1} -> ${t._2.length}"))

    // log error if excluded modes attributes is missing for at least one person in the population
    if (!allAgentsHaveAttributes) {
      logger.error("Not all agents have person attributes - is attributes file missing ?")
    }
  }

  protected def updatePopulation(scenario: Scenario): MPopulation

  /**
    * Adds the given mode to the list of available modes for the person
    * @param population population from the scenario
    * @param personId the person to whom the above mode needs to be added
    * @param mode mode to be added
    */
  protected def addMode(population: MPopulation, personId: String, mode: String): MPopulation = {
    val person = population.getPersons.get(Id.createPersonId(personId))
    val availableModes = AvailableModeUtils.availableModesForPerson(person)
    if (!availableModes.exists(am => am.value.equalsIgnoreCase(mode))) {
      val newAvailableModes: Seq[String] = availableModes.map(_.value) :+ mode
      AvailableModeUtils.setAvailableModesForPerson(person, population, newAvailableModes)
    }
    population
  }

  /**
    * Checks if the the given mode is available for the person
    * @param population population from the scenario
    * @param personId the person to whom the above mode availability needs to be verified
    * @param modeToCheck mode to be checked
    */
  protected def existsMode(population: MPopulation, personId: String, modeToCheck: String): Boolean = {
    AvailableModeUtils
      .availableModesForPerson(
        population.getPersons
          .get(Id.createPersonId(personId))
      )
      .exists(_.value.equalsIgnoreCase(modeToCheck))
  }

  /**
    * Removes the given mode from the list of available modes for the person
    * @param population population from the scenario
    * @param personId the person to whom the above mode needs to be removed
    * @param modeToRemove mode to be removed
    */
  protected def removeMode(population: MPopulation, personId: String, modeToRemove: String*): Unit = {
    val person = population.getPersons.get(Id.createPersonId(personId))
    val availableModes = AvailableModeUtils.availableModesForPerson(person)
    val newModes: Seq[BeamMode] = availableModes.filterNot(m => modeToRemove.exists(r => r.equalsIgnoreCase(m.value)))
    AvailableModeUtils.replaceAvailableModesForPerson(person, newModes.map(_.value))
  }

  /**
    * Remove the given mode from the list of available modes for all the individuals in the population
    * @param population population from the scenario
    * @param modeToRemove mode to be removed
    */
  protected def removeModeAll(population: MPopulation, modeToRemove: String*): Unit = {
    population.getPersons.keySet() forEach { personId =>
      this.removeMode(population, personId.toString, modeToRemove: _*)
    }
  }
}

/**
  * A companion object for the PopulationAdjustment Interface
  */
object PopulationAdjustment extends LazyLogging {
  val DEFAULT_ADJUSTMENT = "DEFAULT_ADJUSTMENT"
  val PERCENTAGE_ADJUSTMENT = "PERCENTAGE_ADJUSTMENT"
  val DIFFUSION_POTENTIAL_ADJUSTMENT = "DIFFUSION_POTENTIAL_ADJUSTMENT"
  val EXCLUDED_MODES = "excluded-modes"
  val BEAM_ATTRIBUTES = "beam-attributes"

  /**
    * Generates the population adjustment interface based on the configuration set
    * @param beamServices beam services
    * @return An instance of [[beam.sim.population.PopulationAdjustment]]
    */
  def getPopulationAdjustment(beamServices: BeamServices): PopulationAdjustment = {
    beamServices.beamConfig.beam.agentsim.populationAdjustment match {
      case DEFAULT_ADJUSTMENT =>
        DefaultPopulationAdjustment(beamServices)
      case PERCENTAGE_ADJUSTMENT =>
        PercentagePopulationAdjustment(beamServices)
      case DIFFUSION_POTENTIAL_ADJUSTMENT =>
        new DiffusionPotentialPopulationAdjustment(beamServices)
      case adjClass =>
        try {
          Class
            .forName(adjClass)
            .getDeclaredConstructors()(0)
            .newInstance(beamServices)
            .asInstanceOf[PopulationAdjustment]
        } catch {
          case e: Exception =>
            throw new IllegalStateException(s"Unknown PopulationAdjustment: $adjClass", e)
        }
    }
  }

  /**
    * Gets the beam attributes for the given person in the population
    * @param population population from the scenario
    * @param personId the respective person's id
    * @return custom beam attributes as an instance of [[beam.sim.population.AttributesOfIndividual]]
    */
  def getBeamAttributes(population: MPopulation, personId: String): AttributesOfIndividual = {
    population.getPersons
      .get(Id.createPersonId(personId))
      .getCustomAttributes
      .get(BEAM_ATTRIBUTES)
      .asInstanceOf[AttributesOfIndividual]
  }

}<|MERGE_RESOLUTION|>--- conflicted
+++ resolved
@@ -30,50 +30,6 @@
     //Iterate over each person in the population
     population.getPersons.asScala.values
       .map { person =>
-<<<<<<< HEAD
-        {
-
-          val valueOfTime: Double =
-            personAttributes.getAttribute(person.getId.toString, "valueOfTime") match {
-              case null =>
-                beamServices.beamConfig.beam.agentsim.agents.modalBehaviors.defaultValueOfTime
-              case specifiedVot =>
-                specifiedVot.asInstanceOf[Double]
-            }
-
-          val availableModes: Seq[BeamMode] = Option(
-            personAttributes.getAttribute(person.getId.toString, "available-modes")
-          ).fold(BeamMode.allModes)(
-            attr => availableModeParser(attr.toString)
-          )
-          val income = Try { personAttributes.getAttribute(person.getId.toString, "income") } match {
-            case scala.util.Success(value)     => Option(value.asInstanceOf[Double])
-            case scala.util.Failure(exception) => Some(0.0)
-          }
-          val modalityStyle =
-            Option(person.getSelectedPlan.getAttributes.getAttribute("modality-style"))
-              .map(_.asInstanceOf[String])
-
-          val householdAttributes = beamServices.personHouseholds.get(person.getId).fold(HouseholdAttributes.EMPTY) {
-            household =>
-              val houseHoldVehicles: Map[Id[BeamVehicle], BeamVehicle] =
-                agentsim.agents.Population.getVehiclesFromHousehold(household, beamServices)
-              HouseholdAttributes(household, houseHoldVehicles)
-          }
-          val attributes =
-            AttributesOfIndividual(
-              householdAttributes,
-              modalityStyle,
-              Option(PersonUtils.getSex(person)).getOrElse("M").equalsIgnoreCase("M"),
-              availableModes,
-              valueOfTime,
-              Option(PersonUtils.getAge(person)),
-              income
-            )
-
-          person.getCustomAttributes.put("beam-attributes", attributes)
-
-=======
         // Read person attribute "valueOfTime" and default it to the respective config value if not found
         val valueOfTime: Double =
           Option(personAttributes.getAttribute(person.getId.toString, "valueOfTime"))
@@ -83,7 +39,6 @@
         val excludedModes = AvailableModeUtils.getExcludedModesForPerson(population, person.getId.toString)
         val availableModes: Seq[BeamMode] = BeamMode.allTripModes filterNot { mode =>
           excludedModes.exists(em => em.equalsIgnoreCase(mode.value))
->>>>>>> f0761574
         }
         // Read person attribute "income" and default it to 0 if not set
         val income = Option(personAttributes.getAttribute(person.getId.toString, "income"))
