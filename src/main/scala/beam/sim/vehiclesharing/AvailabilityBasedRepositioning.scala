package beam.sim.vehiclesharing

import beam.agentsim.agents.vehicles.{BeamVehicle, BeamVehicleType, VehicleManager}
import beam.agentsim.events.SpaceTime
import beam.agentsim.infrastructure.taz.{TAZ, TAZTreeMap}
import beam.router.BeamRouter
import beam.router.Modes.BeamMode
import beam.router.skim.core.TAZSkimmer.TAZSkimmerInternal
import beam.sim.BeamServices
import org.matsim.api.core.v01.Id

import scala.collection.mutable

case class AvailabilityBasedRepositioning(
  repositionTimeBin: Int,
  statTimeBin: Int,
  matchLimit: Int,
  vehicleManagerId: Id[VehicleManager],
  beamServices: BeamServices
) extends RepositionAlgorithm {

  case class RepositioningRequest(taz: TAZ, availableVehicles: Int, shortage: Int)
  val minAvailabilityMap = mutable.HashMap.empty[(Int, Id[TAZ]), Int]
  val unboardedVehicleInquiry = mutable.HashMap.empty[(Int, Id[TAZ]), Int]
  val orderingAvailVeh: Ordering[RepositioningRequest] = Ordering.by[RepositioningRequest, Int](_.availableVehicles)
  val orderingShortage: Ordering[RepositioningRequest] = Ordering.by[RepositioningRequest, Int](_.shortage)

  beamServices.beamScenario.tazTreeMap.getTAZs.foreach { taz =>
    (0 to 108000 / repositionTimeBin).foreach { i =>
      val time = i * repositionTimeBin
      val availVal = getCollectedDataFromPreviousSimulation(time, taz.tazId, RepositionManager.availability)
      val availValMin = availVal.drop(1).foldLeft(availVal.headOption.map(_.observations).getOrElse(0)) { (minV, cur) =>
        Math.min(minV, cur.observations)
      }
      minAvailabilityMap.put((i, taz.tazId), availValMin)
      val inquiryVal =
        getCollectedDataFromPreviousSimulation(time, taz.tazId, RepositionManager.inquiry).map(_.observations).sum
      val boardingVal =
        getCollectedDataFromPreviousSimulation(time, taz.tazId, RepositionManager.boarded).map(_.observations).sum
      unboardedVehicleInquiry.put((i, taz.tazId), inquiryVal - boardingVal)
    }
  }

  def getCollectedDataFromPreviousSimulation(
    time: Int,
    idTAZ: Id[TAZ],
    label: String
  ): Vector[TAZSkimmerInternal] = {
    val fromBin = time / statTimeBin
    val untilBin = (time + repositionTimeBin) / statTimeBin
    (fromBin until untilBin)
<<<<<<< HEAD
      .map(i =>
        beamServices.skims.taz_skimmer
          .getPreviousIterationSkim(i, vehicleManager.toString, Some(idTAZ), Some(label), None)
      )
=======
      .map(i => beamServices.skims.taz_skimmer.getLatestSkim(i, idTAZ, vehicleManagerId.toString, label))
>>>>>>> cc46647f
      .toVector
      .flatten
  }

  override def getVehiclesForReposition(
    now: Int,
    timeBin: Int,
    availableFleet: List[BeamVehicle]
  ): List[(BeamVehicle, SpaceTime, Id[TAZ], SpaceTime, Id[TAZ])] = {

    val oversuppliedTAZ = mutable.TreeSet.empty[RepositioningRequest](orderingAvailVeh)
    val undersuppliedTAZ = mutable.TreeSet.empty[RepositioningRequest](orderingShortage)

    val nowRepBin = now / timeBin
    val futureRepBin = nowRepBin + 1
    beamServices.beamScenario.tazTreeMap.getTAZs.foreach { taz =>
      val availValMin = minAvailabilityMap((nowRepBin, taz.tazId))
      val InquiryUnboarded = unboardedVehicleInquiry((futureRepBin, taz.tazId))
      if (availValMin > 0) {
        oversuppliedTAZ.add(RepositioningRequest(taz, availValMin, 0))
      } else if (InquiryUnboarded > 0) {
        undersuppliedTAZ.add(RepositioningRequest(taz, 0, InquiryUnboarded))
      }
    }

    val topOversuppliedTAZ = oversuppliedTAZ.take(matchLimit)
    val topUndersuppliedTAZ = undersuppliedTAZ.take(matchLimit)
    val ODs = new mutable.ListBuffer[(RepositioningRequest, RepositioningRequest, Int, Int)]
    while (topOversuppliedTAZ.nonEmpty && topUndersuppliedTAZ.nonEmpty) {
      @SuppressWarnings(Array("UnsafeTraversableMethods"))
      val org = topOversuppliedTAZ.head
      var destTimeOpt: Option[(RepositioningRequest, Int)] = None
      topUndersuppliedTAZ.foreach { dst =>
        val vehicleTypeId =
          Id.create( // FIXME Vehicle type borrowed from ridehail -- pass the vehicle type of the car sharing fleet instead
            beamServices.beamConfig.beam.agentsim.agents.rideHail.initialization.procedural.vehicleTypeId,
            classOf[BeamVehicleType]
          )
        val vehicleType = beamServices.beamScenario.vehicleTypes(vehicleTypeId)

        val skim = BeamRouter.computeTravelTimeAndDistanceAndCost(
          org.taz.coord,
          dst.taz.coord,
          now,
          BeamMode.CAR,
          vehicleTypeId,
          vehicleType,
          beamServices.beamScenario.fuelTypePrices(vehicleType.primaryFuelType),
          beamServices.beamScenario,
          beamServices.skims.od_skimmer
        )
        if (destTimeOpt.isEmpty || (destTimeOpt.isDefined && skim.time < destTimeOpt.get._2)) {
          destTimeOpt = Some((dst, skim.time))
        }
      }
      destTimeOpt foreach { case (dst, tt) =>
        val fleetSize = Math.min(org.availableVehicles, dst.shortage)
        topOversuppliedTAZ.remove(org)
        if (org.availableVehicles > fleetSize) {
          topOversuppliedTAZ.add(org.copy(availableVehicles = org.availableVehicles - fleetSize))
        }
        topUndersuppliedTAZ.remove(dst)
        if (dst.shortage > fleetSize) {
          topUndersuppliedTAZ.add(dst.copy(shortage = dst.shortage - fleetSize))
        }
        ODs.append((org, dst, tt, fleetSize))
      }
    }

    val vehiclesForReposition = mutable.ListBuffer.empty[(BeamVehicle, SpaceTime, Id[TAZ], SpaceTime, Id[TAZ])]
    val rand = new scala.util.Random(System.currentTimeMillis())
    var fleetTemp = availableFleet
    ODs.foreach { case (org, dst, tt, fleetSizeToReposition) =>
      val arrivalTime = now + tt
      val vehiclesForRepositionTemp =
        mutable.ListBuffer.empty[(BeamVehicle, SpaceTime, Id[TAZ], SpaceTime, Id[TAZ])]
      fleetTemp
        .filter(v =>
          org.taz == beamServices.beamScenario.tazTreeMap
            .getTAZ(v.spaceTime.loc.getX, v.spaceTime.loc.getY)
        )
        .take(fleetSizeToReposition)
        .map(
          (
            _,
            SpaceTime(org.taz.coord, now),
            org.taz.tazId,
            SpaceTime(TAZTreeMap.randomLocationInTAZ(dst.taz, rand), arrivalTime),
            dst.taz.tazId
          )
        )
        .foreach(vehiclesForRepositionTemp.append(_))
      val orgKey = (nowRepBin, org.taz.tazId)
      minAvailabilityMap.update(orgKey, minAvailabilityMap(orgKey) - vehiclesForRepositionTemp.size)
      fleetTemp = fleetTemp.filter(x => !vehiclesForRepositionTemp.exists(_._1 == x))
      vehiclesForReposition.appendAll(vehiclesForRepositionTemp)
    }

    vehiclesForReposition.toList
  }
}<|MERGE_RESOLUTION|>--- conflicted
+++ resolved
@@ -49,14 +49,7 @@
     val fromBin = time / statTimeBin
     val untilBin = (time + repositionTimeBin) / statTimeBin
     (fromBin until untilBin)
-<<<<<<< HEAD
-      .map(i =>
-        beamServices.skims.taz_skimmer
-          .getPreviousIterationSkim(i, vehicleManager.toString, Some(idTAZ), Some(label), None)
-      )
-=======
       .map(i => beamServices.skims.taz_skimmer.getLatestSkim(i, idTAZ, vehicleManagerId.toString, label))
->>>>>>> cc46647f
       .toVector
       .flatten
   }
