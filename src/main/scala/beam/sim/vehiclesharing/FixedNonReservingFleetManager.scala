--- conflicted
+++ resolved
@@ -73,13 +73,8 @@
         .map(_ => CompletionNotice(triggerId, Vector()))
         .pipeTo(sender())
 
-<<<<<<< HEAD
     case MobilityStatusInquiry(_, whenWhere, _) =>
       // Search box: 1000 meters around query location
-=======
-    case MobilityStatusInquiry(whenWhere) =>
-      // Search box: 5000 meters around query location
->>>>>>> f0761574
       val boundingBox = new Envelope(new Coordinate(whenWhere.loc.getX, whenWhere.loc.getY))
       boundingBox.expandBy(5000.0)
 
