--- conflicted
+++ resolved
@@ -117,11 +117,7 @@
       collectData(vehicle.spaceTime.time, vehicle.spaceTime.loc, RepositionManager.release)
   }
 
-<<<<<<< HEAD
-  def parkingInquiry(whenWhere: SpaceTime) = ParkingInquiry(whenWhere.loc, "wherever")
-=======
   def parkingInquiry(whenWhere: SpaceTime) = ParkingInquiry(whenWhere.loc, "wherever", None)
->>>>>>> 5c5ce20d
 
   override def getId: Id[VehicleManager] = id
   override def queryAvailableVehicles: List[BeamVehicle] =
