--- conflicted
+++ resolved
@@ -25,117 +25,6 @@
   ): Props
 }
 
-<<<<<<< HEAD
-//case class FixedNonReservingFleetFromFile(config: SharedFleets$Elm.FixedNonReservingFleetFromFile) extends FleetType {
-//  override def props(
-//    beamServices: BeamServices,
-//    beamSkimmer: BeamSkimmer,
-//    beamScheduler: ActorRef,
-//    parkingManager: ActorRef
-//  ): Props = {
-//    val initialLocation = mutable.ListBuffer[Coord]()
-//    val rand = new scala.util.Random(System.currentTimeMillis())
-//    readCsvFile(config.filePathCSV).foreach {
-//      case (idTaz, coord, fleetSize) =>
-//        val loc = beamServices.tazTreeMap.getTAZ(Id.create(idTaz, classOf[TAZ])) match {
-//          case Some(taz) =>
-//            val radius = Math.sqrt(taz.areaInSquareMeters / Math.PI)
-//            val a = 2 * Math.PI * rand.nextDouble()
-//            val r = radius * Math.sqrt(rand.nextDouble())
-//            val x = r * Math.cos(a)
-//            val y = r * Math.sin(a)
-//            new Coord(taz.coord.getX + x, taz.coord.getY + y)
-//          case _ => coord
-//        }
-//        (0 until fleetSize).foreach(_ => initialLocation.append(loc))
-//    }
-//
-////    val vehicles = mutable.Map.empty[Id[TAZ], (Id[TAZ], Coord, Int)]
-////    readCsvFile(config.filePathCSV).foldLeft(()) { (_, x) =>
-////      vehicles.put(x._1, x)
-////    }
-////    val peopleLocation = beamServices.matsimServices.getScenario.getPopulation.getPersons
-////      .values()
-////      .asScala
-////      .map(Population.personInitialLocation)
-////    peopleLocation.foreach { loc =>
-////      val taz = beamServices.tazTreeMap.getTAZ(loc.getX, loc.getY)
-////      if (vehicles.contains(taz.tazId) && vehicles(taz.tazId)._3 > 0) {
-////        initialLocation.append(loc)
-////        vehicles.update(taz.tazId, vehicles(taz.tazId).copy(_3 = vehicles(taz.tazId)._3 - 1))
-////      }
-////    }
-//
-//    val vehicleType = beamServices.vehicleTypes.getOrElse(
-//      Id.create(config.vehicleTypeId, classOf[BeamVehicleType]),
-//      throw new RuntimeException("Vehicle type id not found: " + config.vehicleTypeId)
-//    )
-//    Props(
-//      new FixedNonReservingFleetManager(
-//        parkingManager,
-//        initialLocation,
-//        vehicleType,
-//        beamScheduler,
-//        beamServices,
-//        beamSkimmer
-//      )
-//    )
-//  }
-//
-//  private def readCsvFile(filePath: String): Vector[(Id[TAZ], Coord, Int)] = {
-//    val mapReader = new CsvMapReader(FileUtils.readerFromFile(filePath), CsvPreference.STANDARD_PREFERENCE)
-//    var res = Vector[(Id[TAZ], Coord, Int)]()
-//    try {
-//      val header = mapReader.getHeader(true)
-//      var line: java.util.Map[String, String] = mapReader.read(header: _*)
-//      while (null != line) {
-//        val idz = line.getOrDefault("idz", "")
-//        val x = line.getOrDefault("x", "0.0").toDouble
-//        val y = line.getOrDefault("y", "0.0").toDouble
-//        val vehicles = line.get("vehicles").toInt
-//        res = res :+ (Id.create(idz, classOf[TAZ]), new Coord(x, y), vehicles)
-//        line = mapReader.read(header: _*)
-//      }
-//
-//    } finally {
-//      if (null != mapReader)
-//        mapReader.close()
-//    }
-//    res
-//  }
-//}
-
-//case class FixedNonReservingRandomlyDistributedFleet(config: SharedFleets$Elm.FixedNonReservingRandomlyDistributed)
-//    extends FleetType {
-//  override def props(
-//    beamServices: BeamServices,
-//    beamSkimmer: BeamSkimmer,
-//    beamScheduler: ActorRef,
-//    parkingManager: ActorRef
-//  ): Props = {
-//    val tazArray = beamServices.tazTreeMap.getTAZs.toArray
-//    val initialLocation = mutable.ListBuffer[Coord]()
-//    val rand = new scala.util.Random(System.currentTimeMillis())
-//    (1 to config.fleetSize).foreach(_ => initialLocation.prepend(tazArray(rand.nextInt(tazArray.length)).coord))
-//    val vehicleType = beamServices.vehicleTypes.getOrElse(
-//      Id.create(config.vehicleTypeId, classOf[BeamVehicleType]),
-//      throw new RuntimeException("Vehicle type id not found: " + config.vehicleTypeId)
-//    )
-//    Props(
-//      new FixedNonReservingFleetManager(
-//        parkingManager,
-//        initialLocation,
-//        vehicleType,
-//        beamScheduler,
-//        beamServices,
-//        beamSkimmer
-//      )
-//    )
-//  }
-//}
-
-case class FixedNonReservingFleet(config: SharedFleets$Elm.FixedNonReserving) extends FleetType {
-=======
 case class FixedNonReservingFleetByTAZ(
   managerId: Id[VehicleManager],
   config: SharedFleets$Elm.FixedNonReservingFleetByTaz,
@@ -203,7 +92,6 @@
 
 case class FixedNonReservingFleet(managerId: Id[VehicleManager], config: SharedFleets$Elm.FixedNonReserving)
     extends FleetType {
->>>>>>> 5703895f
   override def props(
     beamServices: BeamServices,
     skimmer: BeamSkimmer,
