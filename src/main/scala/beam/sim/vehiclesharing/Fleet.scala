--- conflicted
+++ resolved
@@ -84,20 +84,7 @@
     config.vehiclesSharePerTAZFromCSV match {
       case Some(fileName) =>
         logger.info(s"Reading shared vehicle fleet from file: $fileName")
-<<<<<<< HEAD
-        FleetUtils.readCSV(fileName).foreach {
-          case (idTaz, coord, share) =>
-            val fleetShare =
-              MathUtils.roundUniformly(share * config.fleetSize * agentSampleSizeAsFractionOfPopulation).toInt
-            (0 until fleetShare).foreach(
-              _ =>
-                initialLocation
-                  .append(beamServices.beamScenario.tazTreeMap.getTAZ(Id.create(idTaz, classOf[TAZ])) match {
-                    case Some(taz) => TAZTreeMap.randomLocationInTAZ(taz, rand)
-                    case _         => coord
-                  })
-            )
-=======
+
         FleetUtils.readCSV(fileName).foreach { case (idTaz, coord, share) =>
           val fleetShare: Int = MathUtils.roundUniformly(share * config.fleetSize).toInt
           (0 until fleetShare).foreach(_ =>
@@ -107,7 +94,7 @@
                 case _                                                  => coord
               })
           )
->>>>>>> 97762262
+
         }
       case _ =>
         logger.info(s"Random distribution of shared vehicle fleet i.e. no file or shares by Taz")
