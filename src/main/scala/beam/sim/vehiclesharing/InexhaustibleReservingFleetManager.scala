package beam.sim.vehiclesharing
import java.util.concurrent.TimeUnit

import akka.actor.{Actor, ActorLogging, ActorRef}
import akka.pattern.ask
import akka.pattern.pipe

import scala.concurrent.ExecutionContext.Implicits.global
import akka.util.Timeout
import beam.agentsim.agents.InitializeTrigger
import beam.agentsim.agents.household.HouseholdActor.{MobilityStatusInquiry, MobilityStatusResponse, ReleaseVehicle}
import beam.agentsim.agents.modalbehaviors.DrivesVehicle.ActualVehicle
import beam.agentsim.agents.vehicles.EnergyEconomyAttributes.Powertrain
import beam.agentsim.agents.vehicles.{BeamVehicle, BeamVehicleType}
import beam.agentsim.events.SpaceTime
<<<<<<< HEAD
import beam.agentsim.infrastructure.ParkingManager.{ParkingInquiry, ParkingInquiryResponse}
=======
import beam.agentsim.infrastructure.{ParkingInquiry, ParkingInquiryResponse}
>>>>>>> ec31bbc5
import beam.agentsim.scheduler.BeamAgentScheduler.CompletionNotice
import beam.agentsim.scheduler.Trigger.TriggerWithId
import beam.sim.population.AttributesOfIndividual
import org.matsim.api.core.v01.Id

private[vehiclesharing] class InexhaustibleReservingFleetManager(
  val parkingManager: ActorRef,
  vehicleType: BeamVehicleType
) extends Actor
    with ActorLogging {

  private implicit val timeout: Timeout = Timeout(50000, TimeUnit.SECONDS)

  var nextVehicleIndex = 0

  override def receive: Receive = {
    case TriggerWithId(InitializeTrigger(_), triggerId) =>
      sender ! CompletionNotice(triggerId)

    case MobilityStatusInquiry(_, whenWhere, _) =>
      // Create a vehicle out of thin air
      val vehicle = new BeamVehicle(
        Id.createVehicleId(self.path.name + "-" + nextVehicleIndex),
        new Powertrain(0.0),
        vehicleType
      )
      nextVehicleIndex += 1
      vehicle.manager = Some(self)
      vehicle.spaceTime = whenWhere
      vehicle.becomeDriver(sender)

      // Park it and forward it to the customer
      (parkingManager ? parkingInquiry(whenWhere))
        .collect {
          case ParkingInquiryResponse(stall, _) =>
            vehicle.useParkingStall(stall)
            MobilityStatusResponse(Vector(ActualVehicle(vehicle)))
        } pipeTo sender

    case ReleaseVehicle(_) =>
    // That's fine, nothing to do.

  }

  def parkingInquiry(whenWhere: SpaceTime) = ParkingInquiry(
    whenWhere.loc,
    "wherever",
<<<<<<< HEAD
    AttributesOfIndividual.EMPTY,
    None,
    0,
    0
=======
    0.0,
    None,
    0.0
>>>>>>> ec31bbc5
  )

}<|MERGE_RESOLUTION|>--- conflicted
+++ resolved
@@ -13,11 +13,7 @@
 import beam.agentsim.agents.vehicles.EnergyEconomyAttributes.Powertrain
 import beam.agentsim.agents.vehicles.{BeamVehicle, BeamVehicleType}
 import beam.agentsim.events.SpaceTime
-<<<<<<< HEAD
-import beam.agentsim.infrastructure.ParkingManager.{ParkingInquiry, ParkingInquiryResponse}
-=======
 import beam.agentsim.infrastructure.{ParkingInquiry, ParkingInquiryResponse}
->>>>>>> ec31bbc5
 import beam.agentsim.scheduler.BeamAgentScheduler.CompletionNotice
 import beam.agentsim.scheduler.Trigger.TriggerWithId
 import beam.sim.population.AttributesOfIndividual
@@ -65,16 +61,9 @@
   def parkingInquiry(whenWhere: SpaceTime) = ParkingInquiry(
     whenWhere.loc,
     "wherever",
-<<<<<<< HEAD
-    AttributesOfIndividual.EMPTY,
-    None,
-    0,
-    0
-=======
     0.0,
     None,
     0.0
->>>>>>> ec31bbc5
   )
 
 }