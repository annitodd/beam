--- conflicted
+++ resolved
@@ -60,10 +60,6 @@
       val allIncludedPaths = getIncludedPathsRecursively(confFileLocationNormalized)
 
       val confNameToPaths = (allIncludedPaths - confFileLocationNormalized)
-<<<<<<< HEAD
-        .map(_.toString)
-=======
->>>>>>> cc46647f
         .foldLeft(Map("beam.conf" -> confFileLocationNormalized)) { case (fileNameToPath, confFilePath) =>
           val confFileName = getName(confFilePath)
           val newConfFileName = confFileNames.get(confFileName) match {
