package beam.utils

import scala.collection.JavaConverters._
import scala.util.Random

/**
  * Created by sfeygin on 4/10/17.
  */
object MathUtils {

  /**
    * Safely round numbers using a specified scale
    *
    * @param inVal value to round
    * @param scale number of decimal places to use
    * @return
    */
  def roundDouble(inVal: Double, scale: Int = 3): Double = {
    BigDecimal.decimal(inVal).setScale(scale, BigDecimal.RoundingMode.HALF_UP).toDouble
  }

  /**
    * Calculates the median for the given collection of doubles
    * @param list the list of data
    * @return median of the given list
    */
  @SuppressWarnings(Array("UnsafeTraversableMethods"))
  def median(list: java.util.List[java.lang.Double]): Double = {
    if (list.isEmpty) {
      0
    } else {
      val sortedList = list.asScala.sortWith(_ < _)
      list.size match {
        case 1                   => sortedList.head
        case odd if odd % 2 != 0 => sortedList(odd / 2)
        case even if even % 2 == 0 =>
          val (l, h) = sortedList splitAt even / 2
          (l.last + h.head) / 2
        case _ => 0
      }
    }
  }

  def isNumberPowerOfTwo(number: Int): Boolean = {
    number > 0 && ((number & (number - 1)) == 0)
  }

  /**
    * Sums together things in log space.
    * @return log(\sum exp(a_i))
    * Taken from Sameer Singh
    * https://github.com/sameersingh/scala-utils/blob/master/misc/src/main/scala/org/sameersingh/utils/misc/Math.scala
    */

  def logSumExp(a: Double, b: Double): Double = {
    val output: Double =
      if (a.isNegInfinity) b
      else if (b.isNegInfinity) a
      else if (a < b) b + math.log(1 + math.exp(a - b))
      else a + math.log(1 + math.exp(b - a))
    output
  }

  /**
    * Sums together things in log space.
    * @return log(\sum exp(a_i))
    */
  def logSumExp(a: Double, b: Double, c: Double*): Double = {
    logSumExp(Array(a, b) ++ c)
  }

  /**
    * Sums together things in log space.
    * @return log(\sum exp(a_i))
    */
  def logSumExp(iter: Iterator[Double], max: Double): Double = {
    var accum = 0.0
    while (iter.hasNext) {
      val b = iter.next
      if (!b.isNegInfinity)
        accum += math.exp(b - max)
    }
    max + math.log(accum)
  }

  def randomPointInCircle(rSquared: Double, rnd: Random): (Double, Double) = {
    val xSquared = rnd.nextDouble() * rSquared
    val ySquared = rnd.nextDouble() * (rSquared - xSquared)
    val xSign = Math.signum(rnd.nextDouble() - 0.5)
    val ySign = Math.signum(rnd.nextDouble() - 0.5)
    (xSign * Math.sqrt(xSquared), ySign * Math.sqrt(ySquared))
  }

  /**
    * Sums together things in log space.
    * @return log(\sum exp(a_i))
    */
  @SuppressWarnings(Array("UnsafeTraversableMethods"))
  def logSumExp(a: Iterable[Double]): Double = {
    a.size match {
      case 0 => Double.NegativeInfinity;
      case 1 => a.head
      case 2 => logSumExp(a.head, a.last);
      case _ =>
        val m = a.max
        if (m.isInfinite) m
        else {
          var i = 0
          var accum = 0.0
          a.foreach { x =>
            accum += math.exp(x - m)
            i += 1;
          }
          m + math.log(accum)
        }
    }
  }

  def roundToFraction(x: Double, fraction: Long): Double = (x * fraction).round.toDouble / fraction

  /**
    * Tested with not negative
    * @param x float to round
    * @return one of the nearest integers depending on the random value and the fraction of x
    */
  def roundUniformly(x: Double): Long = {
    val floor: Double = Math.floor(x)
    val diff = x - floor
    val addition = if (Random.nextDouble() < diff) 1 else 0
    Math.round(floor + addition)
  }

<<<<<<< HEAD
=======
  /**
    * Tested with not negative
    * @param x float to round
    * @param random scala.util.Random
    * @return
    */
  def roundUniformly(x: Double, random: Random): Long = {
    val floor: Double = Math.floor(x)
    val diff = x - floor
    val addition = if (random.nextDouble() < diff) 1 else 0
    Math.round(floor + addition)
  }

>>>>>>> 97762262
  def formatBytes(v: Long): String = {
    if (v < 1024) return v + " B"
    val z = (63 - java.lang.Long.numberOfLeadingZeros(v)) / 10
    "%.1f %sB".format(v.toDouble / (1L << (z * 10)), " KMGTPE".charAt(z))
  }

  def nanToZero(x: Double) = if (x.isNaN) { 0.0 }
  else { x }
}<|MERGE_RESOLUTION|>--- conflicted
+++ resolved
@@ -130,8 +130,7 @@
     Math.round(floor + addition)
   }
 
-<<<<<<< HEAD
-=======
+
   /**
     * Tested with not negative
     * @param x float to round
@@ -145,7 +144,7 @@
     Math.round(floor + addition)
   }
 
->>>>>>> 97762262
+
   def formatBytes(v: Long): String = {
     if (v < 1024) return v + " B"
     val z = (63 - java.lang.Long.numberOfLeadingZeros(v)) / 10
