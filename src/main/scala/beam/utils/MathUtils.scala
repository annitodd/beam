package beam.utils

import scala.collection.JavaConverters._
import scala.reflect.ClassTag
import scala.util.Random
import scala.util.Random

/**
  * Created by sfeygin on 4/10/17.
  */
object MathUtils {

  /**
    * Safely round numbers using a specified scale
    *
    * @param inVal value to round
    * @param scale number of decimal places to use
    * @return
    */
  def roundDouble(inVal: Double, scale: Int = 3): Double = {
    BigDecimal.decimal(inVal).setScale(scale, BigDecimal.RoundingMode.HALF_UP).toDouble
  }

  /**
    * Calculates the median for the given collection of doubles
    * @param list the list of data
    * @return median of the given list
    */
  @SuppressWarnings(Array("UnsafeTraversableMethods"))
  def median(list: java.util.List[java.lang.Double]): Double = {
    if (list.isEmpty) {
      0
    } else {
      val sortedList = list.asScala.sortWith(_ < _)
      list.size match {
        case 1                   => sortedList.head
        case odd if odd % 2 != 0 => sortedList(odd / 2)
        case even if even % 2 == 0 =>
          val (l, h) = sortedList splitAt even / 2
          (l.last + h.head) / 2
        case _ => 0
      }
    }
  }

  def isNumberPowerOfTwo(number: Int): Boolean = {
    number > 0 && ((number & (number - 1)) == 0)
  }

  /**
    * Sums together things in log space.
    * @return log(\sum exp(a_i))
    * Taken from Sameer Singh
    * https://github.com/sameersingh/scala-utils/blob/master/misc/src/main/scala/org/sameersingh/utils/misc/Math.scala
    */

  def logSumExp(a: Double, b: Double): Double = {
    val output: Double =
      if (a.isNegInfinity) b
      else if (b.isNegInfinity) a
      else if (a < b) b + math.log(1 + math.exp(a - b))
      else a + math.log(1 + math.exp(b - a))
    output
  }

  /**
    * Sums together things in log space.
    * @return log(\sum exp(a_i))
    */
  def logSumExp(a: Double, b: Double, c: Double*): Double = {
    logSumExp(Array(a, b) ++ c)
  }

  /**
    * Sums together things in log space.
    * @return log(\sum exp(a_i))
    */
  def logSumExp(iter: Iterator[Double], max: Double): Double = {
    var accum = 0.0
    while (iter.hasNext) {
      val b = iter.next
      if (!b.isNegInfinity)
        accum += math.exp(b - max)
    }
    max + math.log(accum)
  }

  def randomPointInCircle(rSquared: Double, rnd: Random): (Double, Double) = {
    val xSquared = rnd.nextDouble() * rSquared
    val ySquared = rnd.nextDouble() * (rSquared - xSquared)
    val xSign = Math.signum(rnd.nextDouble() - 0.5)
    val ySign = Math.signum(rnd.nextDouble() - 0.5)
    (xSign * Math.sqrt(xSquared), ySign * Math.sqrt(ySquared))
  }

  /**
    * Sums together things in log space.
    * @return log(\sum exp(a_i))
    */
  @SuppressWarnings(Array("UnsafeTraversableMethods"))
  def logSumExp(a: Iterable[Double]): Double = {
    a.size match {
      case 0 => Double.NegativeInfinity;
      case 1 => a.head
      case 2 => logSumExp(a.head, a.last);
      case _ =>
        val m = a.max
        if (m.isInfinite) m
        else {
          var i = 0
          var accum = 0.0
          a.foreach { x =>
            accum += math.exp(x - m)
            i += 1;
          }
          m + math.log(accum)
        }
    }
  }

  def roundToFraction(x: Double, fraction: Long): Double = (x * fraction).round.toDouble / fraction

  /**
    * Tested with not negative
    * @param x float to round
    * @return one of the nearest integers depending on the random value and the fraction of x
    */
  def roundUniformly(x: Double): Long = {
    val floor: Double = Math.floor(x)
    val diff = x - floor
    val addition = if (Random.nextDouble() < diff) 1 else 0
    Math.round(floor + addition)
  }

  /**
    * Tested with not negative
    * @param x float to round
    * @param random scala.util.Random
    * @return
    */
  def roundUniformly(x: Double, random: Random): Long = {
    val floor: Double = Math.floor(x)
    val diff = x - floor
    val addition = if (random.nextDouble() < diff) 1 else 0
    Math.round(floor + addition)
  }

  def formatBytes(v: Long): String = {
    if (v < 1024) return v + " B"
    val z = (63 - java.lang.Long.numberOfLeadingZeros(v)) / 10
    "%.1f %sB".format(v.toDouble / (1L << (z * 10)), " KMGTPE".charAt(z))
  }

<<<<<<< HEAD
  def nanToZero(x: Double) = if (x.isNaN) { 0.0 } else { x }

  def selectElementsByProbability[T](
    rndSeed: Long,
    elementToProbability: T => Double,
    xs: Iterable[T]
  )(implicit ct: ClassTag[T]): Array[T] = {
    if (xs.isEmpty) Array.empty
    else {
      val rnd = new Random(rndSeed)
      xs.flatMap { person =>
        val removalProbability = elementToProbability(person)
        if (removalProbability == 0.0) None
        else {
          val isSelected = rnd.nextDouble() < removalProbability
          if (isSelected) Some(person)
          else None
        }
      }.toArray
    }
  }
=======
  def nanToZero(x: Double) = if (x.isNaN) { 0.0 }
  else { x }
>>>>>>> 1e21e352
}<|MERGE_RESOLUTION|>--- conflicted
+++ resolved
@@ -2,7 +2,6 @@
 
 import scala.collection.JavaConverters._
 import scala.reflect.ClassTag
-import scala.util.Random
 import scala.util.Random
 
 /**
@@ -151,8 +150,8 @@
     "%.1f %sB".format(v.toDouble / (1L << (z * 10)), " KMGTPE".charAt(z))
   }
 
-<<<<<<< HEAD
-  def nanToZero(x: Double) = if (x.isNaN) { 0.0 } else { x }
+  def nanToZero(x: Double) = if (x.isNaN) { 0.0 }
+  else { x }
 
   def selectElementsByProbability[T](
     rndSeed: Long,
@@ -173,8 +172,4 @@
       }.toArray
     }
   }
-=======
-  def nanToZero(x: Double) = if (x.isNaN) { 0.0 }
-  else { x }
->>>>>>> 1e21e352
 }