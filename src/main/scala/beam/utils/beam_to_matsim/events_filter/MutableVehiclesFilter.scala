--- conflicted
+++ resolved
@@ -8,11 +8,7 @@
 
   trait SelectNewVehicle {
     def select(vehicleMode: String, vehicleType: String, vehicleId: String): Boolean
-<<<<<<< HEAD
-    def fitIn(chance: Double): Boolean = Math.random() <= chance
-=======
     def fitIn(chane: Double): Boolean = Math.random() <= chane
->>>>>>> 2e83b0f8
   }
 
   def apply(selectNewVehicle: SelectNewVehicle): MutableVehiclesFilter = new MutableVehiclesFilter(selectNewVehicle)
