package beam.utils.csv.readers

import java.util.{Map => JavaMap}

<<<<<<< HEAD
import beam.utils.scenario._
=======
import beam.utils.logging.ExponentialLazyLogging
>>>>>>> 336f31bc
import beam.utils.scenario.matsim.BeamScenarioReader
import beam.utils.{FileUtils, ProfilingUtils}
import com.typesafe.scalalogging.LazyLogging
import org.apache.commons.lang3.math.NumberUtils
import org.supercsv.io.CsvMapReader
import org.supercsv.prefs.CsvPreference

import scala.reflect.ClassTag
import scala.util.Try

object BeamCsvScenarioReader extends BeamScenarioReader with ExponentialLazyLogging {
  override def inputType: InputType = InputType.CSV

  override def readPersonsFile(path: String): Array[PersonInfo] = {
    readAs[PersonInfo](path, "readPersonsFile", toPersonInfo)
  }
  override def readPlansFile(path: String): Array[PlanElement] = {
    readAs[PlanElement](path, "readPlansFile", toPlanInfo)
  }
  override def readHouseholdsFile(householdsPath: String, vehicles: Iterable[VehicleInfo]): Array[HouseholdInfo] = {
    val householdToNumberOfCars = vehicles.groupBy(_.householdId).map {
      case (householdId, listOfCars) => (householdId, listOfCars.size)
    }
    readAs[HouseholdInfo](householdsPath, "readHouseholdsFile", toHouseholdInfo(householdToNumberOfCars))
  }

  private[readers] def readAs[T](path: String, what: String, mapper: JavaMap[String, String] => T)(
    implicit ct: ClassTag[T]
  ): Array[T] = {
    ProfilingUtils.timed(what, x => logger.info(x)) {
      FileUtils.using(new CsvMapReader(FileUtils.readerFromFile(path), CsvPreference.STANDARD_PREFERENCE)) { csvRdr =>
        val header = csvRdr.getHeader(true)
        Iterator.continually(csvRdr.read(header: _*)).takeWhile(_ != null).map(mapper).toArray
      }
    }
  }

  private[readers] def toHouseholdInfo(
    householdIdToVehiclesSize: Map[String, Int]
  )(rec: JavaMap[String, String]): HouseholdInfo = {
    val householdId = getIfNotNull(rec, "householdId")
    val cars = householdIdToVehiclesSize.get(householdId) match {
      case Some(total) => total
      case None        =>
        // The dots here are due to an idiosyncrasy with how ExponentialLazyLogger works....
        // it has to track how many times a log message has been requested and it uses the first
        // 20 characters as a unique key... if message is fewer than 20 characters the intended
        // behavior fails.
        logger.warn(s"HouseholdId has no cars associated........Id [$householdId]")
        0
    }
    HouseholdInfo(
      householdId = HouseholdId(householdId),
      cars = cars,
      income = getIfNotNull(rec, "incomeValue").toDouble,
      locationX = getIfNotNull(rec, "locationX").toDouble,
      locationY = getIfNotNull(rec, "locationY").toDouble
    )
  }

  private[readers] def toPlanInfo(rec: java.util.Map[String, String]): PlanElement = {
    val personId = getIfNotNull(rec, "personId")
    val planIndex = getIfNotNull(rec, "planIndex").toInt
    val planElementType = getIfNotNull(rec, "planElementType")
    val planElementIndex = getIfNotNull(rec, "planElementIndex").toInt
    val activityType = Option(rec.get("activityType"))
    val linkIds = Option(rec.get("legRouteLinks")).map(_.split("\\|").map(_.trim)).getOrElse(Array.empty[String])
    PlanElement(
      personId = PersonId(personId),
      planIndex = planIndex,
      planScore = getIfNotNull(rec, "planScore", "0").toDouble,
      planSelected = getIfNotNull(rec, "planSelected", "false").toBoolean,
      planElementType = planElementType,
      planElementIndex = planElementIndex,
      activityType = activityType,
      activityLocationX = Option(rec.get("activityLocationX")).map(_.toDouble),
      activityLocationY = Option(rec.get("activityLocationY")).map(_.toDouble),
      activityEndTime = Option(rec.get("activityEndTime")).map(_.toDouble),
      legMode = Option(rec.get("legMode")).map(_.toString),
      legDepartureTime = Option(rec.get("legDepartureTime")).map(_.toString),
      legTravelTime = Option(rec.get("legTravelTime")).map(_.toString),
      legRouteType = Option(rec.get("legRouteType")).map(_.toString),
      legRouteStartLink = Option(rec.get("legRouteStartLink")).map(_.toString),
      legRouteEndLink = Option(rec.get("legRouteEndLink")).map(_.toString),
      legRouteTravelTime = Option(rec.get("legRouteTravelTime")).map(_.toDouble),
      legRouteDistance = Option(rec.get("legRouteDistance")).map(_.toDouble),
      legRouteLinks = linkIds,
      geoId = Option(rec.get("geoId"))
    )
  }

  private def toPersonInfo(rec: JavaMap[String, String]): PersonInfo = {
    val personId = getIfNotNull(rec, "personId")
    val householdId = getIfNotNull(rec, "householdId")
    val age = getIfNotNull(rec, "age").toInt
    val isFemale = getIfNotNull(rec, "isFemale", "false").toBoolean
    val rank = getIfNotNull(rec, "householdRank", "0").toInt
<<<<<<< HEAD
    val industry = Option(rec.get("industry"))
=======
    val excludedModes = Try(getIfNotNull(rec, "excludedModes")).getOrElse("").split(",")
>>>>>>> 336f31bc
    val valueOfTime = NumberUtils.toDouble(Try(getIfNotNull(rec, "valueOfTime", "0")).getOrElse("0"), 0D)
    PersonInfo(
      personId = PersonId(personId),
      householdId = HouseholdId(householdId),
      rank = rank,
      age = age,
      excludedModes = excludedModes,
      isFemale = isFemale,
      valueOfTime = valueOfTime,
      industry = industry
    )
  }

  private def toVehicle(rec: JavaMap[String, String]): VehicleInfo = {
    VehicleInfo(
      vehicleId = getIfNotNull(rec, "vehicleId"),
      vehicleTypeId = getIfNotNull(rec, "vehicleTypeId"),
      householdId = getIfNotNull(rec, "householdId")
    )
  }

  private def getIfNotNull(rec: JavaMap[String, String], column: String, default: String = null): String = {
    val v = rec.getOrDefault(column, default)
    assert(v != null, s"Value in column '$column' is null")
    v
  }

  override def readVehiclesFile(vehiclesFilePath: String): Iterable[VehicleInfo] = {
    readAs[VehicleInfo](vehiclesFilePath, "vehiclesFile", toVehicle)
  }
}<|MERGE_RESOLUTION|>--- conflicted
+++ resolved
@@ -2,13 +2,11 @@
 
 import java.util.{Map => JavaMap}
 
-<<<<<<< HEAD
+import beam.utils.logging.ExponentialLazyLogging
 import beam.utils.scenario._
-=======
-import beam.utils.logging.ExponentialLazyLogging
->>>>>>> 336f31bc
 import beam.utils.scenario.matsim.BeamScenarioReader
 import beam.utils.{FileUtils, ProfilingUtils}
+import beam.utils.scenario._
 import com.typesafe.scalalogging.LazyLogging
 import org.apache.commons.lang3.math.NumberUtils
 import org.supercsv.io.CsvMapReader
@@ -104,11 +102,8 @@
     val age = getIfNotNull(rec, "age").toInt
     val isFemale = getIfNotNull(rec, "isFemale", "false").toBoolean
     val rank = getIfNotNull(rec, "householdRank", "0").toInt
-<<<<<<< HEAD
     val industry = Option(rec.get("industry"))
-=======
     val excludedModes = Try(getIfNotNull(rec, "excludedModes")).getOrElse("").split(",")
->>>>>>> 336f31bc
     val valueOfTime = NumberUtils.toDouble(Try(getIfNotNull(rec, "valueOfTime", "0")).getOrElse("0"), 0D)
     PersonInfo(
       personId = PersonId(personId),
