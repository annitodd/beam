package beam.utils.csv.readers

import java.util.{Map => JavaMap}

import beam.utils.scenario.matsim.BeamScenarioReader
import beam.utils.{FileUtils, ProfilingUtils}
import beam.utils.scenario._
import com.typesafe.scalalogging.LazyLogging
import org.apache.commons.lang3.math.NumberUtils
import org.supercsv.io.CsvMapReader
import org.supercsv.prefs.CsvPreference

import scala.reflect.ClassTag
import scala.util.Try

object BeamCsvScenarioReader extends BeamScenarioReader with LazyLogging {
  override def inputType: InputType = InputType.CSV

  override def readPersonsFile(path: String): Array[PersonInfo] = {
    readAs[PersonInfo](path, "readPersonsFile", toPersonInfo)
  }
  override def readPlansFile(path: String): Array[PlanElement] = {
    readAs[PlanElement](path, "readPlansFile", toPlanInfo)
  }
  override def readHouseholdsFile(householdsPath: String, vehicles: Iterable[VehicleInfo]): Array[HouseholdInfo] = {
    val householdToNumberOfCars = vehicles.groupBy(_.householdId).map {
      case (householdId, listOfCars) => (householdId, listOfCars.size)
    }
    readAs[HouseholdInfo](householdsPath, "readHouseholdsFile", toHouseholdInfo(householdToNumberOfCars))
  }

  private[readers] def readAs[T](path: String, what: String, mapper: JavaMap[String, String] => T)(
    implicit ct: ClassTag[T]
  ): Array[T] = {
    ProfilingUtils.timed(what, x => logger.info(x)) {
      FileUtils.using(new CsvMapReader(FileUtils.readerFromFile(path), CsvPreference.STANDARD_PREFERENCE)) { csvRdr =>
        val header = csvRdr.getHeader(true)
        Iterator.continually(csvRdr.read(header: _*)).takeWhile(_ != null).map(mapper).toArray
      }
    }
  }

  private[readers] def toHouseholdInfo(
    householdIdToVehiclesSize: Map[String, Int]
  )(rec: JavaMap[String, String]): HouseholdInfo = {
    val householdId = getIfNotNull(rec, "householdId")
    val cars = householdIdToVehiclesSize.get(householdId) match {
      case Some(total) => total
      case None =>
        logger.warn(s"HouseholdId [$householdId] has no cars associated")
        0
    }
    HouseholdInfo(
      householdId = HouseholdId(householdId),
      cars = cars,
      income = getIfNotNull(rec, "incomeValue").toDouble,
      locationX = getIfNotNull(rec, "locationX").toDouble,
      locationY = getIfNotNull(rec, "locationY").toDouble
    )
  }

  private[readers] def toPlanInfo(rec: java.util.Map[String, String]): PlanElement = {
    val personId = getIfNotNull(rec, "personId")
    val planIndex = getIfNotNull(rec, "planIndex").toInt
    val planElementType = getIfNotNull(rec, "planElementType")
    val planElementIndex = getIfNotNull(rec, "planElementIndex").toInt
    val activityType = Option(rec.get("activityType"))
    val linkIds = Option(rec.get("legRouteLinks")).map(_.split("\\|").map(_.trim)).getOrElse(Array.empty[String])
    PlanElement(
      personId = PersonId(personId),
      planIndex = planIndex,
      planScore = getIfNotNull(rec, "planScore", "0").toDouble,
      planSelected = getIfNotNull(rec, "planSelected", "false").toBoolean,
      planElementType = planElementType,
      planElementIndex = planElementIndex,
      activityType = activityType,
      activityLocationX = Option(rec.get("activityLocationX")).map(_.toDouble),
      activityLocationY = Option(rec.get("activityLocationY")).map(_.toDouble),
      activityEndTime = Option(rec.get("activityEndTime")).map(_.toDouble),
      legMode = Option(rec.get("legMode")).map(_.toString),
      legDepartureTime = Option(rec.get("legDepartureTime")).map(_.toString),
      legTravelTime = Option(rec.get("legTravelTime")).map(_.toString),
      legRouteType = Option(rec.get("legRouteType")).map(_.toString),
      legRouteStartLink = Option(rec.get("legRouteStartLink")).map(_.toString),
      legRouteEndLink = Option(rec.get("legRouteEndLink")).map(_.toString),
      legRouteTravelTime = Option(rec.get("legRouteTravelTime")).map(_.toDouble),
      legRouteDistance = Option(rec.get("legRouteDistance")).map(_.toDouble),
      legRouteLinks = linkIds,
      geoId = Option(rec.get("geoId"))
    )
  }

  private def toPersonInfo(rec: JavaMap[String, String]): PersonInfo = {
    val personId = getIfNotNull(rec, "personId")
    val householdId = getIfNotNull(rec, "householdId")
    val age = getIfNotNull(rec, "age").toInt
    val isFemale = getIfNotNull(rec, "isFemale", "false").toBoolean
    val rank = getIfNotNull(rec, "householdRank", "0").toInt
    val industry = getIfNotNull(rec, "industry", "")
    val valueOfTime = NumberUtils.toDouble(Try(getIfNotNull(rec, "valueOfTime", "0")).getOrElse("0"), 0D)
    PersonInfo(
      personId = PersonId(personId),
      householdId = HouseholdId(householdId),
      rank = rank,
      age = age,
      isFemale = isFemale,
<<<<<<< HEAD
      industry = industry,
      valueOfTime = valueOfTime
=======
      valueOfTime = valueOfTime,
      industry = None
>>>>>>> 23f8edb7
    )
  }

  private def toVehicle(rec: JavaMap[String, String]): VehicleInfo = {
    VehicleInfo(
      vehicleId = getIfNotNull(rec, "vehicleId"),
      vehicleTypeId = getIfNotNull(rec, "vehicleTypeId"),
      householdId = getIfNotNull(rec, "householdId")
    )
  }

  private def getIfNotNull(rec: JavaMap[String, String], column: String, default: String = null): String = {
    val v = rec.getOrDefault(column, default)
    assert(v != null, s"Value in column '$column' is null")
    v
  }

  override def readVehiclesFile(vehiclesFilePath: String): Iterable[VehicleInfo] = {
    readAs[VehicleInfo](vehiclesFilePath, "vehiclesFile", toVehicle)
  }
}<|MERGE_RESOLUTION|>--- conflicted
+++ resolved
@@ -96,7 +96,7 @@
     val age = getIfNotNull(rec, "age").toInt
     val isFemale = getIfNotNull(rec, "isFemale", "false").toBoolean
     val rank = getIfNotNull(rec, "householdRank", "0").toInt
-    val industry = getIfNotNull(rec, "industry", "")
+    val industry = Option(rec.get("industry"))
     val valueOfTime = NumberUtils.toDouble(Try(getIfNotNull(rec, "valueOfTime", "0")).getOrElse("0"), 0D)
     PersonInfo(
       personId = PersonId(personId),
@@ -104,13 +104,8 @@
       rank = rank,
       age = age,
       isFemale = isFemale,
-<<<<<<< HEAD
-      industry = industry,
-      valueOfTime = valueOfTime
-=======
       valueOfTime = valueOfTime,
       industry = None
->>>>>>> 23f8edb7
     )
   }
 
