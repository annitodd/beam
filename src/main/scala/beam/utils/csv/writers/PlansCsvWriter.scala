--- conflicted
+++ resolved
@@ -154,11 +154,7 @@
       planInfo.legRouteEndLink.getOrElse(""),
       planInfo.legRouteTravelTime.getOrElse(""),
       planInfo.legRouteDistance.getOrElse(""),
-<<<<<<< HEAD
-      planInfo.legRouteLinks.mkString("|")
-=======
       planInfo.legRouteLinks.mkString(ArrayStartString, ArrayItemSeparator, ArrayEndString)
->>>>>>> 6e52c1ac
     ).mkString("", FieldSeparator, LineSeparator)
   }
 
