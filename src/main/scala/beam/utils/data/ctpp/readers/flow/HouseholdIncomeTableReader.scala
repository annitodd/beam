package beam.utils.data.ctpp.readers.flow

import beam.utils.csv.CsvWriter
import beam.utils.data.ctpp.models.{FlowGeoParser, HouseholdIncome, OD, ResidenceToWorkplaceFlowGeography}
import beam.utils.data.ctpp.readers.BaseTableReader
import beam.utils.data.ctpp.readers.BaseTableReader.{CTPPDatabaseInfo, PathToData, Table}

class HouseholdIncomeTableReader(
  dbInfo: CTPPDatabaseInfo,
  val residenceToWorkplaceFlowGeography: ResidenceToWorkplaceFlowGeography
) extends BaseTableReader(
      dbInfo,
      Table.Flow.HouseholdIncomeInThePast12Months,
      Some(residenceToWorkplaceFlowGeography.level)
    ) {

  def read(): Iterable[OD[HouseholdIncome]] = {
    readRaw()
      .map { entry =>
        val (fromGeoId, toGeoId) = FlowGeoParser.parse(entry.geoId)
        val income = HouseholdIncome.all(entry.lineNumber - 1)
        OD(fromGeoId, toGeoId, income, entry.estimate)
      }
      .filter(_.attribute != HouseholdIncome.Total)
  }
}

object HouseholdIncomeTableReader {
  def quoteCsv(s: String): String = "\"" + s + "\""

  def main(args: Array[String]): Unit = {
    val pathToData = PathToData("D:/Work/beam/CTPP/")
    // 34 - New Jersey
    // 36 - New York
    val databaseInfo = CTPPDatabaseInfo(pathToData, Set("34", "36"))
    val readData =
      new HouseholdIncomeTableReader(databaseInfo, ResidenceToWorkplaceFlowGeography.`TAZ To TAZ`)
        .read()
        .toVector
<<<<<<< HEAD
=======
    val nonZeros = readData.filterNot(x => x.value.equals(0D))
    val distinctHomeLocations = readData.map(_.source).distinct.size
    val distintWorkLocations = readData.map(_.destination).distinct.size
    val sumOfValues = readData.map(_.value).sum
>>>>>>> 336f31bc

    val csvWriter = new CsvWriter("household_income_aggregated.csv", Array("source", "destination", "cttp_count"))
    try {
      readData
        .groupBy { x =>
          (x.source, x.destination)
        }
        .foreach {
          case ((src, dst), xs) =>
            val sumAllCounts = xs.map(_.value).sum.toInt
            csvWriter.write(quoteCsv(src), quoteCsv(dst), sumAllCounts)
        }
    } finally {
      csvWriter.close()
    }
  }

}<|MERGE_RESOLUTION|>--- conflicted
+++ resolved
@@ -37,13 +37,10 @@
       new HouseholdIncomeTableReader(databaseInfo, ResidenceToWorkplaceFlowGeography.`TAZ To TAZ`)
         .read()
         .toVector
-<<<<<<< HEAD
-=======
     val nonZeros = readData.filterNot(x => x.value.equals(0D))
     val distinctHomeLocations = readData.map(_.source).distinct.size
     val distintWorkLocations = readData.map(_.destination).distinct.size
     val sumOfValues = readData.map(_.value).sum
->>>>>>> 336f31bc
 
     val csvWriter = new CsvWriter("household_income_aggregated.csv", Array("source", "destination", "cttp_count"))
     try {
