package beam.utils.data.synthpop

import beam.utils.data.synthpop.models.Models
import com.typesafe.scalalogging.StrictLogging

object PopulationCorrection extends StrictLogging {

  def adjust(
    input: Seq[(Models.Household, Seq[Models.Person])],
    stateCodeToWorkForceSampler: Map[String, WorkForceSampler],
    shouldRemoveNonWorkers: Boolean
  ): Map[Models.Household, Seq[Models.Person]] = {
    // Take only with age is >= 16
    val elderThan16Years = input
      .map { case (hh, persons) =>
        hh -> persons.filter(p => p.age >= 16)
      }
      .filter { case (_, persons) => persons.nonEmpty }
      .toMap
    val removedHh = input.size - elderThan16Years.size
    val removedPeopleYoungerThan16 = input.map(x => x._2.size).sum - elderThan16Years.values.map(x => x.size).sum
    logger.info(s"Read ${input.size} households with ${input.map(x => x._2.size).sum} people")
    logger.info(s"""After filtering them got ${elderThan16Years.size} households with ${elderThan16Years.values
      .map(x => x.size)
      .sum} people.
         |Removed $removedHh households and $removedPeopleYoungerThan16 people who are younger than 16""".stripMargin)

    //    showAgeCounts(elderThan16Years)

<<<<<<< HEAD
    if (shouldRemoveNonWorkers) {
      val tempFinalResult = elderThan16Years.foldLeft(Map[Models.Household, Seq[Models.Person]]()) {
        case (acc, (hh: Models.Household, people)) =>
          val workForceSampler = stateCodeToWorkForceSampler(hh.geoId.state.value)
          val workers = people.collect { case person if workForceSampler.isWorker(person.age) => person }
          if (workers.isEmpty) acc
          else {
            acc + (hh -> workers)
          }
      }
      val removedEmptyHh = elderThan16Years.size - tempFinalResult.size
      val removedNonWorkers = elderThan16Years.map(x => x._2.size).sum - tempFinalResult.values.map(x => x.size).sum
      logger.info(
        s"""After applying work force sampler got ${tempFinalResult.size} households with ${tempFinalResult.values
             .map(x => x.size)
             .sum} people.
           |Removed $removedEmptyHh households and $removedNonWorkers people""".stripMargin
      )
=======
    val finalResult = elderThan16Years.foldLeft(Map[Models.Household, Seq[Models.Person]]()) {
      case (acc, (hh: Models.Household, people)) =>
        val workForceSampler = stateCodeToWorkForceSampler(hh.geoId.state.value)
        val workers = people.collect { case person if workForceSampler.isWorker(person.age) => person }
        if (workers.isEmpty) acc
        else {
          acc + (hh -> workers)
        }
    }
    val removedEmptyHh = elderThan16Years.size - finalResult.size
    val removedNonWorkers = elderThan16Years.map(x => x._2.size).sum - finalResult.values.map(x => x.size).sum
    logger.info(s"""After applying work force sampler got ${finalResult.size} households with ${finalResult.values
      .map(x => x.size)
      .sum} people.
         |Removed $removedEmptyHh households and $removedNonWorkers people""".stripMargin)
>>>>>>> 1e21e352

      tempFinalResult
    } else {
      elderThan16Years
    }
  }
}<|MERGE_RESOLUTION|>--- conflicted
+++ resolved
@@ -27,7 +27,6 @@
 
     //    showAgeCounts(elderThan16Years)
 
-<<<<<<< HEAD
     if (shouldRemoveNonWorkers) {
       val tempFinalResult = elderThan16Years.foldLeft(Map[Models.Household, Seq[Models.Person]]()) {
         case (acc, (hh: Models.Household, people)) =>
@@ -46,23 +45,6 @@
              .sum} people.
            |Removed $removedEmptyHh households and $removedNonWorkers people""".stripMargin
       )
-=======
-    val finalResult = elderThan16Years.foldLeft(Map[Models.Household, Seq[Models.Person]]()) {
-      case (acc, (hh: Models.Household, people)) =>
-        val workForceSampler = stateCodeToWorkForceSampler(hh.geoId.state.value)
-        val workers = people.collect { case person if workForceSampler.isWorker(person.age) => person }
-        if (workers.isEmpty) acc
-        else {
-          acc + (hh -> workers)
-        }
-    }
-    val removedEmptyHh = elderThan16Years.size - finalResult.size
-    val removedNonWorkers = elderThan16Years.map(x => x._2.size).sum - finalResult.values.map(x => x.size).sum
-    logger.info(s"""After applying work force sampler got ${finalResult.size} households with ${finalResult.values
-      .map(x => x.size)
-      .sum} people.
-         |Removed $removedEmptyHh households and $removedNonWorkers people""".stripMargin)
->>>>>>> 1e21e352
 
       tempFinalResult
     } else {
