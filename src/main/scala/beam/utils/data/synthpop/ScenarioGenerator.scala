--- conflicted
+++ resolved
@@ -209,31 +209,19 @@
         tazGeoIdToOccurrences.par.map { case (tazGeoId: TazGeoId, nWorkingPlaces) =>
           val workingGeos = geoSvc.tazGeoIdToGeom.get(tazGeoId) match {
             case Some(geom) =>
-<<<<<<< HEAD
-              ProfilingUtils.timed(s"Generate ${nWorkingPlaces} geo points in ${tazGeoId}", x => logger.info(x)) {
-=======
               ProfilingUtils.timed(s"Generate $nWorkingPlaces geo points in $tazGeoId", x => logger.info(x)) {
->>>>>>> cc46647f
                 val initLocations = pointsGenerator.generate(geom, (nPointsMultiplier * nWorkingPlaces).toInt)
                 val withinMapConstrains = initLocations.filter(c =>
                   geoSvc.coordinatesWithinBoundaries(c) == CheckResult.InsideBoundingBoxAndFeasbleForR5
                 )
                 val finalLocations = withinMapConstrains.take(nWorkingPlaces)
                 logger.info(
-<<<<<<< HEAD
-                  s"${tazGeoId}: Generated ${initLocations.length} initial locations and ${withinMapConstrains.length} are within map, finalLocations: ${finalLocations.length}"
-=======
                   s"$tazGeoId: Generated ${initLocations.length} initial locations and ${withinMapConstrains.length} are within map, finalLocations: ${finalLocations.length}"
->>>>>>> cc46647f
                 )
                 finalLocations
               }
             case None =>
-<<<<<<< HEAD
-              logger.warn(s"Can't find ${tazGeoId} in `tazGeoIdToGeom`")
-=======
               logger.warn(s"Can't find $tazGeoId in `tazGeoIdToGeom`")
->>>>>>> cc46647f
               Seq.empty
           }
           tazGeoId -> workingGeos
@@ -252,11 +240,7 @@
           )
           val finalLocations = withinMapConstrains.take(householdsWithPersonData.size)
           logger.info(
-<<<<<<< HEAD
-            s"${blockGroupGeoId}: Generated ${initLocations.length} initial locations and ${withinMapConstrains.length} are within map, finalLocations: ${finalLocations.length}"
-=======
             s"$blockGroupGeoId: Generated ${initLocations.length} initial locations and ${withinMapConstrains.length} are within map, finalLocations: ${finalLocations.length}"
->>>>>>> cc46647f
           )
           blockGroupGeoId -> finalLocations
         }.seq
@@ -486,14 +470,8 @@
       .groupBy { p =>
         p.person
       }
-<<<<<<< HEAD
-      .map { case (p, xs) =>
-        new Random(randomSeed).shuffle(xs).head
-      }
-=======
       .values
       .map(xs => new Random(randomSeed).shuffle(xs).head)
->>>>>>> cc46647f
       .toList
   }
 
