--- conflicted
+++ resolved
@@ -100,11 +100,7 @@
   }
 
   def drawSourceToDest(outWriter: BufferedWriter, geoUtils: GeoUtils, source: GpxPoint, dest: GpxPoint): Unit = {
-<<<<<<< HEAD
-    outWriter.write("""<rte>""")
-=======
     outWriter.write("<rte>")
->>>>>>> 893efab3
     outWriter.newLine()
     outWriter.write(
       s"""<rtept lon="${longitude(source.wgsCoord)}" lat="${latitude(source.wgsCoord)}"><name>Src</name></rtept>"""
