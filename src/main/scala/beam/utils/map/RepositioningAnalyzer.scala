package beam.utils.map

import java.io.{BufferedWriter, Closeable, Writer}
import java.util.concurrent.TimeUnit

import beam.agentsim.agents.vehicles.BeamVehicle
import beam.agentsim.events.PathTraversalEvent
import beam.sim.common.GeoUtils
import beam.utils.scenario.{PersonId, PlanElement}
import beam.utils.{EventReader, FileUtils, ProfilingUtils}
import com.typesafe.scalalogging.LazyLogging
import org.matsim.api.core.v01.{Coord, Id}
import org.matsim.api.core.v01.events.Event
import org.matsim.core.utils.io.IOUtils
import org.matsim.vehicles.Vehicle
import org.supercsv.io.CsvMapReader
import org.supercsv.prefs.CsvPreference

case class VehicleLocation(vehicleId: Id[BeamVehicle], x: Double, y: Double, time: Int, numOfPassangers: Int)

object RepositioningAnalyzer extends LazyLogging {

  private def getIfNotNull(rec: java.util.Map[String, String], column: String): String = {
    val v = rec.get(column)
    assert(v != null, s"Value in column '$column' is null")
    v
  }

  def toInitVehicalLocation(rec: java.util.Map[String, String]): VehicleLocation = {
    val id = Id.createVehicleId(getIfNotNull(rec, "id"))
    // Yes, it contains leading space
    val x = getIfNotNull(rec, " initialLocationX").toDouble
    val y = getIfNotNull(rec, " initialLocationY").toDouble
    VehicleLocation(vehicleId = id, x = x, y = y, time = 0, numOfPassangers = -1)
  }

  def toPlanInfo(rec: java.util.Map[String, String]): PlanElement = {
    // Somehow Plan file has columns in camelCase, not snake_case
    val personId = getIfNotNull(rec, "personId")
    val planElement = getIfNotNull(rec, "planElementType")
    val planElementIndex = getIfNotNull(rec, "planElementIndex").toInt
    val activityType = Option(rec.get("activityType"))
    val x = Option(rec.get("activityLocationX")).map(_.toDouble)
    val y = Option(rec.get("activityLocationY")).map(_.toDouble)
    val endTime = Option(rec.get("activityEndTime")).map(_.toDouble)
    val mode = Option(rec.get("legMode")).map(_.toString)
//    PlanElement(
//      personId = PersonId(personId),
//      planElementType = planElement,
//      planElementIndex = planElementIndex,
//      activityType = activityType,
//      activityLocationX = x,
//      activityLocationY = y,
//      activityEndTime = endTime,
//      legMode = mode
//    )
    ???
  }

  def writeActivities(path: String, activitiesPerHour: Map[Int, Array[PlanElement]]): Unit = {
    implicit val writer: BufferedWriter =
      IOUtils.getBufferedWriter(path)
    writer.write("hour,x,y,person_id,activity_end_time")
    writer.write(System.lineSeparator())
    (0 to activitiesPerHour.keys.max).foreach { h =>
      activitiesPerHour(h).foreach { planElement =>
        writeAsString(h)
        writeAsString(planElement.activityLocationX.get)
        writeAsString(planElement.activityLocationY.get)
        writeAsString(planElement.personId.id)
        writeAsString(planElement.activityEndTime.get, shouldAddComma = false)
        writer.write(System.lineSeparator())
      }
    }
    writer.flush()
    writer.close()
  }

  def main(args: Array[String]): Unit = {
    val geoUtils = new beam.sim.common.GeoUtils {
      override def localCRS: String = "epsg:26910"
    }

    val basePath = "C:/temp/Repos/RANDOM_REPOSITIONING_ALGO_7"
    val eventsFilePath = s"${basePath}/1.events.csv.gz"
    val initFleetLocationPath = s"${basePath}/1.rideHailFleet.csv"
    val activityPath = "C:/temp/Repos/0.plans.csv"

    val shouldWriteActivitiesLocation = false
    if (shouldWriteActivitiesLocation) {
      val activitiesPerHour =
        FileUtils
          .using(
            new CsvMapReader(FileUtils.readerFromFile(activityPath), CsvPreference.STANDARD_PREFERENCE)
          ) { csvRdr =>
            val header = csvRdr.getHeader(true)
            Iterator.continually(csvRdr.read(header: _*)).takeWhile(_ != null).map(toPlanInfo).toArray
          }
<<<<<<< HEAD
          .filter(
            x =>
              x.planElementType == PlanElement.Activity && x.activityEndTime.isDefined && !x.activityEndTime
                .contains(Double.NegativeInfinity)
=======
          .filter(x =>
            x.planElementType == "activity" && x.activityEndTime.isDefined && !x.activityEndTime
              .contains(Double.NegativeInfinity)
>>>>>>> 270c56c9
          )
          .map { planElement =>
            TimeUnit.SECONDS.toHours(planElement.activityEndTime.get.toLong).toInt -> planElement
          }
          .groupBy { case (hour, _) => hour }
          .map { case (hour, xs) =>
            hour -> xs.map(_._2)
          }
      writeActivities(s"${basePath}/act_hour_location.csvh", activitiesPerHour)
    }

    val initLoc = FileUtils
      .using(
        new CsvMapReader(FileUtils.readerFromFile(initFleetLocationPath), CsvPreference.STANDARD_PREFERENCE)
      ) { csvRdr =>
        val header = csvRdr.getHeader(true)
        Iterator.continually(csvRdr.read(header: _*)).takeWhile(_ != null).map(toInitVehicalLocation).toArray
      }

    // This is lazy, it just creates an iterator
    val (events: Iterator[Event], closable: Closeable) =
      EventReader.fromCsvFile(eventsFilePath, filter)

    try {
      // Actual reading happens here because we force computation by `toArray`
      val vehicleLocations = ProfilingUtils.timed("Read PathTraversal and filter by mode", x => logger.info(x)) {
        events
          .map(PathTraversalEvent.apply)
          .map { event =>
            val wgsEnd = geoUtils.wgs2Utm(new Coord(event.endX, event.endY))
            VehicleLocation(
              vehicleId = event.vehicleId,
              x = wgsEnd.getX,
              y = wgsEnd.getY,
              time = event.time.toInt,
              numOfPassangers = event.numberOfPassengers
            )
          }
          .toArray
      }
      logger.info(s"vehicleLocations size: ${vehicleLocations.length}")

      val withInitLocation = initLoc ++ vehicleLocations
      logger.info(s"withInitLocation size: ${withInitLocation.length}")

      val withHour = withInitLocation.map(vl => TimeUnit.SECONDS.toHours(vl.time.toLong).toInt -> vl)

      val shouldWriteVehicleLocation: Boolean = true
      if (shouldWriteVehicleLocation) {
        writeVehicleLocation(basePath, withHour)
      }
      sys.exit(1)

      val hourToLoc = withHour
        .groupBy { case (h, _) => h }
        .map { case (h, eventsThisHour) =>
          val vehToLastEvent = eventsThisHour
            .map(_._2)
            .groupBy { x =>
              x.vehicleId
            }
            .map { case (vehId, xs) =>
              vehId -> xs.maxBy(x => x.time)
            }
          h -> vehToLastEvent
        }

      val shouldAccumulate: Boolean = true
      val allData = if (shouldAccumulate) {
        (0 to hourToLoc.keys.max).map { hour =>
          val dataWithPrevHours = (0 until hour).foldLeft(hourToLoc.getOrElse(hour, Map.empty)) { case (acc, h) =>
            val prevHourData = hourToLoc.getOrElse(h, Map.empty)
            val allKeys = prevHourData.keySet ++ acc.keySet
            allKeys.foldLeft(acc) { case (toUpdate, key) =>
              val updated = (prevHourData.get(key), acc.get(key)) match {
                case (Some(prev), Some(current)) =>
                  val time = if (prev.time != 0) prev.time else current.time
                  current.copy(time = time)
                case (Some(prev), None) =>
                  prev
                case (None, Some(curr)) =>
                  curr
                case (None, None) =>
                  throw new Exception("WTF?")
              }
              toUpdate.updated(key, updated)
            }
          }
          hour -> dataWithPrevHours
        }.toMap
      } else {
        hourToLoc
      }

      val accInPath = if (shouldAccumulate) "_acc" else "_noacc"
      implicit val writer: BufferedWriter =
        IOUtils.getBufferedWriter(
          s"${basePath}/per_hour_location_${accInPath}.csvh"
        )
      writer.write("hour,vehicle_id,x,y,time,num_of_passengers")
      writer.write("\n")

      (0 to hourToLoc.keys.max).foreach { h =>
        allData(h).foreach { case (vehId, pte) =>
          writeAsString(h)
          writeAsString(vehId)
          writeAsString(pte.x)
          writeAsString(pte.y)
          writeAsString(pte.time)
          writeAsString(pte.numOfPassangers, shouldAddComma = false)
          writer.write("\n")
        }
      }
      writer.flush()
      writer.close()
    } finally {
      closable.close()
    }
  }

  def writeAsString(value: Any, shouldAddComma: Boolean = true)(implicit wrt: Writer): Unit = {
    wrt.write(value.toString)
    if (shouldAddComma)
      wrt.write(',')
  }

  def filter(event: Event): Boolean = {
    val attribs = event.getAttributes
    // We need only PathTraversal for ride hail vehicles with mode `CAR`
    val isNeededEvent = event.getEventType == "PathTraversal" && Option(attribs.get("mode")).contains("car") &&
      Option(attribs.get("vehicle")).exists(vehicle => vehicle.contains("rideHailVehicle-"))
    isNeededEvent
  }

  private def writeCoord(writer: BufferedWriter, wgsCoord: Coord): Unit = {
    writer.write(wgsCoord.getY.toString)
    writer.write(',')

    writer.write(wgsCoord.getX.toString)
    writer.write(',')
  }

  private def wgsToUtm(geoUtils: GeoUtils, x: Double, y: Double): Coord = {
    val startWgsCoord = new Coord(x, y)
    val startUtmCoord = geoUtils.wgs2Utm(startWgsCoord)
    startUtmCoord
  }

  def writeVehicleLocation(basePath: String, withHour: Array[(Int, VehicleLocation)]): Unit = {
    implicit val writer: BufferedWriter =
      IOUtils.getBufferedWriter(
        s"${basePath}/vehicle_location.csvh"
      )
    writer.write("hour,vehicle_id,x,y,time,num_of_passengers")
    writer.write("\n")
    withHour.foreach { case (h, vehicleLocation) =>
      writeAsString(h)
      writeAsString(vehicleLocation.vehicleId)
      writeAsString(vehicleLocation.x)
      writeAsString(vehicleLocation.y)
      writeAsString(vehicleLocation.time)
      writeAsString(vehicleLocation.numOfPassangers, shouldAddComma = false)
      writer.write("\n")
    }
    writer.flush()
    writer.close()
  }
}<|MERGE_RESOLUTION|>--- conflicted
+++ resolved
@@ -96,23 +96,18 @@
             val header = csvRdr.getHeader(true)
             Iterator.continually(csvRdr.read(header: _*)).takeWhile(_ != null).map(toPlanInfo).toArray
           }
-<<<<<<< HEAD
           .filter(
             x =>
               x.planElementType == PlanElement.Activity && x.activityEndTime.isDefined && !x.activityEndTime
                 .contains(Double.NegativeInfinity)
-=======
-          .filter(x =>
-            x.planElementType == "activity" && x.activityEndTime.isDefined && !x.activityEndTime
-              .contains(Double.NegativeInfinity)
->>>>>>> 270c56c9
           )
           .map { planElement =>
             TimeUnit.SECONDS.toHours(planElement.activityEndTime.get.toLong).toInt -> planElement
           }
           .groupBy { case (hour, _) => hour }
-          .map { case (hour, xs) =>
-            hour -> xs.map(_._2)
+          .map {
+            case (hour, xs) =>
+              hour -> xs.map(_._2)
           }
       writeActivities(s"${basePath}/act_hour_location.csvh", activitiesPerHour)
     }
@@ -161,38 +156,42 @@
 
       val hourToLoc = withHour
         .groupBy { case (h, _) => h }
-        .map { case (h, eventsThisHour) =>
-          val vehToLastEvent = eventsThisHour
-            .map(_._2)
-            .groupBy { x =>
-              x.vehicleId
-            }
-            .map { case (vehId, xs) =>
-              vehId -> xs.maxBy(x => x.time)
-            }
-          h -> vehToLastEvent
+        .map {
+          case (h, eventsThisHour) =>
+            val vehToLastEvent = eventsThisHour
+              .map(_._2)
+              .groupBy { x =>
+                x.vehicleId
+              }
+              .map {
+                case (vehId, xs) =>
+                  vehId -> xs.maxBy(x => x.time)
+              }
+            h -> vehToLastEvent
         }
 
       val shouldAccumulate: Boolean = true
       val allData = if (shouldAccumulate) {
         (0 to hourToLoc.keys.max).map { hour =>
-          val dataWithPrevHours = (0 until hour).foldLeft(hourToLoc.getOrElse(hour, Map.empty)) { case (acc, h) =>
-            val prevHourData = hourToLoc.getOrElse(h, Map.empty)
-            val allKeys = prevHourData.keySet ++ acc.keySet
-            allKeys.foldLeft(acc) { case (toUpdate, key) =>
-              val updated = (prevHourData.get(key), acc.get(key)) match {
-                case (Some(prev), Some(current)) =>
-                  val time = if (prev.time != 0) prev.time else current.time
-                  current.copy(time = time)
-                case (Some(prev), None) =>
-                  prev
-                case (None, Some(curr)) =>
-                  curr
-                case (None, None) =>
-                  throw new Exception("WTF?")
+          val dataWithPrevHours = (0 until hour).foldLeft(hourToLoc.getOrElse(hour, Map.empty)) {
+            case (acc, h) =>
+              val prevHourData = hourToLoc.getOrElse(h, Map.empty)
+              val allKeys = prevHourData.keySet ++ acc.keySet
+              allKeys.foldLeft(acc) {
+                case (toUpdate, key) =>
+                  val updated = (prevHourData.get(key), acc.get(key)) match {
+                    case (Some(prev), Some(current)) =>
+                      val time = if (prev.time != 0) prev.time else current.time
+                      current.copy(time = time)
+                    case (Some(prev), None) =>
+                      prev
+                    case (None, Some(curr)) =>
+                      curr
+                    case (None, None) =>
+                      throw new Exception("WTF?")
+                  }
+                  toUpdate.updated(key, updated)
               }
-              toUpdate.updated(key, updated)
-            }
           }
           hour -> dataWithPrevHours
         }.toMap
@@ -209,14 +208,15 @@
       writer.write("\n")
 
       (0 to hourToLoc.keys.max).foreach { h =>
-        allData(h).foreach { case (vehId, pte) =>
-          writeAsString(h)
-          writeAsString(vehId)
-          writeAsString(pte.x)
-          writeAsString(pte.y)
-          writeAsString(pte.time)
-          writeAsString(pte.numOfPassangers, shouldAddComma = false)
-          writer.write("\n")
+        allData(h).foreach {
+          case (vehId, pte) =>
+            writeAsString(h)
+            writeAsString(vehId)
+            writeAsString(pte.x)
+            writeAsString(pte.y)
+            writeAsString(pte.time)
+            writeAsString(pte.numOfPassangers, shouldAddComma = false)
+            writer.write("\n")
         }
       }
       writer.flush()
@@ -236,7 +236,7 @@
     val attribs = event.getAttributes
     // We need only PathTraversal for ride hail vehicles with mode `CAR`
     val isNeededEvent = event.getEventType == "PathTraversal" && Option(attribs.get("mode")).contains("car") &&
-      Option(attribs.get("vehicle")).exists(vehicle => vehicle.contains("rideHailVehicle-"))
+    Option(attribs.get("vehicle")).exists(vehicle => vehicle.contains("rideHailVehicle-"))
     isNeededEvent
   }
 
@@ -261,14 +261,15 @@
       )
     writer.write("hour,vehicle_id,x,y,time,num_of_passengers")
     writer.write("\n")
-    withHour.foreach { case (h, vehicleLocation) =>
-      writeAsString(h)
-      writeAsString(vehicleLocation.vehicleId)
-      writeAsString(vehicleLocation.x)
-      writeAsString(vehicleLocation.y)
-      writeAsString(vehicleLocation.time)
-      writeAsString(vehicleLocation.numOfPassangers, shouldAddComma = false)
-      writer.write("\n")
+    withHour.foreach {
+      case (h, vehicleLocation) =>
+        writeAsString(h)
+        writeAsString(vehicleLocation.vehicleId)
+        writeAsString(vehicleLocation.x)
+        writeAsString(vehicleLocation.y)
+        writeAsString(vehicleLocation.time)
+        writeAsString(vehicleLocation.numOfPassangers, shouldAddComma = false)
+        writer.write("\n")
     }
     writer.flush()
     writer.close()
