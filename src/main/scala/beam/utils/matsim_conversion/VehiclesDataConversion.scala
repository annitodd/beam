--- conflicted
+++ resolved
@@ -285,12 +285,8 @@
       Seq(vehicle \@ "id", vehicle \@ "type")
     }
     val beamVehiclesPath = new File(
-<<<<<<< HEAD
-csvFileOutput
-=======
       scenarioDirectory +
       "/vehicles.csv"
->>>>>>> c55d85ca
     ).toString
     writeCsvFile(beamVehiclesPath, vehicles, beamVehicleTitles)
     vehicles
