package beam.utils.reflection

import java.lang.reflect.Modifier.{isAbstract, isInterface}
import java.lang.reflect.{Field, Modifier}

import akka.event.LoggingAdapter
import org.reflections.Reflections
import org.reflections.util.{ClasspathHelper, ConfigurationBuilder}

import scala.collection.JavaConverters._
import scala.reflect.ClassTag

/** Created by dserdiuk on 5/19/17.
  */
trait ReflectionUtils {

<<<<<<< HEAD
  /** @return package name to scan in
=======
  /**
    * @return package name to scan in
>>>>>>> cc46647f
    */
  def packageName: String

  lazy val reflections: Reflections = {
    val locationToLookIn = ClasspathHelper.forPackage(packageName)
    new Reflections(new ConfigurationBuilder().addUrls(locationToLookIn))
  }

  def classesOfType[T](implicit ct: ClassTag[T]): List[Class[T]] = {
    reflections
      .getSubTypesOf(ct.runtimeClass)
      .asScala
      .map(_.asInstanceOf[Class[T]])
      .toList
  }

  def concreteClassesOfType[T](implicit ct: ClassTag[T]): List[Class[T]] = {
    classesOfType[T](ct).filter(isConcrete)
  }

  def isConcrete[T](clazz: Class[T]): Boolean = {
    val modifiers = clazz.getModifiers
    !isAbstract(modifiers) && !isInterface(modifiers)
  }

  def isExtends[T](clazz: Class[_], subType: Class[T]): Boolean = {
    val allSuperTypes = org.reflections.ReflectionUtils.getAllSuperTypes(clazz)
    allSuperTypes.contains(subType)
  }
}

object ReflectionUtils {

  def setFinalField(clazz: Class[_], fieldName: String, value: Any): Unit = {
    val field: Field = clazz.getField(fieldName)
    field.setAccessible(true)
    val modifiersField: Field = classOf[Field].getDeclaredField("modifiers")
    modifiersField.setAccessible(true)
    modifiersField.setInt(field, field.getModifiers & ~Modifier.FINAL)
    field.set(null, value)
  }

  def logFields(
    log: LoggingAdapter,
    obj: Object,
    level: Int,
    ignoreFields: String = "",
    onlyPrintCollectionSize: Boolean = true,
    indent: String = ""
  ): Unit = {

    if (obj != null) {
      log.info(obj.getClass.getSimpleName + "->logFields")
      for (field <- (obj.getClass.getDeclaredFields ++ obj.getClass.getSuperclass.getDeclaredFields)) {
        field.setAccessible(true)
        val name = field.getName
        val value = field.get(obj)
        try {
          if ((!value.toString.contains("@") || value.isInstanceOf[String]) && !ignoreFields.contains(name)) {
            if (onlyPrintCollectionSize && field.getType.getName.equalsIgnoreCase("scala.collection.mutable.Map")) {
              log.info(indent + s"\t$name: ${value.asInstanceOf[scala.collection.mutable.Map[_, _]].size.toString}")
            } else {
              log.info(indent + s"\t$name: $value")
            }
          }

        } catch {
          case _: Exception =>
        }

        if (level > 0) {
          logFields(log, value, level - 1, ignoreFields, onlyPrintCollectionSize, indent + "\t")
        }
      }
    }
  }
}<|MERGE_RESOLUTION|>--- conflicted
+++ resolved
@@ -10,16 +10,13 @@
 import scala.collection.JavaConverters._
 import scala.reflect.ClassTag
 
-/** Created by dserdiuk on 5/19/17.
+/**
+  * Created by dserdiuk on 5/19/17.
   */
 trait ReflectionUtils {
 
-<<<<<<< HEAD
-  /** @return package name to scan in
-=======
   /**
     * @return package name to scan in
->>>>>>> cc46647f
     */
   def packageName: String
 
