--- conflicted
+++ resolved
@@ -54,10 +54,12 @@
   ): Unit = {
     val attributes = households.getHouseholdAttributes
     attributes.clear()
-    loadedAttributes.foreach { case (id, listOfAttributes) =>
-      listOfAttributes.foreach { case (name, value) =>
-        attributes.putAttribute(id, name, value)
-      }
+    loadedAttributes.foreach {
+      case (id, listOfAttributes) =>
+        listOfAttributes.foreach {
+          case (name, value) =>
+            attributes.putAttribute(id, name, value)
+        }
     }
   }
 
@@ -191,7 +193,6 @@
   ): Population = {
     logger.info("Applying plans...")
 
-<<<<<<< HEAD
     plansElements.groupBy(_.personId).foreach {
       case (personId: PersonId, listOfElementsGroupedByPerson) =>
         listOfElementsGroupedByPerson.groupBy(_.planIndex).foreach {
@@ -215,32 +216,8 @@
               } else if (planElement.planElementType == PlanElement.Activity) {
                 buildAndAddActivityToPlan(currentPlan, planElement)
               }
-=======
-    plansElements.groupBy(_.personId).foreach { case (personId: PersonId, listOfElementsGroupedByPerson) =>
-      listOfElementsGroupedByPerson.groupBy(_.planIndex).foreach {
-        case (_, listOfElementsGroupedByPlan) if listOfElementsGroupedByPlan.nonEmpty =>
-          val person = population.getPersons.get(Id.createPersonId(personId.id))
-
-          val currentPlan = PopulationUtils.createPlan(person)
-          currentPlan.setScore(listOfElementsGroupedByPlan.head.planScore)
-          person.addPlan(currentPlan)
-
-          val personWithoutSelectedPlan = person.getSelectedPlan == null
-          val isCurrentPlanIndexSelected = listOfElementsGroupedByPlan.head.planSelected
-          val isLastPlanIteration = person.getPlans.size() == listOfElementsGroupedByPerson.size
-          if (personWithoutSelectedPlan && (isCurrentPlanIndexSelected || isLastPlanIteration)) {
-            person.setSelectedPlan(currentPlan)
-          }
-
-          listOfElementsGroupedByPlan.foreach { planElement =>
-            if (planElement.planElementType.equalsIgnoreCase("leg")) {
-              buildAndAddLegToPlan(currentPlan, planElement)
-            } else if (planElement.planElementType.equalsIgnoreCase("activity")) {
-              buildAndAddActivityToPlan(currentPlan, planElement)
->>>>>>> 270c56c9
             }
-          }
-      }
+        }
     }
     population
   }
@@ -309,8 +286,9 @@
   ): Iterable[Household] = {
     val householdIdToVehicles = vehicles
       .groupBy(_.householdId)
-      .map { case (id, vehicleInfo) =>
-        HouseholdId(id) -> vehicleInfo
+      .map {
+        case (id, vehicleInfo) =>
+          HouseholdId(id) -> vehicleInfo
       }
 
     val householdIdToPersons = people.groupBy(_.householdId)
