--- conflicted
+++ resolved
@@ -147,25 +147,13 @@
           )
           .toBuffer
 
-<<<<<<< HEAD
-        beamServices.vehicleTypes.values
-          .find(_.vehicleCategory == VehicleCategory.Bike) match {
-          case Some(vehType) =>
-            vehicleTypes.append(vehType)
-          case None =>
-            throw new RuntimeException("Bike not found in vehicle types.")
-        }
-        initialVehicleCounter += householdInfo.cars.toInt
-=======
         vehicleTypes.append(
           beamServices.vehicleTypes.values
             .find(_.vehicleCategory == VehicleCategory.Bike)
             .getOrElse(BeamVehicleType.defaultBikeBeamVehicleType)
         )
         initialVehicleCounter += householdInfo.cars
->>>>>>> 9dabe577
         totalCarCount += vehicleTypes.count(_.vehicleCategory.toString == "Car")
-
         val vehicleIds = new java.util.ArrayList[Id[Vehicle]]
         vehicleTypes.foreach { beamVehicleType =>
           val vt = VehicleUtils.getFactory.createVehicleType(Id.create(beamVehicleType.id, classOf[VehicleType]))
