package beam.utils.scenario

import beam.agentsim.agents.vehicles.EnergyEconomyAttributes.Powertrain
import beam.agentsim.agents.vehicles.{BeamVehicle, VehicleCategory}
import beam.router.Modes.BeamMode
import beam.sim.BeamScenario
import beam.sim.common.GeoUtils
import beam.sim.vehicles.VehiclesAdjustment
import beam.utils.SequenceUtils
import beam.utils.plan.sampling.AvailableModeUtils
import com.typesafe.scalalogging.LazyLogging
import org.apache.commons.math3.distribution.UniformRealDistribution
import org.matsim.api.core.v01.population.Population
import org.matsim.api.core.v01.{Coord, Id, Scenario}
import org.matsim.core.population.PopulationUtils
import org.matsim.core.scenario.MutableScenario
import org.matsim.households._
import org.matsim.vehicles.{Vehicle, VehicleType, VehicleUtils}

import scala.collection.JavaConverters._
import scala.collection.mutable.ArrayBuffer
import scala.collection.{mutable, Iterable}
import scala.concurrent.duration._
import scala.concurrent.{Await, ExecutionContext, Future}
import scala.math.{max, min, round}
import scala.util.Random

class UrbanSimScenarioLoader(
  var scenario: MutableScenario,
  val beamScenario: BeamScenario,
  val scenarioSource: ScenarioSource,
  val geo: GeoUtils,
  val previousRunPlanMerger: Option[PreviousRunPlanMerger] = None
) extends LazyLogging {

  private implicit val ex: ExecutionContext = scala.concurrent.ExecutionContext.Implicits.global

  private val population: Population = scenario.getPopulation

  private val availableModes: String = BeamMode.allModes.map(_.value).mkString(",")

  private val rand: Random = new Random(beamScenario.beamConfig.matsim.modules.global.randomSeed)

  def loadScenario(): (Scenario, Boolean) = {
    clear()

    val wereCoordinatesInWGS = beamScenario.beamConfig.beam.exchange.scenario.convertWgs2Utm

    val plansF = Future {
      val plans = scenarioSource.getPlans
      logger.info(s"Read ${plans.size} plans")
      val activities = plans.view.filter { p =>
        p.activityType.exists(actType => actType.toLowerCase == "home")
      }
      val personIdsWithinRange =
        activities
          .filter { act =>
            val actCoord = new Coord(act.activityLocationX.get, act.activityLocationY.get)
            val wgsCoord = if (wereCoordinatesInWGS) geo.utm2Wgs(actCoord) else actCoord
            beamScenario.transportNetwork.streetLayer.envelope.contains(wgsCoord.getX, wgsCoord.getY)
          }
          .map { act =>
            act.personId
          }
          .toSet
      val planWithinRange = plans.filter(p => personIdsWithinRange.contains(p.personId))
      val filteredCnt = plans.size - planWithinRange.size
      if (filteredCnt > 0) {
        logger.info(s"Filtered out $filteredCnt plans. Total number of plans: ${planWithinRange.size}")
      }
      planWithinRange
    }
    val personsF = Future {
      val persons: Iterable[PersonInfo] = scenarioSource.getPersons
      logger.info(s"Read ${persons.size} persons")
      persons
    }
    val householdsF = Future {
      val households = scenarioSource.getHousehold
      logger.info(s"Read ${households.size} households")
      val householdIdsWithinBoundingBox = households.view
        .filter { hh =>
          val coord = new Coord(hh.locationX, hh.locationY)
          val wgsCoord = if (wereCoordinatesInWGS) geo.utm2Wgs(coord) else coord
          beamScenario.transportNetwork.streetLayer.envelope.contains(wgsCoord.getX, wgsCoord.getY)
        }
        .map { hh =>
          hh.householdId
        }
        .toSet

      val householdsInsideBoundingBox =
        households.filter(household => householdIdsWithinBoundingBox.contains(household.householdId))
      val filteredCnt = households.size - householdsInsideBoundingBox.size
      if (filteredCnt > 0) {
        logger.info(
          s"Filtered out $filteredCnt households. Total number of households: ${householdsInsideBoundingBox.size}"
        )
      }
      householdsInsideBoundingBox
    }
    val inputPlans = Await.result(plansF, 5000.seconds)
    val persons = Await.result(personsF, 5000.seconds)
    val households = Await.result(householdsF, 5000.seconds)

    val (plans, plansMerged) = previousRunPlanMerger.map(_.merge(inputPlans)).getOrElse(inputPlans -> false)

    val householdIds = households.map(_.householdId.id).toSet

    val personsWithPlans = getPersonsWithPlan(persons, plans)
      .filter(p => householdIds.contains(p.householdId.id))
    logger.info(s"There are ${personsWithPlans.size} persons with plans")

    val householdIdToPersons: Map[HouseholdId, Iterable[PersonInfo]] = personsWithPlans.groupBy(_.householdId)

    val householdsWithMembers = households.filter(household => householdIdToPersons.contains(household.householdId))
    logger.info(s"There are ${householdsWithMembers.size} non-empty households")

    logger.info("Applying households...")
    applyHousehold(householdsWithMembers, householdIdToPersons, plans)
    // beamServices.privateVehicles is properly populated here, after `applyHousehold` call

    // beamServices.personHouseholds is used later on in PopulationAdjustment.createAttributesOfIndividual when we
    logger.info("Applying persons...")
    applyPersons(personsWithPlans)

    logger.info("Applying plans...")
    applyPlans(plans)

    logger.info("The scenario loading is completed..")
    scenario -> plansMerged
  }

  private def clear(): Unit = {
    scenario.getPopulation.getPersons.clear()
    scenario.getPopulation.getPersonAttributes.clear()
    scenario.getHouseholds.getHouseholds.clear()
    scenario.getHouseholds.getHouseholdAttributes.clear()

    beamScenario.privateVehicles.clear()
  }

  private[utils] def getPersonsWithPlan(
    persons: Iterable[PersonInfo],
    plans: Iterable[PlanElement]
  ): Iterable[PersonInfo] = {
    val personIdsWithPlan = plans.map(_.personId).toSet
    persons.filter(person => personIdsWithPlan.contains(person.personId))
  }

  private[utils] def applyHousehold(
    households: Iterable[HouseholdInfo],
    householdIdToPersons: Map[HouseholdId, Iterable[PersonInfo]],
    plans: Iterable[PlanElement]
  ): Unit = {
    val scenarioHouseholdAttributes = scenario.getHouseholds.getHouseholdAttributes
    val scenarioHouseholds = scenario.getHouseholds.getHouseholds

    var vehicleCounter: Int = 0
    var initialVehicleCounter: Int = 0
    var totalCarCount: Int = 0
    val personIdToTravelStats: Map[PersonId, PersonTravelStats] =
      plans
        .groupBy(_.personId)
        .map(x => (x._1, plansToTravelStats(x._2)))

    val personId2Score: Map[PersonId, Double] =
      householdIdToPersons.flatMap { case (_, persons) =>
<<<<<<< HEAD
        persons.map(x => x.personId -> getPersonScore(x, personIdToTravelStats(x.personId)))
=======
        persons.map(x => x.personId -> getPersonScore(personIdToTravelStats(x.personId)))
>>>>>>> cc46647f
      }

    val scaleFactor = beamScenario.beamConfig.beam.agentsim.agents.vehicles.fractionOfInitialVehicleFleet

    val vehiclesAdjustment = VehiclesAdjustment.getVehicleAdjustment(beamScenario)
    val realDistribution: UniformRealDistribution = new UniformRealDistribution()
    realDistribution.reseedRandomGenerator(beamScenario.beamConfig.matsim.modules.global.randomSeed)

    val bikeVehicleType = beamScenario.vehicleTypes.values
      .find(_.vehicleCategory == VehicleCategory.Bike)
      .getOrElse(throw new RuntimeException("Bike not found in vehicle types."))

    assignVehicles(households, householdIdToPersons, personId2Score).foreach { case (householdInfo, nVehicles) =>
      val id = Id.create(householdInfo.householdId.id, classOf[Household])
      val household = new HouseholdsFactoryImpl().createHousehold(id)
      val coord = if (beamScenario.beamConfig.beam.exchange.scenario.convertWgs2Utm) {
        geo.wgs2Utm(new Coord(householdInfo.locationX, householdInfo.locationY))
      } else {
        new Coord(householdInfo.locationX, householdInfo.locationY)
      }

      household.setIncome(new IncomeImpl(householdInfo.income, Income.IncomePeriod.year))

      householdIdToPersons.get(householdInfo.householdId) match {
        case Some(persons) =>
          val personIds = persons.map(x => Id.createPersonId(x.personId.id)).toList.asJava
          household.setMemberIds(personIds)
        case None =>
          logger.warn(s"Could not find persons for the `household_id` '${householdInfo.householdId}'")
      }

      val vehicleTypes = vehiclesAdjustment
        .sampleVehicleTypesForHousehold(
          numVehicles = nVehicles,
          vehicleCategory = VehicleCategory.Car,
          householdIncome = household.getIncome.getIncome,
          householdSize = household.getMemberIds.size,
          householdPopulation = null,
          householdLocation = coord,
          realDistribution
        )
        .toBuffer

      if (rand.nextDouble() <= beamScenario.beamConfig.beam.agentsim.agents.vehicles.fractionOfPeopleWithBicycle) {
        vehicleTypes.append(bikeVehicleType)
      }

      initialVehicleCounter += householdInfo.cars
      totalCarCount += vehicleTypes.count(_.vehicleCategory.toString == "Car")

      val vehicleIds = new java.util.ArrayList[Id[Vehicle]]
      vehicleTypes.foreach { beamVehicleType =>
        val vt = VehicleUtils.getFactory.createVehicleType(Id.create(beamVehicleType.id, classOf[VehicleType]))
        val vehicle = VehicleUtils.getFactory.createVehicle(Id.createVehicleId(vehicleCounter), vt)
        vehicleIds.add(vehicle.getId)
        val bvId = Id.create(vehicle.getId, classOf[BeamVehicle])
        val powerTrain = new Powertrain(beamVehicleType.primaryFuelConsumptionInJoulePerMeter)
        val beamVehicle = new BeamVehicle(
          bvId,
          powerTrain,
          beamVehicleType,
<<<<<<< HEAD
=======
          VehicleManager.defaultManager,
>>>>>>> cc46647f
          randomSeed = rand.nextInt
        )
        beamScenario.privateVehicles.put(beamVehicle.id, beamVehicle)
        vehicleCounter = vehicleCounter + 1
      }
      household.setVehicleIds(vehicleIds)
      scenarioHouseholds.put(household.getId, household)
      scenarioHouseholdAttributes.putAttribute(household.getId.toString, "homecoordx", coord.getX)
      scenarioHouseholdAttributes.putAttribute(household.getId.toString, "homecoordy", coord.getY)

    }
    logger.info(
      s"Created $totalCarCount vehicles, scaling initial value of $initialVehicleCounter by a factor of $scaleFactor"
    )
  }

  private def getPersonScore(personTravelStats: PersonTravelStats): Double = {
    val distanceExcludingLastTrip =
      personTravelStats.tripStats.dropRight(1).map(x => geo.distUTMInMeters(x.origin, x.destination)).sum
    val tripTimePenalty = personTravelStats.tripStats
      .map(x =>
        if (x.departureTime < 6.0) {
          5000.0
        } else if (x.departureTime > 23.5) {
          5000.0
        } else {
          0.0
        }
      )
      .sum
    distanceExcludingLastTrip + tripTimePenalty
  }

  private def plansToTravelStats(planElements: Iterable[PlanElement]): PersonTravelStats = {
    val homeCoord = planElements.find(_.activityType.getOrElse("") == "Home") match {
      case Some(homeElement) =>
        Some(geo.wgs2Utm(new Coord(homeElement.activityLocationX.get, homeElement.activityLocationY.get)))
      case None =>
        None
    }
    val planTripStats = planElements.toSeq
      .filter(_.planElementType == "activity")
      .sliding(2)
      .flatMap {
        case Seq(firstElement, secondElement, _*) =>
          Some(
            PlanTripStats(
              firstElement.activityEndTime.getOrElse(0.0),
              geo.wgs2Utm(
                new Coord(firstElement.activityLocationX.getOrElse(0.0), firstElement.activityLocationY.getOrElse(0.0))
              ),
              geo.wgs2Utm(
                new Coord(
                  secondElement.activityLocationX.getOrElse(0.0),
                  secondElement.activityLocationY.getOrElse(0.0)
                )
              )
            )
          )
        case _ =>
          None
      }
      .toSeq
    PersonTravelStats(homeCoord, planTripStats)
  }

<<<<<<< HEAD
  /** @param households list of household ids
=======
  /**
    * @param households list of household ids
>>>>>>> cc46647f
    * @param householdIdToPersons map of household id into list of person info
    * @param personId2Score map personId -> commute distance
    * @return sequence of household info -> new number of vehicles to assign
    */
  private[scenario] def assignVehicles(
    households: Iterable[HouseholdInfo],
    householdIdToPersons: Map[HouseholdId, Iterable[PersonInfo]],
    personId2Score: Map[PersonId, Double]
  ): Iterable[(HouseholdInfo, Int)] = {
    val fractionOfInitialVehicleFleet =
      beamScenario.beamConfig.beam.agentsim.agents.vehicles.fractionOfInitialVehicleFleet

    beamScenario.beamConfig.beam.agentsim.agents.vehicles.downsamplingMethod match {
      case "SECONDARY_VEHICLES_FIRST" =>
        val numberOfWorkers = households.map(x => householdIdToPersons(x.householdId).size).sum
        val numberOfWorkersWithVehicles =
          households.map(x => min(x.cars, householdIdToPersons(x.householdId).size)).sum

        val totalCars = households.map(_.cars).sum

        val goalCarTotal = round(fractionOfInitialVehicleFleet * totalCars).toInt
        val resultNumberOfCars2HouseHoldIds = if (fractionOfInitialVehicleFleet < 1.0) {
          downsampleCars(
            numberOfWorkersWithVehicles = numberOfWorkersWithVehicles,
            goalCarTotal = goalCarTotal,
            households = households,
            householdIdToPersons = householdIdToPersons,
            totalCars = totalCars,
            personId2Score = personId2Score
          )
        } else {
          upsampleCars(
            numberOfWorkersWithVehicles = numberOfWorkersWithVehicles,
            goalCarTotal = goalCarTotal,
            households = households,
            householdIdToPersons = householdIdToPersons,
            totalCars = totalCars,
            numberOfWorkers = numberOfWorkers
          )
        }

        val result = resultNumberOfCars2HouseHoldIds.flatMap { case (nVehicles, householdIds) =>
          householdIds.map(_ -> nVehicles)
        }
        val totalVehiclesOut = result.values.sum
        logger.info(
          s"Ended up with $totalVehiclesOut vehicles"
        )
        result
      case "RANDOM" =>
        households.map { household =>
          household -> drawFromBinomial(
            household.cars,
            fractionOfInitialVehicleFleet
          )
        }
    }
  }

  private def upsampleCars(
    numberOfWorkersWithVehicles: Int,
    goalCarTotal: Int,
    households: Iterable[HouseholdInfo],
    householdIdToPersons: Map[HouseholdId, Iterable[PersonInfo]],
    totalCars: Int,
    numberOfWorkers: Int
  ): mutable.Map[Int, ArrayBuffer[HouseholdInfo]] = {
    val numberOfCars2HouseholdIds =
      mutable.Map(ArrayBuffer(households.toSeq: _*).groupBy(_.cars).toSeq: _*)

    val numberOfWorkVehiclesToCreate =
      min(numberOfWorkers - numberOfWorkersWithVehicles, goalCarTotal - totalCars)
    val likelihoodToCreateVehicle =
      numberOfWorkVehiclesToCreate.toDouble / (numberOfWorkers - numberOfWorkersWithVehicles).toDouble
    var currentTotalCars = totalCars
    numberOfCars2HouseholdIds.keys.toSeq.sorted(Ordering[Int].reverse).foreach { numberOfCars =>
      val newHouseHolds = new mutable.ArrayBuffer[HouseholdInfo]()

      numberOfCars2HouseholdIds(numberOfCars).foreach { hh =>
        val nWorkers = householdIdToPersons(hh.householdId).size
        val numToCreate = drawFromBinomial(nWorkers - numberOfCars, likelihoodToCreateVehicle)
        if (nWorkers <= numberOfCars || numToCreate == 0) {
          newHouseHolds += hh
        } else {
          numberOfCars2HouseholdIds.getOrElseUpdate(numberOfCars + numToCreate, ArrayBuffer()) += hh
          currentTotalCars += numToCreate
        }
      }

      numberOfCars2HouseholdIds(numberOfCars) = newHouseHolds
    }
    logger.info(
      s"Originally had $numberOfWorkersWithVehicles work vehicles and now have $currentTotalCars of them, with a goal of making $numberOfWorkVehiclesToCreate"
    )
    numberOfCars2HouseholdIds
  }

  private def drawFromBinomial(nTrials: Int, p: Double): Int = {
    var res = 0
    for (_ <- 0 until nTrials) {
      if (rand.nextDouble() < p) res += 1
    }
    res
  }

  private def downsampleCars(
    numberOfWorkersWithVehicles: Int,
    goalCarTotal: Int,
    households: Iterable[HouseholdInfo],
    householdIdToPersons: Map[HouseholdId, Iterable[PersonInfo]],
    totalCars: Int,
    personId2Score: Map[PersonId, Double]
  ): mutable.Map[Int, ArrayBuffer[HouseholdInfo]] = {
    val numberOfCars2HouseholdIds =
      mutable.Map(ArrayBuffer(households.toSeq: _*).groupBy(_.cars).toSeq: _*)

    val numberOfWorkVehiclesToBeRemoved = max(numberOfWorkersWithVehicles - goalCarTotal, 0)
    val numberOfExcessVehiclesToBeRemoved = totalCars - goalCarTotal - numberOfWorkVehiclesToBeRemoved
    val personsToGetCarsRemoved = households
      .flatMap { household =>
        householdIdToPersons(household.householdId)
          .map(p => p.personId -> personId2Score(p.personId))
          .toSeq
          .sortBy(_._2)
          .takeRight(
            household.cars
          ) // for each household, assign vehicles to the people with the highest commute distances
      }
      .toSeq
      .sortBy(_._2) // sort all people with assigned cars by commute distance
      .map(_._1)
      .take(numberOfWorkVehiclesToBeRemoved) // Take the people with shortest commutes and remove their cars
      .toSet
    logger.info(
      s"Identified $numberOfWorkVehiclesToBeRemoved household vehicles with short commutes and $numberOfExcessVehiclesToBeRemoved excess vehicles to be removed"
    )
    val householdIdToPersonToHaveVehicleRemoved = householdIdToPersons
      .map { case (householdId, persons) => persons.map(person => householdId -> person) }
      .flatten
      .filter { case (_, personId) => personsToGetCarsRemoved.contains(personId.personId) }
      .groupBy { case (householdId, _) => householdId }

    var currentTotalCars = totalCars

    var currentNumberOfCars = SequenceUtils.maxOpt(numberOfCars2HouseholdIds.keys).getOrElse(0)
    while ((currentTotalCars > (goalCarTotal + numberOfWorkVehiclesToBeRemoved)) & currentNumberOfCars > 0) {
      val numberOfHouseholdsWithThisManyVehicles = numberOfCars2HouseholdIds(currentNumberOfCars).size

      val (householdsWithExcessVehicles, householdsWithCorrectNumberOfVehicles) =
        numberOfCars2HouseholdIds(currentNumberOfCars).partition(x =>
          currentNumberOfCars > householdIdToPersons(x.householdId).size
        )
      val numberOfExcessVehicles = householdsWithExcessVehicles.size
      logger.info(
        s"Identified $numberOfExcessVehicles excess vehicles from the $numberOfHouseholdsWithThisManyVehicles households with $currentNumberOfCars vehicles"
      )
      if (currentTotalCars - numberOfExcessVehicles > goalCarTotal) {
        logger.info(
          s"Removing all $numberOfExcessVehicles excess vehicles"
        )
        currentTotalCars -= numberOfExcessVehicles
        numberOfCars2HouseholdIds.getOrElseUpdate(
          currentNumberOfCars - 1,
          ArrayBuffer()
        ) ++= householdsWithExcessVehicles
        numberOfCars2HouseholdIds(currentNumberOfCars) = householdsWithCorrectNumberOfVehicles
      } else {
        val householdsInGroup = householdsWithExcessVehicles.size
        val numberToRemain = householdsInGroup - (currentTotalCars - goalCarTotal)
        logger.info(
          s"Removing all but $numberToRemain of the $numberOfExcessVehicles excess vehicles"
        )
        val shuffled = rand.shuffle(householdsWithExcessVehicles)
        numberOfCars2HouseholdIds(currentNumberOfCars) =
          shuffled.take(numberToRemain) ++ householdsWithCorrectNumberOfVehicles
        numberOfCars2HouseholdIds.getOrElseUpdate(currentNumberOfCars - 1, ArrayBuffer()) ++= shuffled.takeRight(
          householdsInGroup - numberToRemain
        )
        currentTotalCars -= (householdsInGroup - numberToRemain)
      }
      currentNumberOfCars = currentNumberOfCars - 1
    }
    logger.info(
      s"Currently $currentTotalCars are left, $numberOfWorkVehiclesToBeRemoved work vehicles are yet to be removed"
    )

    numberOfCars2HouseholdIds.keys.toStream
      .sorted(Ordering[Int].reverse)
      .takeWhile(currentNumberOfCars => currentNumberOfCars > 0 && currentTotalCars > goalCarTotal)
      .filter(numberOfCars2HouseholdIds.contains)
      .foreach { currentNumberOfCars =>
        val initialNumberOfHouseholds = numberOfCars2HouseholdIds(currentNumberOfCars).size
        if (initialNumberOfHouseholds != 0) {
          val newHouseHolds = new mutable.ArrayBuffer[HouseholdInfo]()

          numberOfCars2HouseholdIds(currentNumberOfCars).foreach { hh =>
            val personIdsToRemove = householdIdToPersonToHaveVehicleRemoved.getOrElse(hh.householdId, Nil)
            val carsToRemove = min(personIdsToRemove.size, currentTotalCars - goalCarTotal)
            if (carsToRemove > 0) {
              numberOfCars2HouseholdIds.getOrElseUpdate(currentNumberOfCars - carsToRemove, ArrayBuffer()) += hh
              currentTotalCars -= carsToRemove
            } else {
              newHouseHolds += hh
            }

            numberOfCars2HouseholdIds(currentNumberOfCars) = newHouseHolds
          }

          val nRemoved = initialNumberOfHouseholds - newHouseHolds.size
          logger.info(
            s"Originally had $initialNumberOfHouseholds work vehicles from households with $currentNumberOfCars workers, removed vehicles from $nRemoved of them"
          )
        }
      }
    numberOfCars2HouseholdIds
  }

  private[utils] def applyPersons(persons: Iterable[PersonInfo]): Unit = {
    val personHouseholds = scenario.getHouseholds.getHouseholds
      .values()
      .asScala
      .flatMap(h => h.getMemberIds.asScala.map(_ -> h))
      .toMap

    persons.foreach { personInfo =>
      val person = population.getFactory.createPerson(Id.createPersonId(personInfo.personId.id))
      val personId = person.getId.toString
      val personAttrib = population.getPersonAttributes
      val hh = personHouseholds(person.getId)
      val sexChar = if (personInfo.isFemale) "F" else "M"

      // FIXME Search for "householdId" in the code does not show any place where it used
      personAttrib.putAttribute(personId, "householdId", personInfo.householdId)
      // FIXME Search for "householdId" in the code does not show any place where it used
      personAttrib.putAttribute(personId, "rank", personInfo.rank)
      personAttrib.putAttribute(personId, "age", personInfo.age)
      personAttrib.putAttribute(personId, "income", hh.getIncome.getIncome)
      personAttrib.putAttribute(personId, "sex", sexChar)

      person.getAttributes.putAttribute("sex", sexChar)
      person.getAttributes.putAttribute("age", personInfo.age)
      person.getAttributes.putAttribute("income", hh.getIncome.getIncome)

      AvailableModeUtils.setAvailableModesForPerson_v2(
        beamScenario,
        person,
        hh,
        population,
        availableModes.split(",")
      )
      population.addPerson(person)
    }
  }

  private[utils] def applyPlans(plans: Iterable[PlanElement]): Unit = {
    plans.foreach { planInfo =>
      val person = population.getPersons.get(Id.createPersonId(planInfo.personId.id))
      if (person != null) {
        var plan = person.getSelectedPlan
        if (plan == null) {
          plan = PopulationUtils.createPlan(person)
          person.addPlan(plan)
          person.setSelectedPlan(plan)
        }
        val planElement = planInfo.planElementType
        if (planElement.equalsIgnoreCase("leg")) {
          planInfo.legMode match {
            case Some(mode) =>
              PopulationUtils.createAndAddLeg(plan, mode)
            case None =>
              PopulationUtils.createAndAddLeg(plan, "")
          }
        } else if (planElement.equalsIgnoreCase("activity")) {
          assert(
            planInfo.activityLocationX.isDefined,
            s"planElement is `activity`, but `x` is None! planInfo: $planInfo"
          )
          assert(
            planInfo.activityLocationY.isDefined,
            s"planElement is `activity`, but `y` is None! planInfo: $planInfo"
          )
          val coord = if (beamScenario.beamConfig.beam.exchange.scenario.convertWgs2Utm) {
            geo.wgs2Utm(new Coord(planInfo.activityLocationX.get, planInfo.activityLocationY.get))
          } else {
            new Coord(planInfo.activityLocationX.get, planInfo.activityLocationY.get)
          }
          val activityType = planInfo.activityType.getOrElse(
            throw new IllegalStateException(
              s"planElement is `activity`, but `activityType` is None. planInfo: $planInfo"
            )
          )
          val act = PopulationUtils.createAndAddActivityFromCoord(plan, activityType, coord)
          planInfo.activityEndTime.foreach { endTime =>
            act.setEndTime(endTime * 60 * 60)
          }
        }
      }
    }
  }

  case class PlanTripStats(
    departureTime: Double,
    origin: Coord,
    destination: Coord
  )

  case class PersonTravelStats(
    homeLocation: Option[Coord],
    tripStats: Seq[PlanTripStats]
  )
}<|MERGE_RESOLUTION|>--- conflicted
+++ resolved
@@ -1,7 +1,7 @@
 package beam.utils.scenario
 
 import beam.agentsim.agents.vehicles.EnergyEconomyAttributes.Powertrain
-import beam.agentsim.agents.vehicles.{BeamVehicle, VehicleCategory}
+import beam.agentsim.agents.vehicles.{BeamVehicle, VehicleCategory, VehicleManager}
 import beam.router.Modes.BeamMode
 import beam.sim.BeamScenario
 import beam.sim.common.GeoUtils
@@ -99,9 +99,9 @@
       }
       householdsInsideBoundingBox
     }
-    val inputPlans = Await.result(plansF, 5000.seconds)
-    val persons = Await.result(personsF, 5000.seconds)
-    val households = Await.result(householdsF, 5000.seconds)
+    val inputPlans = Await.result(plansF, 500.seconds)
+    val persons = Await.result(personsF, 500.seconds)
+    val households = Await.result(householdsF, 500.seconds)
 
     val (plans, plansMerged) = previousRunPlanMerger.map(_.merge(inputPlans)).getOrElse(inputPlans -> false)
 
@@ -166,11 +166,7 @@
 
     val personId2Score: Map[PersonId, Double] =
       householdIdToPersons.flatMap { case (_, persons) =>
-<<<<<<< HEAD
-        persons.map(x => x.personId -> getPersonScore(x, personIdToTravelStats(x.personId)))
-=======
         persons.map(x => x.personId -> getPersonScore(personIdToTravelStats(x.personId)))
->>>>>>> cc46647f
       }
 
     val scaleFactor = beamScenario.beamConfig.beam.agentsim.agents.vehicles.fractionOfInitialVehicleFleet
@@ -232,10 +228,7 @@
           bvId,
           powerTrain,
           beamVehicleType,
-<<<<<<< HEAD
-=======
           VehicleManager.defaultManager,
->>>>>>> cc46647f
           randomSeed = rand.nextInt
         )
         beamScenario.privateVehicles.put(beamVehicle.id, beamVehicle)
@@ -302,12 +295,8 @@
     PersonTravelStats(homeCoord, planTripStats)
   }
 
-<<<<<<< HEAD
-  /** @param households list of household ids
-=======
   /**
     * @param households list of household ids
->>>>>>> cc46647f
     * @param householdIdToPersons map of household id into list of person info
     * @param personId2Score map personId -> commute distance
     * @return sequence of household info -> new number of vehicles to assign
