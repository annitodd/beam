package beam.utils.scenario

import beam.agentsim.agents.vehicles.EnergyEconomyAttributes.Powertrain
import beam.agentsim.agents.vehicles.{BeamVehicle, VehicleCategory}
import beam.router.Modes.BeamMode
import beam.sim.BeamScenario
import beam.sim.common.GeoUtils
import beam.sim.vehicles.VehiclesAdjustment
import beam.utils.SequenceUtils
import beam.utils.plan.sampling.AvailableModeUtils
import beam.utils.scenario.urbansim.HOVModeTransformer
import com.typesafe.scalalogging.LazyLogging
import org.apache.commons.math3.distribution.UniformRealDistribution
import org.matsim.api.core.v01.population.Population
import org.matsim.api.core.v01.{Coord, Id, Scenario}
import org.matsim.core.population.PopulationUtils
import org.matsim.core.scenario.MutableScenario
import org.matsim.households._
import org.matsim.vehicles.{Vehicle, VehicleType, VehicleUtils}

import scala.collection.JavaConverters._
import scala.collection.mutable.ArrayBuffer
import scala.collection.{mutable, Iterable}
import scala.concurrent.duration._
import scala.concurrent.{Await, ExecutionContext, Future}
import scala.math.{max, min, round}
import scala.util.Random

class UrbanSimScenarioLoader(
  var scenario: MutableScenario,
  val beamScenario: BeamScenario,
  val scenarioSource: ScenarioSource,
  val geo: GeoUtils,
  val previousRunPlanMerger: Option[PreviousRunPlanMerger] = None
) extends LazyLogging {

  private implicit val ex: ExecutionContext = scala.concurrent.ExecutionContext.Implicits.global

  private val population: Population = scenario.getPopulation

  private val availableModes: String = BeamMode.allModes.map(_.value).mkString(",")

  private val rand: Random = new Random(beamScenario.beamConfig.matsim.modules.global.randomSeed)

  def loadScenario(): (Scenario, Boolean) = {
    clear()

    val wereCoordinatesInWGS = beamScenario.beamConfig.beam.exchange.scenario.convertWgs2Utm

    val plansF = Future {
      val plans = scenarioSource.getPlans
      logger.info(s"Read ${plans.size} plans")
      val activities = plans.view.filter { p =>
        p.activityType.exists(actType => actType.toLowerCase == "home")
      }

      val personIdsWithinRange =
        activities
          .filter { act =>
            val actCoord = new Coord(act.activityLocationX.get, act.activityLocationY.get)
            val wgsCoord = if (wereCoordinatesInWGS) geo.utm2Wgs(actCoord) else actCoord
            beamScenario.transportNetwork.streetLayer.envelope.contains(wgsCoord.getX, wgsCoord.getY)
          }
          .map { act =>
            act.personId
          }
          .toSet
      val planWithinRange = plans.filter(p => personIdsWithinRange.contains(p.personId))
      val filteredCnt = plans.size - planWithinRange.size
      if (filteredCnt > 0) {
        logger.info(s"Filtered out $filteredCnt plans. Total number of plans: ${planWithinRange.size}")
      }
      planWithinRange
    }
    val personsF = Future {
      val persons: Iterable[PersonInfo] = scenarioSource.getPersons
      logger.info(s"Read ${persons.size} persons")
      persons
    }
    val householdsF = Future {
      val households = scenarioSource.getHousehold
      logger.info(s"Read ${households.size} households")
      val householdIdsWithinBoundingBox = households.view
        .filter { hh =>
          val coord = new Coord(hh.locationX, hh.locationY)
          val wgsCoord = if (wereCoordinatesInWGS) geo.utm2Wgs(coord) else coord
          beamScenario.transportNetwork.streetLayer.envelope.contains(wgsCoord.getX, wgsCoord.getY)
        }
        .map { hh =>
          hh.householdId
        }
        .toSet

      val householdsInsideBoundingBox =
        households.filter(household => householdIdsWithinBoundingBox.contains(household.householdId))
      val filteredCnt = households.size - householdsInsideBoundingBox.size
      if (filteredCnt > 0) {
        logger.info(
          s"Filtered out $filteredCnt households. Total number of households: ${householdsInsideBoundingBox.size}"
        )
      }
      householdsInsideBoundingBox
    }
    val inputPlans = Await.result(plansF, 1800.seconds)
    logger.info(s"Reading plans done.")
    val persons = Await.result(personsF, 1800.seconds)
    logger.info(s"Reading persons done.")
    val households = Await.result(householdsF, 1800.seconds)
    logger.info(s"Reading households done.")

    val (mergedPlans, plansMerged) = previousRunPlanMerger.map(_.merge(inputPlans)).getOrElse(inputPlans -> false)

    val plans = {
      HOVModeTransformer.reseedRandomGenerator(beamScenario.beamConfig.matsim.modules.global.randomSeed)
      HOVModeTransformer.transformHOVtoHOVCARorHOVTeleportation(mergedPlans)
    }

    val householdIds = households.map(_.householdId.id).toSet

    val personsWithPlans = getPersonsWithPlan(persons, plans)
      .filter(p => householdIds.contains(p.householdId.id))
    logger.info(s"There are ${personsWithPlans.size} persons with plans")

    val householdIdToPersons: Map[HouseholdId, Iterable[PersonInfo]] = personsWithPlans.groupBy(_.householdId)

    val householdsWithMembers = households.filter(household => householdIdToPersons.contains(household.householdId))
    logger.info(s"There are ${householdsWithMembers.size} non-empty households")

    logger.info("Applying households...")
    applyHousehold(householdsWithMembers, householdIdToPersons, plans)
    // beamServices.privateVehicles is properly populated here, after `applyHousehold` call

    // beamServices.personHouseholds is used later on in PopulationAdjustment.createAttributesOfIndividual when we
    logger.info("Applying persons...")
    applyPersons(personsWithPlans)

    logger.info("Applying plans...")
    applyPlans(plans)

    logger.info("The scenario loading is completed..")

    scenario -> plansMerged
  }

  private def clear(): Unit = {
    scenario.getPopulation.getPersons.clear()
    scenario.getPopulation.getPersonAttributes.clear()
    scenario.getHouseholds.getHouseholds.clear()
    scenario.getHouseholds.getHouseholdAttributes.clear()

    beamScenario.privateVehicles.clear()
    beamScenario.privateVehicleInitialSoc.clear()
  }

  private[utils] def getPersonsWithPlan(
    persons: Iterable[PersonInfo],
    plans: Iterable[PlanElement]
  ): Iterable[PersonInfo] = {
    val personIdsWithPlan = plans.map(_.personId).toSet
    persons.filter(person => personIdsWithPlan.contains(person.personId))
  }

  private[utils] def applyHousehold(
    households: Iterable[HouseholdInfo],
    householdIdToPersons: Map[HouseholdId, Iterable[PersonInfo]],
    plans: Iterable[PlanElement]
  ): Unit = {
    val scenarioHouseholdAttributes = scenario.getHouseholds.getHouseholdAttributes
    val scenarioHouseholds = scenario.getHouseholds.getHouseholds

    var vehicleCounter: Int = 0
    var initialVehicleCounter: Int = 0
    var totalCarCount: Int = 0
    val personIdToTravelStats: Map[PersonId, PersonTravelStats] =
      plans
        .groupBy(_.personId)
        .map(x => (x._1, plansToTravelStats(x._2)))

    val personId2Score: Map[PersonId, Double] =
      householdIdToPersons.flatMap { case (_, persons) =>
        persons.map(x => x.personId -> getPersonScore(personIdToTravelStats(x.personId)))
      }

    val scaleFactor = beamScenario.beamConfig.beam.agentsim.agents.vehicles.fractionOfInitialVehicleFleet

    val vehiclesAdjustment = VehiclesAdjustment.getVehicleAdjustment(beamScenario)
    val realDistribution: UniformRealDistribution = new UniformRealDistribution()
    realDistribution.reseedRandomGenerator(beamScenario.beamConfig.matsim.modules.global.randomSeed)

    val bikeVehicleType = beamScenario.vehicleTypes.values
      .find(_.vehicleCategory == VehicleCategory.Bike)
      .getOrElse(throw new RuntimeException("Bike not found in vehicle types."))

    assignVehicles(households, householdIdToPersons, personId2Score).foreach { case (householdInfo, nVehicles) =>
      val id = Id.create(householdInfo.householdId.id, classOf[Household])
      val household = new HouseholdsFactoryImpl().createHousehold(id)
      val coord = if (beamScenario.beamConfig.beam.exchange.scenario.convertWgs2Utm) {
        geo.wgs2Utm(new Coord(householdInfo.locationX, householdInfo.locationY))
      } else {
        new Coord(householdInfo.locationX, householdInfo.locationY)
      }

      household.setIncome(new IncomeImpl(householdInfo.income, Income.IncomePeriod.year))

      householdIdToPersons.get(householdInfo.householdId) match {
        case Some(persons) =>
          val personIds = persons.map(x => Id.createPersonId(x.personId.id)).toList.asJava
          household.setMemberIds(personIds)
        case None =>
          logger.warn(s"Could not find persons for the `household_id` '${householdInfo.householdId}'")
      }

      val vehicleTypes = vehiclesAdjustment
        .sampleVehicleTypesForHousehold(
          numVehicles = nVehicles,
          vehicleCategory = VehicleCategory.Car,
          householdIncome = household.getIncome.getIncome,
          householdSize = household.getMemberIds.size,
          householdPopulation = null,
          householdLocation = coord,
          realDistribution
        )
        .toBuffer

      if (rand.nextDouble() <= beamScenario.beamConfig.beam.agentsim.agents.vehicles.fractionOfPeopleWithBicycle) {
        vehicleTypes.append(bikeVehicleType)
      }

      initialVehicleCounter += householdInfo.cars
      totalCarCount += vehicleTypes.count(_.vehicleCategory.toString == "Car")

      val vehicleIds = new java.util.ArrayList[Id[Vehicle]]
      vehicleTypes.foreach { beamVehicleType =>
        val vt = VehicleUtils.getFactory.createVehicleType(Id.create(beamVehicleType.id, classOf[VehicleType]))
        val vehicle = VehicleUtils.getFactory.createVehicle(Id.createVehicleId(vehicleCounter), vt)
        vehicleIds.add(vehicle.getId)
        val bvId = Id.create(vehicle.getId, classOf[BeamVehicle])
        val powerTrain = new Powertrain(beamVehicleType.primaryFuelConsumptionInJoulePerMeter)
        val beamVehicle = new BeamVehicle(
          bvId,
          powerTrain,
          beamVehicleType,
          randomSeed = rand.nextInt
        )
        beamScenario.privateVehicles.put(beamVehicle.id, beamVehicle)
        vehicleCounter = vehicleCounter + 1
      }
      household.setVehicleIds(vehicleIds)
      scenarioHouseholds.put(household.getId, household)
      scenarioHouseholdAttributes.putAttribute(household.getId.toString, "homecoordx", coord.getX)
      scenarioHouseholdAttributes.putAttribute(household.getId.toString, "homecoordy", coord.getY)

    }
    logger.info(
      s"Created $totalCarCount vehicles, scaling initial value of $initialVehicleCounter by a factor of $scaleFactor"
    )
  }

  private def getPersonScore(personTravelStats: PersonTravelStats): Double = {
    val distanceExcludingLastTrip =
      personTravelStats.tripStats.dropRight(1).map(x => geo.distUTMInMeters(x.origin, x.destination)).sum
    val tripTimePenalty = personTravelStats.tripStats
      .map(x =>
        if (x.departureTime < 6.0) {
          5000.0
        } else if (x.departureTime > 23.5) {
          5000.0
        } else {
          0.0
        }
      )
      .sum
    distanceExcludingLastTrip + tripTimePenalty
  }

  private def plansToTravelStats(planElements: Iterable[PlanElement]): PersonTravelStats = {
    val homeCoord = planElements.find(_.activityType.getOrElse("") == "Home") match {
      case Some(homeElement) =>
        Some(geo.wgs2Utm(new Coord(homeElement.activityLocationX.get, homeElement.activityLocationY.get)))
      case None =>
        None
    }
    val planTripStats = planElements.toSeq
      .filter(_.planElementType == PlanElement.Activity)
      .sliding(2)
      .flatMap {
        case Seq(firstElement, secondElement, _*) =>
          Some(
            PlanTripStats(
              firstElement.activityEndTime.getOrElse(0.0),
              geo.wgs2Utm(
                new Coord(firstElement.activityLocationX.getOrElse(0.0), firstElement.activityLocationY.getOrElse(0.0))
              ),
              geo.wgs2Utm(
                new Coord(
                  secondElement.activityLocationX.getOrElse(0.0),
                  secondElement.activityLocationY.getOrElse(0.0)
                )
              )
            )
          )
        case _ =>
          None
      }
      .toSeq
    PersonTravelStats(homeCoord, planTripStats)
  }

  /**
    * @param households list of household ids
    * @param householdIdToPersons map of household id into list of person info
    * @param personId2Score map personId -> commute distance
    * @return sequence of household info -> new number of vehicles to assign
    */
  private[scenario] def assignVehicles(
    households: Iterable[HouseholdInfo],
    householdIdToPersons: Map[HouseholdId, Iterable[PersonInfo]],
    personId2Score: Map[PersonId, Double]
  ): Iterable[(HouseholdInfo, Int)] = {
    val fractionOfInitialVehicleFleet =
      beamScenario.beamConfig.beam.agentsim.agents.vehicles.fractionOfInitialVehicleFleet

    beamScenario.beamConfig.beam.agentsim.agents.vehicles.downsamplingMethod match {
      case "SECONDARY_VEHICLES_FIRST" =>
        val numberOfWorkers = households.map(x => householdIdToPersons(x.householdId).size).sum
        val numberOfWorkersWithVehicles =
          households.map(x => min(x.cars, householdIdToPersons(x.householdId).size)).sum

        val totalCars = households.map(_.cars).sum

        val goalCarTotal = round(fractionOfInitialVehicleFleet * totalCars).toInt
        val resultNumberOfCars2HouseHoldIds = if (fractionOfInitialVehicleFleet < 1.0) {
          downsampleCars(
            numberOfWorkersWithVehicles = numberOfWorkersWithVehicles,
            goalCarTotal = goalCarTotal,
            households = households,
            householdIdToPersons = householdIdToPersons,
            totalCars = totalCars,
            personId2Score = personId2Score
          )
        } else {
          upsampleCars(
            numberOfWorkersWithVehicles = numberOfWorkersWithVehicles,
            goalCarTotal = goalCarTotal,
            households = households,
            householdIdToPersons = householdIdToPersons,
            totalCars = totalCars,
            numberOfWorkers = numberOfWorkers
          )
        }

        val result = resultNumberOfCars2HouseHoldIds.flatMap { case (nVehicles, householdIds) =>
          householdIds.map(_ -> nVehicles)
        }
        val totalVehiclesOut = result.values.sum
        logger.info(
          s"Ended up with $totalVehiclesOut vehicles"
        )
        result
      case "RANDOM" =>
        households.map { household =>
          household -> drawFromBinomial(
            household.cars,
            fractionOfInitialVehicleFleet
          )
        }
    }
  }

  private def upsampleCars(
    numberOfWorkersWithVehicles: Int,
    goalCarTotal: Int,
    households: Iterable[HouseholdInfo],
    householdIdToPersons: Map[HouseholdId, Iterable[PersonInfo]],
    totalCars: Int,
    numberOfWorkers: Int
  ): mutable.Map[Int, ArrayBuffer[HouseholdInfo]] = {
    val numberOfCars2HouseholdIds =
      mutable.Map(ArrayBuffer(households.toSeq: _*).groupBy(_.cars).toSeq: _*)

    val numberOfWorkVehiclesToCreate =
      min(numberOfWorkers - numberOfWorkersWithVehicles, goalCarTotal - totalCars)
    val likelihoodToCreateVehicle =
      numberOfWorkVehiclesToCreate.toDouble / (numberOfWorkers - numberOfWorkersWithVehicles).toDouble
    var currentTotalCars = totalCars
    numberOfCars2HouseholdIds.keys.toSeq.sorted(Ordering[Int].reverse).foreach { numberOfCars =>
      val newHouseHolds = new mutable.ArrayBuffer[HouseholdInfo]()

      numberOfCars2HouseholdIds(numberOfCars).foreach { hh =>
        val nWorkers = householdIdToPersons(hh.householdId).size
        val numToCreate = drawFromBinomial(nWorkers - numberOfCars, likelihoodToCreateVehicle)
        if (nWorkers <= numberOfCars || numToCreate == 0) {
          newHouseHolds += hh
        } else {
          numberOfCars2HouseholdIds.getOrElseUpdate(numberOfCars + numToCreate, ArrayBuffer()) += hh
          currentTotalCars += numToCreate
        }
      }

      numberOfCars2HouseholdIds(numberOfCars) = newHouseHolds
    }
    logger.info(
      s"Originally had $numberOfWorkersWithVehicles work vehicles and now have $currentTotalCars of them, with a goal of making $numberOfWorkVehiclesToCreate"
    )
    numberOfCars2HouseholdIds
  }

  private def drawFromBinomial(nTrials: Int, p: Double): Int = {
    var res = 0
    for (_ <- 0 until nTrials) {
      if (rand.nextDouble() < p) res += 1
    }
    res
  }

  private def downsampleCars(
    numberOfWorkersWithVehicles: Int,
    goalCarTotal: Int,
    households: Iterable[HouseholdInfo],
    householdIdToPersons: Map[HouseholdId, Iterable[PersonInfo]],
    totalCars: Int,
    personId2Score: Map[PersonId, Double]
  ): mutable.Map[Int, ArrayBuffer[HouseholdInfo]] = {
    val numberOfCars2HouseholdIds =
      mutable.Map(ArrayBuffer(households.toSeq: _*).groupBy(_.cars).toSeq: _*)

    val numberOfWorkVehiclesToBeRemoved = max(numberOfWorkersWithVehicles - goalCarTotal, 0)
    val numberOfExcessVehiclesToBeRemoved = totalCars - goalCarTotal - numberOfWorkVehiclesToBeRemoved
    val personsToGetCarsRemoved = households
      .flatMap { household =>
        householdIdToPersons(household.householdId)
          .map(p => p.personId -> personId2Score(p.personId))
          .toSeq
          .sortBy(_._2)
          .takeRight(
            household.cars
          ) // for each household, assign vehicles to the people with the highest commute distances
      }
      .toSeq
      .sortBy(_._2) // sort all people with assigned cars by commute distance
      .map(_._1)
      .take(numberOfWorkVehiclesToBeRemoved) // Take the people with shortest commutes and remove their cars
      .toSet
    logger.info(
      s"Identified $numberOfWorkVehiclesToBeRemoved household vehicles with short commutes and $numberOfExcessVehiclesToBeRemoved excess vehicles to be removed"
    )
    val householdIdToPersonToHaveVehicleRemoved = householdIdToPersons
      .map { case (householdId, persons) => persons.map(person => householdId -> person) }
      .flatten
      .filter { case (_, personId) => personsToGetCarsRemoved.contains(personId.personId) }
      .groupBy { case (householdId, _) => householdId }

    var currentTotalCars = totalCars

    var currentNumberOfCars = SequenceUtils.maxOpt(numberOfCars2HouseholdIds.keys).getOrElse(0)
    while ((currentTotalCars > (goalCarTotal + numberOfWorkVehiclesToBeRemoved)) & currentNumberOfCars > 0) {
      val numberOfHouseholdsWithThisManyVehicles = numberOfCars2HouseholdIds(currentNumberOfCars).size

      val (householdsWithExcessVehicles, householdsWithCorrectNumberOfVehicles) =
        numberOfCars2HouseholdIds(currentNumberOfCars).partition(x =>
          currentNumberOfCars > householdIdToPersons(x.householdId).size
        )
      val numberOfExcessVehicles = householdsWithExcessVehicles.size
      logger.info(
        s"Identified $numberOfExcessVehicles excess vehicles from the $numberOfHouseholdsWithThisManyVehicles households with $currentNumberOfCars vehicles"
      )
      if (currentTotalCars - numberOfExcessVehicles > goalCarTotal) {
        logger.info(
          s"Removing all $numberOfExcessVehicles excess vehicles"
        )
        currentTotalCars -= numberOfExcessVehicles
        numberOfCars2HouseholdIds.getOrElseUpdate(
          currentNumberOfCars - 1,
          ArrayBuffer()
        ) ++= householdsWithExcessVehicles
        numberOfCars2HouseholdIds(currentNumberOfCars) = householdsWithCorrectNumberOfVehicles
      } else {
        val householdsInGroup = householdsWithExcessVehicles.size
        val numberToRemain = householdsInGroup - (currentTotalCars - goalCarTotal)
        logger.info(
          s"Removing all but $numberToRemain of the $numberOfExcessVehicles excess vehicles"
        )
        val shuffled = rand.shuffle(householdsWithExcessVehicles)
        numberOfCars2HouseholdIds(currentNumberOfCars) =
          shuffled.take(numberToRemain) ++ householdsWithCorrectNumberOfVehicles
        numberOfCars2HouseholdIds.getOrElseUpdate(currentNumberOfCars - 1, ArrayBuffer()) ++= shuffled.takeRight(
          householdsInGroup - numberToRemain
        )
        currentTotalCars -= (householdsInGroup - numberToRemain)
      }
      currentNumberOfCars = currentNumberOfCars - 1
    }
    logger.info(
      s"Currently $currentTotalCars are left, $numberOfWorkVehiclesToBeRemoved work vehicles are yet to be removed"
    )

    numberOfCars2HouseholdIds.keys.toStream
      .sorted(Ordering[Int].reverse)
      .takeWhile(currentNumberOfCars => currentNumberOfCars > 0 && currentTotalCars > goalCarTotal)
      .filter(numberOfCars2HouseholdIds.contains)
      .foreach { currentNumberOfCars =>
        val initialNumberOfHouseholds = numberOfCars2HouseholdIds(currentNumberOfCars).size
        if (initialNumberOfHouseholds != 0) {
          val newHouseHolds = new mutable.ArrayBuffer[HouseholdInfo]()

          numberOfCars2HouseholdIds(currentNumberOfCars).foreach { hh =>
            val personIdsToRemove = householdIdToPersonToHaveVehicleRemoved.getOrElse(hh.householdId, Nil)
            val carsToRemove = min(personIdsToRemove.size, currentTotalCars - goalCarTotal)
            if (carsToRemove > 0) {
              numberOfCars2HouseholdIds.getOrElseUpdate(currentNumberOfCars - carsToRemove, ArrayBuffer()) += hh
              currentTotalCars -= carsToRemove
            } else {
              newHouseHolds += hh
            }

            numberOfCars2HouseholdIds(currentNumberOfCars) = newHouseHolds
          }

          val nRemoved = initialNumberOfHouseholds - newHouseHolds.size
          logger.info(
            s"Originally had $initialNumberOfHouseholds work vehicles from households with $currentNumberOfCars workers, removed vehicles from $nRemoved of them"
          )
        }
      }
    numberOfCars2HouseholdIds
  }

  private[utils] def applyPersons(persons: Iterable[PersonInfo]): Unit = {
    val personHouseholds = scenario.getHouseholds.getHouseholds
      .values()
      .asScala
      .flatMap(h => h.getMemberIds.asScala.map(_ -> h))
      .toMap

    persons.foreach { personInfo =>
      val person = population.getFactory.createPerson(Id.createPersonId(personInfo.personId.id))
      val personId = person.getId.toString
      val personAttrib = population.getPersonAttributes
      val hh = personHouseholds(person.getId)
      val sexChar = if (personInfo.isFemale) "F" else "M"

      // FIXME Search for "householdId" in the code does not show any place where it used
      personAttrib.putAttribute(personId, "householdId", personInfo.householdId)
      // FIXME Search for "householdId" in the code does not show any place where it used
      personAttrib.putAttribute(personId, "rank", personInfo.rank)
      personAttrib.putAttribute(personId, "age", personInfo.age)
      personAttrib.putAttribute(personId, "income", hh.getIncome.getIncome)
      personAttrib.putAttribute(personId, "sex", sexChar)
      personAttrib.putAttribute(personId, "wheelchairUser", personInfo.wheelchairUser)

      person.getAttributes.putAttribute("sex", sexChar)
      person.getAttributes.putAttribute("age", personInfo.age)
      person.getAttributes.putAttribute("income", hh.getIncome.getIncome)
<<<<<<< HEAD
      person.getAttributes.putAttribute("wheelchairUser", personInfo.wheelchairUser)
=======
      person.getAttributes.putAttribute("industry", personInfo.industry.getOrElse("#NO_DATA#"))
>>>>>>> cce7f45d

      AvailableModeUtils.setAvailableModesForPerson_v2(
        beamScenario,
        person,
        hh,
        population,
        availableModes.split(",")
      )
      population.addPerson(person)
    }
  }

  private[utils] def applyPlans(plans: Iterable[PlanElement]): Unit = {
    plans.foreach { planInfo =>
      val person = population.getPersons.get(Id.createPersonId(planInfo.personId.id))
      if (person != null) {
        var plan = person.getSelectedPlan
        if (plan == null) {
          plan = PopulationUtils.createPlan(person)
          person.addPlan(plan)
          person.setSelectedPlan(plan)
        }
        val planElement = planInfo.planElementType
        if (planElement == PlanElement.Leg) {
          planInfo.legMode match {
            case Some(mode) =>
              val leg = PopulationUtils.createLeg(mode)
              leg.getAttributes.putAttribute("trip_id", Option(planInfo.tripId).getOrElse(""))
              plan.addLeg(leg)
              plan.getAttributes.putAttribute("trip_id", Option(planInfo.tripId).getOrElse(""))
            case None =>
              val leg = PopulationUtils.createLeg("")
              leg.getAttributes.putAttribute("trip_id", Option(planInfo.tripId).getOrElse(""))
              plan.getAttributes.putAttribute("trip_id", Option(planInfo.tripId).getOrElse(""))
          }
        } else if (planElement == PlanElement.Activity) {
          assert(
            planInfo.activityLocationX.isDefined,
            s"planElement is `activity`, but `x` is None! planInfo: $planInfo"
          )
          assert(
            planInfo.activityLocationY.isDefined,
            s"planElement is `activity`, but `y` is None! planInfo: $planInfo"
          )
          val coord = if (beamScenario.beamConfig.beam.exchange.scenario.convertWgs2Utm) {
            geo.wgs2Utm(new Coord(planInfo.activityLocationX.get, planInfo.activityLocationY.get))
          } else {
            new Coord(planInfo.activityLocationX.get, planInfo.activityLocationY.get)
          }
          val activityType = planInfo.activityType.getOrElse(
            throw new IllegalStateException(
              s"planElement is `activity`, but `activityType` is None. planInfo: $planInfo"
            )
          )
          val act = PopulationUtils.createAndAddActivityFromCoord(plan, activityType, coord)
          planInfo.activityEndTime.foreach { endTime =>
            act.setEndTime(endTime * 60 * 60)
          }
        }
      }
    }
  }

  case class PlanTripStats(
    departureTime: Double,
    origin: Coord,
    destination: Coord
  )

  case class PersonTravelStats(
    homeLocation: Option[Coord],
    tripStats: Seq[PlanTripStats]
  )
}<|MERGE_RESOLUTION|>--- conflicted
+++ resolved
@@ -551,11 +551,8 @@
       person.getAttributes.putAttribute("sex", sexChar)
       person.getAttributes.putAttribute("age", personInfo.age)
       person.getAttributes.putAttribute("income", hh.getIncome.getIncome)
-<<<<<<< HEAD
       person.getAttributes.putAttribute("wheelchairUser", personInfo.wheelchairUser)
-=======
       person.getAttributes.putAttribute("industry", personInfo.industry.getOrElse("#NO_DATA#"))
->>>>>>> cce7f45d
 
       AvailableModeUtils.setAvailableModesForPerson_v2(
         beamScenario,
