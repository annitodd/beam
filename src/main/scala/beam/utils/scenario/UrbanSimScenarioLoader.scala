--- conflicted
+++ resolved
@@ -42,11 +42,7 @@
   def loadScenario(): Scenario = {
     clear()
 
-<<<<<<< HEAD
-    val areCoordinatesInWGS = beamScenario.beamConfig.beam.exchange.scenario.convertWgs2Utm
-=======
     val wereCoordinatesInWGS = beamScenario.beamConfig.beam.exchange.scenario.convertWgs2Utm
->>>>>>> 4d8a39b3
 
     val plansF = Future {
       val plans = scenarioSource.getPlans
@@ -58,11 +54,7 @@
         activities
           .filter { act =>
             val actCoord = new Coord(act.activityLocationX.get, act.activityLocationY.get)
-<<<<<<< HEAD
-            val wgsCoord = if (areCoordinatesInWGS) actCoord else geo.utm2Wgs(actCoord)
-=======
             val wgsCoord = if (wereCoordinatesInWGS) geo.utm2Wgs(actCoord) else actCoord
->>>>>>> 4d8a39b3
             beamScenario.transportNetwork.streetLayer.envelope.contains(wgsCoord.getX, wgsCoord.getY)
           }
           .map { act =>
@@ -87,11 +79,7 @@
       val householdIdsWithinBoundingBox = households.view
         .filter { hh =>
           val coord = new Coord(hh.locationX, hh.locationY)
-<<<<<<< HEAD
-          val wgsCoord = if (areCoordinatesInWGS) coord else geo.utm2Wgs(coord)
-=======
           val wgsCoord = if (wereCoordinatesInWGS) geo.utm2Wgs(coord) else coord
->>>>>>> 4d8a39b3
           beamScenario.transportNetwork.streetLayer.envelope.contains(wgsCoord.getX, wgsCoord.getY)
         }
         .map { hh =>
