package beam.utils.scenario.generic.writers

import beam.utils.csv.CsvWriter
import beam.utils.data.synthpop.SimpleScenarioGenerator.logger
import beam.utils.scenario.HouseholdInfo
import com.typesafe.scalalogging.LazyLogging

import scala.util.Try

trait HouseholdInfoWriter {
  def write(path: String, xs: Iterator[HouseholdInfo]): Unit
}

class CsvHouseholdInfoWriter(val path: String) extends AutoCloseable {
  import CsvHouseholdInfoWriter._

  private val csvWriter = new CsvWriter(path, headers)

  def write(xs: Iterator[HouseholdInfo]): Unit = {
    writeTo(xs, csvWriter)
  }

  override def close(): Unit = {
    Try(csvWriter.close())
  }
}

object CsvHouseholdInfoWriter extends HouseholdInfoWriter with LazyLogging {
  private val headers: Array[String] = Array("householdId", "cars", "incomeValue", "locationX", "locationY")

  override def write(path: String, xs: Iterator[HouseholdInfo]): Unit = {
    val csvWriter = new CsvWriter(path, headers)
    try {
<<<<<<< HEAD
      writeTo(xs, csvWriter)
=======
      xs.foreach { household =>
        csvWriter.write(
          household.householdId.id,
          household.cars,
          household.income,
          household.locationX,
          household.locationY
        )
      }
      logger.info(s"Wrote households information to $path")
>>>>>>> 5fddd6b3
    } finally {
      csvWriter.close()
    }
  }

  private def writeTo(xs: Iterator[HouseholdInfo], csvWriter: CsvWriter): Unit = {
    xs.foreach { household =>
      csvWriter.write(
        household.householdId.id,
        household.cars,
        household.income,
        household.locationX,
        household.locationY
      )
    }
  }
}<|MERGE_RESOLUTION|>--- conflicted
+++ resolved
@@ -1,7 +1,6 @@
 package beam.utils.scenario.generic.writers
 
 import beam.utils.csv.CsvWriter
-import beam.utils.data.synthpop.SimpleScenarioGenerator.logger
 import beam.utils.scenario.HouseholdInfo
 import com.typesafe.scalalogging.LazyLogging
 
@@ -21,7 +20,7 @@
   }
 
   override def close(): Unit = {
-    Try(csvWriter.close())
+    csvWriter.close()
   }
 }
 
@@ -31,20 +30,8 @@
   override def write(path: String, xs: Iterator[HouseholdInfo]): Unit = {
     val csvWriter = new CsvWriter(path, headers)
     try {
-<<<<<<< HEAD
       writeTo(xs, csvWriter)
-=======
-      xs.foreach { household =>
-        csvWriter.write(
-          household.householdId.id,
-          household.cars,
-          household.income,
-          household.locationX,
-          household.locationY
-        )
-      }
       logger.info(s"Wrote households information to $path")
->>>>>>> 5fddd6b3
     } finally {
       csvWriter.close()
     }
