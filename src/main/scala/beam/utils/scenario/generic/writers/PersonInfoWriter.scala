package beam.utils.scenario.generic.writers

import beam.utils.csv.CsvWriter
import beam.utils.scenario.PersonInfo

import scala.util.Try

trait PersonInfoWriter {
  def write(path: String, xs: Iterator[PersonInfo]): Unit
}

class CsvPersonInfoWriter(val path: String) extends AutoCloseable {
  import beam.utils.scenario.generic.writers.CsvPersonInfoWriter._

  private val csvWriter = new CsvWriter(path, headers)

  def write(xs: Iterator[PersonInfo]): Unit = {
    writeTo(xs, csvWriter)
  }

  override def close(): Unit = {
    Try(csvWriter.close())
  }
}

object CsvPersonInfoWriter extends PersonInfoWriter {

  private val headers: Array[String] =
<<<<<<< HEAD
    Array("personId", "householdId", "age", "isFemale", "householdRank", "valueOfTime", "industry")
  override def write(path: String, xs: Iterator[PersonInfo]): Unit = {
    val csvWriter: CsvWriter = new CsvWriter(path, headers)
=======
    Array("personId", "householdId", "age", "isFemale", "householdRank", "valueOfTime")

  override def write(path: String, xs: Iterable[PersonInfo]): Unit = {
    val csvWriter = new CsvWriter(path, headers)
>>>>>>> 1e21e352
    try {
      writeTo(xs, csvWriter)
    } finally {
      Try(csvWriter.close())
    }
  }

  private def writeTo(xs: Iterator[PersonInfo], csvWriter: CsvWriter): Unit = {
    xs.foreach { person =>
      val industry = person.industry.getOrElse("")
      val escapedIndustry = s""""$industry""""
      csvWriter.write(
        person.personId.id,
        person.householdId.id,
        person.age,
        person.isFemale,
        person.rank,
        person.valueOfTime,
        escapedIndustry
      )
    }
  }
}<|MERGE_RESOLUTION|>--- conflicted
+++ resolved
@@ -26,16 +26,10 @@
 object CsvPersonInfoWriter extends PersonInfoWriter {
 
   private val headers: Array[String] =
-<<<<<<< HEAD
-    Array("personId", "householdId", "age", "isFemale", "householdRank", "valueOfTime", "industry")
-  override def write(path: String, xs: Iterator[PersonInfo]): Unit = {
-    val csvWriter: CsvWriter = new CsvWriter(path, headers)
-=======
     Array("personId", "householdId", "age", "isFemale", "householdRank", "valueOfTime")
 
-  override def write(path: String, xs: Iterable[PersonInfo]): Unit = {
+  override def write(path: String, xs: Iterator[PersonInfo]): Unit = {
     val csvWriter = new CsvWriter(path, headers)
->>>>>>> 1e21e352
     try {
       writeTo(xs, csvWriter)
     } finally {
