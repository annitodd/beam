package beam.utils.scenario.generic.writers

import beam.utils.csv.CsvWriter
import beam.utils.data.synthpop.SimpleScenarioGenerator.logger
import beam.utils.scenario.PlanElement
import com.typesafe.scalalogging.LazyLogging

import scala.util.Try

trait PlanElementWriter {
  def write(path: String, xs: Iterator[PlanElement]): Unit
}

class CsvPlanElementWriter(val path: String) extends AutoCloseable {
  import CsvPlanElementWriter._
  private val csvWriter = new CsvWriter(path, headers)

  def write(xs: Iterator[PlanElement]): Unit = {
    writeTo(xs, csvWriter)
  }

  override def close(): Unit = {
    Try(csvWriter.close())
  }
}

object CsvPlanElementWriter extends PlanElementWriter with LazyLogging {

  private val headers: Array[String] = Array(
    "tripId",
    "personId",
    "planIndex",
    "planScore",
    "planSelected",
    "planElementType",
    "planElementIndex",
    "activityType",
    "activityLocationX",
    "activityLocationY",
    "activityEndTime",
    "legMode",
    "legDepartureTime",
    "legTravelTime",
    "legRouteType",
    "legRouteStartLink",
    "legRouteEndLink",
    "legRouteTravelTime",
    "legRouteDistance",
    "legRouteLinks",
    "geoId"
  )

  override def write(path: String, xs: Iterator[PlanElement]): Unit = {
    val csvWriter: CsvWriter = new CsvWriter(path, headers)
    try {
<<<<<<< HEAD
      writeTo(xs, csvWriter)
=======
      xs.foreach { planElement =>
        val legRouteLinks = planElement.legRouteLinks.mkString("|")
        csvWriter.write(
          planElement.tripId,
          planElement.personId.id,
          planElement.planIndex,
          planElement.planScore,
          planElement.planSelected,
          planElement.planElementType,
          planElement.planElementIndex,
          planElement.activityType,
          planElement.activityLocationX,
          planElement.activityLocationY,
          planElement.activityEndTime,
          planElement.legMode,
          planElement.legDepartureTime,
          planElement.legTravelTime,
          planElement.legRouteType,
          planElement.legRouteStartLink,
          planElement.legRouteEndLink,
          planElement.legRouteTravelTime,
          planElement.legRouteDistance,
          legRouteLinks,
          planElement.geoId.getOrElse("")
        )
      }
      logger.info(s"Wrote plans information to $path")
>>>>>>> 5fddd6b3
    } finally {
      csvWriter.close()
    }
  }

  private def writeTo(xs: Iterator[PlanElement], csvWriter: CsvWriter): Unit = {
    xs.foreach { planElement =>
      val legRouteLinks = planElement.legRouteLinks.mkString("|")
      csvWriter.write(
        planElement.tripId,
        planElement.personId.id,
        planElement.planIndex,
        planElement.planScore,
        planElement.planSelected,
        planElement.planElementType,
        planElement.planElementIndex,
        planElement.activityType,
        planElement.activityLocationX,
        planElement.activityLocationY,
        planElement.activityEndTime,
        planElement.legMode,
        planElement.legDepartureTime,
        planElement.legTravelTime,
        planElement.legRouteType,
        planElement.legRouteStartLink,
        planElement.legRouteEndLink,
        planElement.legRouteTravelTime,
        planElement.legRouteDistance,
        legRouteLinks,
        planElement.geoId.getOrElse("")
      )
    }
  }
}<|MERGE_RESOLUTION|>--- conflicted
+++ resolved
@@ -1,7 +1,6 @@
 package beam.utils.scenario.generic.writers
 
 import beam.utils.csv.CsvWriter
-import beam.utils.data.synthpop.SimpleScenarioGenerator.logger
 import beam.utils.scenario.PlanElement
 import com.typesafe.scalalogging.LazyLogging
 
@@ -53,37 +52,8 @@
   override def write(path: String, xs: Iterator[PlanElement]): Unit = {
     val csvWriter: CsvWriter = new CsvWriter(path, headers)
     try {
-<<<<<<< HEAD
       writeTo(xs, csvWriter)
-=======
-      xs.foreach { planElement =>
-        val legRouteLinks = planElement.legRouteLinks.mkString("|")
-        csvWriter.write(
-          planElement.tripId,
-          planElement.personId.id,
-          planElement.planIndex,
-          planElement.planScore,
-          planElement.planSelected,
-          planElement.planElementType,
-          planElement.planElementIndex,
-          planElement.activityType,
-          planElement.activityLocationX,
-          planElement.activityLocationY,
-          planElement.activityEndTime,
-          planElement.legMode,
-          planElement.legDepartureTime,
-          planElement.legTravelTime,
-          planElement.legRouteType,
-          planElement.legRouteStartLink,
-          planElement.legRouteEndLink,
-          planElement.legRouteTravelTime,
-          planElement.legRouteDistance,
-          legRouteLinks,
-          planElement.geoId.getOrElse("")
-        )
-      }
       logger.info(s"Wrote plans information to $path")
->>>>>>> 5fddd6b3
     } finally {
       csvWriter.close()
     }
