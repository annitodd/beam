--- conflicted
+++ resolved
@@ -111,12 +111,8 @@
       age = age,
       excludedModes = excludedModes,
       isFemale = isFemaleValue,
-<<<<<<< HEAD
-      valueOfTime = Try(NumberUtils.toDouble(getIfNotNull(rec, "valueOfTime").toString, 0D)).getOrElse(0D),
+      valueOfTime = Try(NumberUtils.toDouble(getIfNotNull(rec, "valueOfTime").toString, 0d)).getOrElse(0d),
       industry = industry
-=======
-      valueOfTime = Try(NumberUtils.toDouble(getIfNotNull(rec, "valueOfTime").toString, 0d)).getOrElse(0d)
->>>>>>> 1e21e352
     )
   }
 
