--- conflicted
+++ resolved
@@ -159,11 +159,7 @@
   private def dropCorruptedPlanElements(rawPlans: Array[DataExchange.PlanElement]): Array[DataExchange.PlanElement] = {
     val correctPlanElements = rawPlans
       .groupBy(x => x.personId)
-<<<<<<< HEAD
-      .filter { case (k, v) =>
-=======
       .filter { case (_, v) =>
->>>>>>> cc46647f
         val isCorrupted = v.exists(x => x.planElementIndex == 1 && x.endTime.isEmpty)
         !isCorrupted
       }
