--- conflicted
+++ resolved
@@ -3,52 +3,11 @@
 import beam.utils.scenario.urbansim.censusblock.entities.InputPlanElement
 import beam.utils.scenario.{PersonId, PlanElement}
 
-<<<<<<< HEAD
-object PlanMerger {
-
-  def tripKey(person: String, time: Double): (String, Double) = {
-    (person, math.floor(time))
-  }
-}
-
-class PlanMerger(val trips: Map[(String, Double), String], modeMap: Map[String, String])
-    extends Merger[InputPlanElement, PlanElement] {
-
-  import PlanMerger._
-
-  private var activityPersonOpt: Option[String] = None
-  private var timeOpt: Option[Double] = None
-
-  def merge(inputIterator: Iterator[InputPlanElement]): Iterator[PlanElement] = inputIterator.map(transform)
-
-  private def transform(inputPlanElement: InputPlanElement): PlanElement =
-    inputPlanElement.activityElement match {
-      case Activity =>
-        activityPersonOpt = Some(inputPlanElement.personId)
-        timeOpt = inputPlanElement.departureTime
-        inputToOutput(inputPlanElement, None)
-      case Leg =>
-        val modeOpt = for {
-          activityPerson <- activityPersonOpt
-          time           <- timeOpt
-          inputRes       <- trips.get(tripKey(activityPerson, time))
-          outputRes = convertMode(inputRes)
-        } yield outputRes
-
-        activityPersonOpt = None
-        timeOpt = None
-
-        inputToOutput(inputPlanElement, modeOpt)
-    }
-
-  private def inputToOutput(inputPlanElement: InputPlanElement, mode: Option[String]): PlanElement = {
-=======
 class PlanMerger(modeMap: Map[String, String]) extends Merger[InputPlanElement, PlanElement] {
 
   def merge(inputIterator: Iterator[InputPlanElement]): Iterator[PlanElement] = inputIterator.map(transform)
 
   private def transform(inputPlanElement: InputPlanElement): PlanElement = {
->>>>>>> 0e8d92cf
     PlanElement(
       PersonId(inputPlanElement.personId),
       0,
