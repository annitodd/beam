--- conflicted
+++ resolved
@@ -58,31 +58,5 @@
     )
   }
 
-<<<<<<< HEAD
-  private def convertMode(inputMode: String): String = inputMode match {
-    case "BIKE"           => "bike"
-    case "DRIVEALONEFREE" => "car"
-    case "DRIVEALONEPAY"  => "car"
-    case "DRIVE_COM"      => "car" // "drive_transit" ??
-    case "DRIVE_EXP"      => "car" // "drive_transit" ??
-    case "DRIVE_HVY"      => "car" // "drive_transit" ??
-    case "DRIVE_LOC"      => "car" // "drive_transit" ??
-    case "DRIVE_LRF"      => "car" // "drive_transit" ??
-    case "SHARED2FREE"    => "car"
-    case "SHARED2PAY"     => "car"
-    case "SHARED3FREE"    => "car"
-    case "SHARED3PAY"     => "car"
-    case "TAXI"           => "ride_hail"
-    case "TNC_SHARED"     => "ride_hail"
-    case "TNC_SINGLE"     => "ride_hail"
-    case "WALK"           => "walk"
-    case "WALK_COM"       => "rail" // "walk_transit" ??
-    case "WALK_EXP"       => "rail" // "walk_transit" ??
-    case "WALK_HVY"       => "rail" // "walk_transit" ??
-    case "WALK_LOC"       => "bus" // "walk_transit" ??
-    case "WALK_LRF"       => "rail" // "walk_transit" ??
-  }
-=======
   private def convertMode(inputMode: String): String = modeMap(inputMode)
->>>>>>> bfb505aa
 }