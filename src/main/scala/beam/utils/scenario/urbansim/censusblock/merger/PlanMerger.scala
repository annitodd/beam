--- conflicted
+++ resolved
@@ -58,7 +58,6 @@
     )
   }
 
-<<<<<<< HEAD
   private def convertMode(inputMode: String): String = inputMode match {
     case "BIKE"           => "bike"
     case "DRIVEALONEFREE" => "car"
@@ -82,7 +81,4 @@
     case "WALK_LOC"       => "walk_transit" // "walk_transit" ??
     case "WALK_LRF"       => "walk_transit" // "walk_transit" ??
   }
-=======
-  private def convertMode(inputMode: String): String = modeMap(inputMode)
->>>>>>> db7853db
 }