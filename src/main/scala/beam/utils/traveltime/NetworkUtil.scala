--- conflicted
+++ resolved
@@ -36,11 +36,7 @@
           case Direction.Out =>
             link.getFromNode.getInLinks.asScala
         }
-<<<<<<< HEAD
-        links.foreach { case (id, lnk) =>
-=======
         links.foreach { case (_, lnk) =>
->>>>>>> cc46647f
           if (!visited.contains(lnk)) {
             queue.enqueue(lnk)
             visited.add(lnk)
