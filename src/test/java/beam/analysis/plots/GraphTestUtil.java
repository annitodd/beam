package beam.analysis.plots;

import beam.analysis.PathTraversalSpatialTemporalTableGenerator;
import beam.sim.BeamServices;
import beam.sim.config.BeamConfig;
import beam.utils.TestConfigUtils;
import org.matsim.core.api.experimental.events.EventsManager;
import org.matsim.core.events.EventsUtils;
import org.matsim.core.events.MatsimEventsReader;
import org.matsim.core.events.handler.BasicEventHandler;

import java.nio.file.Paths;

import static org.mockito.Mockito.mock;
import static org.mockito.Mockito.when;

class GraphTestUtil {

    static final String CAR = "car";
    static final String WALK = "walk";
    static final String BUS = "bus";
    static final String SUBWAY = "subway";
    static final String DRIVE_TRANS = "drive_transit";
    static final String RIDE_HAIL = "ride_hail";
    static final String WALK_TRANS = "walk_transit";

    private static final String BASE_PATH = Paths.get(".").toAbsolutePath().toString();
    private static final String TRANSIT_VEHICLE_FILE_PATH = BASE_PATH + "/test/input/beamville/transitVehicles.xml";
    private static final String EVENTS_FILE_PATH = BASE_PATH + "/test/input/beamville/test-data/beamville.events.xml";
    private static final BeamConfig beamconfig = BeamConfig.apply(TestConfigUtils.testConfig("test/input/beamville/beam.conf").resolve());
    private static final BeamServices services = mock(BeamServices.class);
    private static GraphsStatsAgentSimEventsListener graphsFromAgentSimEvents;
    private static final EventsManager events;

    static {
        when(services.beamConfig()).thenReturn(beamconfig);
        events = EventsUtils.createEventsManager();
    }

    synchronized static void createDummySimWithXML() {
        graphsFromAgentSimEvents = new GraphsStatsAgentSimEventsListener(services);
        createDummySimWithXML(graphsFromAgentSimEvents);
    }

    synchronized static void createDummySimWithXML(BasicEventHandler handler) {
        PathTraversalSpatialTemporalTableGenerator.loadVehicles(TRANSIT_VEHICLE_FILE_PATH);

        events.addHandler(handler);
        MatsimEventsReader reader = new MatsimEventsReader(events);
        reader.readFile(EVENTS_FILE_PATH);
    }

<<<<<<< HEAD

=======
>>>>>>> fb8541a3
    synchronized static void createDummySimWithXML(BasicEventHandler handler,String xmlFile) {
        PathTraversalSpatialTemporalTableGenerator.loadVehicles(TRANSIT_VEHICLE_FILE_PATH);

        events.addHandler(handler);
        MatsimEventsReader reader = new MatsimEventsReader(events);
        reader.readFile(xmlFile);
    }
}<|MERGE_RESOLUTION|>--- conflicted
+++ resolved
@@ -50,10 +50,6 @@
         reader.readFile(EVENTS_FILE_PATH);
     }
 
-<<<<<<< HEAD
-
-=======
->>>>>>> fb8541a3
     synchronized static void createDummySimWithXML(BasicEventHandler handler,String xmlFile) {
         PathTraversalSpatialTemporalTableGenerator.loadVehicles(TRANSIT_VEHICLE_FILE_PATH);
 
