--- conflicted
+++ resolved
@@ -134,11 +134,7 @@
 
   private lazy val parkingManager = system.actorOf(
     ZonalParkingManager
-<<<<<<< HEAD
-      .props(beamSvc, beamSvc.beamRouter, ParkingStockAttributes(100), tazTreeMap),
-=======
       .props(beamSvc, beamSvc.beamRouter),
->>>>>>> 04c74f84
     "ParkingManager"
   )
 
