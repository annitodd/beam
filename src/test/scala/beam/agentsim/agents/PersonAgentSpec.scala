package beam.agentsim.agents

import akka.actor.{Actor, ActorRef, ActorSystem, PoisonPill, Props}
import akka.testkit.TestActors.ForwardActor
import akka.testkit.{ImplicitSender, TestActorRef, TestFSMRef, TestKitBase, TestProbe}
import beam.agentsim.agents.PersonTestUtil._
import beam.agentsim.agents.choice.mode.ModeChoiceUniformRandom
import beam.agentsim.agents.household.HouseholdActor.HouseholdActor
import beam.agentsim.agents.modalbehaviors.DrivesVehicle.{AlightVehicleTrigger, BoardVehicleTrigger}
import beam.agentsim.agents.ridehail.{RideHailRequest, RideHailResponse}
import beam.agentsim.agents.vehicles.{ReservationRequest, ReservationResponse, ReserveConfirmInfo, _}
import beam.agentsim.events._
import beam.agentsim.infrastructure.{TrivialParkingManager, ZonalParkingManager}
import beam.agentsim.scheduler.BeamAgentScheduler
import beam.agentsim.scheduler.BeamAgentScheduler.{CompletionNotice, ScheduleTrigger, SchedulerProps, StartSchedule}
import beam.router.BeamRouter._
import beam.router.Modes.BeamMode
import beam.router.Modes.BeamMode.{RIDE_HAIL, RIDE_HAIL_TRANSIT, TRANSIT, WALK, WALK_TRANSIT}
import beam.router.model.RoutingModel.TransitStopsInfo
import beam.router.model.{EmbodiedBeamLeg, _}
import beam.router.osm.TollCalculator
import beam.router.{BeamSkimmer, RouteHistory, TravelTimeObserved}
import beam.utils.TestConfigUtils.testConfig
<<<<<<< HEAD
import beam.utils.{SimRunnerForTest, StuckFinder, TestConfigUtils}
import com.typesafe.config.{Config, ConfigFactory}
=======
import com.typesafe.config.ConfigFactory
import com.vividsolutions.jts.geom.Envelope
>>>>>>> 851011a7
import org.matsim.api.core.v01.events._
import org.matsim.api.core.v01.network.Link
import org.matsim.api.core.v01.{Coord, Id}
import org.matsim.core.api.experimental.events.{EventsManager, TeleportationArrivalEvent}
import org.matsim.core.config.ConfigUtils
import org.matsim.core.events.EventsManagerImpl
import org.matsim.core.events.handler.BasicEventHandler
import org.matsim.core.population.PopulationUtils
import org.matsim.core.population.routes.RouteUtils
import org.matsim.households.{Household, HouseholdsFactoryImpl}
import org.scalatest.FunSpecLike
import org.scalatest.mockito.MockitoSugar

import scala.collection.{mutable, JavaConverters}

class PersonAgentSpec extends FunSpecLike with TestKitBase with SimRunnerForTest with MockitoSugar with ImplicitSender {

  lazy val config: Config = ConfigFactory
    .parseString(
      """
        akka.log-dead-letters = 10
        akka.actor.debug.fsm = true
        akka.loglevel = debug
        """
    )
<<<<<<< HEAD
    .withFallback(testConfig("test/input/beamville/beam.conf"))
    .resolve()
=======
    with FunSpecLike
    with BeforeAndAfterAll
    with MockitoSugar
    with beam.utils.InjectableMock
    with ImplicitSender
    with BeamvilleFixtures {

  private implicit val timeout: Timeout = Timeout(60, TimeUnit.SECONDS)
  lazy val beamConfig = BeamConfig(system.settings.config)

  private val vehicles = TrieMap[Id[BeamVehicle], BeamVehicle]()
  private val householdsFactory: HouseholdsFactoryImpl = new HouseholdsFactoryImpl()
  private val tAZTreeMap: TAZTreeMap = BeamServices.getTazTreeMap("test/input/beamville/taz-centers.csv")
  private val tollCalculator = new TollCalculator(beamConfig)

  private lazy val networkCoordinator = new DefaultNetworkCoordinator(beamConfig)
  private lazy val networkHelper = new NetworkHelperImpl(networkCoordinator.network)

  lazy val beamSvc: BeamServices = {
    val matsimServices = mock[MatsimServices]

    val theServices = mock[BeamServices](withSettings().stubOnly())
    when(theServices.matsimServices).thenReturn(matsimServices)
    when(theServices.matsimServices.getScenario).thenReturn(mock[Scenario])
    when(theServices.matsimServices.getScenario.getNetwork).thenReturn(mock[Network])
    when(theServices.beamConfig).thenReturn(beamConfig)
    when(theServices.vehicleTypes).thenReturn(Map[Id[BeamVehicleType], BeamVehicleType]())
    when(theServices.tazTreeMap).thenReturn(tAZTreeMap)
    when(theServices.geo).thenReturn(new GeoUtilsImpl(beamConfig))
    when(theServices.modeIncentives).thenReturn(ModeIncentive(Map[BeamMode, List[Incentive]]()))
    when(theServices.vehicleEnergy).thenReturn(mock[VehicleEnergy])

    var map = TrieMap[Id[Vehicle], (String, String)]()
    map += (Id.createVehicleId("my_bus")  -> ("", ""))
    map += (Id.createVehicleId("my_tram") -> ("", ""))
    when(theServices.agencyAndRouteByVehicleIds).thenReturn(map)
    when(theServices.networkHelper).thenReturn(networkHelper)

    theServices
  }

  private lazy val modeChoiceCalculator = new ModeChoiceCalculator {
    override def apply(
      alternatives: IndexedSeq[EmbodiedBeamTrip],
      attributesOfIndividual: AttributesOfIndividual,
      destinationActivity: Option[Activity]
    ): Option[EmbodiedBeamTrip] =
      Some(alternatives.head)
>>>>>>> 851011a7

  lazy implicit val system: ActorSystem = ActorSystem("PersonAgentSpec", config)

  override def outputDirPath: String = TestConfigUtils.testOutputDir

  private val householdsFactory: HouseholdsFactoryImpl = new HouseholdsFactoryImpl()

  private lazy val modeChoiceCalculator = new ModeChoiceUniformRandom(beamConfig)

  // Mock a transit driver (who has to be a child of a mock router)
  private lazy val transitDriverProps = Props(new ForwardActor(self))

  describe("A PersonAgent") {

    val hoseHoldDummyId = Id.create("dummy", classOf[Household])

    it("should allow scheduler to set the first activity") {
      val eventsManager = new EventsManagerImpl()
      eventsManager.addHandler(
        new BasicEventHandler {
          override def handleEvent(event: Event): Unit = {
            self ! event
          }
        }
      )
      val scheduler =
        TestActorRef[BeamAgentScheduler](
          SchedulerProps(
            beamConfig,
            stopTick = 11,
            maxWindow = 10,
            new StuckFinder(beamConfig.beam.debug.stuckAgentDetection)
          )
        )
      val parkingManager = system.actorOf(Props(new TrivialParkingManager))
      val household = householdsFactory.createHousehold(hoseHoldDummyId)
      val person = PopulationUtils.getFactory.createPerson(Id.createPersonId("dummyAgent"))
      putDefaultBeamAttributes(person, Vector(WALK))
      val homeActivity = PopulationUtils.createActivityFromLinkId("home", Id.createLinkId(1))
      homeActivity.setStartTime(1.0)
      homeActivity.setEndTime(10.0)
      val plan = PopulationUtils.getFactory.createPlan()
      plan.addActivity(homeActivity)
      person.addPlan(plan)
      val personAgentRef = TestFSMRef(
        new PersonAgent(
          scheduler,
          services,
          beamScenario,
          modeChoiceCalculator,
          beamScenario.transportNetwork,
          self,
          self,
          eventsManager,
          Id.create("dummyAgent", classOf[PersonAgent]),
          plan,
          parkingManager,
          services.tollCalculator,
          self,
<<<<<<< HEAD
          beamSkimmer = new BeamSkimmer(beamScenario, services.geo),
          routeHistory = new RouteHistory(beamConfig),
          travelTimeObserved = new TravelTimeObserved(beamScenario, services.geo)
=======
          beamSkimmer = new BeamSkimmer(beamConfig, beamSvc),
          routeHistory = new RouteHistory(beamConfig),
          boundingBox = boundingBox,
>>>>>>> 851011a7
        )
      )

      watch(personAgentRef)
      scheduler ! ScheduleTrigger(InitializeTrigger(0), personAgentRef)
      scheduler ! StartSchedule(0)
      expectTerminated(personAgentRef)
      expectMsg(CompletionNotice(0, Vector()))
    }

    // Hopefully deterministic test, where we mock a router and give the agent just one option for its trip.
    it("should demonstrate a complete trip, throwing MATSim events") {
      val eventsManager = new EventsManagerImpl()
      eventsManager.addHandler(
        new BasicEventHandler {
          override def handleEvent(event: Event): Unit = {
            self ! event
          }
        }
      )

      val household = householdsFactory.createHousehold(hoseHoldDummyId)
      val population = PopulationUtils.createPopulation(matsimConfig)
      val person = PopulationUtils.getFactory.createPerson(Id.createPersonId("dummyAgent"))
      putDefaultBeamAttributes(person, Vector(RIDE_HAIL, RIDE_HAIL_TRANSIT, WALK))
      val plan = PopulationUtils.getFactory.createPlan()
      val homeActivity = PopulationUtils.createActivityFromLinkId("home", Id.createLinkId(1))
      homeActivity.setEndTime(28800) // 8:00:00 AM
      plan.addActivity(homeActivity)
      val workActivity = PopulationUtils.createActivityFromLinkId("work", Id.createLinkId(2))
      plan.addActivity(workActivity)
      person.addPlan(plan)
      population.addPerson(person)
      household.setMemberIds(JavaConverters.bufferAsJavaList(mutable.Buffer(person.getId)))
      val scheduler = TestActorRef[BeamAgentScheduler](
        SchedulerProps(
          beamConfig,
          stopTick = 1000000,
          maxWindow = 10,
          new StuckFinder(beamConfig.beam.debug.stuckAgentDetection)
        )
      )
      val parkingManager = system.actorOf(Props(new TrivialParkingManager))

      val householdActor = TestActorRef[HouseholdActor](
        new HouseholdActor(
          services,
          beamScenario,
          _ => modeChoiceCalculator,
          scheduler,
          beamScenario.transportNetwork,
          services.tollCalculator,
          self,
          self,
          parkingManager,
          eventsManager,
          population,
          household,
          Map(),
          new Coord(0.0, 0.0),
          Vector(),
          new RouteHistory(beamConfig),
<<<<<<< HEAD
          new BeamSkimmer(beamScenario, services.geo),
          new TravelTimeObserved(beamScenario, services.geo)
=======
          new BeamSkimmer(beamConfig, beamSvc),
          boundingBox
>>>>>>> 851011a7
        )
      )
      scheduler ! ScheduleTrigger(InitializeTrigger(0), householdActor)

      scheduler ! StartSchedule(0)

      // The agent will ask for a ride, and we will answer.
      val inquiry = expectMsgType[RideHailRequest]
      lastSender ! RideHailResponse(inquiry, None, None)

      // This is the ridehail to transit request.
      // We don't provide an option.
      val request1 = expectMsgType[RoutingRequest]
      assert(request1.streetVehiclesUseIntermodalUse == AccessAndEgress)
      lastSender ! RoutingResponse(
        itineraries = Vector(),
        requestId = request1.requestId
      )

      // This is the regular routing request.
      // We provide an option.
      val request2 = expectMsgType[RoutingRequest]
      assert(request2.streetVehiclesUseIntermodalUse == Access)
      lastSender ! RoutingResponse(
        itineraries = Vector(
          EmbodiedBeamTrip(
            legs = Vector(
              EmbodiedBeamLeg(
                beamLeg = BeamLeg(
                  startTime = 28800,
                  mode = BeamMode.WALK,
                  duration = 100,
                  travelPath = BeamPath(
                    linkIds = Vector(1, 2),
                    linkTravelTime = Vector(50, 50),
                    transitStops = None,
                    startPoint = SpaceTime(0.0, 0.0, 28800),
                    endPoint = SpaceTime(1.0, 1.0, 28900),
                    distanceInM = 1000D
                  )
                ),
                beamVehicleId = Id.createVehicleId("body-dummyAgent"),
                Id.create("BODY-TYPE-DEFAULT", classOf[BeamVehicleType]),
                asDriver = true,
                cost = 0.0,
                unbecomeDriverOnCompletion = true
              )
            )
          )
        ),
        requestId = request2.requestId
      )

      expectMsgType[ModeChoiceEvent]
      expectMsgType[ActivityEndEvent]
      expectMsgType[PersonDepartureEvent]

      expectMsgType[PersonEntersVehicleEvent]
      expectMsgType[VehicleEntersTrafficEvent]
      expectMsgType[VehicleLeavesTrafficEvent]

      expectMsgType[PathTraversalEvent]
      expectMsgType[PersonLeavesVehicleEvent]
      expectMsgType[TeleportationArrivalEvent]

      expectMsgType[PersonArrivalEvent]
      expectMsgType[ActivityStartEvent]

      expectMsgType[CompletionNotice]
    }

    it("should know how to take a walk_transit trip when it's already in its plan") {
      val busId = Id.createVehicleId("bus:B3-WEST-1-175")
      val tramId = Id.createVehicleId("train:R2-SOUTH-1-93")

      val iteration: ActorRef = TestActorRef(
        Props(new Actor() {
          context.actorOf(
            Props(new Actor() {
              context.actorOf(transitDriverProps, "TransitDriverAgent-" + busId.toString)
              context.actorOf(transitDriverProps, "TransitDriverAgent-" + tramId.toString)

              override def receive: Receive = Actor.emptyBehavior
            }),
            "transit-system"
          )

          override def receive: Receive = Actor.emptyBehavior
        }),
        "BeamMobsim.iteration"
      )

      // In this tests, it's not easy to chronologically sort Events vs. Triggers/Messages
      // that we are expecting. And also not necessary in real life.
      // So we put the Events on a separate channel to avoid a non-deterministically failing test.
      val events = new TestProbe(system)
      val eventsManager: EventsManager = new EventsManagerImpl()
      eventsManager.addHandler(
        new BasicEventHandler {
          override def handleEvent(event: Event): Unit = {
            events.ref ! event
          }
        }
      )

      val busLeg = EmbodiedBeamLeg(
        BeamLeg(
          startTime = 28800,
          mode = BeamMode.BUS,
          duration = 600,
          travelPath = BeamPath(
            Vector(),
            Vector(),
            Some(TransitStopsInfo(1, busId, 2)),
            SpaceTime(services.geo.utm2Wgs(new Coord(166321.9, 1568.87)), 28800),
            SpaceTime(services.geo.utm2Wgs(new Coord(167138.4, 1117)), 29400),
            1.0
          )
        ),
        beamVehicleId = busId,
        Id.create("TRANSIT-TYPE-DEFAULT", classOf[BeamVehicleType]),
        asDriver = false,
        cost = 2.75,
        unbecomeDriverOnCompletion = false
      )
      val busLeg2 = EmbodiedBeamLeg(
        beamLeg = BeamLeg(
          startTime = 29400,
          mode = BeamMode.BUS,
          duration = 600,
          travelPath = BeamPath(
            Vector(),
            Vector(),
            Some(TransitStopsInfo(2, busId, 3)),
            SpaceTime(services.geo.utm2Wgs(new Coord(167138.4, 1117)), 29400),
            SpaceTime(services.geo.utm2Wgs(new Coord(180000.4, 1200)), 30000),
            1.0
          )
        ),
        beamVehicleId = busId,
        Id.create("TRANSIT-TYPE-DEFAULT", classOf[BeamVehicleType]),
        asDriver = false,
        cost = 0.0,
        unbecomeDriverOnCompletion = false
      )
      val tramLeg = EmbodiedBeamLeg(
        beamLeg = BeamLeg(
          startTime = 30000,
          mode = BeamMode.TRAM,
          duration = 600,
          travelPath = BeamPath(
            linkIds = Vector(),
            linkTravelTime = Vector(),
            transitStops = Some(TransitStopsInfo(3, tramId, 4)),
            startPoint = SpaceTime(services.geo.utm2Wgs(new Coord(180000.4, 1200)), 30000),
            endPoint = SpaceTime(services.geo.utm2Wgs(new Coord(190000.4, 1300)), 30600),
            distanceInM = 1.0
          )
        ),
        beamVehicleId = tramId,
        Id.create("TRANSIT-TYPE-DEFAULT", classOf[BeamVehicleType]),
        asDriver = false,
        cost = 1.0, // $1 fare
        unbecomeDriverOnCompletion = false
      )

      val household = householdsFactory.createHousehold(hoseHoldDummyId)
      val population = PopulationUtils.createPopulation(ConfigUtils.createConfig())
      val person = PopulationUtils.getFactory.createPerson(Id.createPersonId("dummyAgent"))
      putDefaultBeamAttributes(person, Vector(WALK_TRANSIT))
      val plan = PopulationUtils.getFactory.createPlan()
      val homeActivity = PopulationUtils.createActivityFromCoord("home", new Coord(166321.9, 1568.87))
      homeActivity.setEndTime(28800) // 8:00:00 AM
      plan.addActivity(homeActivity)
      val leg = PopulationUtils.createLeg("walk_transit")
      val route = RouteUtils.createLinkNetworkRouteImpl(
        Id.createLinkId(1),
        Array[Id[Link]](),
        Id.createLinkId(2)
      )
      leg.setRoute(route)
      plan.addLeg(leg)
      val workActivity = PopulationUtils.createActivityFromCoord("work", new Coord(167138.4, 1117))
      workActivity.setEndTime(61200) //5:00:00 PM
      plan.addActivity(workActivity)
      person.addPlan(plan)
      population.addPerson(person)
      household.setMemberIds(JavaConverters.bufferAsJavaList(mutable.Buffer(person.getId)))
      val scheduler = TestActorRef[BeamAgentScheduler](
        SchedulerProps(
          beamConfig,
          stopTick = 1000000,
          maxWindow = 10,
          new StuckFinder(beamConfig.beam.debug.stuckAgentDetection)
        )
      )
      val parkingManager = system.actorOf(Props(new TrivialParkingManager))
      val householdActor = TestActorRef[HouseholdActor](
        new HouseholdActor(
          beamServices = services,
          beamScenario,
          modeChoiceCalculatorFactory = _ => modeChoiceCalculator,
          schedulerRef = scheduler,
          transportNetwork = beamScenario.transportNetwork,
          services.tollCalculator,
          router = self,
          rideHailManager = self,
          parkingManager = parkingManager,
          eventsManager = eventsManager,
          population = population,
          household = household,
          vehicles = Map(),
          homeCoord = new Coord(0.0, 0.0),
          Vector(),
          new RouteHistory(beamConfig),
<<<<<<< HEAD
          new BeamSkimmer(beamScenario, services.geo),
          new TravelTimeObserved(beamScenario, services.geo)
=======
          new BeamSkimmer(beamConfig, beamSvc),
          boundingBox
>>>>>>> 851011a7
        )
      )
      scheduler ! ScheduleTrigger(InitializeTrigger(0), householdActor)
      scheduler ! StartSchedule(0)

      expectMsgType[RoutingRequest]
      val personActor = lastSender
      lastSender ! RoutingResponse(
        itineraries = Vector(
          EmbodiedBeamTrip(
            legs = Vector(
              EmbodiedBeamLeg(
                beamLeg = BeamLeg(
                  startTime = 28800,
                  mode = BeamMode.WALK,
                  duration = 0,
                  travelPath = BeamPath(
                    linkIds = Vector(),
                    linkTravelTime = Vector(),
                    transitStops = None,
                    startPoint = SpaceTime(services.geo.utm2Wgs(new Coord(166321.9, 1568.87)), 28800),
                    endPoint = SpaceTime(services.geo.utm2Wgs(new Coord(167138.4, 1117)), 28800),
                    distanceInM = 1D
                  )
                ),
                beamVehicleId = Id.createVehicleId("body-dummyAgent"),
                Id.create("TRANSIT-TYPE-DEFAULT", classOf[BeamVehicleType]),
                asDriver = true,
                cost = 0.0,
                unbecomeDriverOnCompletion = false
              ),
              busLeg,
              busLeg2,
              tramLeg,
              EmbodiedBeamLeg(
                beamLeg = BeamLeg(
                  startTime = 30600,
                  mode = BeamMode.WALK,
                  duration = 0,
                  travelPath = BeamPath(
                    linkIds = Vector(),
                    linkTravelTime = Vector(),
                    transitStops = None,
                    startPoint = SpaceTime(services.geo.utm2Wgs(new Coord(167138.4, 1117)), 30600),
                    endPoint = SpaceTime(services.geo.utm2Wgs(new Coord(167138.4, 1117)), 30600),
                    distanceInM = 1D
                  )
                ),
                beamVehicleId = Id.createVehicleId("body-dummyAgent"),
                Id.create("TRANSIT-TYPE-DEFAULT", classOf[BeamVehicleType]),
                asDriver = true,
                cost = 0.0,
                unbecomeDriverOnCompletion = false
              )
            )
          )
        ),
        requestId = 1
      )

      events.expectMsgType[ModeChoiceEvent]
      events.expectMsgType[ActivityEndEvent]
      events.expectMsgType[PersonDepartureEvent]

      events.expectMsgType[PersonEntersVehicleEvent]
      events.expectMsgType[VehicleEntersTrafficEvent]
      events.expectMsgType[VehicleLeavesTrafficEvent]
      events.expectMsgType[PathTraversalEvent]

      val reservationRequestBus = expectMsgType[ReservationRequest]
      scheduler ! ScheduleTrigger(
        BoardVehicleTrigger(28800, busLeg.beamVehicleId),
        personActor
      )
      scheduler ! ScheduleTrigger(
        AlightVehicleTrigger(30000, busLeg.beamVehicleId),
        personActor
      )
      lastSender ! ReservationResponse(
        reservationRequestBus.requestId,
        Right(
          ReserveConfirmInfo(
            busLeg.beamLeg,
            busLeg2.beamLeg,
            reservationRequestBus.passengerVehiclePersonId
          )
        ),
        TRANSIT
      )

      events.expectMsgType[PersonEntersVehicleEvent]

      events.expectMsgType[AgencyRevenueEvent]
      events.expectMsgType[PersonCostEvent]

      //Generating 1 event of PersonCost having 0.0 cost in between PersonEntersVehicleEvent & PersonLeavesVehicleEvent

      events.expectMsgType[PersonLeavesVehicleEvent]

      val reservationRequestTram = expectMsgType[ReservationRequest]
      lastSender ! ReservationResponse(
        reservationRequestTram.requestId,
        Right(
          ReserveConfirmInfo(
            tramLeg.beamLeg,
            tramLeg.beamLeg,
            reservationRequestTram.passengerVehiclePersonId,
            Vector(
              ScheduleTrigger(
                BoardVehicleTrigger(
                  30000,
                  tramLeg.beamVehicleId
                ),
                personActor
              ),
              ScheduleTrigger(
                AlightVehicleTrigger(
                  32000,
                  tramLeg.beamVehicleId
                ),
                personActor
              ) // My tram is late!
            )
          )
        ),
        TRANSIT
      )

      //expects a message of type PersonEntersVehicleEvent
      events.expectMsgType[PersonEntersVehicleEvent]

      events.expectMsgType[AgencyRevenueEvent]
      events.expectMsgType[PersonCostEvent]
      events.expectMsgType[PersonLeavesVehicleEvent]

      events.expectMsgType[VehicleEntersTrafficEvent]
      events.expectMsgType[VehicleLeavesTrafficEvent]
      events.expectMsgType[PathTraversalEvent]

      events.expectMsgType[TeleportationArrivalEvent]
      events.expectMsgType[PersonArrivalEvent]
      events.expectMsgType[ActivityStartEvent]

      expectMsgType[CompletionNotice]
      iteration ! PoisonPill
    }

    it("should also work when the first bus is late") {
      val eventsManager = new EventsManagerImpl()
      val events = new TestProbe(system)
      eventsManager.addHandler(new BasicEventHandler {
        override def handleEvent(event: Event): Unit = {
          events.ref ! event
        }
      })
      val transitDriverProps = Props(new ForwardActor(self))
      val busId = Id.createVehicleId("bus:B3-WEST-1-175")
      val tramId = Id.createVehicleId("train:R2-SOUTH-1-93")

      val iteration: ActorRef = TestActorRef(
        Props(new Actor() {
          context.actorOf(
            Props(new Actor() {
              context.actorOf(transitDriverProps, "TransitDriverAgent-" + busId.toString)
              context.actorOf(transitDriverProps, "TransitDriverAgent-" + tramId.toString)

              override def receive: Receive = Actor.emptyBehavior
            }),
            "transit-system"
          )

          override def receive: Receive = Actor.emptyBehavior
        }),
        "BeamMobsim.iteration"
      )

      val busLeg = EmbodiedBeamLeg(
        BeamLeg(
          28800,
          BeamMode.BUS,
          600,
          BeamPath(
            Vector(),
            Vector(),
            Some(TransitStopsInfo(1, busId, 2)),
            SpaceTime(services.geo.utm2Wgs(new Coord(166321.9, 1568.87)), 28800),
            SpaceTime(services.geo.utm2Wgs(new Coord(167138.4, 1117)), 29400),
            1.0
          )
        ),
        busId,
        Id.create("Car", classOf[BeamVehicleType]),
        asDriver = false,
        0,
        unbecomeDriverOnCompletion = false
      )
      val busLeg2 = EmbodiedBeamLeg(
        BeamLeg(
          29400,
          BeamMode.BUS,
          600,
          BeamPath(
            Vector(),
            Vector(),
            Some(TransitStopsInfo(2, busId, 3)),
            SpaceTime(services.geo.utm2Wgs(new Coord(167138.4, 1117)), 29400),
            SpaceTime(services.geo.utm2Wgs(new Coord(180000.4, 1200)), 30000),
            1.0
          )
        ),
        busId,
        Id.create("Car", classOf[BeamVehicleType]),
        asDriver = false,
        0,
        unbecomeDriverOnCompletion = false
      )
      val tramLeg = EmbodiedBeamLeg(
        BeamLeg(
          30000,
          BeamMode.TRAM,
          600,
          BeamPath(
            Vector(),
            Vector(),
            Some(TransitStopsInfo(3, tramId, 4)),
            SpaceTime(services.geo.utm2Wgs(new Coord(180000.4, 1200)), 30000),
            SpaceTime(services.geo.utm2Wgs(new Coord(190000.4, 1300)), 30600),
            1.0
          )
        ),
        tramId,
        Id.create("Car", classOf[BeamVehicleType]),
        asDriver = false,
        0,
        unbecomeDriverOnCompletion = false
      )
      val replannedTramLeg = EmbodiedBeamLeg(
        BeamLeg(
          35000,
          BeamMode.TRAM,
          600,
          BeamPath(
            Vector(),
            Vector(),
            Some(TransitStopsInfo(3, tramId, 4)),
            SpaceTime(services.geo.utm2Wgs(new Coord(180000.4, 1200)), 35000),
            SpaceTime(services.geo.utm2Wgs(new Coord(190000.4, 1300)), 35600),
            1.0
          )
        ),
        tramId,
        Id.create("Car", classOf[BeamVehicleType]),
        asDriver = false,
        0,
        unbecomeDriverOnCompletion = false
      )

      val household = householdsFactory.createHousehold(Id.create("dummy", classOf[Household]))
      val population = PopulationUtils.createPopulation(ConfigUtils.createConfig())
      val person = PopulationUtils.getFactory.createPerson(Id.createPersonId("dummyAgent"))
      putDefaultBeamAttributes(person, Vector(WALK_TRANSIT))
      val plan = PopulationUtils.getFactory.createPlan()
      val homeActivity = PopulationUtils.createActivityFromCoord("home", new Coord(166321.9, 1568.87))
      homeActivity.setEndTime(28800) // 8:00:00 AM
      plan.addActivity(homeActivity)
      val leg = PopulationUtils.createLeg("walk_transit")
      val route = RouteUtils.createLinkNetworkRouteImpl(
        Id.createLinkId(1),
        Array[Id[Link]](),
        Id.createLinkId(2)
      )
      leg.setRoute(route)
      plan.addLeg(leg)
      val workActivity = PopulationUtils.createActivityFromCoord("work", new Coord(167138.4, 1117))
      workActivity.setEndTime(61200) //5:00:00 PM
      plan.addActivity(workActivity)
      person.addPlan(plan)
      population.addPerson(person)
      household.setMemberIds(JavaConverters.bufferAsJavaList(mutable.Buffer(person.getId)))
      val scheduler = TestActorRef[BeamAgentScheduler](
        SchedulerProps(
          beamConfig,
          stopTick = 1000000,
          maxWindow = 10,
          new StuckFinder(beamConfig.beam.debug.stuckAgentDetection)
        )
      )

      val parkingManager = system.actorOf(
        ZonalParkingManager.props(beamConfig, beamScenario.tazTreeMap, services.geo, services.beamRouter),
        "ParkingManager"
      )

      val householdActor = TestActorRef[HouseholdActor](
        new HouseholdActor(
          services,
          beamScenario,
          _ => modeChoiceCalculator,
          scheduler,
          beamScenario.transportNetwork,
          new TollCalculator(services.beamConfig),
          self,
          self,
          parkingManager,
          eventsManager,
          population,
          household,
          Map(),
          new Coord(0.0, 0.0),
          Vector(),
          new RouteHistory(beamConfig),
          new BeamSkimmer(beamScenario, services.geo),
          new TravelTimeObserved(beamScenario, services.geo)
        )
      )
      scheduler ! ScheduleTrigger(InitializeTrigger(0), householdActor)
      scheduler ! StartSchedule(0)

      expectMsgType[RoutingRequest]
      val personActor = lastSender

      scheduler ! ScheduleTrigger(
        BoardVehicleTrigger(28800, busLeg.beamVehicleId),
        personActor
      )
      scheduler ! ScheduleTrigger(
        AlightVehicleTrigger(34400, busLeg.beamVehicleId),
        personActor
      )

      lastSender ! RoutingResponse(
        Vector(
          EmbodiedBeamTrip(
            Vector(
              EmbodiedBeamLeg(
                BeamLeg(
                  28800,
                  BeamMode.WALK,
                  0,
                  BeamPath(
                    Vector(),
                    Vector(),
                    None,
                    SpaceTime(services.geo.utm2Wgs(new Coord(166321.9, 1568.87)), 28800),
                    SpaceTime(services.geo.utm2Wgs(new Coord(167138.4, 1117)), 28800),
                    1.0
                  )
                ),
                Id.createVehicleId("body-dummyAgent"),
                Id.create("BODY-TYPE-DEFAULT", classOf[BeamVehicleType]),
                asDriver = true,
                0,
                unbecomeDriverOnCompletion = false
              ),
              busLeg,
              busLeg2,
              tramLeg,
              EmbodiedBeamLeg(
                BeamLeg(
                  30600,
                  BeamMode.WALK,
                  0,
                  BeamPath(
                    Vector(),
                    Vector(),
                    None,
                    SpaceTime(services.geo.utm2Wgs(new Coord(167138.4, 1117)), 30600),
                    SpaceTime(services.geo.utm2Wgs(new Coord(167138.4, 1117)), 30600),
                    1.0
                  )
                ),
                Id.createVehicleId("body-dummyAgent"),
                Id.create("BODY-TYPE-DEFAULT", classOf[BeamVehicleType]),
                asDriver = true,
                0,
                unbecomeDriverOnCompletion = false
              )
            )
          )
        ),
        requestId = 1
      )

      events.expectMsgType[ModeChoiceEvent]
      events.expectMsgType[ActivityEndEvent]
      events.expectMsgType[PersonDepartureEvent]

      events.expectMsgType[PersonEntersVehicleEvent]
      events.expectMsgType[VehicleEntersTrafficEvent]
      events.expectMsgType[VehicleLeavesTrafficEvent]
      events.expectMsgType[PathTraversalEvent]

      val reservationRequestBus = expectMsgType[ReservationRequest]

      lastSender ! ReservationResponse(
        reservationRequestBus.requestId,
        Right(
          ReserveConfirmInfo(
            busLeg.beamLeg,
            busLeg2.beamLeg,
            reservationRequestBus.passengerVehiclePersonId
          )
        ),
        TRANSIT
      )
      events.expectMsgType[PersonEntersVehicleEvent]

      //Generating 2 events of PersonCost having 0.0 cost in between PersonEntersVehicleEvent & PersonLeavesVehicleEvent

      val personLeavesVehicleEvent = events.expectMsgType[PersonLeavesVehicleEvent]
      assert(personLeavesVehicleEvent.getTime == 34400.0)

      events.expectMsgType[ReplanningEvent]
      expectMsgType[RoutingRequest]
      lastSender ! RoutingResponse(
        Vector(
          EmbodiedBeamTrip(
            Vector(
              replannedTramLeg,
              EmbodiedBeamLeg(
                BeamLeg(
                  35600,
                  BeamMode.WALK,
                  0,
                  BeamPath(
                    Vector(),
                    Vector(),
                    None,
                    SpaceTime(services.geo.utm2Wgs(new Coord(167138.4, 1117)), 35600),
                    SpaceTime(services.geo.utm2Wgs(new Coord(167138.4, 1117)), 35600),
                    1.0
                  )
                ),
                Id.createVehicleId("body-dummyAgent"),
                Id.create("BODY-TYPE-DEFAULT", classOf[BeamVehicleType]),
                asDriver = true,
                0,
                unbecomeDriverOnCompletion = false
              )
            )
          )
        ),
        1
      )
      events.expectMsgType[ModeChoiceEvent]

      // Person first does the dummy walk leg
      events.expectMsgType[VehicleEntersTrafficEvent]
      events.expectMsgType[VehicleLeavesTrafficEvent]
      events.expectMsgType[PathTraversalEvent]

      val reservationRequestTram = expectMsgType[ReservationRequest]
      lastSender ! ReservationResponse(
        reservationRequestTram.requestId,
        Right(
          ReserveConfirmInfo(
            tramLeg.beamLeg,
            tramLeg.beamLeg,
            reservationRequestBus.passengerVehiclePersonId,
            Vector(
              ScheduleTrigger(
                BoardVehicleTrigger(
                  35000,
                  replannedTramLeg.beamVehicleId
                ),
                personActor
              ),
              ScheduleTrigger(
                AlightVehicleTrigger(
                  40000,
                  replannedTramLeg.beamVehicleId
                ),
                personActor
              ) // My tram is late!
            )
          )
        ),
        TRANSIT
      )

      events.expectMsgType[PersonEntersVehicleEvent]

      //Generating 2 events of PersonCost having 0.0 cost in between PersonEntersVehicleEvent & PersonLeavesVehicleEvent

      events.expectMsgType[PersonLeavesVehicleEvent]

      events.expectMsgType[VehicleEntersTrafficEvent]
      events.expectMsgType[VehicleLeavesTrafficEvent]

      events.expectMsgType[PathTraversalEvent]
      events.expectMsgType[TeleportationArrivalEvent]

      events.expectMsgType[PersonArrivalEvent]
      events.expectMsgType[ActivityStartEvent]

      expectMsgType[CompletionNotice]
      iteration ! PoisonPill
    }

  }

  override def afterAll(): Unit = {
    shutdown()
    super.afterAll()
  }

}<|MERGE_RESOLUTION|>--- conflicted
+++ resolved
@@ -21,13 +21,10 @@
 import beam.router.osm.TollCalculator
 import beam.router.{BeamSkimmer, RouteHistory, TravelTimeObserved}
 import beam.utils.TestConfigUtils.testConfig
-<<<<<<< HEAD
 import beam.utils.{SimRunnerForTest, StuckFinder, TestConfigUtils}
 import com.typesafe.config.{Config, ConfigFactory}
-=======
 import com.typesafe.config.ConfigFactory
 import com.vividsolutions.jts.geom.Envelope
->>>>>>> 851011a7
 import org.matsim.api.core.v01.events._
 import org.matsim.api.core.v01.network.Link
 import org.matsim.api.core.v01.{Coord, Id}
@@ -43,7 +40,13 @@
 
 import scala.collection.{mutable, JavaConverters}
 
-class PersonAgentSpec extends FunSpecLike with TestKitBase with SimRunnerForTest with MockitoSugar with ImplicitSender {
+class PersonAgentSpec
+    extends FunSpecLike
+    with TestKitBase
+    with SimRunnerForTest
+    with MockitoSugar
+    with ImplicitSender
+    with BeamvilleFixtures {
 
   lazy val config: Config = ConfigFactory
     .parseString(
@@ -53,59 +56,8 @@
         akka.loglevel = debug
         """
     )
-<<<<<<< HEAD
     .withFallback(testConfig("test/input/beamville/beam.conf"))
     .resolve()
-=======
-    with FunSpecLike
-    with BeforeAndAfterAll
-    with MockitoSugar
-    with beam.utils.InjectableMock
-    with ImplicitSender
-    with BeamvilleFixtures {
-
-  private implicit val timeout: Timeout = Timeout(60, TimeUnit.SECONDS)
-  lazy val beamConfig = BeamConfig(system.settings.config)
-
-  private val vehicles = TrieMap[Id[BeamVehicle], BeamVehicle]()
-  private val householdsFactory: HouseholdsFactoryImpl = new HouseholdsFactoryImpl()
-  private val tAZTreeMap: TAZTreeMap = BeamServices.getTazTreeMap("test/input/beamville/taz-centers.csv")
-  private val tollCalculator = new TollCalculator(beamConfig)
-
-  private lazy val networkCoordinator = new DefaultNetworkCoordinator(beamConfig)
-  private lazy val networkHelper = new NetworkHelperImpl(networkCoordinator.network)
-
-  lazy val beamSvc: BeamServices = {
-    val matsimServices = mock[MatsimServices]
-
-    val theServices = mock[BeamServices](withSettings().stubOnly())
-    when(theServices.matsimServices).thenReturn(matsimServices)
-    when(theServices.matsimServices.getScenario).thenReturn(mock[Scenario])
-    when(theServices.matsimServices.getScenario.getNetwork).thenReturn(mock[Network])
-    when(theServices.beamConfig).thenReturn(beamConfig)
-    when(theServices.vehicleTypes).thenReturn(Map[Id[BeamVehicleType], BeamVehicleType]())
-    when(theServices.tazTreeMap).thenReturn(tAZTreeMap)
-    when(theServices.geo).thenReturn(new GeoUtilsImpl(beamConfig))
-    when(theServices.modeIncentives).thenReturn(ModeIncentive(Map[BeamMode, List[Incentive]]()))
-    when(theServices.vehicleEnergy).thenReturn(mock[VehicleEnergy])
-
-    var map = TrieMap[Id[Vehicle], (String, String)]()
-    map += (Id.createVehicleId("my_bus")  -> ("", ""))
-    map += (Id.createVehicleId("my_tram") -> ("", ""))
-    when(theServices.agencyAndRouteByVehicleIds).thenReturn(map)
-    when(theServices.networkHelper).thenReturn(networkHelper)
-
-    theServices
-  }
-
-  private lazy val modeChoiceCalculator = new ModeChoiceCalculator {
-    override def apply(
-      alternatives: IndexedSeq[EmbodiedBeamTrip],
-      attributesOfIndividual: AttributesOfIndividual,
-      destinationActivity: Option[Activity]
-    ): Option[EmbodiedBeamTrip] =
-      Some(alternatives.head)
->>>>>>> 851011a7
 
   lazy implicit val system: ActorSystem = ActorSystem("PersonAgentSpec", config)
 
@@ -165,15 +117,10 @@
           parkingManager,
           services.tollCalculator,
           self,
-<<<<<<< HEAD
           beamSkimmer = new BeamSkimmer(beamScenario, services.geo),
           routeHistory = new RouteHistory(beamConfig),
-          travelTimeObserved = new TravelTimeObserved(beamScenario, services.geo)
-=======
-          beamSkimmer = new BeamSkimmer(beamConfig, beamSvc),
-          routeHistory = new RouteHistory(beamConfig),
-          boundingBox = boundingBox,
->>>>>>> 851011a7
+          travelTimeObserved = new TravelTimeObserved(beamScenario, services.geo),
+          boundingBox = boundingBox
         )
       )
 
@@ -236,13 +183,9 @@
           new Coord(0.0, 0.0),
           Vector(),
           new RouteHistory(beamConfig),
-<<<<<<< HEAD
           new BeamSkimmer(beamScenario, services.geo),
-          new TravelTimeObserved(beamScenario, services.geo)
-=======
-          new BeamSkimmer(beamConfig, beamSvc),
+          new TravelTimeObserved(beamScenario, services.geo),
           boundingBox
->>>>>>> 851011a7
         )
       )
       scheduler ! ScheduleTrigger(InitializeTrigger(0), householdActor)
@@ -458,13 +401,9 @@
           homeCoord = new Coord(0.0, 0.0),
           Vector(),
           new RouteHistory(beamConfig),
-<<<<<<< HEAD
           new BeamSkimmer(beamScenario, services.geo),
-          new TravelTimeObserved(beamScenario, services.geo)
-=======
-          new BeamSkimmer(beamConfig, beamSvc),
+          new TravelTimeObserved(beamScenario, services.geo),
           boundingBox
->>>>>>> 851011a7
         )
       )
       scheduler ! ScheduleTrigger(InitializeTrigger(0), householdActor)
@@ -754,7 +693,7 @@
       )
 
       val parkingManager = system.actorOf(
-        ZonalParkingManager.props(beamConfig, beamScenario.tazTreeMap, services.geo, services.beamRouter),
+        ZonalParkingManager.props(beamConfig, beamScenario.tazTreeMap, services.geo, services.beamRouter, boundingBox),
         "ParkingManager"
       )
 
@@ -777,7 +716,8 @@
           Vector(),
           new RouteHistory(beamConfig),
           new BeamSkimmer(beamScenario, services.geo),
-          new TravelTimeObserved(beamScenario, services.geo)
+          new TravelTimeObserved(beamScenario, services.geo),
+          boundingBox
         )
       )
       scheduler ! ScheduleTrigger(InitializeTrigger(0), householdActor)
