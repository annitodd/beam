--- conflicted
+++ resolved
@@ -97,15 +97,12 @@
     when(theServices.tazTreeMap).thenReturn(tAZTreeMap)
     when(theServices.geo).thenReturn(new GeoUtilsImpl(theServices))
     when(theServices.modeSubsidies).thenReturn(ModeSubsidy(Map[BeamMode, List[Subsidy]]()))
-<<<<<<< HEAD
-=======
 
     var map = TrieMap[Id[Vehicle], (String, String)]()
     map += (Id.createVehicleId("my_bus")  -> ("", ""))
     map += (Id.createVehicleId("my_tram") -> ("", ""))
     when(theServices.agencyAndRouteByVehicleIds).thenReturn(map)
 
->>>>>>> 90d87741
     theServices
   }
 
@@ -422,11 +419,7 @@
                 ),
                 beamVehicleId = vehicleId,
                 asDriver = true,
-<<<<<<< HEAD
-                cost = 0.0,
-=======
                 cost = 1.0,
->>>>>>> 90d87741
                 unbecomeDriverOnCompletion = true
               )
             )
@@ -451,13 +444,8 @@
       expectMsgType[LinkLeaveEvent]
       expectMsgType[LinkEnterEvent]
       expectMsgType[VehicleLeavesTrafficEvent]
-<<<<<<< HEAD
-      expectMsgType[PathTraversalEvent]
-      expectMsgType[PersonCostEvent]
-=======
       println(expectMsgType[PathTraversalEvent])
       println(expectMsgType[PersonCostEvent])
->>>>>>> 90d87741
       expectMsgType[PersonLeavesVehicleEvent]
 
       expectMsgType[VehicleEntersTrafficEvent]
@@ -560,11 +548,7 @@
         ),
         beamVehicleId = tramId,
         asDriver = false,
-<<<<<<< HEAD
-        cost = 0.0,
-=======
         cost = 1.0, // $1 fare
->>>>>>> 90d87741
         unbecomeDriverOnCompletion = false
       )
 
@@ -748,16 +732,9 @@
       ) // My tram is late!
 
       events.expectMsgType[PersonEntersVehicleEvent]
-<<<<<<< HEAD
-      events.expectMsgType[PersonCostEvent]
-
-      //Generating 1 event of PersonCost having 0.0 cost in between PersonEntersVehicleEvent & PersonLeavesVehicleEvent
-
-=======
 
       events.expectMsgType[AgencyRevenueEvent]
       events.expectMsgType[PersonCostEvent]
->>>>>>> 90d87741
       events.expectMsgType[PersonLeavesVehicleEvent]
 
       events.expectMsgType[VehicleEntersTrafficEvent]
