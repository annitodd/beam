package beam.agentsim.agents

import akka.actor.{ActorRef, ActorSystem}
import akka.testkit.{ImplicitSender, TestActorRef, TestKitBase, TestProbe}
import akka.util.Timeout
import beam.agentsim.agents.PersonTestUtil._
import beam.agentsim.agents.TransitDriverAgent.createAgentIdFromVehicleId
import beam.agentsim.agents.choice.mode.ModeChoiceUniformRandom
import beam.agentsim.agents.household.HouseholdActor.HouseholdActor
import beam.agentsim.agents.vehicles.EnergyEconomyAttributes.Powertrain
import beam.agentsim.agents.vehicles._
import beam.agentsim.events._
import beam.agentsim.infrastructure.parking.ParkingNetwork
import beam.agentsim.infrastructure.{InfrastructureUtils, ParkingNetworkManager}
import beam.agentsim.scheduler.BeamAgentScheduler
import beam.agentsim.scheduler.BeamAgentScheduler.{CompletionNotice, ScheduleTrigger, SchedulerProps, StartSchedule}
import beam.router.BeamRouter._
import beam.router.Modes.BeamMode
import beam.router.Modes.BeamMode.WALK_TRANSIT
import beam.router.RouteHistory
import beam.router.model.RoutingModel.TransitStopsInfo
import beam.router.model._
import beam.router.skim.core.AbstractSkimmerEvent
import beam.sim.vehicles.VehiclesAdjustment
import beam.utils.TestConfigUtils.testConfig
import beam.utils.{SimRunnerForTest, StuckFinder, TestConfigUtils}
import com.typesafe.config.{Config, ConfigFactory}
import org.matsim.api.core.v01.events._
import org.matsim.api.core.v01.network.Link
import org.matsim.api.core.v01.{Coord, Id}
import org.matsim.core.api.experimental.events.{EventsManager, TeleportationArrivalEvent}
import org.matsim.core.api.internal.HasPersonId
import org.matsim.core.config.ConfigUtils
import org.matsim.core.events.EventsManagerImpl
import org.matsim.core.events.handler.BasicEventHandler
import org.matsim.core.population.PopulationUtils
import org.matsim.core.population.routes.RouteUtils
import org.matsim.households.{Household, HouseholdsFactoryImpl}
import org.scalatest.funspec.AnyFunSpecLike

import java.util.concurrent.TimeUnit
import java.util.concurrent.atomic.AtomicReference
import scala.collection.{mutable, JavaConverters}
import scala.concurrent.Await
import scala.concurrent.duration._

class PersonAndTransitDriverSpec
    extends AnyFunSpecLike
    with TestKitBase
    with SimRunnerForTest
    with ImplicitSender
    with BeamvilleFixtures {

  private implicit val timeout: Timeout = Timeout(60, TimeUnit.SECONDS)

  lazy val config: Config = ConfigFactory
    .parseString(
      """
        akka.log-dead-letters = 10
        akka.actor.debug.fsm = true
        akka.loglevel = debug
        akka.test.timefactor = 2
        """
    )
    .withFallback(testConfig("test/input/beamville/beam.conf"))
    .resolve()

  lazy implicit val system: ActorSystem = ActorSystem("PersonAndTransitDriverSpec", config)

  override def outputDirPath: String = TestConfigUtils.testOutputDir

  private var parkingNetwork: ParkingNetwork[_] = _
  private var parkingManager: ActorRef = _

  private val householdsFactory: HouseholdsFactoryImpl = new HouseholdsFactoryImpl()

  private lazy val modeChoiceCalculator = new ModeChoiceUniformRandom(beamConfig)

  describe("A PersonAgent") {

    val hoseHoldDummyId = Id.create("dummy", classOf[Household])

    ignore("should know how to take a walk_transit trip when it's already in its plan") { // flakey test
      val busId = Id.createVehicleId("bus:B3-WEST-1-175")
      val tramId = Id.createVehicleId("train:R2-SOUTH-1-93")

      val busEvents = new TestProbe(system)
      val tramEvents = new TestProbe(system)
      val personEvents = new TestProbe(system)
      val otherEvents = new TestProbe(system)
      val agencyEvents = new TestProbe(system)
      val skimEvents = new TestProbe(system)

      val eventsManager: EventsManager = new EventsManagerImpl()
      eventsManager.addHandler(
        new BasicEventHandler {
          override def handleEvent(event: Event): Unit = {
            event match {
              case personEvent: HasPersonId if personEvent.getPersonId.toString == busId.toString =>
                busEvents.ref ! event
              case event: HasPersonId if event.getPersonId.toString == tramId.toString =>
                tramEvents.ref ! event
              case personEvent: HasPersonId if personEvent.getPersonId.toString == "dummyAgent" =>
                personEvents.ref ! event
              case pathTraversalEvent: PathTraversalEvent if pathTraversalEvent.vehicleId.toString == busId.toString =>
                busEvents.ref ! event
              case pathTraversalEvent: PathTraversalEvent if pathTraversalEvent.vehicleId.toString == tramId.toString =>
                tramEvents.ref ! event
              case pathTraversalEvent: PathTraversalEvent
                  if pathTraversalEvent.vehicleId.toString == "body-dummyAgent" =>
                personEvents.ref ! event
              case _: AgencyRevenueEvent =>
                agencyEvents.ref ! event
              case _: AbstractSkimmerEvent =>
                skimEvents.ref ! event
              case _ =>
                otherEvents.ref ! event
            }
          }
        }
      )

      val vehicleType = beamScenario.vehicleTypes(Id.create("beamVilleCar", classOf[BeamVehicleType]))
      val bus = new BeamVehicle(
        id = busId,
        powerTrain = new Powertrain(0.0),
        beamVehicleType = vehicleType,
        vehicleManagerId = new AtomicReference(VehicleManager.NoManager.managerId)
      )
      val tram = new BeamVehicle(
        id = tramId,
        powerTrain = new Powertrain(0.0),
        beamVehicleType = vehicleType,
        vehicleManagerId = new AtomicReference(VehicleManager.NoManager.managerId)
      )

      val busLeg = EmbodiedBeamLeg(
        BeamLeg(
          startTime = 28800,
          mode = BeamMode.BUS,
          duration = 600,
          travelPath = BeamPath(
            Vector(),
            Vector(),
            None,
            SpaceTime(services.geo.utm2Wgs(new Coord(166321.9, 1568.87)), 28800),
            SpaceTime(services.geo.utm2Wgs(new Coord(167138.4, 1117)), 29400),
            1.0
          )
        ),
        beamVehicleId = busId,
        Id.create("TRANSIT-TYPE-DEFAULT", classOf[BeamVehicleType]),
        asDriver = false,
        cost = 2.75,
        unbecomeDriverOnCompletion = false
      )
      val busLeg2 = EmbodiedBeamLeg(
        beamLeg = BeamLeg(
          startTime = 29400,
          mode = BeamMode.BUS,
          duration = 600,
          travelPath = BeamPath(
            Vector(),
            Vector(),
            None,
            SpaceTime(services.geo.utm2Wgs(new Coord(167138.4, 1117)), 29400),
            SpaceTime(services.geo.utm2Wgs(new Coord(180000.4, 1200)), 30000),
            1.0
          )
        ),
        beamVehicleId = busId,
        Id.create("TRANSIT-TYPE-DEFAULT", classOf[BeamVehicleType]),
        asDriver = false,
        cost = 0.0,
        unbecomeDriverOnCompletion = false
      )
      val busPassengerLeg = EmbodiedBeamLeg(
        BeamLeg(
          startTime = 28800,
          mode = BeamMode.BUS,
          duration = 1200,
          travelPath = BeamPath(
            Vector(),
            Vector(),
            Some(TransitStopsInfo("someAgency", "someRoute", busId, 0, 2)),
            SpaceTime(services.geo.utm2Wgs(new Coord(166321.9, 1568.87)), 28800),
            SpaceTime(services.geo.utm2Wgs(new Coord(180000.4, 1200)), 30000),
            2.0
          )
        ),
        beamVehicleId = busId,
        Id.create("TRANSIT-TYPE-DEFAULT", classOf[BeamVehicleType]),
        asDriver = false,
        cost = 2.75,
        unbecomeDriverOnCompletion = false
      )
      val tramLeg = EmbodiedBeamLeg(
        beamLeg = BeamLeg(
          startTime = 30000,
          mode = BeamMode.TRAM,
          duration = 600,
          travelPath = BeamPath(
            linkIds = Vector(),
            linkTravelTime = Vector(),
            transitStops = None,
            startPoint = SpaceTime(services.geo.utm2Wgs(new Coord(180000.4, 1200)), 30000),
            endPoint = SpaceTime(services.geo.utm2Wgs(new Coord(190000.4, 1300)), 30600),
            distanceInM = 1.0
          )
        ),
        beamVehicleId = tramId,
        Id.create("TRANSIT-TYPE-DEFAULT", classOf[BeamVehicleType]),
        asDriver = false,
        cost = 0.0,
        unbecomeDriverOnCompletion = false
      )

      val tramPassengerLeg = EmbodiedBeamLeg(
        beamLeg = BeamLeg(
          startTime = 30000,
          mode = BeamMode.TRAM,
          duration = 600,
          travelPath = BeamPath(
            linkIds = Vector(),
            linkTravelTime = Vector(),
            transitStops = Some(TransitStopsInfo("someAgency", "someRoute", tramId, 0, 1)),
            startPoint = SpaceTime(services.geo.utm2Wgs(new Coord(180000.4, 1200)), 30000),
            endPoint = SpaceTime(services.geo.utm2Wgs(new Coord(190000.4, 1300)), 30600),
            distanceInM = 1.0
          )
        ),
        beamVehicleId = tramId,
        Id.create("TRANSIT-TYPE-DEFAULT", classOf[BeamVehicleType]),
        asDriver = false,
        cost = 0.0,
        unbecomeDriverOnCompletion = false
      )

      val scheduler = TestActorRef[BeamAgentScheduler](
        SchedulerProps(
          beamConfig,
          stopTick = 31001,
          maxWindow = 31001, // As a kind of stress test, let everything happen simultaneously
          new StuckFinder(beamConfig.beam.debug.stuckAgentDetection)
        )
      )

      val busDriver = Await.result(
        system
          .actorSelection("/user/BeamMobsim.iteration/transit-system/" + createAgentIdFromVehicleId(busId))
          .resolveOne,
        60.seconds
      )
      scheduler ! ScheduleTrigger(InitializeTrigger(0), busDriver)
      val tramDriver = Await.result(
        system
          .actorSelection("/user/BeamMobsim.iteration/transit-system/" + createAgentIdFromVehicleId(tramId))
          .resolveOne,
        60.seconds
      )
      scheduler ! ScheduleTrigger(InitializeTrigger(10000), tramDriver)

      val household = householdsFactory.createHousehold(hoseHoldDummyId)
      val population = PopulationUtils.createPopulation(ConfigUtils.createConfig())
      val person = PopulationUtils.getFactory.createPerson(Id.createPersonId("dummyAgent"))
      putDefaultBeamAttributes(person, Vector(WALK_TRANSIT))
      val plan = PopulationUtils.getFactory.createPlan()
      val homeActivity = PopulationUtils.createActivityFromCoord("home", new Coord(166321.9, 1568.87))
      homeActivity.setEndTime(20000)
      plan.addActivity(homeActivity)
      val leg = PopulationUtils.createLeg("walk_transit")
      val route = RouteUtils.createLinkNetworkRouteImpl(
        Id.createLinkId(1),
        Array[Id[Link]](),
        Id.createLinkId(2)
      )
      leg.setRoute(route)
      plan.addLeg(leg)
      val workActivity = PopulationUtils.createActivityFromCoord("work", new Coord(167138.4, 1117))
      workActivity.setEndTime(61200)
      plan.addActivity(workActivity)
      person.addPlan(plan)
      population.addPerson(person)
      household.setMemberIds(JavaConverters.bufferAsJavaList(mutable.Buffer(person.getId)))

      val householdActor = TestActorRef[HouseholdActor](
        new HouseholdActor(
          beamServices = services,
          beamScenario,
          modeChoiceCalculatorFactory = _ => modeChoiceCalculator,
          schedulerRef = scheduler,
          transportNetwork = beamScenario.transportNetwork,
          services.tollCalculator,
          router = self,
          rideHailManager = self,
          parkingManager = parkingManager,
          chargingNetworkManager = self,
          eventsManager = eventsManager,
          population = population,
          household = household,
          vehicles = Map(),
          fallbackHomeCoord = new Coord(0.0, 0.0),
          Vector(),
          Set.empty,
<<<<<<< HEAD
          new RouteHistory(beamConfig),
          boundingBox,
          VehiclesAdjustment.getVehicleAdjustment(beamScenario)
=======
          new RouteHistory(beamConfig)
>>>>>>> f5c50f58
        )
      )
      scheduler ! ScheduleTrigger(InitializeTrigger(0), householdActor)

      scheduler ! StartSchedule(0)

      val routingRequest = expectMsgType[RoutingRequest]
      lastSender ! RoutingResponse(
        itineraries = Vector(
          EmbodiedBeamTrip(
            legs = Vector(
              EmbodiedBeamLeg(
                beamLeg = BeamLeg(
                  startTime = 20000,
                  mode = BeamMode.WALK,
                  duration = 500,
                  travelPath = BeamPath(
                    linkIds = Vector(),
                    linkTravelTime = Vector(),
                    transitStops = None,
                    startPoint = SpaceTime(services.geo.utm2Wgs(new Coord(166321.9, 1568.87)), 28800),
                    endPoint = SpaceTime(services.geo.utm2Wgs(new Coord(167138.4, 1117)), 28800),
                    distanceInM = 1d
                  )
                ),
                beamVehicleId = Id.createVehicleId("body-dummyAgent"),
                Id.create("TRANSIT-TYPE-DEFAULT", classOf[BeamVehicleType]),
                asDriver = true,
                cost = 0.0,
                unbecomeDriverOnCompletion = false
              ),
              busPassengerLeg,
              tramPassengerLeg,
              EmbodiedBeamLeg(
                beamLeg = BeamLeg(
                  startTime = 30600,
                  mode = BeamMode.WALK,
                  duration = 400,
                  travelPath = BeamPath(
                    linkIds = Vector(),
                    linkTravelTime = Vector(),
                    transitStops = None,
                    startPoint = SpaceTime(services.geo.utm2Wgs(new Coord(167138.4, 1117)), 30600),
                    endPoint = SpaceTime(services.geo.utm2Wgs(new Coord(167138.4, 1117)), 30600),
                    distanceInM = 1d
                  )
                ),
                beamVehicleId = Id.createVehicleId("body-dummyAgent"),
                Id.create("TRANSIT-TYPE-DEFAULT", classOf[BeamVehicleType]),
                asDriver = true,
                cost = 0.0,
                unbecomeDriverOnCompletion = false
              )
            )
          )
        ),
        requestId = 1,
        request = None,
        isEmbodyWithCurrentTravelTime = false,
        triggerId = routingRequest.triggerId
      )

      personEvents.expectMsgType[ModeChoiceEvent]
      personEvents.expectMsgType[ActivityEndEvent]
      personEvents.expectMsgType[PersonDepartureEvent]
      personEvents.expectMsgType[PersonEntersVehicleEvent]
      personEvents.expectMsgType[VehicleEntersTrafficEvent]
      personEvents.expectMsgType[VehicleLeavesTrafficEvent]
      personEvents.expectMsgType[PathTraversalEvent]
      personEvents.expectMsgType[PersonEntersVehicleEvent]
      personEvents.expectMsgType[PersonCostEvent]

      personEvents.expectMsgType[PersonLeavesVehicleEvent]
      personEvents.expectMsgType[PersonEntersVehicleEvent]
      //Fare of second leg is 0.0 so not person cost event is thrown
      personEvents.expectMsgType[PersonLeavesVehicleEvent]
      personEvents.expectMsgType[VehicleEntersTrafficEvent]
      personEvents.expectMsgType[VehicleLeavesTrafficEvent]
      personEvents.expectMsgType[PathTraversalEvent]
      personEvents.expectMsgType[TeleportationArrivalEvent]
      personEvents.expectMsgType[PersonArrivalEvent]
      personEvents.expectMsgType[ActivityStartEvent]

      busEvents.expectMsgType[PersonDepartureEvent]
      busEvents.expectMsgType[PersonEntersVehicleEvent]
      busEvents.expectMsgType[VehicleEntersTrafficEvent]
      busEvents.expectMsgType[VehicleLeavesTrafficEvent]
      busEvents.expectMsgType[PathTraversalEvent]
      busEvents.expectMsgType[VehicleEntersTrafficEvent]
      busEvents.expectMsgType[VehicleLeavesTrafficEvent]
      busEvents.expectMsgType[PathTraversalEvent]

      tramEvents.expectMsgType[PersonDepartureEvent]
      tramEvents.expectMsgType[PersonEntersVehicleEvent]
      tramEvents.expectMsgType[VehicleEntersTrafficEvent]
      tramEvents.expectMsgType[VehicleLeavesTrafficEvent]
      tramEvents.expectMsgType[PathTraversalEvent]

      agencyEvents.expectMsgType[AgencyRevenueEvent]

      skimEvents.expectMsgType[AbstractSkimmerEvent]

      otherEvents.expectNoMessage()

      expectMsgType[CompletionNotice]
    }

  }

  override protected def afterAll(): Unit = {
    shutdown()
    super.afterAll()
  }

  override protected def beforeAll(): Unit = {
    parkingNetwork = InfrastructureUtils.buildParkingAndChargingNetworks(services, boundingBox)._1
    parkingManager = system.actorOf(ParkingNetworkManager.props(services, parkingNetwork), "ParkingManager")
    super.beforeAll()
  }

}<|MERGE_RESOLUTION|>--- conflicted
+++ resolved
@@ -302,13 +302,8 @@
           fallbackHomeCoord = new Coord(0.0, 0.0),
           Vector(),
           Set.empty,
-<<<<<<< HEAD
           new RouteHistory(beamConfig),
-          boundingBox,
           VehiclesAdjustment.getVehicleAdjustment(beamScenario)
-=======
-          new RouteHistory(beamConfig)
->>>>>>> f5c50f58
         )
       )
       scheduler ! ScheduleTrigger(InitializeTrigger(0), householdActor)
