--- conflicted
+++ resolved
@@ -131,13 +131,8 @@
             new Coord(0.0, 0.0),
             Vector(),
             Set.empty,
-<<<<<<< HEAD
             new RouteHistory(beamConfig),
-            boundingBox,
             VehiclesAdjustment.getVehicleAdjustment(beamScenario)
-=======
-            new RouteHistory(beamConfig)
->>>>>>> f70230e3
           )
         )
       )
@@ -374,13 +369,8 @@
             new Coord(0.0, 0.0),
             Vector(),
             Set.empty,
-<<<<<<< HEAD
             new RouteHistory(beamConfig),
-            boundingBox,
             VehiclesAdjustment.getVehicleAdjustment(beamScenario)
-=======
-            new RouteHistory(beamConfig)
->>>>>>> f70230e3
           )
         )
       )
@@ -529,13 +519,8 @@
           new Coord(0.0, 0.0),
           Vector(),
           Set.empty,
-<<<<<<< HEAD
           new RouteHistory(beamConfig),
-          boundingBox,
           VehiclesAdjustment.getVehicleAdjustment(beamScenario)
-=======
-          new RouteHistory(beamConfig)
->>>>>>> f70230e3
         )
       )
       scheduler ! ScheduleTrigger(InitializeTrigger(0), householdActor)
@@ -643,7 +628,6 @@
           Vector(),
           Set(vehicleType),
           new RouteHistory(beamConfig),
-          boundingBox,
           VehiclesAdjustment.getVehicleAdjustment(beamScenario)
         )
       )
@@ -750,13 +734,8 @@
           new Coord(0.0, 0.0),
           Vector(),
           Set.empty,
-<<<<<<< HEAD
           new RouteHistory(beamConfig),
-          boundingBox,
           VehiclesAdjustment.getVehicleAdjustment(beamScenario)
-=======
-          new RouteHistory(beamConfig)
->>>>>>> f70230e3
         )
       )
       scheduler ! ScheduleTrigger(InitializeTrigger(0), householdActor)
