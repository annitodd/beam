--- conflicted
+++ resolved
@@ -42,7 +42,8 @@
     with SimRunnerForTest
     with BeforeAndAfterAll
     with MockitoSugar
-    with ImplicitSender {
+    with ImplicitSender
+    with BeamvilleFixtures {
 
   lazy val config: Config = ConfigFactory
     .parseString(
@@ -53,27 +54,8 @@
         akka.test.timefactor = 2
         """
     )
-<<<<<<< HEAD
     .withFallback(testConfig("test/input/beamville/beam.conf"))
     .resolve()
-=======
-    with FunSpecLike
-    with BeforeAndAfterAll
-    with MockitoSugar
-    with beam.utils.InjectableMock
-    with ImplicitSender
-    with BeamvilleFixtures {
-
-  private implicit val timeout: Timeout = Timeout(60, TimeUnit.SECONDS)
-  lazy val beamConfig = BeamConfig(system.settings.config)
-
-  private val householdsFactory: HouseholdsFactoryImpl = new HouseholdsFactoryImpl()
-  private val tAZTreeMap: TAZTreeMap = BeamServices.getTazTreeMap("test/input/beamville/taz-centers.csv")
-  private val tollCalculator = new TollCalculator(beamConfig)
-
-  private lazy val networkCoordinator = DefaultNetworkCoordinator(beamConfig)
-  private lazy val networkHelper = new NetworkHelperImpl(networkCoordinator.network)
->>>>>>> 851011a7
 
   lazy implicit val system: ActorSystem = ActorSystem("PersonWithPersonalVehiclePlanSpec", config)
 
@@ -141,13 +123,9 @@
             new Coord(0.0, 0.0),
             Vector(),
             new RouteHistory(beamConfig),
-<<<<<<< HEAD
-            mock[BeamSkimmer],
-            mock[TravelTimeObserved]
-=======
-            new BeamSkimmer(beamConfig, beamSvc),
+            new BeamSkimmer(beamScenario, services.geo),
+            new TravelTimeObserved(beamScenario, services.geo),
             boundingBox
->>>>>>> 851011a7
           )
         )
       )
@@ -362,13 +340,9 @@
             new Coord(0.0, 0.0),
             Vector(),
             new RouteHistory(beamConfig),
-<<<<<<< HEAD
-            mock[BeamSkimmer],
-            mock[TravelTimeObserved]
-=======
-            new BeamSkimmer(beamConfig, beamSvc),
+            new BeamSkimmer(beamScenario, services.geo),
+            new TravelTimeObserved(beamScenario, services.geo),
             boundingBox
->>>>>>> 851011a7
           )
         )
       )
@@ -507,13 +481,9 @@
           new Coord(0.0, 0.0),
           Vector(),
           new RouteHistory(beamConfig),
-<<<<<<< HEAD
-          mock[BeamSkimmer],
-          mock[TravelTimeObserved]
-=======
-          new BeamSkimmer(beamConfig, beamSvc),
+          new BeamSkimmer(beamScenario, services.geo),
+          new TravelTimeObserved(beamScenario, services.geo),
           boundingBox
->>>>>>> 851011a7
         )
       )
       scheduler ! ScheduleTrigger(InitializeTrigger(0), householdActor)
@@ -603,13 +573,9 @@
           new Coord(0.0, 0.0),
           Vector(),
           new RouteHistory(beamConfig),
-<<<<<<< HEAD
-          mock[BeamSkimmer],
-          mock[TravelTimeObserved]
-=======
-          new BeamSkimmer(beamConfig, beamSvc),
+          new BeamSkimmer(beamScenario, services.geo),
+          new TravelTimeObserved(beamScenario, services.geo),
           boundingBox
->>>>>>> 851011a7
         )
       )
       scheduler ! ScheduleTrigger(InitializeTrigger(0), householdActor)
