package beam.agentsim.agents

import akka.actor.{ActorSystem, Props}
import akka.pattern._
import akka.testkit.{ImplicitSender, TestActorRef, TestKitBase, TestProbe}
import akka.util.Timeout
import beam.agentsim.Resource.{Boarded, NotAvailable, NotifyVehicleIdle, TryToBoardVehicle}
import beam.agentsim.agents.PersonTestUtil._
import beam.agentsim.agents.choice.mode.ModeChoiceUniformRandom
import beam.agentsim.agents.household.HouseholdActor.{
  HouseholdActor,
  MobilityStatusInquiry,
  MobilityStatusResponse,
  ReleaseVehicle
}
import beam.agentsim.agents.modalbehaviors.DrivesVehicle.{ActualVehicle, Token}
import beam.agentsim.agents.vehicles.EnergyEconomyAttributes.Powertrain
import beam.agentsim.agents.vehicles.{BeamVehicle, _}
import beam.agentsim.events._
import beam.agentsim.infrastructure._
import beam.agentsim.scheduler.BeamAgentScheduler
import beam.agentsim.scheduler.BeamAgentScheduler.{CompletionNotice, ScheduleTrigger, SchedulerProps, StartSchedule}
import beam.router.BeamRouter._
import beam.router.Modes.BeamMode
import beam.router.Modes.BeamMode.{CAR, WALK}
import beam.router.RouteHistory
import beam.router.model.{EmbodiedBeamLeg, _}
import beam.router.skim.core.AbstractSkimmerEvent
import beam.sim.vehicles.VehiclesAdjustment
import beam.utils.TestConfigUtils.testConfig
import beam.utils.{SimRunnerForTest, StuckFinder, TestConfigUtils}
import com.typesafe.config.{Config, ConfigFactory}
import org.matsim.api.core.v01.events._
import org.matsim.api.core.v01.population.Person
import org.matsim.api.core.v01.{Coord, Id}
import org.matsim.core.api.experimental.events.TeleportationArrivalEvent
import org.matsim.core.api.internal.HasPersonId
import org.matsim.core.config.ConfigUtils
import org.matsim.core.events.EventsManagerImpl
import org.matsim.core.events.handler.BasicEventHandler
import org.matsim.core.population.PopulationUtils
import org.matsim.core.population.routes.RouteUtils
import org.matsim.households.{Household, HouseholdsFactoryImpl}
import org.scalatest.funspec.AnyFunSpecLike

import java.util.concurrent.TimeUnit
import java.util.concurrent.atomic.AtomicReference
import scala.collection.{mutable, JavaConverters}
import scala.concurrent.ExecutionContext

class PersonWithVehicleSharingSpec
    extends AnyFunSpecLike
    with TestKitBase
    with SimRunnerForTest
    with ImplicitSender
    with BeamvilleFixtures {

  private implicit val timeout: Timeout = Timeout(60, TimeUnit.SECONDS)
  private implicit val executionContext: ExecutionContext = system.dispatcher

  lazy val config: Config = ConfigFactory
    .parseString(
      """
        akka.log-dead-letters = 10
        akka.actor.debug.fsm = true
        akka.loglevel = debug
        akka.test.timefactor = 2
        """
    )
    .withFallback(testConfig("test/input/beamville/beam.conf"))
    .resolve()

  lazy implicit val system: ActorSystem = ActorSystem("PersonWithVehicleSharingSpec", config)

  override def outputDirPath: String = TestConfigUtils.testOutputDir

  private val householdsFactory: HouseholdsFactoryImpl = new HouseholdsFactoryImpl()

  private lazy val modeChoiceCalculator = new ModeChoiceUniformRandom(beamConfig)

  describe("A PersonAgent") {

    val hoseHoldDummyId = Id.create("dummy", classOf[Household])

    it("should know how to take a car trip when it's already in its plan") {
      val events = TestProbe()
      val eventsManager = new EventsManagerImpl()
      eventsManager.addHandler(
        new BasicEventHandler {
          override def handleEvent(event: Event): Unit = {
            event match {
              case _: AbstractSkimmerEvent => // ignore
              case _                       => events.ref ! event
            }
          }
        }
      )
      val vehicleId = Id.createVehicleId("car-dummyAgent")
      val household = householdsFactory.createHousehold(hoseHoldDummyId)
      val population = PopulationUtils.createPopulation(ConfigUtils.createConfig())

      val person: Person = createTestPerson(Id.createPersonId("dummyAgent"))
      population.addPerson(person)

      household.setMemberIds(JavaConverters.bufferAsJavaList(mutable.Buffer(person.getId)))

      val scheduler = TestActorRef[BeamAgentScheduler](
        SchedulerProps(
          beamConfig,
          stopTick = 24 * 60 * 60,
          maxWindow = 10,
          new StuckFinder(beamConfig.beam.debug.stuckAgentDetection)
        )
      )
      val parkingManager = system.actorOf(Props(new TrivialParkingManager))
      //val chargingNetworkManager = system.actorOf(Props(new ChargingNetworkManager(services, beamScenario, scheduler)))

      val mockRouter = TestProbe()
      val mockSharedVehicleFleet = TestProbe()
      val mockRideHailingManager = TestProbe()
      val householdActor = TestActorRef[HouseholdActor](
        Props(
          new HouseholdActor(
            services,
            beamScenario,
            _ => modeChoiceCalculator,
            scheduler,
            beamScenario.transportNetwork,
            services.tollCalculator,
            mockRouter.ref,
            mockRideHailingManager.ref,
            parkingManager,
            self,
            eventsManager,
            population,
            household,
            Map(),
            new Coord(0.0, 0.0),
            sharedVehicleFleets = Vector(mockSharedVehicleFleet.ref),
            Set(beamScenario.vehicleTypes(Id.create("beamVilleCar", classOf[BeamVehicleType]))),
<<<<<<< HEAD
            new RouteHistory(beamConfig),
            boundingBox,
            VehiclesAdjustment.getVehicleAdjustment(beamScenario)
=======
            new RouteHistory(beamConfig)
>>>>>>> f70230e3
          )
        )
      )
      scheduler ! ScheduleTrigger(InitializeTrigger(0), householdActor)

      scheduler ! StartSchedule(0)

      // The agent will ask me for vehicles it can use,
      // since I am the manager of a shared vehicle fleet.
      mockSharedVehicleFleet.expectMsgType[MobilityStatusInquiry]

      val vehicleType = beamScenario.vehicleTypes(Id.create("beamVilleCar", classOf[BeamVehicleType]))
      val managerId = VehicleManager.createOrGetReservedFor("shared-fleet-1", VehicleManager.TypeEnum.Shared).managerId
      // I give it a car to use.
      val vehicle = new BeamVehicle(
        vehicleId,
        new Powertrain(0.0),
        vehicleType,
        vehicleManagerId = new AtomicReference(managerId)
      )
      vehicle.setManager(Some(mockSharedVehicleFleet.ref))

      (parkingManager ? ParkingInquiry.init(
        SpaceTime(0.0, 0.0, 28800),
        "wherever",
        triggerId = 0
      )).collect { case ParkingInquiryResponse(stall, _, triggerId) =>
        vehicle.useParkingStall(stall)
        MobilityStatusResponse(Vector(ActualVehicle(vehicle)), triggerId)
      } pipeTo mockSharedVehicleFleet.lastSender

      // The agent will ask for current travel times for a route it already knows.
      val embodyRequest = mockRouter.expectMsgType[EmbodyWithCurrentTravelTime]
      mockRouter.lastSender ! RoutingResponse(
        itineraries = Vector(
          EmbodiedBeamTrip(
            legs = Vector(
              EmbodiedBeamLeg(
                beamLeg = embodyRequest.leg.copy(
                  duration = 500,
                  travelPath = embodyRequest.leg.travelPath.copy(
                    linkTravelTime = IndexedSeq(0, 500, 0),
                    endPoint = embodyRequest.leg.travelPath.endPoint.copy(time = embodyRequest.leg.startTime + 500)
                  )
                ),
                beamVehicleId = vehicleId,
                beamVehicleTypeId = vehicle.beamVehicleType.id,
                asDriver = true,
                cost = 0.0,
                unbecomeDriverOnCompletion = true
              )
            )
          )
        ),
        requestId = 1,
        request = None,
        isEmbodyWithCurrentTravelTime = false,
        triggerId = embodyRequest.triggerId
      )

      events.expectMsgType[ModeChoiceEvent]
      events.expectMsgType[ActivityEndEvent]
      events.expectMsgType[PersonDepartureEvent]

      events.expectMsgType[PersonEntersVehicleEvent]
      events.expectMsgType[VehicleEntersTrafficEvent]
      events.expectMsgType[VehicleLeavesTrafficEvent]
      events.expectMsgType[PathTraversalEvent]

      events.expectMsgType[PersonEntersVehicleEvent]
      events.expectMsgType[LeavingParkingEvent]
      events.expectMsgType[VehicleEntersTrafficEvent]
      events.expectMsgType[LinkLeaveEvent]
      events.expectMsgType[LinkEnterEvent]
      events.expectMsgType[VehicleLeavesTrafficEvent]
      events.expectMsgType[PathTraversalEvent]
      events.expectMsgType[VehicleEntersTrafficEvent]
      events.expectMsgType[LinkLeaveEvent]
      events.expectMsgType[LinkEnterEvent]
      events.expectMsgType[VehicleLeavesTrafficEvent]
      events.expectMsgType[PathTraversalEvent]
      events.expectMsgType[ParkingEvent]
      events.expectMsgType[PersonCostEvent]
      events.expectMsgType[PersonLeavesVehicleEvent]

      events.expectMsgType[VehicleEntersTrafficEvent]
      events.expectMsgType[VehicleLeavesTrafficEvent]
      events.expectMsgType[PathTraversalEvent]

      events.expectMsgType[PersonLeavesVehicleEvent]
      events.expectMsgType[TeleportationArrivalEvent]

      events.expectMsgType[PersonArrivalEvent]
      events.expectMsgType[ActivityStartEvent]

      expectMsgType[CompletionNotice]
    }

    it("should not feel compelled to keep driving a shared car for the whole tour") {
      val events = TestProbe()
      val eventsManager = new EventsManagerImpl()
      eventsManager.addHandler(
        new BasicEventHandler {
          override def handleEvent(event: Event): Unit = {
            event match {
              case _: AbstractSkimmerEvent => // ignore
              case _                       => events.ref ! event
            }
          }
        }
      )
      val vehicleId = Id.createVehicleId("car-dummyAgent")
      val household = householdsFactory.createHousehold(hoseHoldDummyId)
      val population = PopulationUtils.createPopulation(ConfigUtils.createConfig())

      val person: Person =
        createTestPerson(Id.createPersonId("dummyAgent"), withRoute = false, returnTrip = true)
      population.addPerson(person)

      household.setMemberIds(JavaConverters.bufferAsJavaList(mutable.Buffer(person.getId)))

      val scheduler = TestActorRef[BeamAgentScheduler](
        SchedulerProps(
          beamConfig,
          stopTick = 24 * 60 * 60,
          maxWindow = 10,
          new StuckFinder(beamConfig.beam.debug.stuckAgentDetection)
        )
      )
      val parkingManager = system.actorOf(Props(new TrivialParkingManager))
      //val chargingNetworkManager = system.actorOf(Props(new ChargingNetworkManager(services, beamScenario, scheduler)))

      val mockRouter = TestProbe()
      val mockSharedVehicleFleet = TestProbe()
      val mockRideHailingManager = TestProbe()
      val householdActor = TestActorRef[HouseholdActor](
        Props(
          new HouseholdActor(
            services,
            beamScenario,
            _ => modeChoiceCalculator,
            scheduler,
            beamScenario.transportNetwork,
            services.tollCalculator,
            mockRouter.ref,
            mockRideHailingManager.ref,
            parkingManager,
            self,
            eventsManager,
            population,
            household,
            Map(),
            new Coord(0.0, 0.0),
            sharedVehicleFleets = Vector(mockSharedVehicleFleet.ref),
            Set(beamScenario.vehicleTypes(Id.create("beamVilleCar", classOf[BeamVehicleType]))),
<<<<<<< HEAD
            new RouteHistory(beamConfig),
            boundingBox,
            VehiclesAdjustment.getVehicleAdjustment(beamScenario)
=======
            new RouteHistory(beamConfig)
>>>>>>> f70230e3
          )
        )
      )
      scheduler ! ScheduleTrigger(InitializeTrigger(0), householdActor)

      scheduler ! StartSchedule(0)

      // The agent will ask me for vehicles it can use,
      // since I am the manager of a shared vehicle fleet.
      mockSharedVehicleFleet.expectMsgType[MobilityStatusInquiry]

      val vehicleType = beamScenario.vehicleTypes(Id.create("beamVilleCar", classOf[BeamVehicleType]))
      // I give it a car to use.
      val managerId = VehicleManager.createOrGetReservedFor("shared-fleet-1", VehicleManager.TypeEnum.Shared).managerId
      val vehicle = new BeamVehicle(
        vehicleId,
        new Powertrain(0.0),
        vehicleType,
        vehicleManagerId = new AtomicReference(managerId)
      )
      vehicle.setManager(Some(mockSharedVehicleFleet.ref))

      (parkingManager ? ParkingInquiry.init(
        SpaceTime(0.0, 0.0, 28800),
        "wherever",
        triggerId = 0
      )).collect { case ParkingInquiryResponse(stall, _, triggerId) =>
        vehicle.setReservedParkingStall(Some(stall))
        vehicle.useParkingStall(stall)
        MobilityStatusResponse(Vector(ActualVehicle(vehicle)), triggerId)
      } pipeTo mockSharedVehicleFleet.lastSender

      val routingRequest = mockRouter.expectMsgType[RoutingRequest]
      mockRouter.lastSender ! RoutingResponse(
        itineraries = Vector(
          EmbodiedBeamTrip(
            legs = Vector(
              EmbodiedBeamLeg(
                beamLeg = BeamLeg(
                  startTime = 28800,
                  mode = BeamMode.WALK,
                  duration = 50,
                  travelPath = BeamPath(
                    linkIds = Vector(1, 2),
                    linkTravelTime = Vector(50, 50),
                    transitStops = None,
                    startPoint = SpaceTime(0.0, 0.0, 28800),
                    endPoint = SpaceTime(0.01, 0.0, 28850),
                    distanceInM = 1000d
                  )
                ),
                beamVehicleId = Id.createVehicleId("body-dummyAgent"),
                Id.create("TRANSIT-TYPE-DEFAULT", classOf[BeamVehicleType]),
                asDriver = true,
                cost = 0.0,
                unbecomeDriverOnCompletion = false
              ),
              EmbodiedBeamLeg(
                beamLeg = BeamLeg(
                  startTime = 28950,
                  mode = BeamMode.CAR,
                  duration = 50,
                  travelPath = BeamPath(
                    linkIds = Vector(3, 4),
                    linkTravelTime = Vector(50, 50),
                    transitStops = None,
                    startPoint = SpaceTime(-1.4887439, 0.0, 28950),
                    endPoint = SpaceTime(-1.4887438, 0.01, 29000),
                    distanceInM = 1000d
                  )
                ),
                beamVehicleId = vehicle.id,
                Id.create("TRANSIT-TYPE-DEFAULT", classOf[BeamVehicleType]),
                asDriver = true,
                cost = 0.0,
                unbecomeDriverOnCompletion = true
              )
            )
          )
        ),
        requestId = 1,
        request = None,
        isEmbodyWithCurrentTravelTime = false,
        triggerId = routingRequest.triggerId
      )

      events.expectMsgType[ModeChoiceEvent]
      events.expectMsgType[ActivityEndEvent]
      events.expectMsgType[PersonDepartureEvent]

      events.expectMsgType[PersonEntersVehicleEvent]
      events.expectMsgType[VehicleEntersTrafficEvent]
      events.expectMsgType[VehicleLeavesTrafficEvent]
      events.expectMsgType[PathTraversalEvent]

      events.expectMsgType[PersonEntersVehicleEvent]
      events.expectMsgType[LeavingParkingEvent]
      events.expectMsgType[VehicleEntersTrafficEvent]
      events.expectMsgType[VehicleLeavesTrafficEvent]
      events.expectMsgType[PathTraversalEvent]
      events.expectMsgType[VehicleEntersTrafficEvent]
      events.expectMsgType[LinkLeaveEvent]
      events.expectMsgType[LinkEnterEvent]
      events.expectMsgType[VehicleLeavesTrafficEvent]
      events.expectMsgType[PathTraversalEvent]
      events.expectMsgType[ParkingEvent]
      events.expectMsgType[PersonLeavesVehicleEvent]

      mockSharedVehicleFleet.expectMsgType[NotifyVehicleIdle]
      mockSharedVehicleFleet.expectMsgType[ReleaseVehicle]

      events.expectMsgType[VehicleEntersTrafficEvent]
      events.expectMsgType[VehicleLeavesTrafficEvent]
      events.expectMsgType[PathTraversalEvent]

      events.expectMsgType[PersonLeavesVehicleEvent]
      events.expectMsgType[TeleportationArrivalEvent]

      events.expectMsgType[PersonArrivalEvent]
      events.expectMsgType[ActivityStartEvent]

      // Agent will ask about the car (will not take it for granted that it is there)
      mockSharedVehicleFleet.expectMsgType[MobilityStatusInquiry]
      // I give it a _different_ car to use.
      val vehicle2 = new BeamVehicle(
        vehicleId,
        new Powertrain(0.0),
        vehicleType,
        vehicleManagerId = new AtomicReference(managerId)
      )
      vehicle2.setManager(Some(mockSharedVehicleFleet.ref))
      (parkingManager ? ParkingInquiry.init(
        SpaceTime(0.01, 0.01, 61200),
        "wherever",
        triggerId = 0
      )).collect { case ParkingInquiryResponse(stall, _, triggerId) =>
        vehicle2.setReservedParkingStall(Some(stall))
        vehicle2.useParkingStall(stall)
        MobilityStatusResponse(Vector(ActualVehicle(vehicle2)), triggerId)
      } pipeTo mockSharedVehicleFleet.lastSender

      val routingRequest2 = mockRouter.expectMsgType[RoutingRequest]
      mockRouter.lastSender ! RoutingResponse(
        itineraries = Vector(
          EmbodiedBeamTrip(
            legs = Vector(
              EmbodiedBeamLeg(
                beamLeg = BeamLeg(
                  startTime = 61200,
                  mode = BeamMode.CAR,
                  duration = 40,
                  travelPath = BeamPath(
                    linkIds = Vector(4, 3, 2, 1),
                    linkTravelTime = Vector(10, 10, 10, 10),
                    transitStops = None,
                    startPoint = SpaceTime(-1.4887438, 0.0, 61200),
                    endPoint = SpaceTime(-1.4887439, 0.0, 61230),
                    distanceInM = 1000d
                  )
                ),
                beamVehicleId = vehicle2.id,
                vehicle2.beamVehicleType.id,
                asDriver = true,
                cost = 0.0,
                unbecomeDriverOnCompletion = true
              )
            )
          )
        ),
        requestId = 1,
        request = None,
        isEmbodyWithCurrentTravelTime = false,
        triggerId = routingRequest2.triggerId
      )
      val modeChoiceEvent = events.expectMsgType[ModeChoiceEvent]
      assert(modeChoiceEvent.chosenTrip.tripClassifier == CAR)

      expectMsgType[CompletionNotice]
    }

    it("should replan when the car that was originally offered is taken") {
      val population = PopulationUtils.createPopulation(ConfigUtils.createConfig())
      val mockSharedVehicleFleet = TestProbe()
      val vehicleType = beamScenario.vehicleTypes(Id.create("beamVilleCar", classOf[BeamVehicleType]))
      val car1 = new BeamVehicle(
        Id.createVehicleId("car-1"),
        new Powertrain(0.0),
        vehicleType,
        vehicleManagerId = new AtomicReference(
          VehicleManager.createOrGetReservedFor("shared-fleet-1", VehicleManager.TypeEnum.Shared).managerId
        )
      )
      car1.setManager(Some(mockSharedVehicleFleet.ref))

      val person1: Person = createTestPerson(Id.createPersonId("dummyAgent"))
      population.addPerson(person1)
      val person2: Person = createTestPerson(Id.createPersonId("dummyAgent2"), 20)
      population.addPerson(person2)

      val modeChoiceEvents = TestProbe()
      val person1EntersVehicleEvents = TestProbe()
      val person2EntersVehicleEvents = TestProbe()
      val eventsManager = new EventsManagerImpl()
      eventsManager.addHandler(
        new BasicEventHandler {
          override def handleEvent(event: Event): Unit = {
            if (event.isInstanceOf[ModeChoiceEvent]) {
              modeChoiceEvents.ref ! event
            }
            if (
              event.isInstanceOf[PersonEntersVehicleEvent] &&
              event.asInstanceOf[HasPersonId].getPersonId == person1.getId
            ) {
              person1EntersVehicleEvents.ref ! event
            }
            if (
              event.isInstanceOf[PersonEntersVehicleEvent] &&
              event.asInstanceOf[HasPersonId].getPersonId == person2.getId
            ) {
              person2EntersVehicleEvents.ref ! event
            }
          }
        }
      )

      val household = householdsFactory.createHousehold(hoseHoldDummyId)
      household.setMemberIds(JavaConverters.bufferAsJavaList(mutable.Buffer(person1.getId, person2.getId)))

      val scheduler = TestActorRef[BeamAgentScheduler](
        SchedulerProps(
          beamConfig,
          stopTick = 24 * 60 * 60,
          maxWindow = 10,
          new StuckFinder(beamConfig.beam.debug.stuckAgentDetection)
        )
      )
      val parkingManager = system.actorOf(Props(new TrivialParkingManager))
      //val chargingNetworkManager = system.actorOf(Props(new ChargingNetworkManager(services, beamScenario, scheduler)))

      val mockRouter = TestProbe()
      val mockRideHailingManager = TestProbe()

      val householdActor = TestActorRef[HouseholdActor](
        new HouseholdActor(
          services,
          beamScenario,
          _ => modeChoiceCalculator,
          scheduler,
          beamScenario.transportNetwork,
          services.tollCalculator,
          mockRouter.ref,
          mockRideHailingManager.ref,
          parkingManager,
          self,
          eventsManager,
          population,
          household,
          Map(),
          new Coord(0.0, 0.0),
          Vector(mockSharedVehicleFleet.ref),
          Set(beamScenario.vehicleTypes(Id.create("beamVilleCar", classOf[BeamVehicleType]))),
<<<<<<< HEAD
          new RouteHistory(beamConfig),
          boundingBox,
          VehiclesAdjustment.getVehicleAdjustment(beamScenario)
=======
          new RouteHistory(beamConfig)
>>>>>>> f70230e3
        )
      )
      scheduler ! ScheduleTrigger(InitializeTrigger(0), householdActor)

      scheduler ! StartSchedule(0)

      mockSharedVehicleFleet.expectMsgType[MobilityStatusInquiry]

      (parkingManager ? ParkingInquiry.init(
        SpaceTime(0.0, 0.0, 28800),
        "wherever",
        triggerId = 0
      )).collect { case ParkingInquiryResponse(stall, _, triggerId) =>
        car1.useParkingStall(stall)
        MobilityStatusResponse(Vector(Token(car1.id, car1.getManager.get, car1)), triggerId)
      } pipeTo mockSharedVehicleFleet.lastSender

      mockRouter.expectMsgPF() { case EmbodyWithCurrentTravelTime(leg, vehicleId, vehicleTypeId, _, triggerId) =>
        assert(vehicleId == car1.id, "Agent should ask for route with the car I gave it.")
        val embodiedLeg = EmbodiedBeamLeg(
          beamLeg = leg.copy(
            duration = 500,
            travelPath = leg.travelPath.copy(
              linkTravelTime = IndexedSeq(0, 500, 0),
              endPoint = leg.travelPath.endPoint.copy(time = leg.startTime + 500)
            )
          ),
          beamVehicleId = vehicleId,
          beamVehicleTypeId = vehicleTypeId,
          asDriver = true,
          cost = 0.0,
          unbecomeDriverOnCompletion = true
        )
        mockRouter.lastSender ! RoutingResponse(
          itineraries = Vector(EmbodiedBeamTrip(Vector(embodiedLeg))),
          requestId = 1,
          request = None,
          isEmbodyWithCurrentTravelTime = false,
          triggerId = triggerId
        )
      }

      modeChoiceEvents.expectMsgType[ModeChoiceEvent]

      // body
      person1EntersVehicleEvents.expectMsgType[PersonEntersVehicleEvent]

      val ttbv = mockSharedVehicleFleet.expectMsgType[TryToBoardVehicle]
      mockSharedVehicleFleet.lastSender ! Boarded(car1, ttbv.triggerId)

      // car
      person1EntersVehicleEvents.expectMsgType[PersonEntersVehicleEvent]

      val msi = mockSharedVehicleFleet.expectMsgType[MobilityStatusInquiry]
      mockSharedVehicleFleet.lastSender ! MobilityStatusResponse(
        Vector(Token(car1.id, car1.getManager.get, car1)),
        msi.triggerId
      )
      mockRouter.expectMsgPF() { case EmbodyWithCurrentTravelTime(leg, vehicleId, vehicleTypeId, _, triggerId) =>
        assert(vehicleId == car1.id, "Agent should ask for route with the car I gave it.")
        val embodiedLeg = EmbodiedBeamLeg(
          beamLeg = leg.copy(
            duration = 500,
            travelPath = leg.travelPath.copy(
              linkTravelTime = IndexedSeq(0, 500, 0),
              endPoint = leg.travelPath.endPoint.copy(time = leg.startTime + 500)
            )
          ),
          beamVehicleId = vehicleId,
          beamVehicleTypeId = vehicleTypeId,
          asDriver = true,
          cost = 0.0,
          unbecomeDriverOnCompletion = true
        )
        mockRouter.lastSender ! RoutingResponse(
          itineraries = Vector(EmbodiedBeamTrip(Vector(embodiedLeg))),
          requestId = 1,
          request = None,
          isEmbodyWithCurrentTravelTime = false,
          triggerId = triggerId
        )
      }

      modeChoiceEvents.expectMsgType[ModeChoiceEvent]

      // body
      person2EntersVehicleEvents.expectMsgType[PersonEntersVehicleEvent]

      mockSharedVehicleFleet.expectMsgType[TryToBoardVehicle]
      mockSharedVehicleFleet.lastSender ! NotAvailable(0)

      person2EntersVehicleEvents.expectNoMessage()

      mockSharedVehicleFleet.expectMsgPF() { case MobilityStatusInquiry(_, SpaceTime(_, 28820), _, _, triggerId) =>
        mockSharedVehicleFleet.lastSender ! MobilityStatusResponse(Vector(), triggerId)
      }

      // agent has no car available, so will ask for new route
      mockRouter.expectMsgPF() { case RoutingRequest(_, _, _, _, _, streetVehicles, _, _, _, _, triggerId) =>
        val body = streetVehicles.find(_.mode == WALK).get
        val embodiedLeg = EmbodiedBeamLeg(
          beamLeg = BeamLeg(
            28820,
            BeamMode.WALK,
            500,
            BeamPath(Vector(), Vector(), None, SpaceTime(0, 0, 28820), SpaceTime(0, 0, 28820), 0.0)
          ),
          beamVehicleId = body.id,
          beamVehicleTypeId = body.vehicleTypeId,
          asDriver = true,
          cost = 0.0,
          unbecomeDriverOnCompletion = true
        )
        mockRouter.lastSender ! RoutingResponse(
          itineraries = Vector(EmbodiedBeamTrip(Vector(embodiedLeg))),
          requestId = 1,
          request = None,
          isEmbodyWithCurrentTravelTime = false,
          triggerId = triggerId
        )
      }

      expectMsgType[CompletionNotice]
    }

  }

  private def createTestPerson(
    personId: Id[Person],
    departureTimeOffset: Int = 0,
    withRoute: Boolean = true,
    returnTrip: Boolean = false
  ) = {
    val person = PopulationUtils.getFactory.createPerson(personId)
    putDefaultBeamAttributes(person, Vector(CAR, WALK))
    val plan = PopulationUtils.getFactory.createPlan()
    val homeActivity = PopulationUtils.createActivityFromLinkId("home", Id.createLinkId(1))
    homeActivity.setEndTime(28800 + departureTimeOffset) // 8:00:00 AM
    homeActivity.setCoord(new Coord(0.0, 0.0))
    plan.addActivity(homeActivity)
    val leg = PopulationUtils.createLeg("car")
    if (withRoute) {
      val route = RouteUtils.createLinkNetworkRouteImpl(
        Id.createLinkId(0),
        Array(Id.createLinkId(1)),
        Id.createLinkId(2)
      )
      leg.setRoute(route)
    }
    plan.addLeg(leg)
    val workActivity = PopulationUtils.createActivityFromLinkId("work", Id.createLinkId(2))
    workActivity.setEndTime(61200) //5:00:00 PM
    workActivity.setCoord(new Coord(0.01, 0.01))
    plan.addActivity(workActivity)
    if (returnTrip) {
      val leg2 = PopulationUtils.createLeg("car")
      if (withRoute) {
        val route = RouteUtils.createLinkNetworkRouteImpl(
          Id.createLinkId(2),
          Array(Id.createLinkId(1)),
          Id.createLinkId(0)
        )
        leg2.setRoute(route)
      }
      plan.addLeg(leg2)
      val homeActivity2 = PopulationUtils.createActivityFromLinkId("home", Id.createLinkId(1))
      homeActivity2.setCoord(new Coord(0.0, 0.0))
      plan.addActivity(homeActivity2)
    }
    person.addPlan(plan)
    person
  }

  override def afterAll(): Unit = {
    super.afterAll()
  }

}<|MERGE_RESOLUTION|>--- conflicted
+++ resolved
@@ -138,13 +138,8 @@
             new Coord(0.0, 0.0),
             sharedVehicleFleets = Vector(mockSharedVehicleFleet.ref),
             Set(beamScenario.vehicleTypes(Id.create("beamVilleCar", classOf[BeamVehicleType]))),
-<<<<<<< HEAD
             new RouteHistory(beamConfig),
-            boundingBox,
             VehiclesAdjustment.getVehicleAdjustment(beamScenario)
-=======
-            new RouteHistory(beamConfig)
->>>>>>> f70230e3
           )
         )
       )
@@ -300,13 +295,8 @@
             new Coord(0.0, 0.0),
             sharedVehicleFleets = Vector(mockSharedVehicleFleet.ref),
             Set(beamScenario.vehicleTypes(Id.create("beamVilleCar", classOf[BeamVehicleType]))),
-<<<<<<< HEAD
             new RouteHistory(beamConfig),
-            boundingBox,
             VehiclesAdjustment.getVehicleAdjustment(beamScenario)
-=======
-            new RouteHistory(beamConfig)
->>>>>>> f70230e3
           )
         )
       )
@@ -568,13 +558,8 @@
           new Coord(0.0, 0.0),
           Vector(mockSharedVehicleFleet.ref),
           Set(beamScenario.vehicleTypes(Id.create("beamVilleCar", classOf[BeamVehicleType]))),
-<<<<<<< HEAD
           new RouteHistory(beamConfig),
-          boundingBox,
           VehiclesAdjustment.getVehicleAdjustment(beamScenario)
-=======
-          new RouteHistory(beamConfig)
->>>>>>> f70230e3
         )
       )
       scheduler ! ScheduleTrigger(InitializeTrigger(0), householdActor)
