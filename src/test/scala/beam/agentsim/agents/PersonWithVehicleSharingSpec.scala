--- conflicted
+++ resolved
@@ -21,11 +21,7 @@
 import beam.agentsim.agents.vehicles.EnergyEconomyAttributes.Powertrain
 import beam.agentsim.agents.vehicles.{BeamVehicle, _}
 import beam.agentsim.events._
-<<<<<<< HEAD
-import beam.agentsim.infrastructure.ParkingManager.{ParkingInquiry, ParkingInquiryResponse}
-=======
 import beam.agentsim.infrastructure.{ParkingInquiry, ParkingInquiryResponse}
->>>>>>> cbcf6c8f
 import beam.agentsim.infrastructure.TrivialParkingManager
 import beam.agentsim.infrastructure.taz.TAZTreeMap
 import beam.agentsim.scheduler.BeamAgentScheduler
@@ -748,16 +744,9 @@
   def parkingInquiry(whenWhere: SpaceTime) = ParkingInquiry(
     whenWhere.loc,
     "wherever",
-<<<<<<< HEAD
-    AttributesOfIndividual.EMPTY,
-    None,
-    0,
-    0
-=======
     0.0,
     None,
     0.0
->>>>>>> cbcf6c8f
   )
 
   override def beforeAll: Unit = {
