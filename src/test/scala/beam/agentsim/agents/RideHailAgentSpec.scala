package beam.agentsim.agents

import akka.actor.{ActorRef, ActorSystem}
import akka.testkit.{ImplicitSender, TestActorRef, TestFSMRef, TestKitBase}
import akka.util.Timeout
import beam.agentsim.Resource.NotifyVehicleIdle
import beam.agentsim.agents.BeamAgent.Finish
import beam.agentsim.agents.PersonAgent.DrivingInterrupted
import beam.agentsim.agents.modalbehaviors.DrivesVehicle.{AlightVehicleTrigger, BoardVehicleTrigger, StopDriving}
import beam.agentsim.agents.ridehail.RideHailAgent
import beam.agentsim.agents.ridehail.RideHailAgent._
import beam.agentsim.agents.vehicles.EnergyEconomyAttributes.Powertrain
import beam.agentsim.agents.vehicles._
import beam.agentsim.events.{PathTraversalEvent, ShiftEvent, SpaceTime}
import beam.agentsim.infrastructure.{InfrastructureUtils, ParkingNetworkManager}
import beam.agentsim.scheduler.BeamAgentScheduler.{CompletionNotice, ScheduleTrigger, SchedulerProps, StartSchedule}
import beam.agentsim.scheduler.Trigger.TriggerWithId
import beam.agentsim.scheduler.{BeamAgentScheduler, Trigger}
import beam.router.Modes.BeamMode
import beam.router.model.{BeamLeg, BeamPath}
import beam.router.osm.TollCalculator
import beam.tags.FlakyTest
import beam.utils.TestConfigUtils.testConfig
import beam.utils.{SimRunnerForTest, StuckFinder, TestConfigUtils}
import com.typesafe.config.{Config, ConfigFactory}
import org.matsim.api.core.v01.events._
import org.matsim.api.core.v01.{Coord, Id}
import org.matsim.core.events.EventsManagerImpl
import org.matsim.core.events.handler.BasicEventHandler
import org.scalatest.BeforeAndAfter
import org.scalatest.funspec.AnyFunSpecLike

import java.util.concurrent.TimeUnit

//#Test needs to be updated/fixed on LBNL side
class RideHailAgentSpec
    extends AnyFunSpecLike
    with TestKitBase
    with SimRunnerForTest
    with ImplicitSender
    with BeforeAndAfter
    with BeamvilleFixtures {

  private implicit val timeout: Timeout = Timeout(60, TimeUnit.SECONDS)

  lazy val config: Config = ConfigFactory
    .parseString(
      """
        akka.log-dead-letters = 10
        akka.actor.debug.fsm = true
        akka.loglevel = debug
        akka.test.timefactor = 2
        beam.agentsim.agents.rideHail.charging.vehicleChargingManager.name = "DefaultVehicleChargingManager"
        """
    )
    .withFallback(testConfig("test/input/beamville/beam.conf"))
    .resolve()

  lazy implicit val system: ActorSystem = ActorSystem("RideHailAgentSpec", config)

  override def outputDirPath: String = TestConfigUtils.testOutputDir

  lazy val eventMgr = new EventsManagerImpl()

  case class TestTrigger(tick: Int) extends Trigger

  var zonalParkingManager: ActorRef = _

  describe("A RideHailAgent") {

    def moveTo30000(scheduler: ActorRef, rideHailAgent: ActorRef) = {
      scheduler ! ScheduleTrigger(InitializeTrigger(0), rideHailAgent)
      scheduler ! ScheduleTrigger(TestTrigger(28800), self)
      scheduler ! StartSchedule(0)
      expectMsgType[PersonDepartureEvent] // Departs..
      expectMsgType[PersonEntersVehicleEvent] // ..enters vehicle
      expectMsgType[ShiftEvent]
      val notify = expectMsgType[NotifyVehicleIdle]
      rideHailAgent ! NotifyVehicleResourceIdleReply(notify.triggerId, Vector())

      val trigger = expectMsgType[TriggerWithId] // 28800
      scheduler ! ScheduleTrigger(TestTrigger(30000), self)
      val passengerSchedule = PassengerSchedule()
        .addLegs(
          Seq(
            BeamLeg(
              28800,
              BeamMode.CAR,
              10000,
              BeamPath(
                Vector(1),
                Vector(1),
                None,
                SpaceTime(0.0, 0.0, 28800),
                SpaceTime(0.0, 0.0, 28800),
                10000
              )
            ),
            BeamLeg(
              38800,
              BeamMode.CAR,
              10000,
              BeamPath(
                Vector(1),
                Vector(1),
                None,
                SpaceTime(0.0, 0.0, 38800),
                SpaceTime(0.0, 0.0, 38800),
                10000
              )
            )
          )
        )
        .addPassenger(
          PersonIdWithActorRef(Id.createPersonId(1), self),
          Seq(
            BeamLeg(
              38800,
              BeamMode.CAR,
              10000,
              BeamPath(
                Vector(1),
                Vector(1),
                None,
                SpaceTime(0.0, 0.0, 38800),
                SpaceTime(0.0, 0.0, 38800),
                10000
              )
            )
          )
        )
      rideHailAgent ! Interrupt(1, 30000, 0)
      expectMsgType[InterruptedWhileIdle]
      rideHailAgent ! ModifyPassengerSchedule(passengerSchedule, 30000, 0)
      rideHailAgent ! Resume(0)
      val modifyPassengerScheduleAck = expectMsgType[ModifyPassengerScheduleAck]
      modifyPassengerScheduleAck.triggersToSchedule.foreach(scheduler ! _)
      expectMsgType[VehicleEntersTrafficEvent]
      scheduler ! CompletionNotice(trigger.triggerId)

      expectMsgType[TriggerWithId] // 30000
    }

    it("should drive around when I tell him to") {
      val vehicleId = Id.createVehicleId(1)
      val vehicleType = beamScenario.vehicleTypes(Id.create("beamVilleCar", classOf[BeamVehicleType]))
      val beamVehicle =
        new BeamVehicle(
          vehicleId,
          new Powertrain(0.0),
          vehicleType,
          vehicleManagerId = VehicleManager
            .createIdUsingUnique(
              services.beamConfig.beam.agentsim.agents.rideHail.vehicleManagerId,
              VehicleManager.BEAMRideHail
            )
        )
      beamVehicle.setManager(Some(self))

      val scheduler = TestActorRef[BeamAgentScheduler](
        SchedulerProps(
          beamConfig,
          stopTick = 64800,
          maxWindow = 10,
          new StuckFinder(beamConfig.beam.debug.stuckAgentDetection)
        )
      )

      val rideHailAgent = TestFSMRef(
        new RideHailAgent(
          Id.create("1", classOf[RideHailAgent]),
          self,
          scheduler,
          beamVehicle,
          None,
          None,
          eventMgr,
          zonalParkingManager,
          self,
          services,
          beamScenario,
          beamScenario.transportNetwork,
          tollCalculator = new TollCalculator(beamConfig)
        )
      )

      var trigger = moveTo30000(scheduler, rideHailAgent)

      // Now I want to interrupt the agent, and it will say that for any point in time after 28800,
      // I can tell it whatever I want. Even though it is already 30000 for me.

      rideHailAgent ! Interrupt(1, 30000, 0)
      val interruptedAt = expectMsgType[InterruptedWhileDriving]
      assert(interruptedAt.currentPassengerScheduleIndex == 0) // I know this agent hasn't picked up the passenger yet
      assert(rideHailAgent.stateName == DrivingInterrupted)
      expectNoMessage()
      // Still, I tell it to resume
      rideHailAgent ! Resume(0)
      scheduler ! ScheduleTrigger(TestTrigger(50000), self)
      scheduler ! CompletionNotice(trigger.triggerId)

      expectMsgType[VehicleLeavesTrafficEvent]

      expectMsgType[PathTraversalEvent]
      expectMsgType[VehicleEntersTrafficEvent]

      trigger = expectMsgType[TriggerWithId] // NotifyLegStartTrigger
      scheduler ! CompletionNotice(trigger.triggerId)

      expectMsgType[VehicleLeavesTrafficEvent]
      expectMsgType[PathTraversalEvent]
      val notifyVehicleIdle = expectMsgType[NotifyVehicleIdle]

      trigger = expectMsgType[TriggerWithId] // NotifyLegEndTrigger
      scheduler ! CompletionNotice(trigger.triggerId)

      rideHailAgent ! NotifyVehicleResourceIdleReply(notifyVehicleIdle.triggerId, Vector[ScheduleTrigger]())

      trigger = expectMsgType[TriggerWithId] // 50000
      scheduler ! CompletionNotice(trigger.triggerId)

      rideHailAgent ! Finish
      expectMsgType[CompletionNotice]
      expectMsgType[ShiftEvent]
    }

    it("should let me interrupt it and tell it to cancel its job") {
      val vehicleId = Id.createVehicleId(1)
      val vehicleType = beamScenario.vehicleTypes(Id.create("beamVilleCar", classOf[BeamVehicleType]))
      val beamVehicle =
        new BeamVehicle(
          vehicleId,
          new Powertrain(0.0),
          vehicleType,
          VehicleManager
            .createIdUsingUnique(
              services.beamConfig.beam.agentsim.agents.rideHail.vehicleManagerId,
              VehicleManager.BEAMRideHail
            )
        )
      beamVehicle.setManager(Some(self))

      val scheduler = TestActorRef[BeamAgentScheduler](
        SchedulerProps(
          beamConfig,
          stopTick = 64800,
          maxWindow = 10,
          new StuckFinder(beamConfig.beam.debug.stuckAgentDetection)
        )
      )

      val rideHailAgent = TestFSMRef(
        new RideHailAgent(
          Id.create("1", classOf[RideHailAgent]),
          self,
          scheduler,
          beamVehicle,
          None,
          None,
          eventMgr,
          zonalParkingManager,
          self,
          services,
          beamScenario,
          beamScenario.transportNetwork,
          tollCalculator = new TollCalculator(beamConfig)
        )
      )

      var trigger = moveTo30000(scheduler, rideHailAgent)

      // Now I want to interrupt the agent, and it will say that for any point in time after 28800,
      // I can tell it whatever I want. Even though it is already 30000 for me.

      rideHailAgent ! Interrupt(1, 30000, 0)
      val interruptedAt = expectMsgType[InterruptedWhileDriving]
      assert(interruptedAt.currentPassengerScheduleIndex == 0) // I know this agent hasn't picked up the passenger yet
      assert(rideHailAgent.stateName == DrivingInterrupted)
      expectNoMessage()
      // I tell it to do nothing instead
      rideHailAgent ! StopDriving(30000, 0)
      assert(rideHailAgent.stateName == IdleInterrupted)

      rideHailAgent ! Resume(0) // That's the opposite of Interrupt(), not resume driving
      scheduler ! ScheduleTrigger(TestTrigger(50000), self)
      scheduler ! CompletionNotice(trigger.triggerId)

      expectMsgType[PathTraversalEvent]

      expectMsgType[VehicleLeavesTrafficEvent]

      expectMsgType[NotifyVehicleIdle]

      trigger = expectMsgType[TriggerWithId] // 50000
      scheduler ! CompletionNotice(trigger.triggerId)

      rideHailAgent ! Finish
      expectMsgType[CompletionNotice]
      expectMsgType[ShiftEvent]
    }

    it("won't let me cancel its job after it has picked up passengers", FlakyTest) {
      val vehicleId = Id.createVehicleId(1)
      val vehicleType = beamScenario.vehicleTypes(Id.create("beamVilleCar", classOf[BeamVehicleType]))
      val beamVehicle =
        new BeamVehicle(
          vehicleId,
          new Powertrain(0.0),
          vehicleType,
<<<<<<< HEAD
          Some(Id.create(services.beamConfig.beam.agentsim.agents.rideHail.vehicleManager, classOf[VehicleManager]))
=======
          VehicleManager
            .createIdUsingUnique(
              services.beamConfig.beam.agentsim.agents.rideHail.vehicleManagerId,
              VehicleManager.BEAMRideHail
            )
>>>>>>> cc46647f
        )
      beamVehicle.setManager(Some(self))

      val scheduler = TestActorRef[BeamAgentScheduler](
        SchedulerProps(
          beamConfig,
          stopTick = 64800,
          maxWindow = 10,
          new StuckFinder(beamConfig.beam.debug.stuckAgentDetection)
        )
      )

      val rideHailAgent = TestFSMRef(
        new RideHailAgent(
          Id.create("1", classOf[RideHailAgent]),
          self,
          scheduler,
          beamVehicle,
          None,
          None,
          eventMgr,
          zonalParkingManager,
          self,
          services,
          beamScenario,
          beamScenario.transportNetwork,
          tollCalculator = new TollCalculator(beamConfig)
        )
      )

      var trigger = moveTo30000(scheduler, rideHailAgent)
      scheduler ! ScheduleTrigger(TestTrigger(40000), self)
      scheduler ! CompletionNotice(trigger.triggerId)

      expectMsgType[VehicleLeavesTrafficEvent]
      expectMsgType[PathTraversalEvent]
      expectMsgType[VehicleEntersTrafficEvent]

      trigger = expectMsgPF() { case t @ TriggerWithId(BoardVehicleTrigger(38800, _), _) =>
        t
      }
      scheduler ! CompletionNotice(trigger.triggerId)
      trigger = expectMsgPF() { case t @ TriggerWithId(TestTrigger(40000), _) =>
        t
      }

      rideHailAgent ! Interrupt(1, 30000, 0)
      val interruptedAt = expectMsgType[InterruptedWhileDriving]
      assert(interruptedAt.currentPassengerScheduleIndex == 1) // I know this agent has now picked up the passenger
      assert(rideHailAgent.stateName == DrivingInterrupted)
      expectNoMessage()
      // Don't StopDriving() here because we have a Passenger and we don't know how that works yet.
      rideHailAgent ! Resume(0)
      scheduler ! ScheduleTrigger(TestTrigger(50000), self)
      scheduler ! CompletionNotice(trigger.triggerId)
      expectMsgType[VehicleLeavesTrafficEvent]
      expectMsgType[PathTraversalEvent]
      val notifyVehicleIdle = expectMsgType[NotifyVehicleIdle]
      rideHailAgent ! NotifyVehicleResourceIdleReply(notifyVehicleIdle.triggerId, Vector())
      trigger = expectMsgPF() { case t @ TriggerWithId(AlightVehicleTrigger(48800, _, _), _) =>
        t
      }
      scheduler ! CompletionNotice(trigger.triggerId)
      trigger = expectMsgPF() { case t @ TriggerWithId(TestTrigger(50000), _) =>
        t
      }
      scheduler ! CompletionNotice(trigger.triggerId)
      rideHailAgent ! Finish

      expectMsgType[CompletionNotice]
      expectMsgType[ShiftEvent]
    }

  }

  override def beforeAll(): Unit = {
    super.beforeAll()
    val (parkingNetworks, _) = InfrastructureUtils.buildParkingAndChargingNetworks(services, boundingBox)
    zonalParkingManager = system.actorOf(ParkingNetworkManager.props(services, parkingNetworks), "ParkingManager")
    eventMgr.addHandler(new BasicEventHandler {
      override def handleEvent(event: Event): Unit = {
        self ! event
      }
    })
  }

  after {
    import scala.concurrent.duration._
    import scala.language.postfixOps
    //we need to prevent getting this CompletionNotice from the Scheduler in the next test
    receiveWhile(1000 millis) { case _: CompletionNotice =>
    }
  }

  override def afterAll(): Unit = {
    shutdown()
    super.afterAll()
  }

}<|MERGE_RESOLUTION|>--- conflicted
+++ resolved
@@ -307,15 +307,11 @@
           vehicleId,
           new Powertrain(0.0),
           vehicleType,
-<<<<<<< HEAD
-          Some(Id.create(services.beamConfig.beam.agentsim.agents.rideHail.vehicleManager, classOf[VehicleManager]))
-=======
           VehicleManager
             .createIdUsingUnique(
               services.beamConfig.beam.agentsim.agents.rideHail.vehicleManagerId,
               VehicleManager.BEAMRideHail
             )
->>>>>>> cc46647f
         )
       beamVehicle.setManager(Some(self))
 
