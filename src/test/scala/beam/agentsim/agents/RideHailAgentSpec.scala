package beam.agentsim.agents

import java.util.concurrent.TimeUnit

import akka.actor.{ActorRef, ActorSystem}
import akka.testkit.{ImplicitSender, TestActorRef, TestFSMRef, TestKitBase}
import akka.util.Timeout
import beam.agentsim.Resource.NotifyVehicleIdle
import beam.agentsim.agents.BeamAgent.Finish
import beam.agentsim.agents.PersonAgent.DrivingInterrupted
import beam.agentsim.agents.modalbehaviors.DrivesVehicle.{AlightVehicleTrigger, BoardVehicleTrigger, StopDriving}
import beam.agentsim.agents.ridehail.RideHailAgent
import beam.agentsim.agents.ridehail.RideHailAgent._
import beam.agentsim.agents.vehicles.EnergyEconomyAttributes.Powertrain
import beam.agentsim.agents.vehicles._
import beam.agentsim.events.{PathTraversalEvent, SpaceTime}
import beam.agentsim.infrastructure.ZonalParkingManager
import beam.agentsim.scheduler.BeamAgentScheduler.{CompletionNotice, ScheduleTrigger, SchedulerProps, StartSchedule}
import beam.agentsim.scheduler.Trigger.TriggerWithId
import beam.agentsim.scheduler.{BeamAgentScheduler, Trigger}
import beam.router.Modes.BeamMode
import beam.router.model.{BeamLeg, BeamPath}
import beam.router.osm.TollCalculator
import beam.utils.TestConfigUtils.testConfig
import beam.utils.{SimRunnerForTest, StuckFinder, TestConfigUtils}
import com.typesafe.config.{Config, ConfigFactory}
import org.matsim.api.core.v01.events._
import org.matsim.api.core.v01.{Coord, Id}
import org.matsim.core.events.EventsManagerImpl
import org.matsim.core.events.handler.BasicEventHandler
import org.scalatest.FunSpecLike
import org.scalatest.mockito.MockitoSugar

class RideHailAgentSpec
    extends FunSpecLike
    with TestKitBase
    with SimRunnerForTest
    with MockitoSugar
    with ImplicitSender
    with BeamvilleFixtures {

  private implicit val timeout: Timeout = Timeout(60, TimeUnit.SECONDS)
<<<<<<< HEAD
=======
  lazy val config = BeamConfig(system.settings.config)
  lazy val eventsManager = new EventsManagerImpl()

  private val vehicles = TrieMap[Id[BeamVehicle], BeamVehicle]()

  private lazy val configBuilder = new MatSimBeamConfigBuilder(system.settings.config)
  private lazy val matsimConfig = configBuilder.buildMatSimConf()

  lazy val services: BeamServices = {
    val matsimServices = mock[MatsimServices]
    val theServices = mock[BeamServices](withSettings().stubOnly())
    when(theServices.beamConfig).thenReturn(config)
    val geo = new GeoUtilsImpl(config)
    when(theServices.geo).thenReturn(geo)
    when(theServices.matsimServices).thenReturn(matsimServices)
    val scenario = ScenarioUtils.createMutableScenario(matsimConfig)
    ScenarioUtils.loadScenario(scenario)
    when(matsimServices.getScenario).thenReturn(scenario)
    when(theServices.vehicleEnergy).thenReturn(mock[VehicleEnergy])
    theServices
  }
  private lazy val zonalParkingManager: ActorRef =
    ZonalParkingManagerSpec.mockZonalParkingManager(services, boundingBox)
>>>>>>> 851011a7

  lazy val config: Config = ConfigFactory
    .parseString(
      """
        akka.log-dead-letters = 10
        akka.actor.debug.fsm = true
        akka.loglevel = debug
        akka.test.timefactor = 2
        """
    )
    .withFallback(testConfig("test/input/beamville/beam.conf"))
    .resolve()

  lazy implicit val system: ActorSystem = ActorSystem("PersonWithPersonalVehiclePlanSpec", config)

  override def outputDirPath: String = TestConfigUtils.testOutputDir

  lazy val eventMgr = new EventsManagerImpl()

  private lazy val zonalParkingManager = system.actorOf(
    ZonalParkingManager.props(beamConfig, beamScenario.tazTreeMap, services.geo, services.beamRouter),
    "ParkingManager"
  )

  case class TestTrigger(tick: Int) extends Trigger

  describe("A RideHailAgent") {

    def moveTo30000(scheduler: ActorRef, rideHailAgent: ActorRef) = {
      scheduler ! ScheduleTrigger(InitializeTrigger(0), rideHailAgent)
      scheduler ! ScheduleTrigger(TestTrigger(28800), self)
      scheduler ! StartSchedule(0)
      expectMsgType[PersonDepartureEvent] // Departs..
      expectMsgType[PersonEntersVehicleEvent] // ..enters vehicle
      val notify = expectMsgType[NotifyVehicleIdle]
      rideHailAgent ! NotifyVehicleResourceIdleReply(notify.triggerId, Vector())

      val trigger = expectMsgType[TriggerWithId] // 28800
      scheduler ! ScheduleTrigger(TestTrigger(30000), self)
      val passengerSchedule = PassengerSchedule()
        .addLegs(
          Seq(
            BeamLeg(
              28800,
              BeamMode.CAR,
              10000,
              BeamPath(
                Vector(),
                Vector(),
                None,
                SpaceTime(0.0, 0.0, 28800),
                SpaceTime(0.0, 0.0, 38800),
                10000
              )
            ),
            BeamLeg(
              38800,
              BeamMode.CAR,
              10000,
              BeamPath(
                Vector(),
                Vector(),
                None,
                SpaceTime(0.0, 0.0, 38800),
                SpaceTime(0.0, 0.0, 48800),
                10000
              )
            )
          )
        )
        .addPassenger(
          PersonIdWithActorRef(Id.createPersonId(1), self),
          Seq(
            BeamLeg(
              38800,
              BeamMode.CAR,
              10000,
              BeamPath(
                Vector(),
                Vector(),
                None,
                SpaceTime(0.0, 0.0, 38800),
                SpaceTime(0.0, 0.0, 48800),
                10000
              )
            )
          )
        )
      rideHailAgent ! Interrupt(Id.create("1", classOf[Interrupt]), 30000)
      expectMsgType[InterruptedWhileIdle]
      rideHailAgent ! ModifyPassengerSchedule(passengerSchedule, 30000)
      rideHailAgent ! Resume()
      val modifyPassengerScheduleAck = expectMsgType[ModifyPassengerScheduleAck]
      modifyPassengerScheduleAck.triggersToSchedule.foreach(scheduler ! _)
      expectMsgType[VehicleEntersTrafficEvent]
      scheduler ! CompletionNotice(trigger.triggerId)

      expectMsgType[TriggerWithId] // 30000
    }

    it("should drive around when I tell him to") {
      val vehicleId = Id.createVehicleId(1)
      val beamVehicle =
        new BeamVehicle(
          vehicleId,
          new Powertrain(0.0),
          beamScenario.vehicleTypes(Id.create("Car", classOf[BeamVehicleType]))
        )
      beamVehicle.manager = Some(self)

      val scheduler = TestActorRef[BeamAgentScheduler](
        SchedulerProps(
          beamConfig,
          stopTick = 64800,
          maxWindow = 10,
          new StuckFinder(beamConfig.beam.debug.stuckAgentDetection)
        )
      )

      val rideHailAgent = TestFSMRef(
        new RideHailAgent(
          Id.create("1", classOf[RideHailAgent]),
          self,
          scheduler,
          beamVehicle,
          new Coord(0.0, 0.0),
          None,
          None,
          eventMgr,
          zonalParkingManager,
          services,
          beamScenario,
          beamScenario.transportNetwork,
          tollCalculator = new TollCalculator(beamConfig)
        )
      )

      var trigger = moveTo30000(scheduler, rideHailAgent)

      // Now I want to interrupt the agent, and it will say that for any point in time after 28800,
      // I can tell it whatever I want. Even though it is already 30000 for me.

      rideHailAgent ! Interrupt(Id.create("1", classOf[Interrupt]), 30000)
      val interruptedAt = expectMsgType[InterruptedWhileDriving]
      assert(interruptedAt.currentPassengerScheduleIndex == 0) // I know this agent hasn't picked up the passenger yet
      assert(rideHailAgent.stateName == DrivingInterrupted)
      expectNoMessage()
      // Still, I tell it to resume
      rideHailAgent ! Resume()
      scheduler ! ScheduleTrigger(TestTrigger(50000), self)
      scheduler ! CompletionNotice(trigger.triggerId)

      expectMsgType[VehicleLeavesTrafficEvent]

      expectMsgType[PathTraversalEvent]
      expectMsgType[VehicleEntersTrafficEvent]

      trigger = expectMsgType[TriggerWithId] // NotifyLegStartTrigger
      scheduler ! CompletionNotice(trigger.triggerId)

      expectMsgType[VehicleLeavesTrafficEvent]
      expectMsgType[PathTraversalEvent]
      val notifyVehicleIdle = expectMsgType[NotifyVehicleIdle]

      trigger = expectMsgType[TriggerWithId] // NotifyLegEndTrigger
      scheduler ! CompletionNotice(trigger.triggerId)

      rideHailAgent ! NotifyVehicleResourceIdleReply(notifyVehicleIdle.triggerId, Vector[ScheduleTrigger]())

      trigger = expectMsgType[TriggerWithId] // 50000
      scheduler ! CompletionNotice(trigger.triggerId)

      rideHailAgent ! Finish
      expectMsgType[CompletionNotice]
    }

    it("should let me interrupt it and tell it to cancel its job") {
      val vehicleId = Id.createVehicleId(1)
      val beamVehicle =
        new BeamVehicle(
          vehicleId,
          new Powertrain(0.0),
          beamScenario.vehicleTypes(Id.create("Car", classOf[BeamVehicleType]))
        )
      beamVehicle.manager = Some(self)

      val scheduler = TestActorRef[BeamAgentScheduler](
        SchedulerProps(
          beamConfig,
          stopTick = 64800,
          maxWindow = 10,
          new StuckFinder(beamConfig.beam.debug.stuckAgentDetection)
        )
      )

      val rideHailAgent = TestFSMRef(
        new RideHailAgent(
          Id.create("1", classOf[RideHailAgent]),
          self,
          scheduler,
          beamVehicle,
          new Coord(0.0, 0.0),
          None,
          None,
          eventMgr,
          zonalParkingManager,
          services,
          beamScenario,
          beamScenario.transportNetwork,
          tollCalculator = new TollCalculator(beamConfig)
        )
      )

      var trigger = moveTo30000(scheduler, rideHailAgent)

      // Now I want to interrupt the agent, and it will say that for any point in time after 28800,
      // I can tell it whatever I want. Even though it is already 30000 for me.

      rideHailAgent ! Interrupt(Id.create("1", classOf[Interrupt]), 30000)
      val interruptedAt = expectMsgType[InterruptedWhileDriving]
      assert(interruptedAt.currentPassengerScheduleIndex == 0) // I know this agent hasn't picked up the passenger yet
      assert(rideHailAgent.stateName == DrivingInterrupted)
      expectNoMessage()
      // I tell it to do nothing instead
      rideHailAgent ! StopDriving(30000)
      assert(rideHailAgent.stateName == IdleInterrupted)

      rideHailAgent ! Resume() // That's the opposite of Interrupt(), not resume driving
      scheduler ! ScheduleTrigger(TestTrigger(50000), self)
      scheduler ! CompletionNotice(trigger.triggerId)

      expectMsgType[VehicleLeavesTrafficEvent]

      expectMsgType[PathTraversalEvent]

      expectMsgType[NotifyVehicleIdle]

      trigger = expectMsgType[TriggerWithId] // 50000
      scheduler ! CompletionNotice(trigger.triggerId)

      rideHailAgent ! Finish
      expectMsgType[CompletionNotice]
    }

    it("won't let me cancel its job after it has picked up passengers") {
      val vehicleId = Id.createVehicleId(1)
      val beamVehicle =
        new BeamVehicle(
          vehicleId,
          new Powertrain(0.0),
          beamScenario.vehicleTypes(Id.create("Car", classOf[BeamVehicleType]))
        )
      beamVehicle.manager = Some(self)

      val scheduler = TestActorRef[BeamAgentScheduler](
        SchedulerProps(
          beamConfig,
          stopTick = 64800,
          maxWindow = 10,
          new StuckFinder(beamConfig.beam.debug.stuckAgentDetection)
        )
      )

      val rideHailAgent = TestFSMRef(
        new RideHailAgent(
          Id.create("1", classOf[RideHailAgent]),
          self,
          scheduler,
          beamVehicle,
          new Coord(0.0, 0.0),
          None,
          None,
          eventMgr,
          zonalParkingManager,
          services,
          beamScenario,
          beamScenario.transportNetwork,
          tollCalculator = new TollCalculator(beamConfig)
        )
      )

      var trigger = moveTo30000(scheduler, rideHailAgent)
      scheduler ! ScheduleTrigger(TestTrigger(40000), self)
      scheduler ! CompletionNotice(trigger.triggerId)

      expectMsgType[VehicleLeavesTrafficEvent]
      expectMsgType[PathTraversalEvent]
      expectMsgType[VehicleEntersTrafficEvent]

      trigger = expectMsgPF() {
        case t @ TriggerWithId(BoardVehicleTrigger(38800, _), _) =>
          t
      }
      scheduler ! CompletionNotice(trigger.triggerId)
      trigger = expectMsgPF() {
        case t @ TriggerWithId(TestTrigger(40000), _) =>
          t
      }

      rideHailAgent ! Interrupt(Id.create("1", classOf[Interrupt]), 30000)
      val interruptedAt = expectMsgType[InterruptedWhileDriving]
      assert(interruptedAt.currentPassengerScheduleIndex == 1) // I know this agent has now picked up the passenger
      assert(rideHailAgent.stateName == DrivingInterrupted)
      expectNoMessage()
      // Don't StopDriving() here because we have a Passenger and we don't know how that works yet.
      rideHailAgent ! Resume()
      scheduler ! ScheduleTrigger(TestTrigger(50000), self)
      scheduler ! CompletionNotice(trigger.triggerId)
      expectMsgType[VehicleLeavesTrafficEvent]
      expectMsgType[PathTraversalEvent]
      val notifyVehicleIdle = expectMsgType[NotifyVehicleIdle]
      rideHailAgent ! NotifyVehicleResourceIdleReply(notifyVehicleIdle.triggerId, Vector())
      trigger = expectMsgPF() {
        case t @ TriggerWithId(AlightVehicleTrigger(48800, _, _), _) =>
          t
      }
      scheduler ! CompletionNotice(trigger.triggerId)
      trigger = expectMsgPF() {
        case t @ TriggerWithId(TestTrigger(50000), _) =>
          t
      }
      scheduler ! CompletionNotice(trigger.triggerId)
      rideHailAgent ! Finish

      expectMsgType[CompletionNotice]
    }

  }

  override def beforeAll(): Unit = {
    super.beforeAll()
    eventMgr.addHandler(new BasicEventHandler {
      override def handleEvent(event: Event): Unit = {
        self ! event
      }
    })
  }

  override def afterAll(): Unit = {
    shutdown()
    super.afterAll()
  }

}<|MERGE_RESOLUTION|>--- conflicted
+++ resolved
@@ -40,32 +40,6 @@
     with BeamvilleFixtures {
 
   private implicit val timeout: Timeout = Timeout(60, TimeUnit.SECONDS)
-<<<<<<< HEAD
-=======
-  lazy val config = BeamConfig(system.settings.config)
-  lazy val eventsManager = new EventsManagerImpl()
-
-  private val vehicles = TrieMap[Id[BeamVehicle], BeamVehicle]()
-
-  private lazy val configBuilder = new MatSimBeamConfigBuilder(system.settings.config)
-  private lazy val matsimConfig = configBuilder.buildMatSimConf()
-
-  lazy val services: BeamServices = {
-    val matsimServices = mock[MatsimServices]
-    val theServices = mock[BeamServices](withSettings().stubOnly())
-    when(theServices.beamConfig).thenReturn(config)
-    val geo = new GeoUtilsImpl(config)
-    when(theServices.geo).thenReturn(geo)
-    when(theServices.matsimServices).thenReturn(matsimServices)
-    val scenario = ScenarioUtils.createMutableScenario(matsimConfig)
-    ScenarioUtils.loadScenario(scenario)
-    when(matsimServices.getScenario).thenReturn(scenario)
-    when(theServices.vehicleEnergy).thenReturn(mock[VehicleEnergy])
-    theServices
-  }
-  private lazy val zonalParkingManager: ActorRef =
-    ZonalParkingManagerSpec.mockZonalParkingManager(services, boundingBox)
->>>>>>> 851011a7
 
   lazy val config: Config = ConfigFactory
     .parseString(
@@ -86,7 +60,7 @@
   lazy val eventMgr = new EventsManagerImpl()
 
   private lazy val zonalParkingManager = system.actorOf(
-    ZonalParkingManager.props(beamConfig, beamScenario.tazTreeMap, services.geo, services.beamRouter),
+    ZonalParkingManager.props(beamConfig, beamScenario.tazTreeMap, services.geo, services.beamRouter, boundingBox),
     "ParkingManager"
   )
 
