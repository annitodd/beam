package beam.agentsim.agents.ridehail

import java.util.concurrent.TimeUnit

import akka.actor.{ActorRef, ActorSystem}
import akka.testkit.{ImplicitSender, TestKit, TestProbe}
import akka.util.Timeout
import beam.agentsim.agents.ridehail.AlonsoMoraPoolingAlgForRideHail.{CustomerRequest, RVGraph, VehicleAndSchedule, _}
import beam.agentsim.agents.vehicles.{BeamVehicleType, PersonIdWithActorRef}
import beam.agentsim.agents.{Dropoff, MobilityRequestTrait, Pickup}
import beam.agentsim.infrastructure.taz.TAZTreeMap
import beam.router.BeamSkimmer
<<<<<<< HEAD
=======
import beam.router.Modes.BeamMode
import beam.sim.{BeamServices, Geofence}
>>>>>>> 04c74f84
import beam.sim.common.GeoUtilsImpl
import beam.sim.config.BeamConfig
import beam.sim.{BeamHelper, BeamScenario, BeamServices}
import beam.utils.TestConfigUtils.testConfig
import com.typesafe.config.ConfigFactory
import com.vividsolutions.jts.geom.Envelope
import org.matsim.api.core.v01.population.Person
import org.matsim.api.core.v01.{Coord, Id}
import org.matsim.core.utils.collections.QuadTree
import org.matsim.vehicles.Vehicle
import org.scalatest.mockito.MockitoSugar
import org.scalatest.{BeforeAndAfterAll, FunSpecLike, Matchers}

import scala.collection.JavaConverters._
import scala.collection.immutable.List
import scala.concurrent.ExecutionContext

class AlonsoMoraPoolingAlgForRideHailSpec
    extends TestKit(
      ActorSystem(
        name = "AlonsoMoraPoolingAlgForRideHailSpec",
        config = ConfigFactory
          .parseString("""
               akka.log-dead-letters = 10
               akka.actor.debug.fsm = true
               akka.loglevel = debug
            """)
          .withFallback(testConfig("test/input/beamville/beam.conf").resolve())
      )
    )
    with Matchers
    with FunSpecLike
    with BeforeAndAfterAll
    with MockitoSugar
    with BeamHelper
    with ImplicitSender {

  val probe: TestProbe = TestProbe.apply()
  private implicit val timeout: Timeout = Timeout(60, TimeUnit.SECONDS)
  private implicit val executionContext: ExecutionContext = system.dispatcher
  implicit val mockActorRef: ActorRef = probe.ref
  private lazy val beamConfig = BeamConfig(system.settings.config)
  private implicit lazy val beamScenario: BeamScenario = loadScenario(beamConfig)
  val tAZTreeMap: TAZTreeMap = BeamServices.getTazTreeMap("test/input/beamville/taz-centers.csv")

  describe("AlonsoMoraPoolingAlgForRideHail") {
    it("Creates a consistent plan") {
      implicit val skimmer: BeamSkimmer =
        new BeamSkimmer(beamConfig, tAZTreeMap, beamScenario, new GeoUtilsImpl(beamConfig))
      val sc = AlonsoMoraPoolingAlgForRideHailSpec.scenario1
      val alg: AlonsoMoraPoolingAlgForRideHail =
        new AlonsoMoraPoolingAlgForRideHail(
          AlonsoMoraPoolingAlgForRideHailSpec.demandSpatialIndex(sc._2),
          sc._1,
          Map[MobilityRequestTrait, Int]((Pickup, 6 * 60), (Dropoff, 10 * 60)),
          maxRequestsPerVehicle = 1000,
          null
        )

      val rvGraph: RVGraph = alg.pairwiseRVGraph
      for (e <- rvGraph.edgeSet.asScala) {
        rvGraph.getEdgeSource(e).getId match {
          case "p1" =>
            assert(
              rvGraph.getEdgeTarget(e).getId.equals("p2") ||
              rvGraph.getEdgeTarget(e).getId.equals("p4")
            )
          case "p2" =>
            assert(
              rvGraph.getEdgeTarget(e).getId.equals("p1") ||
              rvGraph.getEdgeTarget(e).getId.equals("p3") ||
              rvGraph.getEdgeTarget(e).getId.equals("p4")
            )
          case "p3" =>
            assert(
              rvGraph.getEdgeTarget(e).getId.equals("p2")
            )
          case "p4" =>
            assert(
              rvGraph.getEdgeTarget(e).getId.equals("p1") ||
              rvGraph.getEdgeTarget(e).getId.equals("p2")
            )
          case "v1" =>
            assert(
              rvGraph.getEdgeTarget(e).getId.equals("p2") ||
              rvGraph.getEdgeTarget(e).getId.equals("p3")
            )
          case "v2" =>
            assert(
              rvGraph.getEdgeTarget(e).getId.equals("p1") ||
              rvGraph.getEdgeTarget(e).getId.equals("p2") ||
              rvGraph.getEdgeTarget(e).getId.equals("p3") ||
              rvGraph.getEdgeTarget(e).getId.equals("p4")
            )
        }
      }

      val rtvGraph = alg.rTVGraph(rvGraph, null)

      for (v <- rtvGraph.vertexSet().asScala.filter(_.isInstanceOf[RideHailTrip])) {
        v.getId match {
          case "trip:[p3] -> " =>
            assert(
              rtvGraph.outgoingEdgesOf(v).asScala.map(e => rtvGraph.getEdgeTarget(e).getId).contains("v1") ||
              rtvGraph.outgoingEdgesOf(v).asScala.map(e => rtvGraph.getEdgeTarget(e).getId).contains("v2") ||
              rtvGraph.outgoingEdgesOf(v).asScala.map(e => rtvGraph.getEdgeTarget(e).getId).contains("p3")
            )
          case "trip:[p1] -> " =>
            assert(
              rtvGraph.outgoingEdgesOf(v).asScala.map(e => rtvGraph.getEdgeTarget(e).getId).contains("p1") ||
              rtvGraph.outgoingEdgesOf(v).asScala.map(e => rtvGraph.getEdgeTarget(e).getId).contains("v2")
            )
          case "trip:[p2] -> " =>
            assert(
              rtvGraph.outgoingEdgesOf(v).asScala.map(e => rtvGraph.getEdgeTarget(e).getId).contains("p2") ||
              rtvGraph.outgoingEdgesOf(v).asScala.map(e => rtvGraph.getEdgeTarget(e).getId).contains("v2")
            )
          case "trip:[p4] -> " =>
            assert(
              rtvGraph.outgoingEdgesOf(v).asScala.map(e => rtvGraph.getEdgeTarget(e).getId).contains("p4") ||
              rtvGraph.outgoingEdgesOf(v).asScala.map(e => rtvGraph.getEdgeTarget(e).getId).contains("v2")
            )
          case "trip:[p1] -> [p4] -> " =>
            assert(
              rtvGraph.outgoingEdgesOf(v).asScala.map(e => rtvGraph.getEdgeTarget(e).getId).contains("v2") ||
              rtvGraph.outgoingEdgesOf(v).asScala.map(e => rtvGraph.getEdgeTarget(e).getId).contains("p1") ||
              rtvGraph.outgoingEdgesOf(v).asScala.map(e => rtvGraph.getEdgeTarget(e).getId).contains("p4")
            )
          case "trip:[p2] -> [p3] -> " =>
            assert(
              rtvGraph.outgoingEdgesOf(v).asScala.map(e => rtvGraph.getEdgeTarget(e).getId).contains("v2") ||
              rtvGraph.outgoingEdgesOf(v).asScala.map(e => rtvGraph.getEdgeTarget(e).getId).contains("p2") ||
              rtvGraph.outgoingEdgesOf(v).asScala.map(e => rtvGraph.getEdgeTarget(e).getId).contains("p3")
            )
          case "trip:[p2] -> [p4] -> " =>
            assert(
              rtvGraph.outgoingEdgesOf(v).asScala.map(e => rtvGraph.getEdgeTarget(e).getId).contains("v2") ||
              rtvGraph.outgoingEdgesOf(v).asScala.map(e => rtvGraph.getEdgeTarget(e).getId).contains("p2") ||
              rtvGraph.outgoingEdgesOf(v).asScala.map(e => rtvGraph.getEdgeTarget(e).getId).contains("p4")
            )
          case _ =>
        }
      }

      val assignment = alg.greedyAssignment(rtvGraph)

      for (row <- assignment) {
        assert(row._1.getId == "trip:[p1] -> [p4] -> " || row._1.getId == "trip:[p3] -> ")
        assert(row._2.getId == "v2" || row._2.getId == "v1")
      }
    }
  }

}

object AlonsoMoraPoolingAlgForRideHailSpec {

  def scenario1(
    implicit skimmer: BeamSkimmer,
    beamScenario: BeamScenario,
    mockActorRef: ActorRef
  ): (List[VehicleAndSchedule], List[CustomerRequest]) = {
    import scala.concurrent.duration._
    val vehicleType = beamScenario.vehicleTypes(Id.create("Car", classOf[BeamVehicleType]))
    val v1: VehicleAndSchedule =
      createVehicleAndSchedule("v1", vehicleType, new Coord(5000, 5000), 8.hours.toSeconds.toInt)
    val v2: VehicleAndSchedule =
      createVehicleAndSchedule("v2", vehicleType, new Coord(2000, 2000), 8.hours.toSeconds.toInt)
    val p1Req: CustomerRequest =
      createPersonRequest(
        makeVehPersonId("p1"),
        new Coord(1000, 2000),
        8.hours.toSeconds.toInt,
        new Coord(18000, 19000)
      )
    val p4Req: CustomerRequest =
      createPersonRequest(
        makeVehPersonId("p4"),
        new Coord(2000, 1000),
        (8.hours.toSeconds + 5.minutes.toSeconds).toInt,
        new Coord(20000, 18000)
      )
    val p2Req: CustomerRequest =
      createPersonRequest(
        makeVehPersonId("p2"),
        new Coord(3000, 3000),
        (8.hours.toSeconds + 1.minutes.toSeconds).toInt,
        new Coord(19000, 18000)
      )
    val p3Req: CustomerRequest =
      createPersonRequest(
        makeVehPersonId("p3"),
        new Coord(4000, 4000),
        (8.hours.toSeconds + 2.minutes.toSeconds).toInt,
        new Coord(21000, 20000)
      )
    (List(v1, v2), List(p1Req, p2Req, p3Req, p4Req))
  }

<<<<<<< HEAD
  def makeVehPersonId(perId: Id[Person])(implicit mockActorRef: ActorRef): PersonIdWithActorRef =
    PersonIdWithActorRef(perId, mockActorRef)
=======
  def scenarioGeoFence(
    implicit skimmer: BeamSkimmer,
    mockActorRef: ActorRef
  ): (List[VehicleAndSchedule], List[CustomerRequest]) = {
    import scala.concurrent.duration._
    val gf = Geofence(10000, 10000, 13400)
    val v1: VehicleAndSchedule =
      createVehicleAndSchedule("v1", new Coord(5000, 5000), 8.hours.toSeconds.toInt, Some(gf))
    val v2: VehicleAndSchedule =
      createVehicleAndSchedule("v2", new Coord(2000, 2000), 8.hours.toSeconds.toInt, Some(gf))
    val p1Req: CustomerRequest =
      createPersonRequest(
        makeVehPersonId("p1"),
        new Coord(1000, 2000),
        8.hours.toSeconds.toInt,
        new Coord(18000, 19000)
      )
    val p4Req: CustomerRequest =
      createPersonRequest(
        makeVehPersonId("p4"),
        new Coord(2000, 1000),
        (8.hours.toSeconds + 5.minutes.toSeconds).toInt,
        new Coord(20000, 18000)
      )
    val p2Req: CustomerRequest =
      createPersonRequest(
        makeVehPersonId("p2"),
        new Coord(3000, 3000),
        (8.hours.toSeconds + 1.minutes.toSeconds).toInt,
        new Coord(19000, 18000)
      )
    val p3Req: CustomerRequest =
      createPersonRequest(
        makeVehPersonId("p3"),
        new Coord(4000, 4000),
        (8.hours.toSeconds + 2.minutes.toSeconds).toInt,
        new Coord(21000, 20000)
      )
    (List(v1, v2), List(p1Req, p2Req, p3Req, p4Req))
  }

  def makeVehPersonId(perId: Id[Person])(implicit mockActorRef: ActorRef): VehiclePersonId =
    VehiclePersonId(Id.create(perId, classOf[Vehicle]), perId, mockActorRef)
>>>>>>> 04c74f84

  def makeVehPersonId(perId: String)(implicit mockActorRef: ActorRef): PersonIdWithActorRef =
    makeVehPersonId(Id.create(perId, classOf[Person]))

  def demandSpatialIndex(demand: List[CustomerRequest]): QuadTree[CustomerRequest] = {
    val boundingBox: Envelope = getEnvelopeFromDemand(demand)
    val spatialDemand = new QuadTree[CustomerRequest](
      boundingBox.getMinX,
      boundingBox.getMinY,
      boundingBox.getMaxX,
      boundingBox.getMaxY
    )
    demand.foreach { d =>
      spatialDemand.put(d.pickup.activity.getCoord.getX, d.pickup.activity.getCoord.getY, d)
    }
    spatialDemand
  }

  def getEnvelopeFromDemand(demand: List[CustomerRequest]): Envelope = {
    val minx = demand.map(_.pickup.activity.getCoord.getX).min
    val maxx = demand.map(_.pickup.activity.getCoord.getX).max
    val miny = demand.map(_.pickup.activity.getCoord.getY).min
    val maxy = demand.map(_.pickup.activity.getCoord.getY).max
    new Envelope(minx, maxx, miny, maxy)
  }

}<|MERGE_RESOLUTION|>--- conflicted
+++ resolved
@@ -8,23 +8,15 @@
 import beam.agentsim.agents.ridehail.AlonsoMoraPoolingAlgForRideHail.{CustomerRequest, RVGraph, VehicleAndSchedule, _}
 import beam.agentsim.agents.vehicles.{BeamVehicleType, PersonIdWithActorRef}
 import beam.agentsim.agents.{Dropoff, MobilityRequestTrait, Pickup}
-import beam.agentsim.infrastructure.taz.TAZTreeMap
 import beam.router.BeamSkimmer
-<<<<<<< HEAD
-=======
-import beam.router.Modes.BeamMode
-import beam.sim.{BeamServices, Geofence}
->>>>>>> 04c74f84
 import beam.sim.common.GeoUtilsImpl
-import beam.sim.config.BeamConfig
-import beam.sim.{BeamHelper, BeamScenario, BeamServices}
+import beam.sim.{BeamHelper, BeamScenario, Geofence}
 import beam.utils.TestConfigUtils.testConfig
 import com.typesafe.config.ConfigFactory
 import com.vividsolutions.jts.geom.Envelope
 import org.matsim.api.core.v01.population.Person
 import org.matsim.api.core.v01.{Coord, Id}
 import org.matsim.core.utils.collections.QuadTree
-import org.matsim.vehicles.Vehicle
 import org.scalatest.mockito.MockitoSugar
 import org.scalatest.{BeforeAndAfterAll, FunSpecLike, Matchers}
 
@@ -56,14 +48,15 @@
   private implicit val timeout: Timeout = Timeout(60, TimeUnit.SECONDS)
   private implicit val executionContext: ExecutionContext = system.dispatcher
   implicit val mockActorRef: ActorRef = probe.ref
-  private lazy val beamConfig = BeamConfig(system.settings.config)
-  private implicit lazy val beamScenario: BeamScenario = loadScenario(beamConfig)
-  val tAZTreeMap: TAZTreeMap = BeamServices.getTazTreeMap("test/input/beamville/taz-centers.csv")
+  val beamExecConfig: BeamExecutionConfig = setupBeamWithConfig(system.settings.config)
+  implicit val beamScenario = loadScenario(beamExecConfig.beamConfig)
+  val scenario = buildScenarioFromMatsimConfig(beamExecConfig.matsimConfig, beamScenario)
+  val injector = buildInjector(system.settings.config, scenario, beamScenario)
+  val services = buildBeamServices(injector, scenario)
 
   describe("AlonsoMoraPoolingAlgForRideHail") {
     it("Creates a consistent plan") {
-      implicit val skimmer: BeamSkimmer =
-        new BeamSkimmer(beamConfig, tAZTreeMap, beamScenario, new GeoUtilsImpl(beamConfig))
+      implicit val skimmer: BeamSkimmer = new BeamSkimmer(beamExecConfig.beamConfig, services.tazTreeMap, beamScenario, new GeoUtilsImpl(beamExecConfig.beamConfig))
       val sc = AlonsoMoraPoolingAlgForRideHailSpec.scenario1
       val alg: AlonsoMoraPoolingAlgForRideHail =
         new AlonsoMoraPoolingAlgForRideHail(
@@ -71,7 +64,7 @@
           sc._1,
           Map[MobilityRequestTrait, Int]((Pickup, 6 * 60), (Dropoff, 10 * 60)),
           maxRequestsPerVehicle = 1000,
-          null
+          services
         )
 
       val rvGraph: RVGraph = alg.pairwiseRVGraph
@@ -112,7 +105,7 @@
         }
       }
 
-      val rtvGraph = alg.rTVGraph(rvGraph, null)
+      val rtvGraph = alg.rTVGraph(rvGraph, services)
 
       for (v <- rtvGraph.vertexSet().asScala.filter(_.isInstanceOf[RideHailTrip])) {
         v.getId match {
@@ -214,20 +207,18 @@
     (List(v1, v2), List(p1Req, p2Req, p3Req, p4Req))
   }
 
-<<<<<<< HEAD
-  def makeVehPersonId(perId: Id[Person])(implicit mockActorRef: ActorRef): PersonIdWithActorRef =
-    PersonIdWithActorRef(perId, mockActorRef)
-=======
   def scenarioGeoFence(
     implicit skimmer: BeamSkimmer,
+    beamScenario: BeamScenario,
     mockActorRef: ActorRef
   ): (List[VehicleAndSchedule], List[CustomerRequest]) = {
     import scala.concurrent.duration._
     val gf = Geofence(10000, 10000, 13400)
+    val vehicleType = beamScenario.vehicleTypes(Id.create("Car", classOf[BeamVehicleType]))
     val v1: VehicleAndSchedule =
-      createVehicleAndSchedule("v1", new Coord(5000, 5000), 8.hours.toSeconds.toInt, Some(gf))
+      createVehicleAndSchedule("v1", vehicleType, new Coord(5000, 5000), 8.hours.toSeconds.toInt, Some(gf))
     val v2: VehicleAndSchedule =
-      createVehicleAndSchedule("v2", new Coord(2000, 2000), 8.hours.toSeconds.toInt, Some(gf))
+      createVehicleAndSchedule("v2", vehicleType, new Coord(2000, 2000), 8.hours.toSeconds.toInt, Some(gf))
     val p1Req: CustomerRequest =
       createPersonRequest(
         makeVehPersonId("p1"),
@@ -259,9 +250,8 @@
     (List(v1, v2), List(p1Req, p2Req, p3Req, p4Req))
   }
 
-  def makeVehPersonId(perId: Id[Person])(implicit mockActorRef: ActorRef): VehiclePersonId =
-    VehiclePersonId(Id.create(perId, classOf[Vehicle]), perId, mockActorRef)
->>>>>>> 04c74f84
+  def makeVehPersonId(perId: Id[Person])(implicit mockActorRef: ActorRef): PersonIdWithActorRef =
+    PersonIdWithActorRef(perId, mockActorRef)
 
   def makeVehPersonId(perId: String)(implicit mockActorRef: ActorRef): PersonIdWithActorRef =
     makeVehPersonId(Id.create(perId, classOf[Person]))
