package beam.agentsim.infrastructure

import beam.agentsim.agents.vehicles.VehicleManager
import beam.agentsim.infrastructure.parking.{ParkingZone, ParkingZoneId}
import beam.agentsim.infrastructure.taz.{TAZ, TAZTreeMap}
import org.matsim.api.core.v01.{Coord, Id}
import org.matsim.core.utils.collections.QuadTree
import org.scalatest.matchers.should.Matchers
import org.scalatest.wordspec.AnyWordSpecLike

<<<<<<< HEAD
/** @author Dmitry Openkov
=======
/**
  * @author Dmitry Openkov
>>>>>>> cc46647f
  */
class ParallelParkingManagerUtilSpec extends AnyWordSpecLike with Matchers {

  "ParallelParkingManager" should {

    "split parking zones into clusters" in {

      // 16 square TAZs in a grid
      val tazList: List[(Coord, Double)] = List(
        (new Coord(25, 25), 2500),
        (new Coord(75, 25), 2500),
        (new Coord(25, 75), 2500),
        (new Coord(75, 75), 2500),
        (new Coord(125, 25), 2500),
        (new Coord(175, 25), 2500),
        (new Coord(125, 75), 2500),
        (new Coord(175, 75), 2500),
        (new Coord(25, 125), 2500),
        (new Coord(75, 125), 2500),
        (new Coord(25, 175), 2500),
        (new Coord(75, 175), 2500),
        (new Coord(125, 125), 2500),
        (new Coord(175, 125), 2500),
        (new Coord(125, 175), 2500),
        (new Coord(175, 175), 2500)
      )

      val numZones = List(1, 1, 1, 1, 1, 1, 1, 1, 1, 10, 11, 12, 13, 14, 15, 16)

      val treeMap: TAZTreeMap = ZonalParkingManagerSpec.mockTazTreeMap(tazList, startAtId = 1, 0, 0, 200, 200).get
      val parkingZones = ZonalParkingManagerSpec.makeParkingZones(treeMap, numZones, VehicleManager.defaultManager)
      val clusters: Vector[ParallelParkingManager.ParkingCluster] =
        ParallelParkingManager.createClusters(treeMap, parkingZones, 4, 42)
      clusters.size should (be(3) or be(4)) //sometimes we got only 3 clusters
    }

    "Put all the TAZ (including empty) to clusters" in {
      val tazList: List[(Coord, Double)] = List(
        (new Coord(25, 25), 2500),
        (new Coord(75, 25), 2500),
        (new Coord(25, 75), 2500),
        (new Coord(75, 75), 2500)
      )

      val numZones = List(1, 2, 3, 4)

      val treeMap: TAZTreeMap = ZonalParkingManagerSpec.mockTazTreeMap(tazList, startAtId = 1, 0, 0, 200, 200).get
      val parkingZones = ZonalParkingManagerSpec
        .makeParkingZones(treeMap, numZones, VehicleManager.defaultManager)
        .drop(1)
      val clusters: Vector[ParallelParkingManager.ParkingCluster] =
        ParallelParkingManager.createClusters(treeMap, parkingZones, 2, 42)
      val sumTAZesOverAllClusters = clusters.foldLeft(0) { case (acc, a) =>
        acc + a.tazes.size
      }
      sumTAZesOverAllClusters should be(treeMap.tazQuadTree.size())
    }

    "Handle empty tazTreeMap" in {
      val treeMap = new TAZTreeMap(new QuadTree[TAZ](0, 0, 0, 0))

      val parkingZones = Map.empty[Id[ParkingZoneId], ParkingZone[TAZ]]
      val clusters: Vector[ParallelParkingManager.ParkingCluster] =
        ParallelParkingManager.createClusters(treeMap, parkingZones, 2, 2)

      clusters.size should be(1)
    }

  }

}<|MERGE_RESOLUTION|>--- conflicted
+++ resolved
@@ -8,12 +8,8 @@
 import org.scalatest.matchers.should.Matchers
 import org.scalatest.wordspec.AnyWordSpecLike
 
-<<<<<<< HEAD
-/** @author Dmitry Openkov
-=======
 /**
   * @author Dmitry Openkov
->>>>>>> cc46647f
   */
 class ParallelParkingManagerUtilSpec extends AnyWordSpecLike with Matchers {
 
