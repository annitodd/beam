package beam.agentsim.infrastructure

import java.util.concurrent.TimeUnit

import scala.util.Random
import akka.actor.{ActorRef, ActorSystem, Props}
import akka.testkit.{ImplicitSender, TestActorRef, TestKit}
import akka.util.Timeout
import beam.agentsim.Resource.ReleaseParkingStall
import beam.agentsim.agents.BeamvilleFixtures
import beam.agentsim.infrastructure.charging.ChargingPointType
import beam.agentsim.infrastructure.parking.{ParkingType, PricingModel}
import beam.agentsim.infrastructure.taz.{TAZ, TAZTreeMap}
import beam.sim.common.{GeoUtils, GeoUtilsImpl}
import beam.sim.config.BeamConfig
import beam.utils.TestConfigUtils.testConfig
import com.typesafe.config.ConfigFactory
import com.typesafe.config.{ConfigFactory, ConfigValueFactory}
import com.vividsolutions.jts.geom.Envelope
import org.matsim.api.core.v01.{Coord, Id}
import org.matsim.core.utils.collections.QuadTree
import org.scalatest.mockito.MockitoSugar
import org.scalatest.{BeforeAndAfterAll, FunSpecLike, Matchers}

import scala.util.Random

class ZonalParkingManagerSpec
    extends TestKit(
      ActorSystem(
        "ZonalParkingManagerSpec",
        ConfigFactory.parseString("""
  akka.log-dead-letters = 10
  akka.actor.debug.fsm = true
  akka.loglevel = debug
  """).withFallback(testConfig("test/input/beamville/beam.conf").resolve())
      )
    )
    with FunSpecLike
    with BeforeAndAfterAll
    with MockitoSugar
    with ImplicitSender
    with Matchers
    with BeamvilleFixtures {

  private implicit val timeout: Timeout = Timeout(60, TimeUnit.SECONDS)

  val randomSeed: Long = 0

  // a coordinate in the center of the UTM coordinate system
  val coordCenterOfUTM = new Coord(500000, 5000000)

  val beamConfig = BeamConfig(system.settings.config)
  val geo = new GeoUtilsImpl(beamConfig)

  describe("ZonalParkingManager with no parking") {
    it("should return a response with an emergency stall") {

      for {
        tazTreeMap <- ZonalParkingManagerSpec.mockTazTreeMap(
          coords = List((coordCenterOfUTM, 10000)),
          startAtId = 1,
          xMin = 167000,
          yMin = 0,
          xMax = 833000,
          yMax = 10000000
        ) // one TAZ at agent coordinate
        config = beamConfig
        emptyParkingDescription: Iterator[String] = Iterator.empty
        zonalParkingManager = ZonalParkingManagerSpec.mockZonalParkingManager(
          tazTreeMap,
          geo,
          emptyParkingDescription,
          boundingBox,
          new Random(randomSeed)
        )
      } {

<<<<<<< HEAD
        val inquiry = ParkingInquiry(coordCenterOfUTM, "work")
        val expectedStall: ParkingStall = ParkingStall.lastResortStall(new Random(randomSeed))
=======
        val inquiry = ParkingInquiry(coordCenterOfUTM, "work", 0.0, None, 0.0)
        val expectedStall: ParkingStall = ParkingStall.lastResortStall(boundingBox, new Random(randomSeed))
>>>>>>> 6ba08b51

        zonalParkingManager ! inquiry

        // note on the random seed:
        // since there are no TAZs to search and sample parking locations from,
        // the random number generator is unused by the [[ZonalParkingManager]] search, and we can
        // therefore rely on the coordinate that is generated when [[ZonalParkingManager]] calls [[ParkingStall.emergencyStall]] internally
        expectMsg(ParkingInquiryResponse(expectedStall, inquiry.requestId))
      }
    }
  }

  describe("ZonalParkingManager with one parking option") {
    it("should first return that only stall, and afterward respond with the default stall") {

      for {
        tazTreeMap <- ZonalParkingManagerSpec.mockTazTreeMap(
          List((coordCenterOfUTM, 10000)),
          startAtId = 1,
          167000,
          0,
          833000,
          10000000
        ) // one TAZ at agent coordinate
        config = BeamConfig(system.settings.config)
        oneParkingOption: Iterator[String] = """taz,parkingType,pricingModel,chargingPoint,numStalls,feeInCents,reservedFor
            |1,Workplace,FlatFee,None,1,1234,unused
            |
          """.stripMargin.split("\n").toIterator
        zonalParkingManager = ZonalParkingManagerSpec.mockZonalParkingManager(
          tazTreeMap,
          geo,
          oneParkingOption,
          boundingBox,
          new Random(randomSeed)
        )
      } {

        // first request is handled with the only stall in the system
        val firstInquiry = ParkingInquiry(coordCenterOfUTM, "work")
        val expectedFirstStall =
          ParkingStall(
            Id.create(1, classOf[TAZ]),
            0,
            coordCenterOfUTM,
            1234.0,
            None,
            Some(PricingModel.FlatFee(1234, PricingModel.DefaultPricingInterval)),
            ParkingType.Workplace
          )
        zonalParkingManager ! firstInquiry
        expectMsg(ParkingInquiryResponse(expectedFirstStall, firstInquiry.requestId))

        // since only stall is in use, the second inquiry will be handled with the emergency stall
        val secondInquiry = ParkingInquiry(coordCenterOfUTM, "work")
        zonalParkingManager ! secondInquiry
        expectMsgPF() {
          case res @ ParkingInquiryResponse(stall, responseId)
              if stall.tazId == TAZ.EmergencyTAZId && responseId == secondInquiry.requestId =>
            res
        }
      }
    }
  }

  describe("ZonalParkingManager with one parking option") {
    it("should allow us to book and then release that stall") {

      for {
        tazTreeMap <- ZonalParkingManagerSpec.mockTazTreeMap(
          List((coordCenterOfUTM, 10000)),
          startAtId = 1,
          167000,
          0,
          833000,
          10000000
        ) // one TAZ at agent coordinate
        config = BeamConfig(system.settings.config)
        oneParkingOption: Iterator[String] = """taz,parkingType,pricingModel,chargingPoint,numStalls,feeInCents,reservedFor
          |1,Workplace,FlatFee,None,1,1234,unused
          |
          """.stripMargin.split("\n").toIterator
        zonalParkingManager = ZonalParkingManagerSpec.mockZonalParkingManager(
          tazTreeMap,
          geo,
          oneParkingOption,
          boundingBox,
          new Random(randomSeed)
        )
      } {
        // note: ParkingInquiry constructor has a side effect of creating a new (unique) request id
        val firstInquiry = ParkingInquiry(coordCenterOfUTM, "work")
        val secondInquiry = ParkingInquiry(coordCenterOfUTM, "work")
        val expectedParkingZoneId = 0
        val expectedTAZId = Id.create(1, classOf[TAZ])
        val expectedStall =
          ParkingStall(
            expectedTAZId,
            expectedParkingZoneId,
            coordCenterOfUTM,
            1234.0,
            None,
            Some(PricingModel.FlatFee(1234, PricingModel.DefaultPricingInterval)),
            ParkingType.Workplace
          )

        // request the stall
        zonalParkingManager ! firstInquiry
        expectMsg(ParkingInquiryResponse(expectedStall, firstInquiry.requestId))

        // release the stall
        val releaseParkingStall = ReleaseParkingStall(expectedParkingZoneId)
        zonalParkingManager ! releaseParkingStall

        // request the stall again
        zonalParkingManager ! secondInquiry
        expectMsg(ParkingInquiryResponse(expectedStall, secondInquiry.requestId))
      }
    }
  }

  describe("ZonalParkingManager with a known set of parking alternatives") {
    it("should allow us to book all of those options and then provide us emergency stalls after that point") {

      val random = new Random(1)

      // run this many trials of this test
      val trials = 1
      // the maximum number of parking stalls across all TAZs in each trial
      val maxParkingStalls = 10000
      // make inquiries (demand) over-saturate parking availability (supply)
      val maxInquiries = (maxParkingStalls.toDouble * 1.25).toInt

      // four square TAZs in a grid
      val tazList: List[(Coord, Double)] = List(
        (new Coord(25, 25), 2500),
        (new Coord(75, 25), 2500),
        (new Coord(25, 75), 2500),
        (new Coord(75, 75), 2500)
      )
      val middleOfWorld = new Coord(50, 50)

      for {
        trial <- 1 to trials
        numStalls = math.max(4, random.nextInt(maxParkingStalls))
        tazTreeMap <- ZonalParkingManagerSpec.mockTazTreeMap(tazList, startAtId = 1, 0, 0, 100, 100)
        split = ZonalParkingManagerSpec.randomSplitOfMaxStalls(numStalls, 4, random)
        parkingConfiguration: Iterator[String] = ZonalParkingManagerSpec.makeParkingConfiguration(split)
        zonalParkingManager = ZonalParkingManagerSpec.mockZonalParkingManager(
          tazTreeMap,
          geo,
          parkingConfiguration,
          boundingBox,
          new Random(randomSeed)
        )
      } {

        val wasProvidedNonEmergencyParking: Iterable[Int] = for {
          _ <- 1 to maxInquiries
          req = ParkingInquiry(middleOfWorld, "work")
          _ = zonalParkingManager ! req
          counted = expectMsgPF[Int]() {
            case res @ ParkingInquiryResponse(_, _) =>
              if (res.stall.tazId != TAZ.EmergencyTAZId) 1 else 0
          }
        } yield {
          counted
        }

        // if we counted how many inquiries were handled with non-emergency stalls, we can confirm this should match the numStalls
        // since we intentionally over-saturated parking demand
        val numWithNonEmergencyParking =
          if (wasProvidedNonEmergencyParking.nonEmpty) wasProvidedNonEmergencyParking.sum else 0
        numWithNonEmergencyParking should be(numStalls)
      }
    }
  }

  override def afterAll: Unit = {
    shutdown()
  }
}

object ZonalParkingManagerSpec {

  def mockZonalParkingManager(
    tazTreeMap: TAZTreeMap,
    geo: GeoUtils,
    parkingDescription: Iterator[String],
    boundingBox: Envelope,
    random: Random = Random
  )(implicit system: ActorSystem): ActorRef = {
    val zonalParkingManagerProps = Props(ZonalParkingManager(parkingDescription, tazTreeMap, geo, random, boundingBox))
    TestActorRef[ZonalParkingManager](zonalParkingManagerProps)
  }

  /**
    * creates a mock TAZTreeMap from a list of coordinate/geo area pairs
    * @param coords a list of coordinates paired with the area for the TAZ
    * @param startAtId name each TAZ by integer id ascending, starting from this number
    * @return a mock TAZTreeMap, or nothing
    */
  def mockTazTreeMap(
    coords: List[(Coord, Double)],
    startAtId: Int,
    xMin: Double,
    yMin: Double,
    xMax: Double,
    yMax: Double
  ): Option[TAZTreeMap] = {
    if (coords.isEmpty) None
    else {
      val quadTree = coords.foldLeft(new QuadTree[TAZ](xMin, yMin, xMax, yMax)) { (tree, tazData) =>
        val (coord, area) = tazData
        val tazId = Id.create(startAtId + tree.size, classOf[TAZ])
        val taz = new TAZ(tazId, coord, area)
        tree.put(coord.getX, coord.getY, taz)
        tree
      }
      Some { new TAZTreeMap(quadTree) }
    }
  }

  // comes up with a random n-way split of numStalls
  def randomSplitOfMaxStalls(numStalls: Int, numSplits: Int, random: Random): List[Int] = {
    def _sample(remaining: Int, split: List[Int] = List.empty): List[Int] = {
      if (split.length == numSplits - 1) (numStalls - split.sum) +: split
      else {
        val nextSample =
          if (remaining > split.size) random.nextInt(remaining - split.size)
          else if (remaining == numSplits - split.size) 1
          else 0
        val nextRemaining = remaining - nextSample
        _sample(nextRemaining, nextSample +: split)
      }
    }
    if (numStalls <= 0 || numSplits < 1) List.empty
    else {
      val result = _sample(numStalls)
      result
    }
  }

  // using a split of numStalls, create a parking input for all-work, $0-cost parking alternatives with varying stall counts
  def makeParkingConfiguration(split: List[Int]): Iterator[String] = {
    val header = "taz,parkingType,pricingModel,chargingPoint,numStalls,feeInCents,reservedFor"
    val result = split.zipWithIndex
      .map {
        case (stalls, i) =>
          s"${i + 1},Workplace,FlatFee,None,$stalls,0,unused"
      }
      .mkString(s"$header\n", "\n", "")
      .split("\n")
      .toIterator
    result
  }
}<|MERGE_RESOLUTION|>--- conflicted
+++ resolved
@@ -75,13 +75,8 @@
         )
       } {
 
-<<<<<<< HEAD
-        val inquiry = ParkingInquiry(coordCenterOfUTM, "work")
-        val expectedStall: ParkingStall = ParkingStall.lastResortStall(new Random(randomSeed))
-=======
         val inquiry = ParkingInquiry(coordCenterOfUTM, "work", 0.0, None, 0.0)
         val expectedStall: ParkingStall = ParkingStall.lastResortStall(boundingBox, new Random(randomSeed))
->>>>>>> 6ba08b51
 
         zonalParkingManager ! inquiry
 
