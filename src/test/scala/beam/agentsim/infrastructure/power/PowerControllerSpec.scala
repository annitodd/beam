--- conflicted
+++ resolved
@@ -72,19 +72,6 @@
   override def beforeEach: Unit = {
     reset(beamFederateMock)
     when(beamFederateMock.sync(300)).thenReturn(300.0)
-<<<<<<< HEAD
-    when(beamFederateMock.syncThenCollectJSON(10)).thenReturn(List(dummyPhysicalBounds))
-    zoneTree.clear()
-  }
-
-  "PowerController when connected to grid" should {
-    zoneTree.put(tazFromBeamville.coord.getX, tazFromBeamville.coord.getY, dummyChargingZone)
-    val powerController: PowerController = new PowerController(
-      Map[Option[Id[VehicleManager]], ChargingNetwork](None -> new ChargingNetwork(None, zoneTree)),
-      beamConfig,
-      Some(beamFederateMock)
-    )
-=======
     when(beamFederateMock.collectJSON()).thenReturn(List(dummyPhysicalBounds))
   }
 
@@ -97,7 +84,6 @@
       ) {
         override private[power] lazy val beamFederateOption = Some(beamFederateMock)
       }
->>>>>>> cc46647f
 
     "obtain power physical bounds" in {
       val bounds = powerController.obtainPowerPhysicalBounds(
@@ -111,14 +97,6 @@
   }
 
   "PowerController when not connected to grid" should {
-<<<<<<< HEAD
-    zoneTree.put(tazFromBeamville.coord.getX, tazFromBeamville.coord.getY, dummyChargingZone)
-    val powerController: PowerController = new PowerController(
-      Map[Option[Id[VehicleManager]], ChargingNetwork](None -> new ChargingNetwork(None, zoneTree)),
-      beamConfig,
-      None
-    )
-=======
     val powerController: PowerController =
       new PowerController(
         chargingNetwork,
@@ -127,14 +105,13 @@
       ) {
         override private[power] lazy val beamFederateOption = None
       }
->>>>>>> cc46647f
 
     "obtain default (0.0) power physical bounds" in {
       val bounds =
         powerController.obtainPowerPhysicalBounds(300, Some(Map[ChargingStation, Double](dummyChargingStation -> 0.0)))
       bounds shouldBe Map(ChargingStation(dummyChargingZone) -> PhysicalBounds(dummyChargingStation, 7.2, 7.2, 0.0))
       verify(beamFederateMock, never()).sync(300)
-      verify(beamFederateMock, never()).syncThenCollectJSON(10)
+      verify(beamFederateMock, never()).collectJSON()
     }
   }
 }