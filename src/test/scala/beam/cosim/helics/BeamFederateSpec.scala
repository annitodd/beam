package beam.cosim.helics

import java.util.concurrent.atomic.AtomicInteger

import beam.sim.config.{BeamConfig, MatSimBeamConfigBuilder}
import beam.sim.population.DefaultPopulationAdjustment
import beam.sim.{BeamHelper, BeamServices}
import beam.utils.FileUtils
import beam.utils.TestConfigUtils.testConfig
import com.java.helics.helicsJNI.{helics_property_int_log_level_get, helics_property_time_delta_get}
import com.java.helics.{helics, SWIGTYPE_p_void}
import com.typesafe.config.{Config, ConfigFactory}
import org.matsim.core.controler.AbstractModule
import org.matsim.core.scenario.{MutableScenario, ScenarioUtils}
import org.scalatest.{BeforeAndAfterAll, FlatSpec, Matchers}

import scala.concurrent.ExecutionContext.Implicits.global
import scala.concurrent.duration._
import scala.concurrent.{Await, Future, TimeoutException}
import scala.util.Try

class BeamFederateSpec extends FlatSpec with Matchers with BeamHelper with BeforeAndAfterAll {
  override def beforeAll(): Unit = {
    BeamFederate.loadHelics
  }

  override def afterAll(): Unit = {
    helics.helicsCleanupLibrary()
    helics.helicsCloseLibrary()
  }

  "Running a beamville scenario with cosimulation" must "result event being published and read" in {
    val config = ConfigFactory
      .parseString(
        """
                     |beam.outputs.events.fileOutputFormats = xml
                     |beam.agentsim.collectEvents = true
                     |beam.agentsim.chargingNetworkManager.gridConnectionEnabled = true
                     |beam.agentsim.lastIteration = 0
                     |beam.agentsim.agents.vehicles.vehicleTypesFilePath = "test/input/beamville/vehicleTypesForMoreFrequentCharges.csv"
                     |beam.cosim.helics = {
                     |  timeStep = 300
                     |  federateName = "BeamFederate"
                     |}
        """.stripMargin
      )
      .withFallback(testConfig("test/input/beamville/beam.conf"))
      .resolve()
    val chargingPlugInEvents = new AtomicInteger(0)
    val chargingPlugOutEvents = new AtomicInteger(0)
    val powerOverNextIntervalEvents = new AtomicInteger(0)

    val f1 = Future {
      createBrokerAndReaderFederate(
        chargingPlugInEvents,
        chargingPlugOutEvents,
        powerOverNextIntervalEvents
      )
    }
    val f2 = Future { runCosimulationTest(config) }
    val aggregatedFuture = for {
      f1Result <- f1
      f2Result <- f2
    } yield (f1Result, f2Result)
    try {
      Await.result(aggregatedFuture, 5.minutes)
      chargingPlugInEvents.get() should be > 0
      chargingPlugOutEvents.get() should be > 0
<<<<<<< HEAD
      powerOverNextIntervalEvents.get() should be > 0
=======
>>>>>>> c63304ea
    } catch {
      case _: TimeoutException =>
        fail("something went wrong with the cosimulation")
    }
  }

  private def runCosimulationTest(config: Config): Unit = {
    val configBuilder = new MatSimBeamConfigBuilder(config)
    val matsimConfig = configBuilder.buildMatSimConf()
    val beamConfig = BeamConfig(config)
    val beamScenario = loadScenario(beamConfig)
    FileUtils.setConfigOutputFile(beamConfig, matsimConfig)
    val scenario = ScenarioUtils.loadScenario(matsimConfig).asInstanceOf[MutableScenario]
    scenario.setNetwork(beamScenario.network)
    val injector = org.matsim.core.controler.Injector.createInjector(
      scenario.getConfig,
      new AbstractModule() {
        override def install(): Unit = {
          install(module(config, beamConfig, scenario, beamScenario))
        }
      }
    )
    val services = injector.getInstance(classOf[BeamServices])
    DefaultPopulationAdjustment(services).update(scenario)
    val controler = services.controler
    controler.run()
  }

  private def createBrokerAndReaderFederate(
    chargingPlugInEvents: AtomicInteger,
    chargingPlugOutEvents: AtomicInteger,
    powerOverNextIntervalEvents: AtomicInteger
  ): Unit = {
    val broker = helics.helicsCreateBroker("zmq", "", s"-f 2 --name=BeamBrokerTemp")
    val isHelicsBrokerConnected = helics.helicsBrokerIsConnected(broker)
    isHelicsBrokerConnected should be > 0

    val fedName = "BeamFederateTemp"
    val fedInfo = helics.helicsCreateFederateInfo()
    helics.helicsFederateInfoSetCoreName(fedInfo, fedName)
    helics.helicsFederateInfoSetCoreTypeFromString(fedInfo, "zmq")
    helics.helicsFederateInfoSetCoreInitString(fedInfo, "--federates=1")
    helics.helicsFederateInfoSetTimeProperty(fedInfo, helics_property_time_delta_get(), 1.0)
    helics.helicsFederateInfoSetIntegerProperty(fedInfo, helics_property_int_log_level_get(), 1)
    val fedComb = BeamFederate.synchronized {
      helics.helicsCreateCombinationFederate(fedName, fedInfo)
    }
    val subsChargingPlugIn: SWIGTYPE_p_void =
      helics.helicsFederateRegisterSubscription(fedComb, "BeamFederate/chargingPlugIn", "string")
    val subsChargingPlugOut: SWIGTYPE_p_void =
      helics.helicsFederateRegisterSubscription(fedComb, "BeamFederate/chargingPlugOut", "string")
    val subsPowerOverNextInterval: SWIGTYPE_p_void =
      helics.helicsFederateRegisterSubscription(fedComb, "BeamFederate/powerOverNextInterval", "double")
    helics.helicsFederateEnterInitializingMode(fedComb)
    helics.helicsFederateEnterExecutingMode(fedComb)

    try {
      val timeBin = 300
      var currentTime: Double = 0.0
      (0 to 360).foreach { i =>
        val t: Double = i * timeBin
        while (currentTime < t) currentTime = helics.helicsFederateRequestTime(fedComb, t)
        val buffer = new Array[Byte](1000)
        val bufferInt = new Array[Int](1)
        if (helics.helicsInputIsUpdated(subsChargingPlugIn) == 1) {
          helics.helicsInputGetString(subsChargingPlugIn, buffer, bufferInt)
          val chargingPlugInEvent = buffer.take(bufferInt(0)).map(_.toChar).mkString
          val arr = chargingPlugInEvent.split(",")
          require(arr.size == 4, "chargingPlugIn is not transmitting four values")
          chargingPlugInEvents.incrementAndGet()
        }
        if (helics.helicsInputIsUpdated(subsChargingPlugOut) == 1) {
          helics.helicsInputGetString(subsChargingPlugOut, buffer, bufferInt)
          val chargingPlugOutEvent = buffer.take(bufferInt(0)).map(_.toChar).mkString
          val arr = chargingPlugOutEvent.split(",")
          require(arr.size == 4, "chargingPlugOut is not transmitting four values")
          chargingPlugOutEvents.incrementAndGet()
        }
        if (helics.helicsInputIsUpdated(subsPowerOverNextInterval) == 1) {
          helics.helicsInputGetDouble(subsPowerOverNextInterval)
          powerOverNextIntervalEvents.incrementAndGet()
        }
      }
    } finally {
      Try(helics.helicsFederateFinalize(fedComb))
      Try(helics.helicsFederateDestroy(fedComb))
      Try(helics.helicsFederateFree(fedComb))
      Try(helics.helicsBrokerFree(broker))
    }
  }
}<|MERGE_RESOLUTION|>--- conflicted
+++ resolved
@@ -66,10 +66,7 @@
       Await.result(aggregatedFuture, 5.minutes)
       chargingPlugInEvents.get() should be > 0
       chargingPlugOutEvents.get() should be > 0
-<<<<<<< HEAD
       powerOverNextIntervalEvents.get() should be > 0
-=======
->>>>>>> c63304ea
     } catch {
       case _: TimeoutException =>
         fail("something went wrong with the cosimulation")
