--- conflicted
+++ resolved
@@ -7,12 +7,8 @@
 import beam.sim.population.PopulationAdjustment.EXCLUDED_MODES
 import beam.sim.vehiclesharing.FleetUtils
 import beam.sim.{BeamHelper, BeamServices}
-<<<<<<< HEAD
 import beam.utils.FileUtils
-=======
->>>>>>> 7c669090
 import beam.utils.TestConfigUtils.testConfig
-import beam.utils.{FileUtils, NetworkHelper, NetworkHelperImpl}
 import com.typesafe.config.{Config, ConfigFactory}
 import org.matsim.api.core.v01.events.Event
 import org.matsim.core.controler.AbstractModule
@@ -181,19 +177,17 @@
   }
 
   private def runRepositionTest(config: Config): Unit = {
+    import beam.agentsim.infrastructure.taz.TAZ
     import org.matsim.api.core.v01.{Coord, Id}
-    import beam.agentsim.infrastructure.taz.TAZ
 
     val configBuilder = new MatSimBeamConfigBuilder(config)
     val matsimConfig = configBuilder.buildMatSimConf()
     val beamConfig = BeamConfig(config)
     FileUtils.setConfigOutputFile(beamConfig, matsimConfig)
+    val beamScenario = loadScenario(beamConfig)
+    FileUtils.setConfigOutputFile(beamConfig, matsimConfig)
     val scenario = ScenarioUtils.loadScenario(matsimConfig).asInstanceOf[MutableScenario]
-    val networkCoordinator = DefaultNetworkCoordinator(beamConfig)
-    networkCoordinator.loadNetwork()
-    networkCoordinator.convertFrequenciesToTrips()
-    val networkHelper: NetworkHelper = new NetworkHelperImpl(networkCoordinator.network)
-    scenario.setNetwork(networkCoordinator.network)
+    scenario.setNetwork(beamScenario.network)
     var iteration = -1
     var carsharingTripsIt0 = 0
     var carsharingTripsIt1 = 0
@@ -210,7 +204,7 @@
       scenario.getConfig,
       new AbstractModule() {
         override def install(): Unit = {
-          install(module(config, scenario, networkCoordinator, networkHelper))
+          install(module(config, scenario, beamScenario))
           addEventHandlerBinding().toInstance(new BasicEventHandler {
             override def handleEvent(event: Event): Unit = {
               event match {
@@ -250,7 +244,7 @@
     households.getHouseholds.values.forEach { household =>
       household.getVehicleIds.clear()
     }
-    services.privateVehicles.clear()
+    beamScenario.privateVehicles.clear()
 
     DefaultPopulationAdjustment(services).update(scenario)
     services.controler.run()
