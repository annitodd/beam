--- conflicted
+++ resolved
@@ -5,15 +5,14 @@
 import beam.agentsim.events._
 import beam.agentsim.infrastructure.ScaleUpCharging
 import beam.agentsim.infrastructure.charging.ChargingPointType
-import beam.agentsim.infrastructure.ParkingStall
 import beam.router.Modes.BeamMode
 import beam.sim.config.{BeamConfig, MatSimBeamConfigBuilder}
 import beam.sim.population.DefaultPopulationAdjustment
 import beam.sim.population.PopulationAdjustment.EXCLUDED_MODES
 import beam.sim.{BeamHelper, BeamServices}
-import beam.utils.{BeamVehicleUtils, FileUtils}
 import beam.utils.TestConfigUtils.testConfig
 import beam.utils.data.synthpop.models.Models.Household
+import beam.utils.{BeamVehicleUtils, FileUtils}
 import com.conveyal.r5.transit.TransportNetwork
 import com.typesafe.config.{Config, ConfigFactory}
 import org.matsim.api.core.v01.Id
@@ -29,10 +28,6 @@
 import scala.collection.mutable.ArrayBuffer
 
 class ChargingSpec extends AnyFlatSpec with Matchers with BeamHelper {
-
-  private val beamVilleCarId = Id.create("beamVilleCar", classOf[BeamVehicleType])
-  private val vehicleId = Id.create(2, classOf[Vehicle])
-  private val filesPath = s"${System.getenv("PWD")}/test/test-resources/beam/input"
 
   "Running a single person car-only scenario and scale up charging events" must "catch charging events and measure virtual power greater or equal than real power" in {
     val beamVilleCarId = Id.create("beamVilleCar", classOf[BeamVehicleType])
@@ -84,16 +79,14 @@
     scenario.setNetwork(beamScenario.network)
 
     // Initialize array to track when the single car plugs in and unplugs.
-    val chargingPlugInEvents: ArrayBuffer[(Double, Double)] = 
-      new ArrayBuffer[(Double, Double)]()
-    val chargingPlugOutEvents: ArrayBuffer[(Double, Double)] = 
-      new ArrayBuffer[(Double, Double)]()
+    val chargingPlugInEvents: ArrayBuffer[(Double, Double)] = new ArrayBuffer[(Double, Double)]()
+    val chargingPlugOutEvents: ArrayBuffer[(Double, Double)] = new ArrayBuffer[(Double, Double)]()
 
     // Initialize array to track refueling events. Should this be empty at
     // the end of a simulation since the only car is an electric car (see
     // vehicleTypes-simple.csv for beamVilleCar, which seems to be the one
     // tested here.
-    val refuelSessionEvents: ArrayBuffer[(Double, Double, Long, Double)] = 
+    val refuelSessionEvents: ArrayBuffer[(Double, Double, Long, Double)] =
       new ArrayBuffer[(Double, Double, Long, Double)]()
     var energyConsumed: Double = 0.0
     var totVirtualPower = 0.0
@@ -106,31 +99,22 @@
           addEventHandlerBinding().toInstance(new BasicEventHandler {
             override def handleEvent(event: Event): Unit = {
               event match {
-                case ChargingPlugInEvent(tick, stall, _, `vehicleId`, fuelLevel, _) 
-                  => chargingPlugInEvents += ((tick, fuelLevel))
-
-                case ChargingPlugOutEvent(tick, stall, `vehicleId`, fuelLevel, _)   
-                  => chargingPlugOutEvents += ((tick, fuelLevel))
-
-                case RefuelSessionEvent(tick, stall, 
-                                        energyInJoules, _, 
-                                        sessionDuration, `vehicleId`, 
-                                        _, _, _, _)
-                  => refuelSessionEvents += (
-                      (
-                        tick,
-                        energyInJoules,
-                        sessionDuration.toLong,
-                        ChargingPointType.getChargingPointInstalledPowerInKw(
-                          stall.chargingPointType.get
-                        )
+                case ChargingPlugInEvent(tick, _, _, `vehicleId`, fuelLevel, _) =>
+                  chargingPlugInEvents += ((tick, fuelLevel))
+                case ChargingPlugOutEvent(tick, _, `vehicleId`, fuelLevel, _) =>
+                  chargingPlugOutEvents += ((tick, fuelLevel))
+                case RefuelSessionEvent(tick, stall, energyInJoules, _, sessionDuration, `vehicleId`, _, _, _, _) =>
+                  refuelSessionEvents += (
+                    (
+                      tick,
+                      energyInJoules,
+                      sessionDuration.toLong,
+                      ChargingPointType.getChargingPointInstalledPowerInKw(
+                        stall.chargingPointType.get
                       )
                     )
-<<<<<<< HEAD
-=======
                   )
                   totRealPower += BeamVehicleUtils.toPowerInKW(energyInJoules, sessionDuration.toInt)
->>>>>>> bce4d30f
                 case e: PathTraversalEvent if e.vehicleId == vehicleId =>
                   energyConsumed += e.primaryFuelConsumed
                 case e: RefuelSessionEvent if e.vehicleId.toString.startsWith(ScaleUpCharging.VIRTUAL_CAR_ALIAS) =>
@@ -199,10 +183,15 @@
     val energyChargedInKWh = refuelSessionEvents.map(_._2).sum / 3.6e+6
     val powerPerTime = refuelSessionEvents.map(s => (s._3 / 3600.0) * s._4).sum
     energyChargedInKWh shouldBe (powerPerTime +- 0.01)
-    
+
     // Check that there is a charging event for start of iteration.
     val fuelSeshsAtTick0 = chargingPlugInEvents.filter(event => event._1 == 0)
-    assume(fuelSeshsAtTick0.length > 0)
+    assume(fuelSeshsAtTick0.nonEmpty)
+    // Looking at every refuel session and deducting charging duration from tick (the end time of charging).
+    // If the simulation started at time t = 0, then there should be at least as many ChargingPLuginEvent as
+    // RefuelSessionEvent at t = 0
+    val refSessionAtTick0 = refuelSessionEvents.filter(event => event._1 - event._3 == 0)
+    assume(fuelSeshsAtTick0.size == refSessionAtTick0.size)
     // consumed energy should be more or less equal total added energy
     // TODO Hard to test this without ensuring an energy conservation mechanism
     // totalEnergyInJoules shouldBe (energyConsumed +- 1000)
