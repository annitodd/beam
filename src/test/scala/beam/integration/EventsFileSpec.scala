package beam.integration

import java.io.File

import beam.sim.RunBeam
import beam.sim.config.ConfigModule
import org.scalatest.{FlatSpec, Matchers}

import scala.util.Try

/**
  * Created by fdariasm on 29/08/2017
  * 
  */

class EventsFileSpec extends FlatSpec with Matchers with RunBeam with
  EventsFileHandlingCommon with IntegrationSpecCommon{
  lazy val configFileName = Some(s"${System.getenv("PWD")}/test/input/beamville/beam_50.conf")

  lazy val beamConfig = customBeam(configFileName, eventsFileOutputFormats = Some("xml,csv"))

  val exc = Try(runBeamWithConfig(beamConfig, ConfigModule.matSimConfig))
  val xmlFile: File = getRouteFile(beamConfig.beam.outputs.outputDirectory , "xml")
  val csvFile: File = getRouteFile(beamConfig.beam.outputs.outputDirectory , "csv")
  lazy val route_input = beamConfig.beam.sharedInputs

  val xmlEventsReader: ReadEvents = new ReadEventsBeam
//  val csvEventsReader: ReadEvents = ???

  val busTripsFile = new File(s"$route_input/r5/bus/trips.txt")
  val trainTripsFile = new File(s"$route_input/r5/train/trips.txt")

  val busStopTimesFile = new File(s"$route_input/r5/bus/stop_times.txt")
  val trainStopTimesFile = new File(s"$route_input/r5/train/stop_times.txt")

  it should "BEAM running without errors" in {
    exc.isSuccess shouldBe true
  }

  "Create xml events file in output directory" should behave like fileExists(xmlFile)

  "Create csv events file in output directory" should behave like fileExists(csvFile)

  "Events file contains all bus routes" should behave like containsAllBusRoutes(busTripsFile, xmlFile, xmlEventsReader)

  "Events file contains all train routes" should behave like containsAllTrainRoutes(trainTripsFile, xmlFile, xmlEventsReader)

  "Events file contains exactly the same bus trips entries" should behave like containsExactlyBusRoutes(busTripsFile, xmlFile, xmlEventsReader)

  "Events file contains exactly the same train trips entries" should behave like containsExactlyTrainRoutes(busTripsFile, xmlFile, xmlEventsReader)

  "Events file contains same pathTraversal defined at stop times file for bus input file" should behave like containsSameBusEntriesPathTraversal(busStopTimesFile,xmlFile,xmlEventsReader)

  "Events file contains same pathTraversal defined at stop times file for train input file" should behave like containsSameTrainEntriesPathTraversal(trainStopTimesFile,xmlFile,xmlEventsReader)

  private def fileExists(file: File) = {
    it should " exists in output directory" in {
      file.exists() shouldBe true
    }
  }

<<<<<<< HEAD
  def containsAllBusRoutes(routesFile: File, eventsFile: File, eventsReader: ReadEvents) = {
    it should " contain all bus routes" in {
=======
  private def containsAllBusRoutes(routesFile: File, eventsFile: File, eventsReader: ReadEvents) = {
    it should " contain all bus routes" ignore {
>>>>>>> 481f009b
      val listTrips = getListIDsWithTag(routesFile, "route_id", 2).sorted
      val listValueTagEventFile = eventsReader.getListTagsFromFile(eventsFile,Some("vehicle_type", "bus"),"vehicle_id").groupBy(identity)
      listValueTagEventFile.size shouldBe listTrips.size
    }
  }

<<<<<<< HEAD
  def containsAllTrainRoutes(routesFile: File, eventsFile: File, eventsReader: ReadEvents) = {
    it should " contain all train routes" in {
=======
  private def containsAllTrainRoutes(routesFile: File, eventsFile: File, eventsReader: ReadEvents) = {
    it should " contain all bus routes" ignore {
>>>>>>> 481f009b
      val listTrips = getListIDsWithTag(routesFile, "route_id", 2).sorted
      val listValueTagEventFile = eventsReader.getListTagsFromFile(eventsFile,Some("vehicle_type", "subway"),"vehicle_id").groupBy(identity)
      listValueTagEventFile.size shouldBe listTrips.size
    }
  }

<<<<<<< HEAD
  def containsExactlyBusRoutes(routesFile: File, eventsFile: File, eventsReader: ReadEvents) = {
    it should "contain the same bus trips entries" in {
=======
  private def containsExactlyBusRoutes(routesFile: File, eventsFile: File, eventsReader: ReadEvents) = {
    it should "contain the same bus trips entries" ignore {
>>>>>>> 481f009b
      val listTrips = getListIDsWithTag(routesFile, "route_id", 2).sorted
      val listValueTagEventFile = eventsReader.getListTagsFromFile(eventsFile, Some("vehicle_type", "bus"), "vehicle_id").groupBy(identity).keys.toSeq
      val listTripsEventFile = listValueTagEventFile.map(e => e.split(":")(1)).sorted
      listTripsEventFile shouldBe listTrips
    }
  }

<<<<<<< HEAD
  def containsExactlyTrainRoutes(routesFile: File, eventsFile: File, eventsReader: ReadEvents) = {
    it should "contain the same train trips entries" in {
=======
  private def containsExactlyTrainRoutes(routesFile: File, eventsFile: File, eventsReader: ReadEvents) = {
    it should "contain the same train trips entries" ignore {
>>>>>>> 481f009b
      val listTrips = getListIDsWithTag(routesFile, "route_id", 2).sorted
      val listValueTagEventFile = eventsReader.getListTagsFromFile(eventsFile,Some("vehicle_type", "subway"),"vehicle_id").groupBy(identity).keys.toSeq
      val listTripsEventFile = listValueTagEventFile.map(e => e.split(":")(1)).sorted
      listTripsEventFile shouldBe listTrips
    }
  }


  private def containsSameBusEntriesPathTraversal(routesFile: File, eventsFile: File, eventsReader: ReadEvents) ={

    it should "contain same pathTraversal defined at stop times file for bus input file" ignore {
      val listTrips = getListIDsWithTag(routesFile, "trip_id", 0).sorted
      val grouped = listTrips.groupBy(identity)
      val groupedWithCount = grouped.map{case (k, v) => (k, v.size)}
      val listValueTagEventFile = eventsReader.getListTagsFromFile(eventsFile, Some("vehicle_type", "bus"),"vehicle_id", Some("PathTraversal"))

      val listTripsEventFile = listValueTagEventFile.map(e => e.split(":")(1)).sorted
      val groupedXml = listTripsEventFile.groupBy(identity)
      val groupedXmlWithCount = groupedXml.map{case (k,v) => (k, v.size)}


      groupedXmlWithCount should contain theSameElementsAs groupedWithCount
    }
  }

  private def containsSameTrainEntriesPathTraversal(routesFile: File, eventsFile: File, eventsReader: ReadEvents) ={
    it should "contain same pathTraversal defined at stop times file for train input file" ignore {
      val listTrips = getListIDsWithTag(routesFile, "trip_id", 0).sorted
      val grouped = listTrips.groupBy(identity)
      val groupedWithCount = grouped.map{case (k, v) => (k, v.size)}
      val listValueTagEventFile = eventsReader.getListTagsFromFile(eventsFile, Some("vehicle_type", "subway"),"vehicle_id", Some("PathTraversal"))

      val listTripsEventFile = listValueTagEventFile.map(e => e.split(":")(1)).sorted
      val groupedXml = listTripsEventFile.groupBy(identity)
      val groupedXmlWithCount = groupedXml.map{case (k,v) => (k, v.size)}


      groupedXmlWithCount should contain theSameElementsAs groupedWithCount
    }
  }

<<<<<<< HEAD
  it should "BEAM running without errors" in {
    exc.isSuccess shouldBe true
  }

  "Create xml events file in output directory" should behave like fileExists(xmlFile)

  "Create csv events file in output directory" should behave like fileExists(csvFile)

  "Events file contains all bus routes" should behave like containsAllBusRoutes(busTripsFile, xmlFile, xmlEventsReader)

  "Events file contains all train routes" should behave like containsAllTrainRoutes(trainTripsFile, xmlFile, xmlEventsReader)

  "Events file contains exactly the same bus trips entries" should behave like containsExactlyBusRoutes(busTripsFile, xmlFile, xmlEventsReader)

  "Events file contains exactly the same train trips entries" should behave like containsExactlyTrainRoutes(trainTripsFile, xmlFile, xmlEventsReader)

  "Events file contains same pathTraversal defined at stop times file for bus input file" should behave like containsSameBusEntriesPathTraversal(busStopTimesFile,xmlFile,xmlEventsReader)

  "Events file contains same pathTraversal defined at stop times file for train input file" should behave like containsSameTrainEntriesPathTraversal(trainStopTimesFile,xmlFile,xmlEventsReader)
=======
>>>>>>> 481f009b
}
<|MERGE_RESOLUTION|>--- conflicted
+++ resolved
@@ -59,39 +59,24 @@
     }
   }
 
-<<<<<<< HEAD
-  def containsAllBusRoutes(routesFile: File, eventsFile: File, eventsReader: ReadEvents) = {
+  private def containsAllBusRoutes(routesFile: File, eventsFile: File, eventsReader: ReadEvents) = {
     it should " contain all bus routes" in {
-=======
-  private def containsAllBusRoutes(routesFile: File, eventsFile: File, eventsReader: ReadEvents) = {
-    it should " contain all bus routes" ignore {
->>>>>>> 481f009b
       val listTrips = getListIDsWithTag(routesFile, "route_id", 2).sorted
       val listValueTagEventFile = eventsReader.getListTagsFromFile(eventsFile,Some("vehicle_type", "bus"),"vehicle_id").groupBy(identity)
       listValueTagEventFile.size shouldBe listTrips.size
     }
   }
 
-<<<<<<< HEAD
-  def containsAllTrainRoutes(routesFile: File, eventsFile: File, eventsReader: ReadEvents) = {
-    it should " contain all train routes" in {
-=======
   private def containsAllTrainRoutes(routesFile: File, eventsFile: File, eventsReader: ReadEvents) = {
-    it should " contain all bus routes" ignore {
->>>>>>> 481f009b
+    it should " contain all bus routes" in {
       val listTrips = getListIDsWithTag(routesFile, "route_id", 2).sorted
       val listValueTagEventFile = eventsReader.getListTagsFromFile(eventsFile,Some("vehicle_type", "subway"),"vehicle_id").groupBy(identity)
       listValueTagEventFile.size shouldBe listTrips.size
     }
   }
 
-<<<<<<< HEAD
-  def containsExactlyBusRoutes(routesFile: File, eventsFile: File, eventsReader: ReadEvents) = {
+  private def containsExactlyBusRoutes(routesFile: File, eventsFile: File, eventsReader: ReadEvents) = {
     it should "contain the same bus trips entries" in {
-=======
-  private def containsExactlyBusRoutes(routesFile: File, eventsFile: File, eventsReader: ReadEvents) = {
-    it should "contain the same bus trips entries" ignore {
->>>>>>> 481f009b
       val listTrips = getListIDsWithTag(routesFile, "route_id", 2).sorted
       val listValueTagEventFile = eventsReader.getListTagsFromFile(eventsFile, Some("vehicle_type", "bus"), "vehicle_id").groupBy(identity).keys.toSeq
       val listTripsEventFile = listValueTagEventFile.map(e => e.split(":")(1)).sorted
@@ -99,13 +84,8 @@
     }
   }
 
-<<<<<<< HEAD
-  def containsExactlyTrainRoutes(routesFile: File, eventsFile: File, eventsReader: ReadEvents) = {
-    it should "contain the same train trips entries" in {
-=======
   private def containsExactlyTrainRoutes(routesFile: File, eventsFile: File, eventsReader: ReadEvents) = {
     it should "contain the same train trips entries" ignore {
->>>>>>> 481f009b
       val listTrips = getListIDsWithTag(routesFile, "route_id", 2).sorted
       val listValueTagEventFile = eventsReader.getListTagsFromFile(eventsFile,Some("vehicle_type", "subway"),"vehicle_id").groupBy(identity).keys.toSeq
       val listTripsEventFile = listValueTagEventFile.map(e => e.split(":")(1)).sorted
@@ -147,26 +127,4 @@
     }
   }
 
-<<<<<<< HEAD
-  it should "BEAM running without errors" in {
-    exc.isSuccess shouldBe true
-  }
-
-  "Create xml events file in output directory" should behave like fileExists(xmlFile)
-
-  "Create csv events file in output directory" should behave like fileExists(csvFile)
-
-  "Events file contains all bus routes" should behave like containsAllBusRoutes(busTripsFile, xmlFile, xmlEventsReader)
-
-  "Events file contains all train routes" should behave like containsAllTrainRoutes(trainTripsFile, xmlFile, xmlEventsReader)
-
-  "Events file contains exactly the same bus trips entries" should behave like containsExactlyBusRoutes(busTripsFile, xmlFile, xmlEventsReader)
-
-  "Events file contains exactly the same train trips entries" should behave like containsExactlyTrainRoutes(trainTripsFile, xmlFile, xmlEventsReader)
-
-  "Events file contains same pathTraversal defined at stop times file for bus input file" should behave like containsSameBusEntriesPathTraversal(busStopTimesFile,xmlFile,xmlEventsReader)
-
-  "Events file contains same pathTraversal defined at stop times file for train input file" should behave like containsSameTrainEntriesPathTraversal(trainStopTimesFile,xmlFile,xmlEventsReader)
-=======
->>>>>>> 481f009b
 }
