--- conflicted
+++ resolved
@@ -9,16 +9,9 @@
 import scala.io.Source
 import scala.collection.JavaConverters._
 
-<<<<<<< HEAD
 class ReadEventsBeam extends ReadEvents{
   val basicEventHandler = new BasicEventHandler{
     var events: Seq[Event] = Seq()
-=======
-class ReadEventsBeam extends ReadEvents {
-  val basicEventHandler = new BasicEventHandler {
-    var events: Queue[Event] = Queue()
-
->>>>>>> da7155fc
     def handleEvent(event: Event): Unit = {
       events = events :+ event
     }
