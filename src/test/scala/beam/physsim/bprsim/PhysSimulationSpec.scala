--- conflicted
+++ resolved
@@ -32,12 +32,8 @@
 import scala.collection.mutable
 import scala.collection.mutable.ArrayBuffer
 
-<<<<<<< HEAD
-/** @author Dmitry Openkov
-=======
 /**
   * @author Dmitry Openkov
->>>>>>> cc46647f
   */
 class PhysSimulationSpec extends AnyWordSpecLike with Matchers {
 
