package beam.router

import java.time.ZonedDateTime

import akka.actor.{ActorIdentity, ActorRef, ActorSystem, Identify}
import akka.testkit.{ImplicitSender, TestKit}
import beam.agentsim.agents.vehicles.VehicleProtocol.StreetVehicle
import beam.agentsim.events.SpaceTime
import beam.router.BeamRouter._
import beam.router.Modes.BeamMode.WALK
import beam.router.gtfs.FareCalculator
<<<<<<< HEAD
import beam.router.osm.TollCalculator
import beam.sim.BeamServices
=======
import beam.router.r5.NetworkCoordinator
>>>>>>> cb791b80
import beam.sim.common.GeoUtilsImpl
import beam.sim.config.BeamConfig
import beam.sim.BeamServices
import beam.utils.{BeamConfigUtils, DateUtils}
import org.matsim.api.core.v01.network.Link
import org.matsim.api.core.v01.population.Person
import org.matsim.api.core.v01.{Coord, Id}
import org.matsim.core.config.ConfigUtils
import org.matsim.core.events.EventsManagerImpl
import org.matsim.core.scenario.ScenarioUtils
import org.matsim.vehicles.{Vehicle, VehicleUtils}
import org.mockito.Mockito.when
import org.scalatest.mockito.MockitoSugar
import org.scalatest.{BeforeAndAfterAll, Matchers, WordSpecLike}

import scala.concurrent.duration._
import scala.language.postfixOps

class TimeDependentRoutingSpec extends TestKit(ActorSystem("router-test", BeamConfigUtils.parseFileSubstitutingInputDirectory("test/input/beamville/beam.conf").resolve())) with WordSpecLike with Matchers
  with ImplicitSender with MockitoSugar with BeforeAndAfterAll {

  var router: ActorRef = _

  override def beforeAll: Unit = {
    val beamConfig = BeamConfig(system.settings.config)

    // Have to mock a lot of things to get the router going
    val services: BeamServices = mock[BeamServices]
    val scenario = ScenarioUtils.createScenario(ConfigUtils.createConfig())
    when(services.beamConfig).thenReturn(beamConfig)
    when(services.geo).thenReturn(new GeoUtilsImpl(services))
    when(services.dates).thenReturn(DateUtils(ZonedDateTime.parse(beamConfig.beam.routing.baseDate).toLocalDateTime,ZonedDateTime.parse(beamConfig.beam.routing.baseDate)))
    val networkCoordinator: NetworkCoordinator = new NetworkCoordinator(beamConfig, VehicleUtils.createVehiclesContainer())
    networkCoordinator.loadNetwork()

    val fareCalculator = new FareCalculator(beamConfig.beam.routing.r5.directory)
<<<<<<< HEAD
    val tollCalculator = new TollCalculator(beamConfig.beam.routing.r5.directory)
    router = system.actorOf(BeamRouter.props(services, scenario.getTransitVehicles, fareCalculator, tollCalculator))
=======
    router = system.actorOf(BeamRouter.props(services, networkCoordinator.transportNetwork, networkCoordinator.network, new EventsManagerImpl(), scenario.getTransitVehicles, fareCalculator))
>>>>>>> cb791b80

    within(60 seconds) { // Router can take a while to initialize
      router ! Identify(0)
      expectMsgType[ActorIdentity]
    }
  }

  "A time-dependent router" must {
    "take given link traversal times into account" in {
      val origin = new BeamRouter.Location(166321.9, 1568.87)
      val destination = new BeamRouter.Location(167138.4, 1117)
      val time = RoutingModel.DiscreteTime(0)
      router ! RoutingRequest(RoutingRequestTripInfo(Id.createPersonId("667520-0"),origin, destination, time, Vector(), Vector(StreetVehicle(Id.createVehicleId("body-667520-0"), new SpaceTime(new Coord(origin.getX, origin.getY), time.atTime), Modes.BeamMode.WALK, asDriver = true))))
      val response = expectMsgType[RoutingResponse]
      assert(response.itineraries.exists(_.tripClassifier == WALK))
      val walkOption = response.itineraries.find(_.tripClassifier == WALK).get
      assert(walkOption.totalTravelTime == 860)

      router ! UpdateTravelTime((_: Link, _: Double, _: Person, _: Vehicle) => 0) // Nice, we can teleport!
      router ! RoutingRequest(RoutingRequestTripInfo(Id.createPersonId("667520-0"),origin, destination, time, Vector(), Vector(StreetVehicle(Id.createVehicleId("body-667520-0"), new SpaceTime(new Coord(origin.getX, origin.getY), time.atTime), Modes.BeamMode.WALK, asDriver = true))))
      val response2 = expectMsgType[RoutingResponse]
      assert(response2.itineraries.exists(_.tripClassifier == WALK))
      val walkOption2 = response2.itineraries.find(_.tripClassifier == WALK).get
      assert(walkOption2.totalTravelTime < 10) // isn't exactly 0, probably rounding issues

      router ! UpdateTravelTime((_: Link, _: Double, _: Person, _: Vehicle) => 1000) // Every link takes 1000 sec to traverse.
      router ! RoutingRequest(RoutingRequestTripInfo(Id.createPersonId("667520-0"),origin, destination, time, Vector(), Vector(StreetVehicle(Id.createVehicleId("body-667520-0"), new SpaceTime(new Coord(origin.getX, origin.getY), time.atTime), Modes.BeamMode.WALK, asDriver = true))))
      val response3 = expectMsgType[RoutingResponse]
      assert(response3.itineraries.exists(_.tripClassifier == WALK))
      val walkOption3 = response3.itineraries.find(_.tripClassifier == WALK).get
      assert(walkOption3.totalTravelTime < 2010) // isn't exactly 2000, probably rounding issues
    }
  }

  override def afterAll: Unit = {
    shutdown()
  }

}<|MERGE_RESOLUTION|>--- conflicted
+++ resolved
@@ -9,15 +9,11 @@
 import beam.router.BeamRouter._
 import beam.router.Modes.BeamMode.WALK
 import beam.router.gtfs.FareCalculator
-<<<<<<< HEAD
 import beam.router.osm.TollCalculator
+import beam.router.r5.NetworkCoordinator
 import beam.sim.BeamServices
-=======
-import beam.router.r5.NetworkCoordinator
->>>>>>> cb791b80
 import beam.sim.common.GeoUtilsImpl
 import beam.sim.config.BeamConfig
-import beam.sim.BeamServices
 import beam.utils.{BeamConfigUtils, DateUtils}
 import org.matsim.api.core.v01.network.Link
 import org.matsim.api.core.v01.population.Person
@@ -46,17 +42,13 @@
     val scenario = ScenarioUtils.createScenario(ConfigUtils.createConfig())
     when(services.beamConfig).thenReturn(beamConfig)
     when(services.geo).thenReturn(new GeoUtilsImpl(services))
-    when(services.dates).thenReturn(DateUtils(ZonedDateTime.parse(beamConfig.beam.routing.baseDate).toLocalDateTime,ZonedDateTime.parse(beamConfig.beam.routing.baseDate)))
+    when(services.dates).thenReturn(DateUtils(ZonedDateTime.parse(beamConfig.beam.routing.baseDate).toLocalDateTime, ZonedDateTime.parse(beamConfig.beam.routing.baseDate)))
     val networkCoordinator: NetworkCoordinator = new NetworkCoordinator(beamConfig, VehicleUtils.createVehiclesContainer())
     networkCoordinator.loadNetwork()
 
     val fareCalculator = new FareCalculator(beamConfig.beam.routing.r5.directory)
-<<<<<<< HEAD
     val tollCalculator = new TollCalculator(beamConfig.beam.routing.r5.directory)
-    router = system.actorOf(BeamRouter.props(services, scenario.getTransitVehicles, fareCalculator, tollCalculator))
-=======
-    router = system.actorOf(BeamRouter.props(services, networkCoordinator.transportNetwork, networkCoordinator.network, new EventsManagerImpl(), scenario.getTransitVehicles, fareCalculator))
->>>>>>> cb791b80
+    router = system.actorOf(BeamRouter.props(services, networkCoordinator.transportNetwork, networkCoordinator.network, new EventsManagerImpl(), scenario.getTransitVehicles, fareCalculator, tollCalculator))
 
     within(60 seconds) { // Router can take a while to initialize
       router ! Identify(0)
@@ -69,21 +61,21 @@
       val origin = new BeamRouter.Location(166321.9, 1568.87)
       val destination = new BeamRouter.Location(167138.4, 1117)
       val time = RoutingModel.DiscreteTime(0)
-      router ! RoutingRequest(RoutingRequestTripInfo(Id.createPersonId("667520-0"),origin, destination, time, Vector(), Vector(StreetVehicle(Id.createVehicleId("body-667520-0"), new SpaceTime(new Coord(origin.getX, origin.getY), time.atTime), Modes.BeamMode.WALK, asDriver = true))))
+      router ! RoutingRequest(RoutingRequestTripInfo(Id.createPersonId("667520-0"), origin, destination, time, Vector(), Vector(StreetVehicle(Id.createVehicleId("body-667520-0"), new SpaceTime(new Coord(origin.getX, origin.getY), time.atTime), Modes.BeamMode.WALK, asDriver = true))))
       val response = expectMsgType[RoutingResponse]
       assert(response.itineraries.exists(_.tripClassifier == WALK))
       val walkOption = response.itineraries.find(_.tripClassifier == WALK).get
       assert(walkOption.totalTravelTime == 860)
 
       router ! UpdateTravelTime((_: Link, _: Double, _: Person, _: Vehicle) => 0) // Nice, we can teleport!
-      router ! RoutingRequest(RoutingRequestTripInfo(Id.createPersonId("667520-0"),origin, destination, time, Vector(), Vector(StreetVehicle(Id.createVehicleId("body-667520-0"), new SpaceTime(new Coord(origin.getX, origin.getY), time.atTime), Modes.BeamMode.WALK, asDriver = true))))
+      router ! RoutingRequest(RoutingRequestTripInfo(Id.createPersonId("667520-0"), origin, destination, time, Vector(), Vector(StreetVehicle(Id.createVehicleId("body-667520-0"), new SpaceTime(new Coord(origin.getX, origin.getY), time.atTime), Modes.BeamMode.WALK, asDriver = true))))
       val response2 = expectMsgType[RoutingResponse]
       assert(response2.itineraries.exists(_.tripClassifier == WALK))
       val walkOption2 = response2.itineraries.find(_.tripClassifier == WALK).get
       assert(walkOption2.totalTravelTime < 10) // isn't exactly 0, probably rounding issues
 
       router ! UpdateTravelTime((_: Link, _: Double, _: Person, _: Vehicle) => 1000) // Every link takes 1000 sec to traverse.
-      router ! RoutingRequest(RoutingRequestTripInfo(Id.createPersonId("667520-0"),origin, destination, time, Vector(), Vector(StreetVehicle(Id.createVehicleId("body-667520-0"), new SpaceTime(new Coord(origin.getX, origin.getY), time.atTime), Modes.BeamMode.WALK, asDriver = true))))
+      router ! RoutingRequest(RoutingRequestTripInfo(Id.createPersonId("667520-0"), origin, destination, time, Vector(), Vector(StreetVehicle(Id.createVehicleId("body-667520-0"), new SpaceTime(new Coord(origin.getX, origin.getY), time.atTime), Modes.BeamMode.WALK, asDriver = true))))
       val response3 = expectMsgType[RoutingResponse]
       assert(response3.itineraries.exists(_.tripClassifier == WALK))
       val walkOption3 = response3.itineraries.find(_.tripClassifier == WALK).get
