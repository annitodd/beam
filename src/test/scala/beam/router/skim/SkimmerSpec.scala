--- conflicted
+++ resolved
@@ -37,12 +37,8 @@
   "Skimmers" must "results at skims being collected written on disk" in {
     val config = ConfigFactory
       .parseString("""
-<<<<<<< HEAD
          |beam.outputs.events.fileOutputFormats = csv
-=======
          |beam.actorSystemName = "SkimmerSpec"
-         |beam.outputs.events.fileOutputFormats = xml
->>>>>>> 091c7586
          |beam.physsim.skipPhysSim = true
          |beam.agentsim.lastIteration = 1
          |beam.router.skim = {
