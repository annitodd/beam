--- conflicted
+++ resolved
@@ -31,11 +31,6 @@
 class SfbayRouterSpec extends TestKit(ActorSystem("router-test")) with WordSpecLike
   with ImplicitSender with MockitoSugar with BeforeAndAfterAll {
 
-<<<<<<< HEAD
-  private implicit val timeout: Timeout = Timeout(600, TimeUnit.SECONDS)
-
-=======
->>>>>>> 536fef7b
   var router: ActorRef = _
 
   override def beforeAll: Unit = {
@@ -99,18 +94,6 @@
       assert(response.itineraries.nonEmpty)
     }
 
-<<<<<<< HEAD
-=======
-    "respond with a car route to a reasonable RoutingRequest" in {
-      val origin = new BeamRouter.Location(551642.4729978561, 4180839.138663753)
-      val destination = new BeamRouter.Location(552065.6882372601, 4180855.582994787)
-      val time = RoutingModel.DiscreteTime(19740)
-      router ! RoutingRequest(RoutingRequestTripInfo(origin, destination, time, Vector(Modes.BeamMode.TRANSIT), Vector(StreetVehicle(Id.createVehicleId("rideHailingVehicle-person=17673-0"), new SpaceTime(new Coord(origin.getX, origin.getY), time.atTime), Modes.BeamMode.CAR, asDriver = false)), Id.createPersonId("81370-0")))
-      val response = expectMsgType[RoutingResponse]
-      assert(response.itineraries.nonEmpty)
-    }
-
->>>>>>> 536fef7b
   }
 
 }