package beam.sflight

import java.io.File
import java.time.ZonedDateTime

import akka.actor._
import akka.testkit.{ImplicitSender, TestKit}
import beam.agentsim.agents.PersonAgent
import beam.agentsim.agents.vehicles.VehicleProtocol.StreetVehicle
import beam.agentsim.events.SpaceTime
import beam.router.BeamRouter._
import beam.router.Modes.BeamMode.{CAR, RIDEHAIL, WALK}
import beam.router.RoutingModel.{BeamLeg, BeamPath, BeamTrip}
import beam.router.gtfs.FareCalculator
import beam.router.{BeamRouter, Modes, RoutingModel}
import beam.sim.BeamServices
import beam.sim.common.{GeoUtils, GeoUtilsImpl}
import beam.sim.config.{BeamConfig, MatSimBeamConfigBuilder}
import beam.utils.DateUtils
import com.typesafe.config.ConfigFactory
import org.matsim.api.core.v01.{Coord, Id, Scenario}
import org.matsim.core.events.EventsManagerImpl
import org.matsim.core.scenario.ScenarioUtils
import org.mockito.Mockito._
import org.scalatest._
import org.scalatest.mockito.MockitoSugar

import scala.concurrent.duration._
import scala.language.postfixOps

class SfLightRouterSpec extends TestKit(ActorSystem("router-test")) with WordSpecLike with Matchers with Inside with LoneElement
  with ImplicitSender with MockitoSugar with BeforeAndAfterAll {

  var router: ActorRef = _
  var geo: GeoUtils = _
  var scenario: Scenario = _

  override def beforeAll: Unit = {
    val config = ConfigFactory.parseFile(new File("test/input/sf-light/sf-light.conf")).resolve()
    val beamConfig = BeamConfig(config)

    // Have to mock some things to get the router going
    val services: BeamServices = mock[BeamServices]
    when(services.beamConfig).thenReturn(beamConfig)
    geo = new GeoUtilsImpl(services)
    when(services.geo).thenReturn(geo)
    when(services.dates).thenReturn(DateUtils(ZonedDateTime.parse(beamConfig.beam.routing.baseDate).toLocalDateTime, ZonedDateTime.parse(beamConfig.beam.routing.baseDate)))

    val fareCalculator = new FareCalculator(beamConfig.beam.routing.r5.directory)
    val matsimConfig = new MatSimBeamConfigBuilder(config).buildMatSamConf()
    scenario = ScenarioUtils.loadScenario(matsimConfig)
    router = system.actorOf(BeamRouter.props(services, scenario.getNetwork, new EventsManagerImpl(), scenario.getTransitVehicles, fareCalculator))

    within(60 seconds) { // Router can take a while to initialize
      router ! Identify(0)
      expectMsgType[ActorIdentity]
    }
  }

  override def afterAll: Unit = {
    shutdown()
  }

  "A router" must {
<<<<<<< HEAD
    "respond with a route to a first reasonable RoutingRequest" in {
      val origin = new BeamRouter.Location(583152.4334365112, 4139386.503815964)
      val destination = new BeamRouter.Location(572710.8214231567, 4142569.0802786923)
      val time = RoutingModel.DiscreteTime(25740)
      router ! RoutingRequest(RoutingRequestTripInfo(Id.createPersonId("667520-0"),origin, destination, time, Vector(), Vector(StreetVehicle(Id.createVehicleId("body-667520-0"), new SpaceTime(new Coord(origin.getX, origin.getY), time.atTime), Modes.BeamMode.WALK, asDriver = true))))
      val response = expectMsgType[RoutingResponse]
      assert(response.itineraries.exists(_.tripClassifier == WALK))
    }

    "respond with a fallback walk route to a RoutingRequest where walking would take approx. 8 hours" in {
      val origin = new BeamRouter.Location(626575.0322098453, 4181202.599243111)
      val destination = new BeamRouter.Location(607385.7148858022, 4172426.3760835854)
      val time = RoutingModel.DiscreteTime(25860)
      router ! RoutingRequest(RoutingRequestTripInfo( Id.createPersonId("56658-0"),origin, destination, time, Vector(), Vector(StreetVehicle(Id.createVehicleId("body-56658-0"), new SpaceTime(new Coord(origin.getX, origin.getY), time.atTime), Modes.BeamMode.WALK, asDriver = true))))
      val response = expectMsgType[RoutingResponse]
      assert(response.itineraries.exists(_.tripClassifier == WALK))
    }

    "respond with a route to yet another reasonable RoutingRequest" in {
      val origin = new BeamRouter.Location(583117.0300037456, 4168059.6668392466)
      val destination = new BeamRouter.Location(579985.712067158, 4167298.6137483735)
      val time = RoutingModel.DiscreteTime(20460)
      router ! RoutingRequest(RoutingRequestTripInfo(Id.createPersonId("80672-0"),origin, destination, time, Vector(), Vector(StreetVehicle(Id.createVehicleId("body-80672-0"), new SpaceTime(new Coord(origin.getX, origin.getY), time.atTime), Modes.BeamMode.WALK, asDriver = true))))
      val response = expectMsgType[RoutingResponse]
      assert(response.itineraries.exists(_.tripClassifier == WALK))
    }

    "respond with a ride hailing route to a reasonable RoutingRequest" in {
      val origin = new BeamRouter.Location(551642.4729978561, 4180839.138663753)
      val destination = new BeamRouter.Location(552065.6882372601, 4180855.582994787)
      val time = RoutingModel.DiscreteTime(19740)
      router ! RoutingRequest(RoutingRequestTripInfo(Id.createPersonId("17673-0"),origin, destination, time, Vector(), Vector(
        StreetVehicle(Id.createVehicleId("rideHailingVehicle-person=17673-0"), new SpaceTime(new Coord(origin.getX, origin.getY), time.atTime), Modes.BeamMode.CAR, asDriver = false),
        StreetVehicle(Id.createVehicleId("body-17673-0"), new SpaceTime(new Coord(origin.getX, origin.getY), time.atTime), Modes.BeamMode.WALK, asDriver = true),
        StreetVehicle(Id.createVehicleId("17673-0"), new SpaceTime(new Coord(origin.getX, origin.getY), time.atTime), Modes.BeamMode.CAR, asDriver = true)
      )))
      val response = expectMsgType[RoutingResponse]
      assert(response.itineraries.exists(_.tripClassifier == WALK))
      assert(response.itineraries.exists(_.tripClassifier == RIDEHAIL))
      assert(response.itineraries.exists(_.tripClassifier == CAR))

      val carOption = response.itineraries.find(_.tripClassifier == CAR).get
      assertMakesSense(carOption)
      val actualModesOfCarOption = carOption.toBeamTrip().legs.map(_.mode)
      actualModesOfCarOption should contain theSameElementsInOrderAs List(WALK, CAR, WALK)
    }

    "respond with a walk and a car route for going from downtown SF to Treasure Island" in {
=======

    "respond with a car route and a dummy walk route (bay bridge considered unwalkable) for going from downtown SF to Treasure Island" in {
>>>>>>> fb1bc102
      val origin = geo.wgs2Utm(new Coord(-122.439194, 37.785368))
      val destination = geo.wgs2Utm(new Coord(-122.3712, 37.815819))
      val time = RoutingModel.DiscreteTime(27840)
      router ! RoutingRequest(RoutingRequestTripInfo( Id.createPersonId("116378-2"),origin, destination, time, Vector(), Vector(
        StreetVehicle(Id.createVehicleId("116378-2"), new SpaceTime(origin, 0), Modes.BeamMode.CAR, asDriver = true),
        StreetVehicle(Id.createVehicleId("rideHailingVehicle-person=116378-2"), new SpaceTime(new Coord(origin.getX, origin.getY), time.atTime), Modes.BeamMode.CAR, asDriver = false),
        StreetVehicle(Id.createVehicleId("body-116378-2"), new SpaceTime(new Coord(origin.getX, origin.getY), time.atTime), Modes.BeamMode.WALK, asDriver = true)
      )))
      val response = expectMsgType[RoutingResponse]
      assert(response.itineraries.exists(_.tripClassifier == WALK))
      assert(response.itineraries.exists(_.tripClassifier == RIDEHAIL))
      assert(response.itineraries.exists(_.tripClassifier == CAR))

      val walkTrip = response.itineraries.find(_.tripClassifier == WALK).get.toBeamTrip()
      inside (walkTrip) {
        case BeamTrip(legs, _) =>
          legs.map(_.mode) should contain theSameElementsInOrderAs List(WALK)
          inside (legs.loneElement) {
            case BeamLeg(_, mode, _, BeamPath(links, _, _)) =>
              mode should be (WALK)
              links should be ('empty)
          }
      }
    }

    "respond with a car route and a walk route for each trip in sflight" in {
      scenario.getPopulation.getPersons.values().forEach(person => {
        val activities = PersonAgent.PersonData.planToVec(person.getSelectedPlan)
        activities.sliding(2).foreach(pair => {
          val origin = pair(0).getCoord
          val destination = pair(1).getCoord
          val time = RoutingModel.DiscreteTime(pair(0).getEndTime.toInt)
          router ! RoutingRequest(RoutingRequestTripInfo(origin, destination, time, Vector(), Vector(
            StreetVehicle(Id.createVehicleId("116378-2"), new SpaceTime(origin, 0), Modes.BeamMode.CAR, asDriver = true),
            StreetVehicle(Id.createVehicleId("rideHailingVehicle-person=116378-2"), new SpaceTime(new Coord(origin.getX, origin.getY), time.atTime), Modes.BeamMode.CAR, asDriver = false),
            StreetVehicle(Id.createVehicleId("body-116378-2"), new SpaceTime(new Coord(origin.getX, origin.getY), time.atTime), Modes.BeamMode.WALK, asDriver = true)
          ), Id.createPersonId("116378-2")))
          val response = expectMsgType[RoutingResponse]
          assert(response.itineraries.exists(_.tripClassifier == WALK))
          assert(response.itineraries.exists(_.tripClassifier == RIDEHAIL))
          assert(response.itineraries.exists(_.tripClassifier == CAR))

          val walkTrip = response.itineraries.find(_.tripClassifier == WALK).get.toBeamTrip()
          inside (walkTrip) {
            case BeamTrip(legs, _) =>
              legs.map(_.mode) should contain theSameElementsInOrderAs List(WALK)
              inside (legs.loneElement) {
                case BeamLeg(_, mode, _, BeamPath(links, _, _)) =>
                  mode should be (WALK)
              }
          }

          val carTrip = response.itineraries.find(_.tripClassifier == CAR).get.toBeamTrip()
          assertMakesSense(carTrip)
          inside (carTrip) {
            case BeamTrip(legs, _) =>
              legs should have size 3
              inside (legs(0)) {
                case BeamLeg(_, mode, _, BeamPath(links, _, _)) =>
                  mode should be (WALK)
              }
              inside (legs(1)) {
                case BeamLeg(_, mode, _, BeamPath(links, _, _)) =>
                  mode should be (CAR)
                  links should not be 'empty
              }
              inside (legs(2)) {
                case BeamLeg(_, mode, _, BeamPath(links, _, _)) =>
                  mode should be (WALK)
              }
          }

        })
      })
    }

  }

  def assertMakesSense(trip: RoutingModel.BeamTrip): Unit = {
    var time = trip.legs.head.startTime
    trip.legs.foreach(leg => {
      assert(leg.startTime == time, "Leg starts when previous one finishes.")
      time += leg.duration
    })
  }

}<|MERGE_RESOLUTION|>--- conflicted
+++ resolved
@@ -62,7 +62,6 @@
   }
 
   "A router" must {
-<<<<<<< HEAD
     "respond with a route to a first reasonable RoutingRequest" in {
       val origin = new BeamRouter.Location(583152.4334365112, 4139386.503815964)
       val destination = new BeamRouter.Location(572710.8214231567, 4142569.0802786923)
@@ -111,10 +110,6 @@
     }
 
     "respond with a walk and a car route for going from downtown SF to Treasure Island" in {
-=======
-
-    "respond with a car route and a dummy walk route (bay bridge considered unwalkable) for going from downtown SF to Treasure Island" in {
->>>>>>> fb1bc102
       val origin = geo.wgs2Utm(new Coord(-122.439194, 37.785368))
       val destination = geo.wgs2Utm(new Coord(-122.3712, 37.815819))
       val time = RoutingModel.DiscreteTime(27840)
