package beam.sflight

import java.io.File
import java.time.ZonedDateTime

import akka.actor.Status.Success
import akka.actor._
import akka.testkit.{ImplicitSender, TestKit, TestProbe}
<<<<<<< HEAD
import beam.agentsim.agents.vehicles.BeamVehicle
import beam.agentsim.agents.vehicles.VehicleProtocol.StreetVehicle
=======
import beam.agentsim.agents.PersonAgent
import beam.agentsim.agents.vehicles.BeamVehicle.StreetVehicle
>>>>>>> e875c7d0
import beam.agentsim.events.SpaceTime
import beam.router.BeamRouter._
import beam.router.Modes.BeamMode.{DRIVE_TRANSIT, WALK, WALK_TRANSIT}
import beam.router.gtfs.FareCalculator
import beam.router.{BeamRouter, Modes, RoutingModel}
import beam.sim.BeamServices
import beam.sim.common.{GeoUtils, GeoUtilsImpl}
import beam.sim.config.{BeamConfig, MatSimBeamConfigBuilder}
import beam.utils.DateUtils
import com.typesafe.config.{ConfigFactory, ConfigParseOptions}
import org.matsim.api.core.v01.{Coord, Id, Scenario}
import org.matsim.core.events.EventsManagerImpl
import org.matsim.core.scenario.ScenarioUtils
import org.matsim.vehicles.Vehicle
import org.mockito.Mockito.when
import org.scalatest._
import org.scalatest.mockito.MockitoSugar

import scala.collection.concurrent.TrieMap
import scala.concurrent.duration._
import scala.language.postfixOps

class SfLightRouterTransitSpec extends TestKit(ActorSystem("router-test", ConfigFactory.parseString(
  """
  akka.loglevel="OFF"
  """))) with WordSpecLike with Matchers
  with ImplicitSender with MockitoSugar with BeforeAndAfterAll with Inside {

  var router: ActorRef = _
  var geo: GeoUtils = _
  var scenario: Scenario = _

  override def beforeAll: Unit = {
    val config = ConfigFactory.parseFile(
      new File("test/input/sf-light/sf-light.conf"),
      ConfigParseOptions.defaults().setAllowMissing(false)).resolve()
    val beamConfig = BeamConfig(config)

    // Have to mock a lot of things to get the router going
    val services: BeamServices = mock[BeamServices]
    when(services.beamConfig).thenReturn(beamConfig)
    geo = new GeoUtilsImpl(services)
    when(services.geo).thenReturn(geo)
<<<<<<< HEAD
    when(services.dates).thenReturn(DateUtils(beamConfig.beam.routing.baseDate, ZonedDateTime.parse(beamConfig.beam
      .routing.baseDate).toLocalDateTime, ZonedDateTime.parse(beamConfig.beam.routing.baseDate)))
    when(services.vehicles).thenReturn(new TrieMap[Id[Vehicle], BeamVehicle])
=======
    when(services.dates).thenReturn(DateUtils(ZonedDateTime.parse(beamConfig.beam.routing.baseDate).toLocalDateTime, ZonedDateTime.parse(beamConfig.beam.routing.baseDate)))
    when(services.vehicles).thenReturn(new TrieMap[Id[Vehicle], Vehicle])
    when(services.vehicleRefs).thenReturn(new TrieMap[Id[Vehicle], ActorRef])
>>>>>>> e875c7d0
    when(services.agentRefs).thenReturn(new TrieMap[String, ActorRef])
    when(services.schedulerRef).thenReturn(TestProbe("scheduler").ref)

    val fareCalculator = new FareCalculator(beamConfig.beam.routing.r5.directory)
    val matsimConfig = new MatSimBeamConfigBuilder(config).buildMatSamConf()
    scenario = ScenarioUtils.loadScenario(matsimConfig)
    router = system.actorOf(BeamRouter.props(services, scenario.getNetwork, new EventsManagerImpl(), scenario.getTransitVehicles, fareCalculator), "router")

    within(5 minutes) { // Router can take a while to initialize
      router ! Identify(0)
      expectMsgType[ActorIdentity]
      router ! InitTransit
//      expectMsgType[Success]
    }
  }

  override def afterAll: Unit = {
    shutdown()
  }

  "A router" ignore{
    "respond with a route to a first reasonable RoutingRequest" in {
      val origin = geo.wgs2Utm(new Coord(-122.396944, 37.79288)) // Embarcadero
      val destination = geo.wgs2Utm(new Coord(-122.460555, 37.764294)) // Near UCSF medical center
      val time = RoutingModel.DiscreteTime(25740)
      router ! RoutingRequest(RoutingRequestTripInfo(origin, destination, time, Vector(Modes.BeamMode.WALK_TRANSIT),
        Vector(StreetVehicle(Id.createVehicleId("body-667520-0"), new SpaceTime(origin, time.atTime), Modes.BeamMode
          .WALK, asDriver = true)), Id.createPersonId("667520-0")))
      val response = expectMsgType[RoutingResponse]
      assert(response.itineraries.exists(_.tripClassifier == WALK))
      assert(response.itineraries.exists(_.tripClassifier == WALK_TRANSIT))
      val transitOption = response.itineraries.find(_.tripClassifier == WALK_TRANSIT).get
      assertMakesSense(transitOption)
      assert(transitOption.legs.head.beamLeg.startTime == 26004)
    }
  }

  "respond with a drive_transit and a walk_transit route for each trip in sflight" in {
    scenario.getPopulation.getPersons.values().forEach(person => {
      val activities = PersonAgent.PersonData.planToVec(person.getSelectedPlan)
      activities.sliding(2).foreach(pair => {
        val origin = pair(0).getCoord
        val destination = pair(1).getCoord
        val time = RoutingModel.DiscreteTime(pair(0).getEndTime.toInt)
        router ! RoutingRequest(RoutingRequestTripInfo(origin, destination, time, Vector(Modes.BeamMode.TRANSIT), Vector(
          StreetVehicle(Id.createVehicleId("116378-2"), new SpaceTime(origin, 0), Modes.BeamMode.CAR, asDriver = true),
          StreetVehicle(Id.createVehicleId("body-116378-2"), new SpaceTime(new Coord(origin.getX, origin.getY), time.atTime), Modes.BeamMode.WALK, asDriver = true)
        ), Id.createPersonId("116378-2")))
        val response = expectMsgType[RoutingResponse]
        assert(response.itineraries.exists(_.tripClassifier == DRIVE_TRANSIT))
        assert(response.itineraries.exists(_.tripClassifier == WALK_TRANSIT))
      })
    })
  }

  def assertMakesSense(trip: RoutingModel.EmbodiedBeamTrip): Unit = {
    var time = trip.legs.head.beamLeg.startTime
    trip.legs.foreach(leg => {
      assert(leg.beamLeg.startTime >= time, "Leg starts when or after previous one finishes.")
      time += leg.beamLeg.duration
    })
  }

}<|MERGE_RESOLUTION|>--- conflicted
+++ resolved
@@ -6,13 +6,9 @@
 import akka.actor.Status.Success
 import akka.actor._
 import akka.testkit.{ImplicitSender, TestKit, TestProbe}
-<<<<<<< HEAD
+import beam.agentsim.agents.PersonAgent
 import beam.agentsim.agents.vehicles.BeamVehicle
 import beam.agentsim.agents.vehicles.VehicleProtocol.StreetVehicle
-=======
-import beam.agentsim.agents.PersonAgent
-import beam.agentsim.agents.vehicles.BeamVehicle.StreetVehicle
->>>>>>> e875c7d0
 import beam.agentsim.events.SpaceTime
 import beam.router.BeamRouter._
 import beam.router.Modes.BeamMode.{DRIVE_TRANSIT, WALK, WALK_TRANSIT}
@@ -35,8 +31,7 @@
 import scala.concurrent.duration._
 import scala.language.postfixOps
 
-class SfLightRouterTransitSpec extends TestKit(ActorSystem("router-test", ConfigFactory.parseString(
-  """
+class SfLightRouterTransitSpec extends TestKit(ActorSystem("router-test", ConfigFactory.parseString("""
   akka.loglevel="OFF"
   """))) with WordSpecLike with Matchers
   with ImplicitSender with MockitoSugar with BeforeAndAfterAll with Inside {
@@ -56,15 +51,8 @@
     when(services.beamConfig).thenReturn(beamConfig)
     geo = new GeoUtilsImpl(services)
     when(services.geo).thenReturn(geo)
-<<<<<<< HEAD
-    when(services.dates).thenReturn(DateUtils(beamConfig.beam.routing.baseDate, ZonedDateTime.parse(beamConfig.beam
-      .routing.baseDate).toLocalDateTime, ZonedDateTime.parse(beamConfig.beam.routing.baseDate)))
+    when(services.dates).thenReturn(DateUtils(ZonedDateTime.parse(beamConfig.beam.routing.baseDate).toLocalDateTime,ZonedDateTime.parse(beamConfig.beam.routing.baseDate)))
     when(services.vehicles).thenReturn(new TrieMap[Id[Vehicle], BeamVehicle])
-=======
-    when(services.dates).thenReturn(DateUtils(ZonedDateTime.parse(beamConfig.beam.routing.baseDate).toLocalDateTime, ZonedDateTime.parse(beamConfig.beam.routing.baseDate)))
-    when(services.vehicles).thenReturn(new TrieMap[Id[Vehicle], Vehicle])
-    when(services.vehicleRefs).thenReturn(new TrieMap[Id[Vehicle], ActorRef])
->>>>>>> e875c7d0
     when(services.agentRefs).thenReturn(new TrieMap[String, ActorRef])
     when(services.schedulerRef).thenReturn(TestProbe("scheduler").ref)
 
@@ -77,7 +65,7 @@
       router ! Identify(0)
       expectMsgType[ActorIdentity]
       router ! InitTransit
-//      expectMsgType[Success]
+      expectMsgType[Success]
     }
   }
 
@@ -85,14 +73,12 @@
     shutdown()
   }
 
-  "A router" ignore{
+  "A router" must {
     "respond with a route to a first reasonable RoutingRequest" in {
       val origin = geo.wgs2Utm(new Coord(-122.396944, 37.79288)) // Embarcadero
       val destination = geo.wgs2Utm(new Coord(-122.460555, 37.764294)) // Near UCSF medical center
       val time = RoutingModel.DiscreteTime(25740)
-      router ! RoutingRequest(RoutingRequestTripInfo(origin, destination, time, Vector(Modes.BeamMode.WALK_TRANSIT),
-        Vector(StreetVehicle(Id.createVehicleId("body-667520-0"), new SpaceTime(origin, time.atTime), Modes.BeamMode
-          .WALK, asDriver = true)), Id.createPersonId("667520-0")))
+      router ! RoutingRequest(RoutingRequestTripInfo(origin, destination, time, Vector(Modes.BeamMode.WALK_TRANSIT), Vector(StreetVehicle(Id.createVehicleId("body-667520-0"), new SpaceTime(origin, time.atTime), Modes.BeamMode.WALK, asDriver = true)), Id.createPersonId("667520-0")))
       val response = expectMsgType[RoutingResponse]
       assert(response.itineraries.exists(_.tripClassifier == WALK))
       assert(response.itineraries.exists(_.tripClassifier == WALK_TRANSIT))
