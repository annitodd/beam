--- conflicted
+++ resolved
@@ -22,21 +22,16 @@
 
   "SF Light" must {
     "run without error and at least one person chooses car mode" in {
-      val config = ConfigFactory.parseFile(new File("test/input/sf-light/sf-light-1k.conf")).resolve()
+      val config = ConfigFactory.parseFile(new File("test/input/sf-light/sf-light.conf")).resolve()
         .withValue("beam.outputs.events.fileOutputFormats", ConfigValueFactory.fromAnyRef("xml"))
       val configBuilder = new MatSimBeamConfigBuilder(config)
       val matsimConfig = configBuilder.buildMatSamConf()
       val beamConfig = BeamConfig(config)
-<<<<<<< HEAD
-      FileUtils.setConfigOutputFile(beamConfig.beam.outputs.outputDirectory, beamConfig.beam.agentsim.simulationName, matsimConfig)
+      FileUtils.setConfigOutputFile(beamConfig, matsimConfig)
       val scenario = ScenarioUtils.loadScenario(matsimConfig).asInstanceOf[MutableScenario]
       val networkCoordinator = new NetworkCoordinator(beamConfig, scenario.getTransitVehicles)
       networkCoordinator.loadNetwork()
       scenario.setNetwork(networkCoordinator.network)
-=======
-      FileUtils.setConfigOutputFile(beamConfig, matsimConfig)
-      val scenario = ScenarioUtils.loadScenario(matsimConfig)
->>>>>>> 0651db91
       var nCarTrips = 0
       val injector = org.matsim.core.controler.Injector.createInjector(scenario.getConfig, new AbstractModule() {
         override def install(): Unit = {
