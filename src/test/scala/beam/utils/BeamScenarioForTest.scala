--- conflicted
+++ resolved
@@ -71,11 +71,7 @@
       modeIncentives = null,
       h3taz = null,
       freightCarriers = null,
-<<<<<<< HEAD
-      Map.empty[String, Double]
-=======
       fixedActivitiesDurations = Map.empty
->>>>>>> cce7f45d
     )
   }
 }