--- conflicted
+++ resolved
@@ -135,13 +135,9 @@
       rank = 123,
       age = 30,
       isFemale = false,
-<<<<<<< HEAD
+      excludedModes = Seq.empty,
       valueOfTime = 0.0,
       industry = None
-=======
-      excludedModes = Seq.empty,
-      valueOfTime = 0.0
->>>>>>> 336f31bc
     )
 
   private def assertCarNumbers(
