include "../common/akka.conf"
include "../common/akka-router.conf"
include "../common/metrics.conf"

# This version, base-sf-light.conf, is configured to use a subsample of the population located in:
#  ${beam.inputDirectory}"/sample"
##################################################################
# SIMULATION
##################################################################
beam.basePackage = "beam"
beam.agentsim.simulationName = "sf-light-0.5k"
beam.agentsim.numAgents = 500
beam.agentsim.thresholdForWalkingInMeters = 100
beam.agentsim.thresholdForMakingParkingChoiceInMeters = 100
beam.agentsim.timeBinSize = 3600
# MODE CHOICE OPTIONS:
# ModeChoiceMultinomialLogit ModeChoiceTransitIfAvailable ModeChoiceDriveIfAvailable ModeChoiceRideHailIfAvailable
# ModeChoiceUniformRandom
beam.agentsim.agents.modalBehaviors.modeChoiceClass = "ModeChoiceMultinomialLogit"
beam.agentsim.agents.modalBehaviors.defaultValueOfTime = 18
beam.agentsim.agents.modalBehaviors.mulitnomialLogit.params.cost = -1.0
beam.agentsim.agents.modalBehaviors.mulitnomialLogit.params.time = -0.0047
beam.agentsim.agents.modalBehaviors.mulitnomialLogit.params.transfer = -1.4
beam.agentsim.agents.modalBehaviors.mulitnomialLogit.params.car_intercept = 0.0
beam.agentsim.agents.modalBehaviors.mulitnomialLogit.params.walk_transit_intercept = 1.0
beam.agentsim.agents.modalBehaviors.mulitnomialLogit.params.drive_transit_intercept = 1.0
beam.agentsim.agents.modalBehaviors.mulitnomialLogit.params.ride_hail_transit_intercept = 5.0
beam.agentsim.agents.modalBehaviors.mulitnomialLogit.params.ride_hail_intercept = 0.0
beam.agentsim.agents.modalBehaviors.mulitnomialLogit.params.walk_intercept = 0.0
beam.agentsim.agents.modalBehaviors.mulitnomialLogit.params.bike_intercept = 0.0
beam.agentsim.agents.modalBehaviors.lccm.paramFile = ${beam.inputDirectory}"/lccm-long.csv"
# Use bikes?
beam.agentsim.agents.vehicles.bicycles.useBikes=false
#DrivingCostDefaults Params
beam.agentsim.agents.drivingCost.defaultLitersPerMeter = 0.0001069
beam.agentsim.agents.drivingCost.defaultPricePerGallon = 3.115
#TAZ params
beam.agentsim.taz.file=${beam.inputDirectory}"/taz-centers.csv.gz"
# Ride Hailing Params
beam.agentsim.agents.rideHail.numDriversAsFractionOfPopulation=0.05
beam.agentsim.agents.rideHail.defaultCostPerMile=1.25
beam.agentsim.agents.rideHail.defaultCostPerMinute=0.75
# SurgePricing parameters
beam.agentsim.agents.rideHail.surgePricing.timeBinSize=3600
beam.agentsim.agents.rideHail.surgePricing.surgeLevelAdaptionStep=0.1
beam.agentsim.agents.rideHail.surgePricing.minimumSurgeLevel=0.1
beam.agentsim.agents.rideHail.surgePricing.priceAdjustmentStrategy="KEEP_PRICE_LEVEL_FIXED_AT_ONE"
beam.agentsim.taz.parking = ${beam.inputDirectory}"/taz-parking.csv.gz"
#Toll params
beam.agentsim.toll.file=${beam.inputDirectory}"/toll-prices.csv"
# Scaling and Tuning Params
beam.agentsim.tuning.transitCapacity = 0.5
beam.agentsim.tuning.transitPrice = 1.0
beam.agentsim.tuning.tollPrice = 1.0
beam.agentsim.tuning.rideHailPrice = 1.0
# PhysSim Scaling Params
beam.physsim.flowCapacityFactor = 1.0
beam.physsim.storageCapacityFactor = 1.0
beam.physsim.writeEventsInterval = 0
beam.physsim.writePlansInterval = 0
beam.physsim.writeMATSimNetwork = false
beam.physsim.linkStatsWriteInterval = 1
beam.physsim.linkStatsBinSize = 3600
beam.physsim.ptSampleSize = 0.03
beam.physsim.jdeqsim.agentSimPhysSimInterfaceDebugger.enabled = false

##################################################################
# Warm Mode
##################################################################
beam.warmStart.enabled = false
#PATH TYPE OPTIONS: PARENT_RUN, ABSOLUTE_PATH
#PARENT_RUN: can be a director or zip archive of the output directory (e.g. like what get's stored on S3). We should also be able to specify a URL to an S3 output.
#ABSOLUTE_PATH: a directory that contains required warm stats files (e.g. linkstats and eventually a plans).
beam.warmStart.pathType = "PARENT_RUN"
beam.warmStart.path = "https://s3.us-east-2.amazonaws.com/beam-outputs/run149-base__2018-06-27_20-28-26_2a2e2bd3.zip"
##################################################################
# RideHail
##################################################################
# Ride Hailing General Params
beam.agentsim.agents.rideHail.numDriversAsFractionOfPopulation=0.5
beam.agentsim.agents.rideHail.defaultCostPerMile=1.25
beam.agentsim.agents.rideHail.defaultCostPerMinute=0.75
beam.agentsim.agents.rideHail.vehicleTypeId="BEV"
beam.agentsim.agents.rideHail.vehicleRangeInMeters=200000.0
beam.agentsim.agents.rideHail.refuelThresholdInMeters=10000.0
# SurgePricing parameters
beam.agentsim.agents.rideHail.surgePricing.surgeLevelAdaptionStep=0.1
beam.agentsim.agents.rideHail.surgePricing.minimumSurgeLevel=0.1

# priceAdjustmentStrategy(KEEP_PRICE_LEVEL_FIXED_AT_ONE | CONTINUES_DEMAND_SUPPLY_MATCHING)
beam.agentsim.agents.rideHail.surgePricing.priceAdjustmentStrategy="KEEP_PRICE_LEVEL_FIXED_AT_ONE"

beam.agentsim.agents.rideHail.rideHailManager.radiusInMeters=10000

# initialLocation(HOME | UNIFORM_RANDOM | ALL_AT_CENTER | ALL_IN_CORNER)
beam.agentsim.agents.rideHail.initialLocation.name="HOME"
beam.agentsim.agents.rideHail.initialLocation.home.radiusInMeters=1000

# allocationManager(DEFAULT_MANAGER | STANFORD_V1 | BUFFERED_IMPL_TEMPLATE | RANDOM_REPOSITIONING | REPOSITIONING_LOW_WAITING_TIMES | EV_MANAGER)
beam.agentsim.agents.rideHail.allocationManager.name="EV_MANAGER"
beam.agentsim.agents.rideHail.allocationManager.timeoutInSeconds=300
beam.agentsim.agents.rideHail.allocationManager.randomRepositioning.repositioningShare=0.2

beam.agentsim.agents.rideHail.allocationManager.repositionLowWaitingTimes.repositionCircleRadisInMeters=3000.0
beam.agentsim.agents.rideHail.allocationManager.repositionLowWaitingTimes.minimumNumberOfIdlingVehiclesThreshholdForRepositioning=2
beam.agentsim.agents.rideHail.allocationManager.repositionLowWaitingTimes.percentageOfVehiclesToReposition=0.01
beam.agentsim.agents.rideHail.allocationManager.repositionLowWaitingTimes.timeWindowSizeInSecForDecidingAboutRepositioning=1200
beam.agentsim.agents.rideHail.allocationManager.repositionLowWaitingTimes.allowIncreasingRadiusIfDemandInRadiusLow=true
beam.agentsim.agents.rideHail.allocationManager.repositionLowWaitingTimes.minDemandPercentageInRadius=0.1
# repositioningMethod(TOP_SCORES | KMEANS)
beam.agentsim.agents.rideHail.allocationManager.repositionLowWaitingTimes.repositioningMethod="TOP_SCORES"
beam.agentsim.agents.rideHail.allocationManager.repositionLowWaitingTimes.keepMaxTopNScores=5
beam.agentsim.agents.rideHail.allocationManager.repositionLowWaitingTimes.minScoreThresholdForRepositioning=0.00001
beam.agentsim.agents.rideHail.allocationManager.repositionLowWaitingTimes.distanceWeight=0.01
beam.agentsim.agents.rideHail.allocationManager.repositionLowWaitingTimes.waitingTimeWeight=4.0
beam.agentsim.agents.rideHail.allocationManager.repositionLowWaitingTimes.demandWeight=4.0
beam.agentsim.agents.rideHail.allocationManager.repositionLowWaitingTimes.produceDebugImages=true

beam.agentsim.agents.rideHail.iterationStats.timeBinSizeInSec=3600
##################################################################
# Debugging
##################################################################
beam.debug.debugEnabled = true
beam.debug.skipOverBadActors = true
beam.debug.secondsToWaitForSkip = 10
beam.debug.actor.logDepth = 0

##################################################################
# Calibration
##################################################################
beam.calibration.objectiveFunction = "CountsObjectiveFunction"


##################################################################
# OUTPUTS
##################################################################
# The baseOutputDirectory is the base directory where outputs will be written. The beam.agentsim.simulationName param will
# be used as the name of a sub-directory beneath the baseOutputDirectory for simulation results.
# If addTimestampToOutputDirectory == true, a timestamp will be added, e.g. "beamville_2017-12-18_16-48-57"
beam.outputs.baseOutputDirectory = ${PWD}"/output/sf-light"
beam.outputs.baseOutputDirectory = ${?BEAM_OUTPUT}
beam.outputs.addTimestampToOutputDirectory = true

# To keep all logging params in one place, BEAM overrides MATSim params normally in the controller config module
beam.outputs.writePlansInterval = 1
beam.outputs.writeEventsInterval = 1

# The remaining params customize how events are written to output files
beam.outputs.events.fileOutputFormats = "csv" # valid options: xml(.gz) , csv(.gz), none - DEFAULT: csv.gz

# Exploding events will break all event writers up into individual files by event type
beam.outputs.events.explodeIntoFiles = false

# Events Writing Logging Levels:
# Any event types not explicitly listed in overrideWritingLevels take on defaultWritingLevel
beam.outputs.events.defaultWritingLevel = "OFF" # valid options:VERBOSE,REGULAR,SHORT,OFF
#beam.outputs.events.overrideWritingLevels = "beam.agentsim.events.ModeChoiceEvent:VERBOSE, beam.agentsim.events.PathTraversalEvent:VERBOSE"
beam.outputs.events.overrideWritingLevels = "org.matsim.api.core.v01.events.ActivityEndEvent:REGULAR, org.matsim.api.core.v01.events.ActivityStartEvent:REGULAR, org.matsim.api.core.v01.events.PersonEntersVehicleEvent:REGULAR, org.matsim.api.core.v01.events.PersonLeavesVehicleEvent:REGULAR, beam.agentsim.events.ModeChoiceEvent:VERBOSE, beam.agentsim.events.PathTraversalEvent:VERBOSE, beam.agentsim.events.ReserveRideHailEvent:VERBOSE, beam.agentsim.events.RefuelEvent:VERBOSE"
beam.outputs.stats.binSize = 3600

##################################################################
# SPATIAL
##################################################################
beam.spatial = {
  localCRS = "epsg:26910"  # what crs to use for distance calculations, must be in units of meters
  boundingBoxBuffer = 10000 # meters of buffer around network for defining extend of spatial indices
}

##################################################################
# BEAM ROUTING SERVICE
##################################################################
beam.routing {
  routerClass = "beam.router.r5.R5RoutingWorker"
  #Base local date in ISO 8061 YYYY-MM-DDTHH:MM:SS+HH:MM
  transitOnStreetNetwork = true
  baseDate = "2017-09-22T00:00:00-07:00"
  r5 {
    directory = ${beam.inputDirectory}"/r5"
    # Departure window in min
    departureWindow = 1.0167
    osmFile = ${beam.inputDirectory}"/r5/sf-light.osm.pbf"
    osmMapdbFile = ${beam.inputDirectory}"/r5/osm.mapdb"
    mNetBuilder.fromCRS = "EPSG:4326" # WGS84
    mNetBuilder.toCRS = "EPSG:26910"     # UTM10N
  }

  # GTFS Downloader Params
  gtfs {
    operatorsFile = "src/main/resources/GTFSOperators.csv"
    outputDir = ${beam.outputs.baseOutputDirectory}"/gtfs"
    apiKey = ${?GTFS_API_KEY}
    crs = "epsg:26910"
  }
}

##################################################################
# Non-common Akka
##################################################################
akka.log-dead-letters = 1

##################################################################
# MATSim Modules
##################################################################

matsim.modules {
  global {
    randomSeed = 4711
    coordinateSystem = "epsg:26910"
  }
  counts {
    countsScaleFactor = 10.355
    averageCountsOverIterations = 1
    writeCountsInterval = 1
    inputCountsFile = ${beam.inputDirectory}"/counts/fall_2015_tue_wed_thur_filtered.xml"
    outputformat = "all"
  }
  network {
    inputNetworkFile = ${beam.inputDirectory}"/physsim-network.xml"
  }
  plans {
    inputPlansFile = ${beam.inputDirectory}"/sample/1k/population.xml.gz"
    inputPersonAttributesFile = ${beam.inputDirectory}"/sample/1k/populationAttributes.xml.gz"
  }
  households {
    inputFile = ${beam.inputDirectory}"/sample/1k/households.xml.gz"
    inputHouseholdAttributesFile = ${beam.inputDirectory}"/sample/1k/householdAttributes.xml.gz"
  }
  vehicles {
    vehiclesFile = ${beam.inputDirectory}"/sample/1k/vehicles.xml.gz"
  }
  strategy {
    maxAgentPlanMemorySize = 6

 ModuleProbability_1 = 0.3
    Module_1 = "SelectExpBeta"

    ModuleProbability_2 = 0.7
    Module_2 = "GrabExperiencedPlan"

    ModuleProbability_3 = 0.1
    Module_3 = "ClearRoutes"

    ModuleProbability_4 = 0.2
    Module_4 = "ClearModes"

#    ModuleProbability_3 = 0.5
#    Module_3 = "SwitchModalityStyle"
#    ModuleDisableAfterIteration_3 = 20

    #ModuleProbability_4 = 0.2
    #Module_4 = "UtilityBasedModeChoice"
    #ModuleDisableAfterIteration_4 = 45

    # ModuleProbability_3 = 0.1
    # Module_3 = "TimeAllocationMutator"

    #    ModuleProbability_4 = 0.1
    #    Module_4 = "ChangeTripMode"
  }
  parallelEventHandling {
    #Estimated number of events during mobsim run. An optional optimization hint for the framework.
    estimatedNumberOfEvents = 10000
    #Number of threads for parallel events handler. 0 or null means the framework decides by itself.
    numberOfThreads= 1
    #If enabled, each event handler is assigned to its own thread. Note that enabling this feature disabled the numberOfThreads option! This feature is still experimental!
    oneThreadPerHandler = false
    # If enabled, it is ensured that all events that are created during a time step of the mobility simulation are processed before the next time step is simulated. E.g. neccessary when within-day replanning is used.
    synchronizeOnSimSteps = false
  }
  controler {
    firstIteration = 0
<<<<<<< HEAD
    lastIteration = 1
=======
    lastIteration = 0
>>>>>>> ca866409
    eventsFileFormat = "xml"
    overwriteFiles = "overwriteExistingFiles"
  }
  qsim {
    #"start/endTime" of MobSim (00:00:00 == take earliest activity time/ run as long as active vehicles exist) -->
    startTime="00:00:00"
    endTime="30:00:00"
    #00:00:00 means NO snapshot writing
    snapshotperiod = "00:00:00"
  }
  transit {
    useTransit = false
    vehiclesFile = ${beam.inputDirectory}/"transitVehicles.xml"
    transitModes = "pt"
  }
  changeMode {
    modes="car,pt"
  }
  planCalcScore {
    writeExperiencedPlans = true
    learningRate = "1.0"
    BrainExpBeta= "2.0"
    lateArrival= "-18"
    earlyDeparture = "-0"
    performing = "6.0"
    traveling="-6.0"
    waiting="-0"

    parameterset = [{
        type = "activityParams"
        activityType = "Home"
        priority = 1.0
        scoringThisActivityAtAll = true
        typicalDuration = "01:00:00"
        typicalDurationScoreComputation = "uniform"

      }, {
        type = "activityParams"
        activityType = "Work"
        priority = 1.0
        scoringThisActivityAtAll = true
        typicalDuration = "9:00:00"
        typicalDurationScoreComputation = "uniform"
      }, {
        type = "activityParams"
        activityType = "Shopping"
        priority = 1.0
        scoringThisActivityAtAll = true
        typicalDuration = "9:00:00"
        typicalDurationScoreComputation = "uniform"
      }, {
        type = "activityParams"
        activityType = "Social"
        priority = 1.0
        scoringThisActivityAtAll = true
        typicalDuration = "4:00:00"
        typicalDurationScoreComputation = "uniform"
      }, {
        type = "activityParams"
        activityType = "Eatout"
        priority = 1.0
        scoringThisActivityAtAll = true
        typicalDuration = "2:00:00"
        typicalDurationScoreComputation = "uniform"
      }, {
        type = "activityParams"
        activityType = "School"
        priority = 1.0
        scoringThisActivityAtAll = true
        typicalDuration = "8:00:00"
        typicalDurationScoreComputation = "uniform"
      }, {
        type = "activityParams"
        activityType = "Escort"
        priority = 1.0
        scoringThisActivityAtAll = true
        typicalDuration = "00:30:00"
        typicalDurationScoreComputation = "uniform"
      }, {
        type = "activityParams"
        activityType = "University"
        priority = 1.0
        scoringThisActivityAtAll = true
        typicalDuration = "08:00:00"
        typicalDurationScoreComputation = "uniform"
      }, {
        type = "activityParams"
        activityType = "Other"
        priority = 1.0
        scoringThisActivityAtAll = true
        typicalDuration = "02:00:00"
        typicalDurationScoreComputation = "uniform"
      }, {
        type = "modeParams"
        mode = "car"
        constant = 0.0
        marginalUtilityOfDistance_util_m = 0.0
        marginalUtilityOfTraveling_util_hr = -6.0
        monetaryDistanceRate = 0.0
      }, {
        type = "modeParams"
        mode = "walk"
        constant = 0.0
        marginalUtilityOfDistance_util_m = 0.0
        marginalUtilityOfTraveling_util_hr = -6.0
        monetaryDistanceRate = 0.0
      }, {
        type = "modeParams"
        mode = "bike"
        constant = 0.0
        marginalUtilityOfDistance_util_m = 0.0
        marginalUtilityOfTraveling_util_hr = -6.0
        monetaryDistanceRate = 0.0
      }, {
        type = "modeParams"
        mode = "ride_hail"
        constant = 0.0
        marginalUtilityOfDistance_util_m = 0.0
        marginalUtilityOfTraveling_util_hr = -6.0
        monetaryDistanceRate = 0.0
      }, {
        type = "modeParams"
        mode = "drive_transit"
        constant = 0.0
        marginalUtilityOfDistance_util_m = 0.0
        marginalUtilityOfTraveling_util_hr = -6.0
        monetaryDistanceRate = 0.0
      }, {
        type = "modeParams"
        mode = "walk_transit"
        constant = 0.0
        marginalUtilityOfDistance_util_m = 0.0
        marginalUtilityOfTraveling_util_hr = -6.0
        monetaryDistanceRate = 0.0
      }, {
        type = "modeParams"
        mode = "car"
        constant = 0.0
        marginalUtilityOfDistance_util_m = 0.0
        marginalUtilityOfTraveling_util_hr = -6.0
        monetaryDistanceRate = 0.0
      }, {
        type = "modeParams"
        mode = "walk"
        constant = 0.0
        marginalUtilityOfDistance_util_m = 0.0
        marginalUtilityOfTraveling_util_hr = -6.0
        monetaryDistanceRate = 0.0
      }, {
        type = "modeParams"
        mode = "bike"
        constant = 0.0
        marginalUtilityOfDistance_util_m = 0.0
        marginalUtilityOfTraveling_util_hr = -6.0
        monetaryDistanceRate = 0.0
      }, {
        type = "modeParams"
        mode = "ride_hail"
        constant = 0.0
        marginalUtilityOfDistance_util_m = 0.0
        marginalUtilityOfTraveling_util_hr = -6.0
        monetaryDistanceRate = 0.0
      }, {
        type = "modeParams"
        mode = "drive_transit"
        constant = 0.0
        marginalUtilityOfDistance_util_m = 0.0
        marginalUtilityOfTraveling_util_hr = -6.0
        monetaryDistanceRate = 0.0
      }, {
        type = "modeParams"
        mode = "walk_transit"
        constant = 0.0
        marginalUtilityOfDistance_util_m = 0.0
        marginalUtilityOfTraveling_util_hr = -6.0
        monetaryDistanceRate = 0.0
      }
    ]
  }
}
<|MERGE_RESOLUTION|>--- conflicted
+++ resolved
@@ -269,11 +269,7 @@
   }
   controler {
     firstIteration = 0
-<<<<<<< HEAD
     lastIteration = 1
-=======
-    lastIteration = 0
->>>>>>> ca866409
     eventsFileFormat = "xml"
     overwriteFiles = "overwriteExistingFiles"
   }
